/* drivers/misc/lowmemorykiller.c
 *
 * The lowmemorykiller driver lets user-space specify a set of memory thresholds
 * where processes with a range of oom_score_adj values will get killed. Specify
 * the minimum oom_score_adj values in
 * /sys/module/lowmemorykiller/parameters/adj and the number of free pages in
 * /sys/module/lowmemorykiller/parameters/minfree. Both files take a comma
 * separated list of numbers in ascending order.
 *
 * For example, write "0,8" to /sys/module/lowmemorykiller/parameters/adj and
 * "1024,4096" to /sys/module/lowmemorykiller/parameters/minfree to kill
 * processes with a oom_score_adj value of 8 or higher when the free memory
 * drops below 4096 pages and kill processes with a oom_score_adj value of 0 or
 * higher when the free memory drops below 1024 pages.
 *
 * The driver considers memory used for caches to be free, but if a large
 * percentage of the cached memory is locked this can be very inaccurate
 * and processes may not get killed until the normal oom killer is triggered.
 *
 * Copyright (C) 2007-2008 Google, Inc.
 *
 * This software is licensed under the terms of the GNU General Public
 * License version 2, as published by the Free Software Foundation, and
 * may be copied, distributed, and modified under those terms.
 *
 * This program is distributed in the hope that it will be useful,
 * but WITHOUT ANY WARRANTY; without even the implied warranty of
 * MERCHANTABILITY or FITNESS FOR A PARTICULAR PURPOSE.  See the
 * GNU General Public License for more details.
 *
 */

#define pr_fmt(fmt) KBUILD_MODNAME ": " fmt

#include <linux/init.h>
#include <linux/moduleparam.h>
#include <linux/kernel.h>
#include <linux/mm.h>
#include <linux/oom.h>
#include <linux/sched.h>
#include <linux/swap.h>
#include <linux/rcupdate.h>
#include <linux/profile.h>
#include <linux/notifier.h>
#include <linux/mutex.h>
#include <linux/delay.h>
#include <linux/swap.h>
#include <linux/fs.h>
#include <linux/cpuset.h>
#include <linux/vmpressure.h>
#include <linux/freezer.h>

#define CREATE_TRACE_POINTS
#include <trace/events/almk.h>
#include <linux/show_mem_notifier.h>

#ifdef CONFIG_HIGHMEM
#define _ZONE ZONE_HIGHMEM
#else
#define _ZONE ZONE_NORMAL
#endif
#include <linux/circ_buf.h>
#include <linux/proc_fs.h>
#include <linux/slab.h>
#include <linux/poll.h>
<<<<<<< HEAD
=======

#define CREATE_TRACE_POINTS
#include "trace/lowmemorykiller.h"

/* to enable lowmemorykiller */
static int enable_lmk = 1;
module_param_named(enable_lmk, enable_lmk, int, 0644);
>>>>>>> e276e60d

#define CREATE_TRACE_POINTS
#include "trace/lowmemorykiller.h"

/* to enable lowmemorykiller */
static int enable_lmk = 1;
module_param_named(enable_lmk, enable_lmk, int, 0644);

static u32 lowmem_debug_level = 0;
static short lowmem_adj[6] = {
	0,
	1,
	6,
	12,
};

static int lowmem_adj_size = 4;
static int lowmem_minfree[6] = {
	3 * 512,	/* 6MB */
	2 * 1024,	/* 8MB */
	4 * 1024,	/* 16MB */
	16 * 1024,	/* 64MB */
};

static int lowmem_minfree_size = 4;
static int lmk_fast_run = 1;

static unsigned long lowmem_deathpending_timeout;

/*  bin.zhong@ASTI add for CONFIG_SMART_BOOST */
unsigned long get_max_minfree(void)
{
	return (unsigned long)lowmem_minfree[lowmem_minfree_size - 1];
}

#define lowmem_print(level, x...)			\
	do {						\
		if (lowmem_debug_level >= (level))	\
			pr_info(x);			\
	} while (0)


static DECLARE_WAIT_QUEUE_HEAD(event_wait);
static DEFINE_SPINLOCK(lmk_event_lock);
static struct circ_buf event_buffer;
#define MAX_BUFFERED_EVENTS 8
#define MAX_TASKNAME 128

struct lmk_event {
	char taskname[MAX_TASKNAME];
	pid_t pid;
	uid_t uid;
	pid_t group_leader_pid;
	unsigned long min_flt;
	unsigned long maj_flt;
	unsigned long rss_in_pages;
	short oom_score_adj;
	short min_score_adj;
	unsigned long long start_time;
	struct list_head list;
};

void handle_lmk_event(struct task_struct *selected, int selected_tasksize,
		      short min_score_adj)
{
	int head;
	int tail;
	struct lmk_event *events;
	struct lmk_event *event;

	spin_lock(&lmk_event_lock);

	head = event_buffer.head;
	tail = READ_ONCE(event_buffer.tail);

	/* Do not continue to log if no space remains in the buffer. */
	if (CIRC_SPACE(head, tail, MAX_BUFFERED_EVENTS) < 1) {
		spin_unlock(&lmk_event_lock);
		return;
	}

	events = (struct lmk_event *) event_buffer.buf;
	event = &events[head];

	strncpy(event->taskname, selected->comm, MAX_TASKNAME);

	event->pid = selected->pid;
	event->uid = from_kuid_munged(current_user_ns(), task_uid(selected));
	if (selected->group_leader)
		event->group_leader_pid = selected->group_leader->pid;
	else
		event->group_leader_pid = -1;
	event->min_flt = selected->min_flt;
	event->maj_flt = selected->maj_flt;
	event->oom_score_adj = selected->signal->oom_score_adj;
	event->start_time = nsec_to_clock_t(selected->real_start_time);
	event->rss_in_pages = selected_tasksize;
	event->min_score_adj = min_score_adj;

	event_buffer.head = (head + 1) & (MAX_BUFFERED_EVENTS - 1);

	spin_unlock(&lmk_event_lock);

	wake_up_interruptible(&event_wait);
}

static int lmk_event_show(struct seq_file *s, void *unused)
{
	struct lmk_event *events = (struct lmk_event *) event_buffer.buf;
	int head;
	int tail;
	struct lmk_event *event;

	spin_lock(&lmk_event_lock);

	head = event_buffer.head;
	tail = event_buffer.tail;

	if (head == tail) {
		spin_unlock(&lmk_event_lock);
		return -EAGAIN;
	}

	event = &events[tail];

	seq_printf(s, "%lu %lu %lu %lu %lu %lu %hd %hd %llu\n%s\n",
		(unsigned long) event->pid, (unsigned long) event->uid,
		(unsigned long) event->group_leader_pid, event->min_flt,
		event->maj_flt, event->rss_in_pages, event->oom_score_adj,
		event->min_score_adj, event->start_time, event->taskname);

	event_buffer.tail = (tail + 1) & (MAX_BUFFERED_EVENTS - 1);

	spin_unlock(&lmk_event_lock);
	return 0;
}

static unsigned int lmk_event_poll(struct file *file, poll_table *wait)
{
	int ret = 0;

	poll_wait(file, &event_wait, wait);
	spin_lock(&lmk_event_lock);
	if (event_buffer.head != event_buffer.tail)
		ret = POLLIN;
	spin_unlock(&lmk_event_lock);
	return ret;
}

static int lmk_event_open(struct inode *inode, struct file *file)
{
	return single_open(file, lmk_event_show, inode->i_private);
}

static const struct file_operations event_file_ops = {
	.open = lmk_event_open,
	.poll = lmk_event_poll,
	.read = seq_read
};

static void lmk_event_init(void)
{
	struct proc_dir_entry *entry;

	event_buffer.head = 0;
	event_buffer.tail = 0;
	event_buffer.buf = kmalloc(
		sizeof(struct lmk_event) * MAX_BUFFERED_EVENTS, GFP_KERNEL);
	if (!event_buffer.buf)
		return;
	entry = proc_create("lowmemorykiller", 0, NULL, &event_file_ops);
	if (!entry)
		pr_err("error creating kernel lmk event file\n");
}

static unsigned long lowmem_count(struct shrinker *s,
				  struct shrink_control *sc)
{
	if (!enable_lmk)
		return 0;

	return global_node_page_state(NR_ACTIVE_ANON) +
		global_node_page_state(NR_ACTIVE_FILE) +
		global_node_page_state(NR_INACTIVE_ANON) +
		global_node_page_state(NR_INACTIVE_FILE);
}

static atomic_t shift_adj = ATOMIC_INIT(0);
static short adj_max_shift = 353;
module_param_named(adj_max_shift, adj_max_shift, short, 0644);

/* User knob to enable/disable adaptive lmk feature */
static int enable_adaptive_lmk;
module_param_named(enable_adaptive_lmk, enable_adaptive_lmk, int, 0644);

/*
 * This parameter controls the behaviour of LMK when vmpressure is in
 * the range of 90-94. Adaptive lmk triggers based on number of file
 * pages wrt vmpressure_file_min, when vmpressure is in the range of
 * 90-94. Usually this is a pseudo minfree value, higher than the
 * highest configured value in minfree array.
 */
static int vmpressure_file_min;
module_param_named(vmpressure_file_min, vmpressure_file_min, int, 0644);

/* User knob to enable/disable oom reaping feature */
static int oom_reaper;
module_param_named(oom_reaper, oom_reaper, int, 0644);

enum {
	VMPRESSURE_NO_ADJUST = 0,
	VMPRESSURE_ADJUST_ENCROACH,
	VMPRESSURE_ADJUST_NORMAL,
};

static int adjust_minadj(short *min_score_adj)
{
	int ret = VMPRESSURE_NO_ADJUST;

	if (!enable_adaptive_lmk)
		return 0;

	if (atomic_read(&shift_adj) &&
	    (*min_score_adj > adj_max_shift)) {
		if (*min_score_adj == OOM_SCORE_ADJ_MAX + 1)
			ret = VMPRESSURE_ADJUST_ENCROACH;
		else
			ret = VMPRESSURE_ADJUST_NORMAL;
		*min_score_adj = adj_max_shift;
	}
	atomic_set(&shift_adj, 0);

	return ret;
}

<<<<<<< HEAD
static int batch_kill = 1;
module_param(batch_kill, int, 0644);
MODULE_PARM_DESC(batch_kill, "lowmemorykiller kill more strategy");

#define BATCH_KILL_MAX_CNT (5)
static int batch_kill_cnt = 1;

static inline void batch_kill_adjust(unsigned long pressure)
{
	if (batch_kill) {
		if (pressure >= 95)
			batch_kill_cnt = 3; // critical
		else if (pressure >= 90)
			batch_kill_cnt = 2; // medium
		else
			batch_kill_cnt = 1; // normal
	}
}

=======
>>>>>>> e276e60d
static int lmk_vmpressure_notifier(struct notifier_block *nb,
				   unsigned long action, void *data)
{
	int other_free, other_file;
	unsigned long pressure = action;
	int array_size = ARRAY_SIZE(lowmem_adj);

<<<<<<< HEAD
	batch_kill_adjust(pressure);

=======
>>>>>>> e276e60d
	if (!enable_adaptive_lmk)
		return 0;

	if (pressure >= 95) {
		other_file = global_node_page_state(NR_FILE_PAGES) -
			global_node_page_state(NR_SHMEM) -
			total_swapcache_pages();
		other_free = global_page_state(NR_FREE_PAGES);

		atomic_set(&shift_adj, 1);
		trace_almk_vmpressure(pressure, other_free, other_file);
	} else if (pressure >= 90) {
		if (lowmem_adj_size < array_size)
			array_size = lowmem_adj_size;
		if (lowmem_minfree_size < array_size)
			array_size = lowmem_minfree_size;

		other_file = global_node_page_state(NR_FILE_PAGES) -
			global_node_page_state(NR_SHMEM) -
			total_swapcache_pages();

		other_free = global_page_state(NR_FREE_PAGES);

		if ((other_free < lowmem_minfree[array_size - 1]) &&
		    (other_file < vmpressure_file_min)) {
			atomic_set(&shift_adj, 1);
			trace_almk_vmpressure(pressure, other_free, other_file);
		}
	} else if (atomic_read(&shift_adj)) {
		other_file = global_node_page_state(NR_FILE_PAGES) -
			global_node_page_state(NR_SHMEM) -
			total_swapcache_pages();

		other_free = global_page_state(NR_FREE_PAGES);
		/*
		 * shift_adj would have been set by a previous invocation
		 * of notifier, which is not followed by a lowmem_shrink yet.
		 * Since vmpressure has improved, reset shift_adj to avoid
		 * false adaptive LMK trigger.
		 */
		trace_almk_vmpressure(pressure, other_free, other_file);
		atomic_set(&shift_adj, 0);
	}

	return 0;
}

static struct notifier_block lmk_vmpr_nb = {
	.notifier_call = lmk_vmpressure_notifier,
};

static int test_task_flag(struct task_struct *p, int flag)
{
	struct task_struct *t;

	for_each_thread(p, t) {
		task_lock(t);
		if (test_tsk_thread_flag(t, flag)) {
			task_unlock(t);
			return 1;
		}
		task_unlock(t);
	}

	return 0;
}

static int test_task_state(struct task_struct *p, int state)
{
	struct task_struct *t;

	for_each_thread(p, t) {
		task_lock(t);
		if (t->state & state) {
			task_unlock(t);
			return 1;
		}
		task_unlock(t);
	}

	return 0;
}

static int test_task_lmk_waiting(struct task_struct *p)
{
	struct task_struct *t;

	for_each_thread(p, t) {
		task_lock(t);
		if (task_lmk_waiting(t)) {
			task_unlock(t);
			return 1;
		}
		task_unlock(t);
	}

	return 0;
}

static DEFINE_MUTEX(scan_mutex);

static int can_use_cma_pages(gfp_t gfp_mask)
{
	int can_use = 0;
	int mtype = gfpflags_to_migratetype(gfp_mask);
	int i = 0;
	int *mtype_fallbacks = get_migratetype_fallbacks(mtype);

	if (is_migrate_cma(mtype)) {
		can_use = 1;
	} else {
		for (i = 0;; i++) {
			int fallbacktype = mtype_fallbacks[i];

			if (is_migrate_cma(fallbacktype)) {
				can_use = 1;
				break;
			}

			if (fallbacktype == MIGRATE_TYPES)
				break;
		}
	}
	return can_use;
}

void tune_lmk_zone_param(struct zonelist *zonelist, int classzone_idx,
					int *other_free, int *other_file,
					int use_cma_pages)
{
	struct zone *zone;
	struct zoneref *zoneref;
	int zone_idx;

	for_each_zone_zonelist(zone, zoneref, zonelist, MAX_NR_ZONES) {
		zone_idx = zonelist_zone_idx(zoneref);
		if (zone_idx == ZONE_MOVABLE) {
			if (!use_cma_pages && other_free)
				*other_free -=
				    zone_page_state(zone, NR_FREE_CMA_PAGES);
			continue;
		}

		if (zone_idx > classzone_idx) {
			if (other_free != NULL)
				*other_free -= zone_page_state(zone,
							       NR_FREE_PAGES);
			if (other_file != NULL)
				*other_file -= zone_page_state(zone,
					NR_ZONE_INACTIVE_FILE) +
					zone_page_state(zone,
					NR_ZONE_ACTIVE_FILE);
		} else if (zone_idx < classzone_idx) {
			if (zone_watermark_ok(zone, 0, 0, classzone_idx, 0) &&
			    other_free) {
				if (!use_cma_pages) {
					*other_free -= min(
					  zone->lowmem_reserve[classzone_idx] +
					  zone_page_state(
					    zone, NR_FREE_CMA_PAGES),
					  zone_page_state(
					    zone, NR_FREE_PAGES));
				} else {
					*other_free -=
					  zone->lowmem_reserve[classzone_idx];
				}
			} else {
				if (other_free)
					*other_free -=
					  zone_page_state(zone, NR_FREE_PAGES);
			}
		}
	}
}

#ifdef CONFIG_HIGHMEM
static void adjust_gfp_mask(gfp_t *gfp_mask)
{
	struct zone *preferred_zone;
	struct zoneref *zref;
	struct zonelist *zonelist;
	enum zone_type high_zoneidx;

	if (current_is_kswapd()) {
		zonelist = node_zonelist(0, *gfp_mask);
		high_zoneidx = gfp_zone(*gfp_mask);
		zref = first_zones_zonelist(zonelist, high_zoneidx, NULL);
		preferred_zone = zref->zone;

		if (high_zoneidx == ZONE_NORMAL) {
			if (zone_watermark_ok_safe(
					preferred_zone, 0,
					high_wmark_pages(preferred_zone), 0))
				*gfp_mask |= __GFP_HIGHMEM;
		} else if (high_zoneidx == ZONE_HIGHMEM) {
			*gfp_mask |= __GFP_HIGHMEM;
		}
	}
}
#else
static void adjust_gfp_mask(gfp_t *unused)
{
}
#endif

void tune_lmk_param(int *other_free, int *other_file, struct shrink_control *sc)
{
	gfp_t gfp_mask;
	struct zone *preferred_zone;
	struct zoneref *zref;
	struct zonelist *zonelist;
	enum zone_type high_zoneidx, classzone_idx;
	unsigned long balance_gap;
	int use_cma_pages;

	gfp_mask = sc->gfp_mask;
	adjust_gfp_mask(&gfp_mask);

	zonelist = node_zonelist(0, gfp_mask);
	high_zoneidx = gfp_zone(gfp_mask);
	zref = first_zones_zonelist(zonelist, high_zoneidx, NULL);
	preferred_zone = zref->zone;
	classzone_idx = zone_idx(preferred_zone);
	use_cma_pages = can_use_cma_pages(gfp_mask);

	balance_gap = min(low_wmark_pages(preferred_zone),
			  (preferred_zone->present_pages +
			   100-1) /
			   100);

	if (likely(current_is_kswapd() && zone_watermark_ok(preferred_zone, 0,
			  high_wmark_pages(preferred_zone) + SWAP_CLUSTER_MAX +
			  balance_gap, 0, 0))) {
		if (lmk_fast_run)
			tune_lmk_zone_param(zonelist, classzone_idx, other_free,
				       other_file, use_cma_pages);
		else
			tune_lmk_zone_param(zonelist, classzone_idx, other_free,
				       NULL, use_cma_pages);

		if (zone_watermark_ok(preferred_zone, 0, 0, _ZONE, 0)) {
			if (!use_cma_pages) {
				*other_free -= min(
				  preferred_zone->lowmem_reserve[_ZONE]
				  + zone_page_state(
				    preferred_zone, NR_FREE_CMA_PAGES),
				  zone_page_state(
				    preferred_zone, NR_FREE_PAGES));
			} else {
				*other_free -=
				  preferred_zone->lowmem_reserve[_ZONE];
			}
		} else {
			*other_free -= zone_page_state(preferred_zone,
						      NR_FREE_PAGES);
		}

		lowmem_print(4, "lowmem_shrink of kswapd tunning for highmem "
			     "ofree %d, %d\n", *other_free, *other_file);
	} else {
		tune_lmk_zone_param(zonelist, classzone_idx, other_free,
			       other_file, use_cma_pages);

		if (!use_cma_pages) {
			*other_free -=
			  zone_page_state(preferred_zone, NR_FREE_CMA_PAGES);
		}

		lowmem_print(4, "lowmem_shrink tunning for others ofree %d, "
			     "%d\n", *other_free, *other_file);
	}
}

static void mark_lmk_victim(struct task_struct *tsk)
{
	struct mm_struct *mm = tsk->mm;

	if (!cmpxchg(&tsk->signal->oom_mm, NULL, mm)) {
		atomic_inc(&tsk->signal->oom_mm->mm_count);
		set_bit(MMF_OOM_VICTIM, &mm->flags);
	}
}

<<<<<<< HEAD
#include <linux/adj_chain.h>

static bool selftest_running = false;
static int selftest_min_score_adj = 906;

static int quick_select = 1;
module_param(quick_select, int, 0644);
MODULE_PARM_DESC(quick_select, "lowmemorykiller quick select task from adj chain");

static int time_measure = 1;
module_param(time_measure, int, 0644);
MODULE_PARM_DESC(time_measure, "lowmemorykiller select task time measurement");

static bool trust_adj_chain = false;
module_param(trust_adj_chain, bool, 0644);
MODULE_PARM_DESC(trust_adj_chain, "lowmemorykiller trust adj chain to select task only from adj chain");

/*
 0 for start marker
 1 for end marker
 */
enum measure_marker {
	MEASURE_START_MARKER,
	MEASURE_END_MARKER
};

enum lmk_stat_group {
	LMK_FOREGROUND,
	LMK_KSWAPD,
	LMK_OTHERS,
	LMK_TOTAL,
	LMK_GROUP_SIZE
};

enum lmk_batch_kill_lvs {
	LMK_BK_NORMAL,
	LMK_BK_MEDIUM,
	LMK_BK_CRITICAL,
	LMK_BK_SIZE
};

enum lmk_missed_task {
	LMK_NOTHING_MISSED,
	LMK_ADJ_CHAIN_MISSED,
	LMK_BOTH_MISSED,
	LMK_MISSED_SIZE
};

struct batch_kill_wrapper {
	struct list_head node;
	struct task_struct* selected;
	int selected_tasksize;
	short selected_oom_score_adj;
	short min_score_adj;
	u32 bklv;
	u32 missed;
	u32 scan;
};

static void inline batch_kill_init(struct batch_kill_wrapper *bkws)
{
	int i;
	for (i = 0; i < BATCH_KILL_MAX_CNT; ++i)
		bkws[i].selected = NULL;

	/* use first entry to record status */
	bkws[0].scan = 0;
	bkws[0].bklv = LMK_BK_NORMAL;
	bkws[0].missed = LMK_NOTHING_MISSED;
}

static bool inline batch_kill_empty(struct batch_kill_wrapper *bkw)
{
	if (bkw->selected)
		return false;
	return true;
}

static void inline batch_kill_assign(
	struct batch_kill_wrapper *bkw,
	struct task_struct* tsk,
	int tasksize,
	short oom_score_adj,
	int bklv)
{
	bkw->selected = tsk;
	bkw->selected_tasksize = tasksize;
	bkw->selected_oom_score_adj = oom_score_adj;
	lowmem_print(1,
			"batch select: '%s' (%d), adj %hd, size %d, to kill, bklv %d\n",
			tsk->comm, tsk->pid, __adjr(oom_score_adj), tasksize, bklv);
}

/* statistic information */
#define LMK_STAT_FOREGROUND_ADJ (0)
#define LMK_STAT_TIME_LV (10)

struct lmk_stat {
	s64 time_us;
	s64 max_time_us;
	s64 min_time_us;
	u32 t[LMK_STAT_TIME_LV];
	u32 cnt;
	u32 bklv[LMK_BK_SIZE];
	u32 missed[LMK_MISSED_SIZE];
	u64 scan;
} lmk_s[LMK_GROUP_SIZE] = {
	{	.min_time_us = S64_MAX,	},
	{	.min_time_us = S64_MAX,	},
	{	.min_time_us = S64_MAX,	},
	{	.min_time_us = S64_MAX,	}
};

static const char* lmk_tags[LMK_GROUP_SIZE] = {
	"FOREGROUND :",
	"KSWAPD     :",
	"OTHERS     :",
	"TOTAL      :"
};

static s64 lmk_t_delim[LMK_STAT_TIME_LV] = {
	50, 100, 200, 400, 800,
	1600, 3200, 6400, 12800, S64_MAX
};

static int lmk_stat_show(char *buf, const struct kernel_param *kp)
{
	int offset = 0, i, j;
	for (i = 0; i < LMK_GROUP_SIZE; ++i) {
		offset += snprintf(buf + offset, PAGE_SIZE - offset, lmk_tags[i]);
		offset += snprintf(buf + offset, PAGE_SIZE - offset, "%lld ", lmk_s[i].time_us);
		offset += snprintf(buf + offset, PAGE_SIZE - offset, "%lld ", lmk_s[i].max_time_us);
		offset += snprintf(buf + offset, PAGE_SIZE - offset, "%lld ", lmk_s[i].time_us? lmk_s[i].min_time_us: 0);
		offset += snprintf(buf + offset, PAGE_SIZE - offset, "%lld ", lmk_s[i].cnt? lmk_s[i].time_us/ lmk_s[i].cnt: 0);
		offset += snprintf(buf + offset, PAGE_SIZE - offset, "%u, bklv: ",  lmk_s[i].cnt);
		for (j = LMK_BK_NORMAL; j < LMK_BK_SIZE; ++j)
			offset += snprintf(buf + offset, PAGE_SIZE - offset, "%u ",  lmk_s[i].bklv[j]);
		offset += snprintf(buf + offset, PAGE_SIZE - offset, ", ratio: ");
		for (j = 0; j < LMK_STAT_TIME_LV; ++j)
			offset += snprintf(buf + offset, PAGE_SIZE - offset, "%u ",  lmk_s[i].t[j]);
		offset += snprintf(buf + offset, PAGE_SIZE - offset, ", missed: ");
		for (j = LMK_ADJ_CHAIN_MISSED; j < LMK_MISSED_SIZE; ++j)
			offset += snprintf(buf + offset, PAGE_SIZE - offset, "%u ",  lmk_s[i].missed[j]);
		offset += snprintf(buf + offset, PAGE_SIZE - offset, ", scan: %lld %lld",
				lmk_s[i].scan, lmk_s[i].cnt? lmk_s[i].scan/ lmk_s[i].cnt: 0);
		offset += snprintf(buf + offset, PAGE_SIZE - offset, "\n");
	}
	return offset;
}

static struct kernel_param_ops lmk_stat_ops = {
	.get = lmk_stat_show,
};
module_param_cb(stat, &lmk_stat_ops, NULL, 0444);

static inline enum lmk_stat_group lmk_which_group(void)
{
	const char* p = "kswapd";

	if (current->signal) {
		if (current->signal->oom_score_adj ==  LMK_STAT_FOREGROUND_ADJ) {
			if (!strncmp(current->comm, p, strlen(p)))
				return LMK_KSWAPD;
			return LMK_FOREGROUND;
		}
	}
	return LMK_OTHERS;
}

static inline void lmk_stat_analysis(ktime_t begin, ktime_t end, s64 t,
				enum lmk_stat_group g, struct task_struct *tsk, struct batch_kill_wrapper *bkws)
{
	int i;

	lowmem_print(1, "measure: analysis group: %s, begin: %lld, end: %lld, cost: %lldus, scan: %d, min_adj: %hd\n",
		lmk_tags[g], ktime_to_us(begin), ktime_to_us(end), t, bkws[0].scan, bkws[0].min_score_adj);

	if (!quick_select) {
		/* original selection measure */
		if (tsk) {
			lowmem_print(1, "measure: analysis selected tsk: '%s' (%d) adj %hd\n",
					tsk->comm, tsk->pid, tsk->signal->oom_score_adj);
		} else {
			lowmem_print(1, "measure: analysis no selected tsk\n");
		}
	} else {
		/* adj chain selection measure */
		for (i = 0; i < BATCH_KILL_MAX_CNT; ++i) {
			struct task_struct *p = bkws[i].selected;
			if (!p && i == 0) {
				lowmem_print(1, "batch measure: analysis no selected tsk\n");
				break;
			} else if (!p)
				break;
			lowmem_print(1, "batch measure: analysis selected tsk: '%s' (%d) adj %hd\n",
					p->comm, p->pid, p->signal->oom_score_adj);
		}
	}
}

static inline void lmk_stat_update(s64 t, enum lmk_stat_group g, struct batch_kill_wrapper *bkws)
{
	enum lmk_batch_kill_lvs lv = bkws[0].bklv;
	enum lmk_missed_task mt = bkws[0].missed;
	u64 scan = bkws[0].scan;
	int i;

	lmk_s[g].time_us += t;
	if (t > lmk_s[g].max_time_us)
		lmk_s[g].max_time_us = t;
	if (t < lmk_s[g].min_time_us)
		lmk_s[g].min_time_us = t;
	++lmk_s[g].cnt;
	for (i = 0; i < LMK_STAT_TIME_LV; ++i) {
		if (t < lmk_t_delim[i]) {
			++lmk_s[g].t[i];
			break;
		}
	}
	++lmk_s[g].bklv[lv];
	if (mt != LMK_NOTHING_MISSED)
		++lmk_s[g].missed[mt];
	lmk_s[g].scan += scan;
}

static void time_measure_marker(enum measure_marker m, struct task_struct *tsk, struct batch_kill_wrapper *bkws)
{
	static ktime_t begin, end;
	enum lmk_stat_group g = lmk_which_group();
	s64 t;
	int i;

	switch (m) {
	case MEASURE_START_MARKER:
		begin = ktime_get();
		break;
	case MEASURE_END_MARKER:
		end = ktime_get();
		t = ktime_to_us(ktime_sub(end, begin));
		if (unlikely(time_measure)) {
			if (tsk)
				lowmem_print(1, "measure: select %d (%s) adj %d, cost %lldus. qp %d\n",
						tsk->pid, tsk->comm, tsk->signal->oom_score_adj,
						t, quick_select);
			else if (!batch_kill_empty(bkws)) {
				for (i = 0; i < BATCH_KILL_MAX_CNT; ++i) {
					tsk = bkws[i].selected;
					if (tsk)
						lowmem_print(1,
								"batch measure: select %d (%s) adj %d, cost %lldus. qs %d bk %d\n",
								tsk->pid, tsk->comm, tsk->signal->oom_score_adj,
								t, quick_select, batch_kill);
				}
			}
		}

		/* record searching time longer than 12.8 ms*/
		if (t >= lmk_t_delim[LMK_STAT_TIME_LV - 2])
			lmk_stat_analysis(begin, end, t, g, tsk, bkws);

		lmk_stat_update(t, g, bkws);
		lmk_stat_update(t, LMK_TOTAL, bkws);
		break;
	}
}

static int lowmem_quick_select_next(
		short min_score_adj,
		struct task_struct **target,
		bool batch_kill_enable,
		struct batch_kill_wrapper* bkws,
		int *selected_tasksize,
		short *selected_oom_score_adj)
{
#ifdef CONFIG_ADJ_CHAIN
	struct task_struct *tsk, *p;
	struct task_struct *selected = NULL;
	int cur_high = adj_chain_hist_high;
	int tasksize;
	int limit = __adjc(min_score_adj);
	int bkcnt = batch_kill_cnt;
	int cnt = 0, i, bklv = bkcnt;

	/*
	 critical: kill 3 tasks
	 medium: kill 2 tasks
	 normal: kill 1 task
	 clear pressure event by reset kill cnt to 1

	 FIXME
	    bklv will be directly mapped to array index,
	    it will be better to defined by pressure.
	 */
	bkws[0].bklv = bkcnt - 1;
	batch_kill_cnt = 1;

	read_lock(&tasklist_lock);
	for (; cur_high >= limit; --cur_high) {
		if (!list_empty(&adj_chain[cur_high])) {
			/* reset selected_tasksize for batch kill */
			*selected_tasksize = 0;

			list_for_each_entry_rcu(tsk, &adj_chain[cur_high], adj_chain_tasks) {
				/* record for scan cnt */
				++bkws[0].scan;

				/* align lmk original selection logic */
				if (tsk->flags & PF_KTHREAD)
					continue;

				/* if task no longer has any memory ignore it */
				if (test_task_flag(tsk, TIF_MM_RELEASED))
					continue;

				if (oom_reaper) {
					p = find_lock_task_mm(tsk);
					if (!p)
						continue;

					if (test_bit(MMF_OOM_VICTIM, &p->mm->flags)) {
						if (test_bit(MMF_OOM_SKIP, &p->mm->flags)) {
							task_unlock(p);
							continue;
						} else if (time_before_eq(jiffies,
									lowmem_deathpending_timeout)) {
							task_unlock(p);
							read_unlock(&tasklist_lock);
							rcu_read_unlock();
							mutex_unlock(&scan_mutex);
							return -1;
						}
					}
				} else {
					if (time_before_eq(jiffies,
								lowmem_deathpending_timeout))
						if (test_task_lmk_waiting(tsk)) {
							read_unlock(&tasklist_lock);
							rcu_read_unlock();
							mutex_unlock(&scan_mutex);
							return -1;
						}

					p = find_lock_task_mm(tsk);
					if (!p)
						continue;
				}

				tasksize = get_mm_rss(p->mm);

				task_unlock(p);
				if (tasksize <= 0)
					continue;

				/*
				 * batch kill select
				 * Since select will search adjchain from the highest to lower adj.
				 * considering the case (adj: tasksize)
				 * 906: 16 15 13, pick cnt 2
				 * if we pick task after tasksize compared, it will only pick 16
				 * and find next task with lower adj, which is not appropriate.
				 * So we pick task before tasksize is compared.
				 */
				if (batch_kill_enable && bkcnt) {
					batch_kill_assign(bkws + cnt, p, tasksize, cur_high, bklv);
					++cnt;
					--bkcnt;
				}

				if (selected) {
					if (tasksize <= *selected_tasksize)
						continue;
				}
				selected = p;
				*selected_tasksize = tasksize;
				*selected_oom_score_adj = cur_high;
			}

			if (selected) {
				if (batch_kill_enable) {
					bool exist = false;
					for (i = 0; i < BATCH_KILL_MAX_CNT; ++i) {
						if (bkws[i].selected == selected) {
							exist = true;
							break;
						}
					}
					/* always make sure the best candidate been picked */
					if (!exist) {
						/* replace task with higher adj */
						if (*selected_oom_score_adj >= bkws[0].selected_oom_score_adj)
							batch_kill_assign(bkws + 0, selected,
									*selected_tasksize, *selected_oom_score_adj, bklv);
					}
				} else {
					lowmem_print(3, "select: '%s' (%d), adj %hd, size %d, to kill\n",
							selected->comm, selected->pid,
							__adjr(*selected_oom_score_adj), *selected_tasksize);
					*target = selected;
					goto select_complete;
				}
			}

			if (!bkcnt)
				goto select_complete;
		}
	}

select_complete:
	read_unlock(&tasklist_lock);
#endif
	return 0;
}

static unsigned long lowmem_batch_kill(
	struct batch_kill_wrapper* bkws,
	struct shrink_control *sc,
	int minfree,
	int other_file,
	int other_free,
	short min_score_adj)
{
	unsigned long rem = 0;
	struct task_struct* selected;
	int selected_tasksize, i;
	short selected_oom_score_adj;
	bool signaled = false;

	for (i = 0; i < BATCH_KILL_MAX_CNT; ++i) {
		selected = bkws[i].selected;
		selected_tasksize = bkws[i].selected_tasksize;
		selected_oom_score_adj = bkws[i].selected_oom_score_adj;

		if (selected) {
			long cache_size = other_file * (long)(PAGE_SIZE / 1024);
			long cache_limit = minfree * (long)(PAGE_SIZE / 1024);
			long free = other_free * (long)(PAGE_SIZE / 1024);

			if (test_task_lmk_waiting(selected) &&
					(test_task_state(selected, TASK_UNINTERRUPTIBLE))) {
				lowmem_print(2, "'%s' (%d) is already killed\n",
						selected->comm,
						selected->pid);
				continue;
			}

			task_lock(selected);
			send_sig(SIGKILL, selected, 0);
			signaled = true;
			if (selected->mm) {
				task_set_lmk_waiting(selected);
				if (!test_bit(MMF_OOM_SKIP, &selected->mm->flags) &&
						oom_reaper) {
					mark_lmk_victim(selected);
					wake_oom_reaper(selected);
				}
			}
			task_unlock(selected);
			trace_lowmemory_kill(selected, cache_size, cache_limit, free);
			lowmem_print(1, "batch Killing '%s' (%d) (tgid %d), adj %hd,\n"
					"to free %ldkB on behalf of '%s' (%d) because\n"
					"cache %ldkB is below limit %ldkB for oom score %hd\n"
/* bin.zhong@ASTI add for CONFIG_SMART_BOOST */
					"uid_lru_list size %ld pages\n"
					"Free memory is %ldkB above reserved.\n"
					"Free CMA is %ldkB\n"
					"Total reserve is %ldkB\n"
					"Total free pages is %ldkB\n"
					"Total file cache is %ldkB\n"
					"SHMEM is %ldkB\n"
					"SwapCached is %ldkB\n"
					"GFP mask is 0x%x\n",
					selected->comm, selected->pid, selected->tgid,
					__adjr(selected_oom_score_adj),
					selected_tasksize * (long)(PAGE_SIZE / 1024),
					current->comm, current->pid,
					cache_size, cache_limit,
					min_score_adj,
/* bin.zhong@ASTI add for CONFIG_SMART_BOOST */
					UID_LRU_SIZE,
					free,
					global_page_state(NR_FREE_CMA_PAGES) *
					(long)(PAGE_SIZE / 1024),
					totalreserve_pages * (long)(PAGE_SIZE / 1024),
					global_page_state(NR_FREE_PAGES) *
						(long)(PAGE_SIZE / 1024),
					global_node_page_state(NR_FILE_PAGES) *
						(long)(PAGE_SIZE / 1024),
					global_page_state(NR_SHMEM) *
						(long)(PAGE_SIZE / 1024),
					total_swapcache_pages() *
						(long)(PAGE_SIZE / 1024),
					sc->gfp_mask);

			if (lowmem_debug_level >= 2 && selected_oom_score_adj == 0) {
				show_mem(SHOW_MEM_FILTER_NODES);
				show_mem_call_notifiers();
				dump_tasks(NULL, NULL);
			}

			rem += selected_tasksize;
		}
	}
	lowmem_print(4, "lowmem_scan %lu, %x, return %lu\n",
			sc->nr_to_scan, sc->gfp_mask, rem);
	rcu_read_unlock();
	if (signaled) {
		lowmem_deathpending_timeout = jiffies + HZ;
		/* give the system time to free up the memory */
		msleep_interruptible(20);
	}
	mutex_unlock(&scan_mutex);
	return rem;
}

=======
>>>>>>> e276e60d
static unsigned long lowmem_scan(struct shrinker *s, struct shrink_control *sc)
{
	struct task_struct *tsk;
	struct task_struct *selected = NULL;
	unsigned long rem = 0;
	int tasksize;
	int i;
	int ret = 0;
	short min_score_adj = OOM_SCORE_ADJ_MAX + 1;
	int minfree = 0;
	int selected_tasksize = 0;
	short selected_oom_score_adj;
	int array_size = ARRAY_SIZE(lowmem_adj);
	int other_free;
	int other_file;

<<<<<<< HEAD
	bool quick_select_enable = quick_select;
	bool batch_kill_enable = batch_kill;
	struct batch_kill_wrapper bkws[BATCH_KILL_MAX_CNT];
#ifdef CONFIG_ADJ_CHAIN
	enum lmk_missed_task mt = LMK_NOTHING_MISSED;
#endif

	batch_kill_init(bkws);

=======
>>>>>>> e276e60d
	if (!mutex_trylock(&scan_mutex))
		return 0;

	other_free = global_page_state(NR_FREE_PAGES) - totalreserve_pages;

	if (global_node_page_state(NR_SHMEM) + total_swapcache_pages() +
			global_node_page_state(NR_UNEVICTABLE) <
			global_node_page_state(NR_FILE_PAGES))
		other_file = global_node_page_state(NR_FILE_PAGES) -
					global_node_page_state(NR_SHMEM) -
					global_node_page_state(NR_UNEVICTABLE) -
					total_swapcache_pages();
	else
		other_file = 0;

	tune_lmk_param(&other_free, &other_file, sc);

	if (lowmem_adj_size < array_size)
		array_size = lowmem_adj_size;
	if (lowmem_minfree_size < array_size)
		array_size = lowmem_minfree_size;
	for (i = 0; i < array_size; i++) {
		minfree = lowmem_minfree[i];
		if (other_free < minfree && other_file < minfree) {
			min_score_adj = lowmem_adj[i];
			break;
		}
	}

	ret = adjust_minadj(&min_score_adj);

	lowmem_print(3, "lowmem_scan %lu, %x, ofree %d %d, ma %hd\n",
		     sc->nr_to_scan, sc->gfp_mask, other_free,
		     other_file, min_score_adj);

	if (unlikely(selftest_running)) {
		min_score_adj = selftest_min_score_adj;
		goto selftest_bypass;
	}

	if (min_score_adj == OOM_SCORE_ADJ_MAX + 1) {
		trace_almk_shrink(0, ret, other_free, other_file, 0);
		lowmem_print(5, "lowmem_scan %lu, %x, return 0\n",
			     sc->nr_to_scan, sc->gfp_mask);
		mutex_unlock(&scan_mutex);
		return 0;
	}

selftest_bypass:
	selected_oom_score_adj = min_score_adj;

	rcu_read_lock();

	/* record for each time lmk scan's min_score_adj */
	bkws[0].min_score_adj = min_score_adj;

	/* marker for select begin */
	time_measure_marker(MEASURE_START_MARKER, NULL, NULL);

	if (quick_select_enable) {
		if (lowmem_quick_select_next(min_score_adj,
				&selected, batch_kill_enable, bkws,
				&selected_tasksize, &selected_oom_score_adj))
			return 0;

		if (selected || !batch_kill_empty(bkws))
			goto quick_select_fast;
		else if (trust_adj_chain) {
			/* marker for select end */
			bkws[0].missed = LMK_ADJ_CHAIN_MISSED;
			time_measure_marker(MEASURE_END_MARKER, selected, bkws);

			/*
			 * since trust adj chain, then we don't need to search tasklist again.
			 * Basically, if candidate task can't be found in adj chain,
			 * it should not be found in tasklist neither.
			 */
			trace_almk_shrink(1, ret, other_free, other_file, 0);
			rcu_read_unlock();
			lowmem_print(4, "lowmem_scan %lu, %x, return %lu\n",
					sc->nr_to_scan, sc->gfp_mask, rem);
			mutex_unlock(&scan_mutex);
			return rem;
		}
	}

	for_each_process(tsk) {
		struct task_struct *p;
		short oom_score_adj;

		/* record for scan cnt */
		++bkws[0].scan;

		if (tsk->flags & PF_KTHREAD)
			continue;

		/* if task no longer has any memory ignore it */
		if (test_task_flag(tsk, TIF_MM_RELEASED))
			continue;

		if (oom_reaper) {
			p = find_lock_task_mm(tsk);
			if (!p)
				continue;

			if (test_bit(MMF_OOM_VICTIM, &p->mm->flags)) {
				if (test_bit(MMF_OOM_SKIP, &p->mm->flags)) {
					task_unlock(p);
					continue;
				} else if (time_before_eq(jiffies,
						lowmem_deathpending_timeout)) {
					task_unlock(p);
					rcu_read_unlock();
					mutex_unlock(&scan_mutex);
					return 0;
				}
			}
		} else {
			if (time_before_eq(jiffies,
					   lowmem_deathpending_timeout))
				if (test_task_lmk_waiting(tsk)) {
					rcu_read_unlock();
					mutex_unlock(&scan_mutex);
					return 0;
				}

			p = find_lock_task_mm(tsk);
			if (!p)
				continue;
		}

		oom_score_adj = p->signal->oom_score_adj;
		if (oom_score_adj < min_score_adj) {
			task_unlock(p);
			continue;
		}
		tasksize = get_mm_rss(p->mm);
		task_unlock(p);
		if (tasksize <= 0)
			continue;
		if (selected) {
			if (oom_score_adj < selected_oom_score_adj)
				continue;
			if (oom_score_adj == selected_oom_score_adj &&
			    tasksize <= selected_tasksize)
				continue;
		}
		selected = p;
		selected_tasksize = tasksize;
		selected_oom_score_adj = oom_score_adj;
		lowmem_print(3, "select '%s' (%d), adj %hd, size %d, to kill\n",
			     p->comm, p->pid, oom_score_adj, tasksize);
	}

#ifdef CONFIG_ADJ_CHAIN
	/* adj chain diagnose */
	if (!selected) {
		/* which is good because it expected result */
		mt = LMK_BOTH_MISSED;
	} else {
		struct list_head *h;
		struct task_struct *tsk;
		bool found = false;

		if (!quick_select_enable)
			goto bypass_diagnose;

		mt = LMK_ADJ_CHAIN_MISSED;

		lowmem_print(3, "missing task '%s' (%d) adj %hd, adj_chain_status(%d), size %d, "
				"missed from adj chain, run diagnose\n",
				selected->comm,
				selected->pid,
				selected_oom_score_adj,
				selected->adj_chain_status,
				selected_tasksize);

		if (!found) {
			if (selected->adj_chain_status) {
				lowmem_print(3,
					"missing task adj_chain_status(%d), under updating, "
					"should be reattach to adj chain %hd later, don't worry!\n",
					selected->adj_chain_status,
					selected_oom_score_adj);
				found = true;
				mt = LMK_NOTHING_MISSED;
			}
		}

		if (!found) {
			list_for_each(h, &adj_chain[__adjc(selected_oom_score_adj)]) {
				tsk = get_task_struct_adj_chain_rcu(h);
				if (tsk == selected) {
					lowmem_print(3, "missing task exists in other adj chain\n");
					found = true;
					mt = LMK_NOTHING_MISSED;
					break;
				}
			}
		}

		if (!found) {
			/* worst case to search each adj chain for missing task */
			int cur_high = __adjc(1000);
			lowmem_print(3,
				"missing task not exists adj chain, search for all adj chain\n");
			for (; cur_high >= 0; --cur_high) {
				if (!list_empty(&adj_chain[cur_high])) {
					list_for_each(h, &adj_chain[cur_high]) {
						tsk = get_task_struct_adj_chain_rcu(h);
						if (tsk == selected) {
							lowmem_print(3,
								"missing task finally found with in adj chain %d\n", __adjr(cur_high));
							found = true;
							mt = LMK_NOTHING_MISSED;
							break;
						}
					}
				}
				if (found)
					break;
			}
		}

		/* missing someone ... oops */
		if (!found) {
			lowmem_print(1, "missing task '%s' (%d) adj %hd, adj_chain_status(%d)\n",
					selected->comm,
					selected->pid,
					selected_oom_score_adj,
					selected->adj_chain_status);
		}

		/* leave selected task NULL for further debugging */
		selected = NULL;
	}

bypass_diagnose:
	/* record missing task analysis result */
	bkws[0].missed = mt;
#endif

quick_select_fast:
	/* marker for select end */
	time_measure_marker(MEASURE_END_MARKER, selected, bkws);

	if (batch_kill_enable && !batch_kill_empty(bkws))
		return lowmem_batch_kill(bkws, sc, minfree, other_file,
						other_free, min_score_adj);

	if (selected) {
		long cache_size = other_file * (long)(PAGE_SIZE / 1024);
		long cache_limit = minfree * (long)(PAGE_SIZE / 1024);
		long free = other_free * (long)(PAGE_SIZE / 1024);

		if (test_task_lmk_waiting(selected) &&
		    (test_task_state(selected, TASK_UNINTERRUPTIBLE))) {
			lowmem_print(2, "'%s' (%d) is already killed\n",
				     selected->comm,
				     selected->pid);
			rcu_read_unlock();
			mutex_unlock(&scan_mutex);
			return 0;
		}

		task_lock(selected);
		get_task_struct(selected);
		send_sig(SIGKILL, selected, 0);
		if (selected->mm) {
			task_set_lmk_waiting(selected);
			if (!test_bit(MMF_OOM_SKIP, &selected->mm->flags) &&
			    oom_reaper) {
				mark_lmk_victim(selected);
				wake_oom_reaper(selected);
			}
		}
		task_unlock(selected);
		trace_lowmemory_kill(selected, cache_size, cache_limit, free);
		lowmem_print(1, "Killing '%s' (%d) (tgid %d), adj %hd,\n"
			"to free %ldkB on behalf of '%s' (%d) because\n"
			"cache %ldkB is below limit %ldkB for oom score %hd\n"
<<<<<<< HEAD
/* bin.zhong@ASTI add for CONFIG_SMART_BOOST */
			"uid_lru_list size %ld pages\n"
=======
>>>>>>> e276e60d
			"Free memory is %ldkB above reserved.\n"
			"Free CMA is %ldkB\n"
			"Total reserve is %ldkB\n"
			"Total free pages is %ldkB\n"
			"Total file cache is %ldkB\n"
<<<<<<< HEAD
			"SHMEM is %ldkB\n"
			"SwapCached is %ldkB\n"
=======
>>>>>>> e276e60d
			"GFP mask is 0x%x\n",
			selected->comm, selected->pid, selected->tgid,
			selected_oom_score_adj,
			selected_tasksize * (long)(PAGE_SIZE / 1024),
			current->comm, current->pid,
			cache_size, cache_limit,
			min_score_adj,
<<<<<<< HEAD
/* bin.zhong@ASTI add for CONFIG_SMART_BOOST */
			UID_LRU_SIZE,
=======
>>>>>>> e276e60d
			free,
			global_page_state(NR_FREE_CMA_PAGES) *
			(long)(PAGE_SIZE / 1024),
			totalreserve_pages * (long)(PAGE_SIZE / 1024),
			global_page_state(NR_FREE_PAGES) *
			(long)(PAGE_SIZE / 1024),
			global_node_page_state(NR_FILE_PAGES) *
			(long)(PAGE_SIZE / 1024),
<<<<<<< HEAD
			global_page_state(NR_SHMEM) *
			(long)(PAGE_SIZE / 1024),
			total_swapcache_pages() *
			(long)(PAGE_SIZE / 1024),
=======
>>>>>>> e276e60d
			sc->gfp_mask);

		if (lowmem_debug_level >= 2 && selected_oom_score_adj == 0) {
			show_mem(SHOW_MEM_FILTER_NODES);
			show_mem_call_notifiers();
			dump_tasks(NULL, NULL);
		}

		lowmem_deathpending_timeout = jiffies + HZ;
		rem += selected_tasksize;
<<<<<<< HEAD
=======

>>>>>>> e276e60d
		rcu_read_unlock();
		/* give the system time to free up the memory */
		msleep_interruptible(20);
		trace_almk_shrink(selected_tasksize, ret,
				  other_free, other_file,
				  selected_oom_score_adj);
<<<<<<< HEAD
=======

		get_task_struct(selected);
>>>>>>> e276e60d
	} else {
		trace_almk_shrink(1, ret, other_free, other_file, 0);
		rcu_read_unlock();
	}

	lowmem_print(4, "lowmem_scan %lu, %x, return %lu\n",
		     sc->nr_to_scan, sc->gfp_mask, rem);
	mutex_unlock(&scan_mutex);

<<<<<<< HEAD
=======
	if (selected) {
		handle_lmk_event(selected, selected_tasksize, min_score_adj);
		put_task_struct(selected);
	}

>>>>>>> e276e60d
	return rem;
}

static struct shrinker lowmem_shrinker = {
	.scan_objects = lowmem_scan,
	.count_objects = lowmem_count,
	.seeks = DEFAULT_SEEKS * 16
};

static int __init lowmem_init(void)
{
	register_shrinker(&lowmem_shrinker);
	vmpressure_notifier_register(&lmk_vmpr_nb);
<<<<<<< HEAD
=======
	lmk_event_init();
>>>>>>> e276e60d
	return 0;
}
device_initcall(lowmem_init);

#ifdef CONFIG_ANDROID_LOW_MEMORY_KILLER_AUTODETECT_OOM_ADJ_VALUES
static short lowmem_oom_adj_to_oom_score_adj(short oom_adj)
{
	if (oom_adj == OOM_ADJUST_MAX)
		return OOM_SCORE_ADJ_MAX;
	else
		return (oom_adj * OOM_SCORE_ADJ_MAX) / -OOM_DISABLE;
}

static void lowmem_autodetect_oom_adj_values(void)
{
	int i;
	short oom_adj;
	short oom_score_adj;
	int array_size = ARRAY_SIZE(lowmem_adj);

	if (lowmem_adj_size < array_size)
		array_size = lowmem_adj_size;

	if (array_size <= 0)
		return;

	oom_adj = lowmem_adj[array_size - 1];
	if (oom_adj > OOM_ADJUST_MAX)
		return;

	oom_score_adj = lowmem_oom_adj_to_oom_score_adj(oom_adj);
	if (oom_score_adj <= OOM_ADJUST_MAX)
		return;

	lowmem_print(1, "lowmem_shrink: convert oom_adj to oom_score_adj:\n");
	for (i = 0; i < array_size; i++) {
		oom_adj = lowmem_adj[i];
		oom_score_adj = lowmem_oom_adj_to_oom_score_adj(oom_adj);
		lowmem_adj[i] = oom_score_adj;
		lowmem_print(1, "oom_adj %d => oom_score_adj %d\n",
			     oom_adj, oom_score_adj);
	}
}

static int lowmem_adj_array_set(const char *val, const struct kernel_param *kp)
{
	int ret;

	ret = param_array_ops.set(val, kp);

	/* HACK: Autodetect oom_adj values in lowmem_adj array */
	lowmem_autodetect_oom_adj_values();

	return ret;
}

static int lowmem_adj_array_get(char *buffer, const struct kernel_param *kp)
{
	return param_array_ops.get(buffer, kp);
}

static void lowmem_adj_array_free(void *arg)
{
	param_array_ops.free(arg);
}

static struct kernel_param_ops lowmem_adj_array_ops = {
	.set = lowmem_adj_array_set,
	.get = lowmem_adj_array_get,
	.free = lowmem_adj_array_free,
};

static const struct kparam_array __param_arr_adj = {
	.max = ARRAY_SIZE(lowmem_adj),
	.num = &lowmem_adj_size,
	.ops = &param_ops_short,
	.elemsize = sizeof(lowmem_adj[0]),
	.elem = lowmem_adj,
};
#endif

/*
 * not really modular, but the easiest way to keep compat with existing
 * bootargs behaviour is to continue using module_param here.
 */
module_param_named(cost, lowmem_shrinker.seeks, int, 0644);
#ifdef CONFIG_ANDROID_LOW_MEMORY_KILLER_AUTODETECT_OOM_ADJ_VALUES
module_param_cb(adj, &lowmem_adj_array_ops,
		.arr = &__param_arr_adj,
		S_IRUGO | S_IWUSR);
__MODULE_PARM_TYPE(adj, "array of short");
#else
module_param_array_named(adj, lowmem_adj, short, &lowmem_adj_size, 0644);
#endif
module_param_array_named(minfree, lowmem_minfree, uint, &lowmem_minfree_size,
			 S_IRUGO | S_IWUSR);
module_param_named(debug_level, lowmem_debug_level, uint, S_IRUGO | S_IWUSR);
module_param_named(lmk_fast_run, lmk_fast_run, int, S_IRUGO | S_IWUSR);
<<<<<<< HEAD

static int selftest_store(const char *buf, const struct kernel_param *kp)
{
	unsigned int val;
	unsigned int min_score_adj = 900;
	long freeable;
	struct shrink_control sc = {
		.gfp_mask = GFP_KERNEL,
		.nid = 0,
		.memcg = NULL,
	};

	if (sscanf(buf, "%u %u\n", &val, &min_score_adj) <= 0)
		return -EINVAL;

	if (val < 1 || val > BATCH_KILL_MAX_CNT ||
			min_score_adj < 352 || min_score_adj > 1000) {
		lowmem_print(1, "selftest EINVAL\n");
		return -EINVAL;
	}


	batch_kill_cnt = val;
	selftest_min_score_adj = min_score_adj;
	selftest_running = true;
	freeable = lowmem_count(NULL, NULL);
	if (freeable) {
		lowmem_print(1, "selftest set batch kill cnt to %u, min_score_adj %d\n",
				val, min_score_adj);
		lowmem_scan(NULL, &sc);
	}
	batch_kill_cnt = 1;
	selftest_running = false;
	return 0;
}

static struct kernel_param_ops selftest_ops = {
	.set = selftest_store,
};
module_param_cb(selftest, &selftest_ops, NULL, 0200);
=======
>>>>>>> e276e60d
<|MERGE_RESOLUTION|>--- conflicted
+++ resolved
@@ -63,16 +63,6 @@
 #include <linux/proc_fs.h>
 #include <linux/slab.h>
 #include <linux/poll.h>
-<<<<<<< HEAD
-=======
-
-#define CREATE_TRACE_POINTS
-#include "trace/lowmemorykiller.h"
-
-/* to enable lowmemorykiller */
-static int enable_lmk = 1;
-module_param_named(enable_lmk, enable_lmk, int, 0644);
->>>>>>> e276e60d
 
 #define CREATE_TRACE_POINTS
 #include "trace/lowmemorykiller.h"
@@ -308,7 +298,6 @@
 	return ret;
 }
 
-<<<<<<< HEAD
 static int batch_kill = 1;
 module_param(batch_kill, int, 0644);
 MODULE_PARM_DESC(batch_kill, "lowmemorykiller kill more strategy");
@@ -328,8 +317,6 @@
 	}
 }
 
-=======
->>>>>>> e276e60d
 static int lmk_vmpressure_notifier(struct notifier_block *nb,
 				   unsigned long action, void *data)
 {
@@ -337,11 +324,8 @@
 	unsigned long pressure = action;
 	int array_size = ARRAY_SIZE(lowmem_adj);
 
-<<<<<<< HEAD
 	batch_kill_adjust(pressure);
 
-=======
->>>>>>> e276e60d
 	if (!enable_adaptive_lmk)
 		return 0;
 
@@ -625,7 +609,6 @@
 	}
 }
 
-<<<<<<< HEAD
 #include <linux/adj_chain.h>
 
 static bool selftest_running = false;
@@ -1140,8 +1123,6 @@
 	return rem;
 }
 
-=======
->>>>>>> e276e60d
 static unsigned long lowmem_scan(struct shrinker *s, struct shrink_control *sc)
 {
 	struct task_struct *tsk;
@@ -1158,7 +1139,6 @@
 	int other_free;
 	int other_file;
 
-<<<<<<< HEAD
 	bool quick_select_enable = quick_select;
 	bool batch_kill_enable = batch_kill;
 	struct batch_kill_wrapper bkws[BATCH_KILL_MAX_CNT];
@@ -1168,8 +1148,6 @@
 
 	batch_kill_init(bkws);
 
-=======
->>>>>>> e276e60d
 	if (!mutex_trylock(&scan_mutex))
 		return 0;
 
@@ -1451,21 +1429,15 @@
 		lowmem_print(1, "Killing '%s' (%d) (tgid %d), adj %hd,\n"
 			"to free %ldkB on behalf of '%s' (%d) because\n"
 			"cache %ldkB is below limit %ldkB for oom score %hd\n"
-<<<<<<< HEAD
 /* bin.zhong@ASTI add for CONFIG_SMART_BOOST */
 			"uid_lru_list size %ld pages\n"
-=======
->>>>>>> e276e60d
 			"Free memory is %ldkB above reserved.\n"
 			"Free CMA is %ldkB\n"
 			"Total reserve is %ldkB\n"
 			"Total free pages is %ldkB\n"
 			"Total file cache is %ldkB\n"
-<<<<<<< HEAD
 			"SHMEM is %ldkB\n"
 			"SwapCached is %ldkB\n"
-=======
->>>>>>> e276e60d
 			"GFP mask is 0x%x\n",
 			selected->comm, selected->pid, selected->tgid,
 			selected_oom_score_adj,
@@ -1473,11 +1445,8 @@
 			current->comm, current->pid,
 			cache_size, cache_limit,
 			min_score_adj,
-<<<<<<< HEAD
 /* bin.zhong@ASTI add for CONFIG_SMART_BOOST */
 			UID_LRU_SIZE,
-=======
->>>>>>> e276e60d
 			free,
 			global_page_state(NR_FREE_CMA_PAGES) *
 			(long)(PAGE_SIZE / 1024),
@@ -1486,13 +1455,10 @@
 			(long)(PAGE_SIZE / 1024),
 			global_node_page_state(NR_FILE_PAGES) *
 			(long)(PAGE_SIZE / 1024),
-<<<<<<< HEAD
 			global_page_state(NR_SHMEM) *
 			(long)(PAGE_SIZE / 1024),
 			total_swapcache_pages() *
 			(long)(PAGE_SIZE / 1024),
-=======
->>>>>>> e276e60d
 			sc->gfp_mask);
 
 		if (lowmem_debug_level >= 2 && selected_oom_score_adj == 0) {
@@ -1503,21 +1469,15 @@
 
 		lowmem_deathpending_timeout = jiffies + HZ;
 		rem += selected_tasksize;
-<<<<<<< HEAD
-=======
-
->>>>>>> e276e60d
+
 		rcu_read_unlock();
 		/* give the system time to free up the memory */
 		msleep_interruptible(20);
 		trace_almk_shrink(selected_tasksize, ret,
 				  other_free, other_file,
 				  selected_oom_score_adj);
-<<<<<<< HEAD
-=======
 
 		get_task_struct(selected);
->>>>>>> e276e60d
 	} else {
 		trace_almk_shrink(1, ret, other_free, other_file, 0);
 		rcu_read_unlock();
@@ -1527,14 +1487,11 @@
 		     sc->nr_to_scan, sc->gfp_mask, rem);
 	mutex_unlock(&scan_mutex);
 
-<<<<<<< HEAD
-=======
 	if (selected) {
 		handle_lmk_event(selected, selected_tasksize, min_score_adj);
 		put_task_struct(selected);
 	}
 
->>>>>>> e276e60d
 	return rem;
 }
 
@@ -1548,10 +1505,7 @@
 {
 	register_shrinker(&lowmem_shrinker);
 	vmpressure_notifier_register(&lmk_vmpr_nb);
-<<<<<<< HEAD
-=======
 	lmk_event_init();
->>>>>>> e276e60d
 	return 0;
 }
 device_initcall(lowmem_init);
@@ -1650,7 +1604,6 @@
 			 S_IRUGO | S_IWUSR);
 module_param_named(debug_level, lowmem_debug_level, uint, S_IRUGO | S_IWUSR);
 module_param_named(lmk_fast_run, lmk_fast_run, int, S_IRUGO | S_IWUSR);
-<<<<<<< HEAD
 
 static int selftest_store(const char *buf, const struct kernel_param *kp)
 {
@@ -1690,6 +1643,4 @@
 static struct kernel_param_ops selftest_ops = {
 	.set = selftest_store,
 };
-module_param_cb(selftest, &selftest_ops, NULL, 0200);
-=======
->>>>>>> e276e60d
+module_param_cb(selftest, &selftest_ops, NULL, 0200);