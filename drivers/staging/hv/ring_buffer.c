/*
 *
 * Copyright (c) 2009, Microsoft Corporation.
 *
 * This program is free software; you can redistribute it and/or modify it
 * under the terms and conditions of the GNU General Public License,
 * version 2, as published by the Free Software Foundation.
 *
 * This program is distributed in the hope it will be useful, but WITHOUT
 * ANY WARRANTY; without even the implied warranty of MERCHANTABILITY or
 * FITNESS FOR A PARTICULAR PURPOSE.  See the GNU General Public License for
 * more details.
 *
 * You should have received a copy of the GNU General Public License along with
 * this program; if not, write to the Free Software Foundation, Inc., 59 Temple
 * Place - Suite 330, Boston, MA 02111-1307 USA.
 *
 * Authors:
 *   Haiyang Zhang <haiyangz@microsoft.com>
 *   Hank Janssen  <hjanssen@microsoft.com>
 *   K. Y. Srinivasan <kys@microsoft.com>
 *
 */
#define pr_fmt(fmt) KBUILD_MODNAME ": " fmt

#include <linux/kernel.h>
#include <linux/mm.h>
<<<<<<< HEAD
#include "logging.h"
#include "ring_buffer.h"
=======

#include "hyperv.h"
#include "hyperv_vmbus.h"
>>>>>>> d762f438


/* #defines */


/* Amount of space to write to */
#define BYTES_AVAIL_TO_WRITE(r, w, z) ((w) >= (r)) ? ((z) - ((w) - (r))) : ((r) - (w))


/*
 *
 * hv_get_ringbuffer_availbytes()
 *
 * Get number of bytes available to read and to write to
 * for the specified ring buffer
 */
static inline void
hv_get_ringbuffer_availbytes(struct hv_ring_buffer_info *rbi,
			  u32 *read, u32 *write)
{
	u32 read_loc, write_loc;

	/* Capture the read/write indices before they changed */
	read_loc = rbi->ring_buffer->read_index;
	write_loc = rbi->ring_buffer->write_index;

	*write = BYTES_AVAIL_TO_WRITE(read_loc, write_loc, rbi->ring_datasize);
	*read = rbi->ring_datasize - *write;
}

/*
 * hv_get_next_write_location()
 *
 * Get the next write location for the specified ring buffer
 *
 */
static inline u32
hv_get_next_write_location(struct hv_ring_buffer_info *ring_info)
{
	u32 next = ring_info->ring_buffer->write_index;

	return next;
}

/*
 * hv_set_next_write_location()
 *
 * Set the next write location for the specified ring buffer
 *
 */
static inline void
hv_set_next_write_location(struct hv_ring_buffer_info *ring_info,
		     u32 next_write_location)
{
	ring_info->ring_buffer->write_index = next_write_location;
}

/*
 * hv_get_next_read_location()
 *
 * Get the next read location for the specified ring buffer
 */
static inline u32
hv_get_next_read_location(struct hv_ring_buffer_info *ring_info)
{
	u32 next = ring_info->ring_buffer->read_index;

	return next;
}

/*
 * hv_get_next_readlocation_withoffset()
 *
 * Get the next read location + offset for the specified ring buffer.
 * This allows the caller to skip
 */
static inline u32
hv_get_next_readlocation_withoffset(struct hv_ring_buffer_info *ring_info,
				 u32 offset)
{
	u32 next = ring_info->ring_buffer->read_index;

	next += offset;
	next %= ring_info->ring_datasize;

	return next;
}

/*
 *
 * hv_set_next_read_location()
 *
 * Set the next read location for the specified ring buffer
 *
 */
static inline void
hv_set_next_read_location(struct hv_ring_buffer_info *ring_info,
		    u32 next_read_location)
{
	ring_info->ring_buffer->read_index = next_read_location;
}


/*
 *
 * hv_get_ring_buffer()
 *
 * Get the start of the ring buffer
 */
static inline void *
hv_get_ring_buffer(struct hv_ring_buffer_info *ring_info)
{
	return (void *)ring_info->ring_buffer->buffer;
}


/*
 *
 * hv_get_ring_buffersize()
 *
 * Get the size of the ring buffer
 */
static inline u32
hv_get_ring_buffersize(struct hv_ring_buffer_info *ring_info)
{
	return ring_info->ring_datasize;
}

/*
 *
 * hv_get_ring_bufferindices()
 *
 * Get the read and write indices as u64 of the specified ring buffer
 *
 */
static inline u64
hv_get_ring_bufferindices(struct hv_ring_buffer_info *ring_info)
{
	return (u64)ring_info->ring_buffer->write_index << 32;
}


/*
 *
 * hv_dump_ring_info()
 *
 * Dump out to console the ring buffer info
 *
 */
void hv_dump_ring_info(struct hv_ring_buffer_info *ring_info, char *prefix)
{
	u32 bytes_avail_towrite;
	u32 bytes_avail_toread;

	hv_get_ringbuffer_availbytes(ring_info,
	&bytes_avail_toread,
	&bytes_avail_towrite);

	DPRINT(VMBUS,
		DEBUG_RING_LVL,
		"%s <<ringinfo %p buffer %p avail write %u "
		"avail read %u read idx %u write idx %u>>",
		prefix,
		ring_info,
		ring_info->ring_buffer->buffer,
		bytes_avail_towrite,
		bytes_avail_toread,
		ring_info->ring_buffer->read_index,
		ring_info->ring_buffer->write_index);
}


/*
 *
 * hv_copyfrom_ringbuffer()
 *
 * Helper routine to copy to source from ring buffer.
 * Assume there is enough room. Handles wrap-around in src case only!!
 *
 */
static u32 hv_copyfrom_ringbuffer(
	struct hv_ring_buffer_info	*ring_info,
	void				*dest,
	u32				destlen,
	u32				start_read_offset)
{
	void *ring_buffer = hv_get_ring_buffer(ring_info);
	u32 ring_buffer_size = hv_get_ring_buffersize(ring_info);

	u32 frag_len;

	/* wrap-around detected at the src */
	if (destlen > ring_buffer_size - start_read_offset) {
		frag_len = ring_buffer_size - start_read_offset;

		memcpy(dest, ring_buffer + start_read_offset, frag_len);
		memcpy(dest + frag_len, ring_buffer, destlen - frag_len);
	} else

		memcpy(dest, ring_buffer + start_read_offset, destlen);


	start_read_offset += destlen;
	start_read_offset %= ring_buffer_size;

	return start_read_offset;
}


/*
 *
 * hv_copyto_ringbuffer()
 *
 * Helper routine to copy from source to ring buffer.
 * Assume there is enough room. Handles wrap-around in dest case only!!
 *
 */
static u32 hv_copyto_ringbuffer(
	struct hv_ring_buffer_info	*ring_info,
	u32				start_write_offset,
	void				*src,
	u32				srclen)
{
	void *ring_buffer = hv_get_ring_buffer(ring_info);
	u32 ring_buffer_size = hv_get_ring_buffersize(ring_info);
	u32 frag_len;

	/* wrap-around detected! */
	if (srclen > ring_buffer_size - start_write_offset) {
		frag_len = ring_buffer_size - start_write_offset;
		memcpy(ring_buffer + start_write_offset, src, frag_len);
		memcpy(ring_buffer, src + frag_len, srclen - frag_len);
	} else
		memcpy(ring_buffer + start_write_offset, src, srclen);

	start_write_offset += srclen;
	start_write_offset %= ring_buffer_size;

	return start_write_offset;
}

/*
 *
 * hv_ringbuffer_get_debuginfo()
 *
 * Get various debug metrics for the specified ring buffer
 *
 */
void hv_ringbuffer_get_debuginfo(struct hv_ring_buffer_info *ring_info,
			    struct hv_ring_buffer_debug_info *debug_info)
{
	u32 bytes_avail_towrite;
	u32 bytes_avail_toread;

	if (ring_info->ring_buffer) {
		hv_get_ringbuffer_availbytes(ring_info,
					&bytes_avail_toread,
					&bytes_avail_towrite);

		debug_info->bytes_avail_toread = bytes_avail_toread;
		debug_info->bytes_avail_towrite = bytes_avail_towrite;
		debug_info->current_read_index =
			ring_info->ring_buffer->read_index;
		debug_info->current_write_index =
			ring_info->ring_buffer->write_index;
		debug_info->current_interrupt_mask =
			ring_info->ring_buffer->interrupt_mask;
	}
}


/*
 *
 * hv_get_ringbuffer_interrupt_mask()
 *
 * Get the interrupt mask for the specified ring buffer
 *
 */
u32 hv_get_ringbuffer_interrupt_mask(struct hv_ring_buffer_info *rbi)
{
	return rbi->ring_buffer->interrupt_mask;
}

/*
 *
 * hv_ringbuffer_init()
 *
 *Initialize the ring buffer
 *
 */
int hv_ringbuffer_init(struct hv_ring_buffer_info *ring_info,
		   void *buffer, u32 buflen)
{
	if (sizeof(struct hv_ring_buffer) != PAGE_SIZE)
		return -EINVAL;

	memset(ring_info, 0, sizeof(struct hv_ring_buffer_info));

	ring_info->ring_buffer = (struct hv_ring_buffer *)buffer;
	ring_info->ring_buffer->read_index =
		ring_info->ring_buffer->write_index = 0;

	ring_info->ring_size = buflen;
	ring_info->ring_datasize = buflen - sizeof(struct hv_ring_buffer);

	spin_lock_init(&ring_info->ring_lock);

	return 0;
}

/*
 *
 * hv_ringbuffer_cleanup()
 *
 * Cleanup the ring buffer
 *
 */
void hv_ringbuffer_cleanup(struct hv_ring_buffer_info *ring_info)
{
}

/*
 *
 * hv_ringbuffer_write()
 *
 * Write to the ring buffer
 *
 */
int hv_ringbuffer_write(struct hv_ring_buffer_info *outring_info,
		    struct scatterlist *sglist, u32 sgcount)
{
	int i = 0;
	u32 bytes_avail_towrite;
	u32 bytes_avail_toread;
	u32 totalbytes_towrite = 0;

	struct scatterlist *sg;
	u32 next_write_location;
	u64 prev_indices = 0;
	unsigned long flags;

	for_each_sg(sglist, sg, sgcount, i)
	{
		totalbytes_towrite += sg->length;
	}

	totalbytes_towrite += sizeof(u64);

	spin_lock_irqsave(&outring_info->ring_lock, flags);

	hv_get_ringbuffer_availbytes(outring_info,
				&bytes_avail_toread,
				&bytes_avail_towrite);


	/* If there is only room for the packet, assume it is full. */
	/* Otherwise, the next time around, we think the ring buffer */
	/* is empty since the read index == write index */
	if (bytes_avail_towrite <= totalbytes_towrite) {
		spin_unlock_irqrestore(&outring_info->ring_lock, flags);
		return -1;
	}

	/* Write to the ring buffer */
	next_write_location = hv_get_next_write_location(outring_info);

	for_each_sg(sglist, sg, sgcount, i)
	{
		next_write_location = hv_copyto_ringbuffer(outring_info,
						     next_write_location,
						     sg_virt(sg),
						     sg->length);
	}

	/* Set previous packet start */
	prev_indices = hv_get_ring_bufferindices(outring_info);

	next_write_location = hv_copyto_ringbuffer(outring_info,
					     next_write_location,
					     &prev_indices,
					     sizeof(u64));

	/* Make sure we flush all writes before updating the writeIndex */
	mb();

	/* Now, update the write location */
	hv_set_next_write_location(outring_info, next_write_location);


	spin_unlock_irqrestore(&outring_info->ring_lock, flags);
	return 0;
}


/*
 *
 * hv_ringbuffer_peek()
 *
 * Read without advancing the read index
 *
 */
int hv_ringbuffer_peek(struct hv_ring_buffer_info *Inring_info,
		   void *Buffer, u32 buflen)
{
	u32 bytes_avail_towrite;
	u32 bytes_avail_toread;
	u32 next_read_location = 0;
	unsigned long flags;

	spin_lock_irqsave(&Inring_info->ring_lock, flags);

	hv_get_ringbuffer_availbytes(Inring_info,
				&bytes_avail_toread,
				&bytes_avail_towrite);

	/* Make sure there is something to read */
	if (bytes_avail_toread < buflen) {

		spin_unlock_irqrestore(&Inring_info->ring_lock, flags);

		return -1;
	}

	/* Convert to byte offset */
	next_read_location = hv_get_next_read_location(Inring_info);

	next_read_location = hv_copyfrom_ringbuffer(Inring_info,
						Buffer,
						buflen,
						next_read_location);

	spin_unlock_irqrestore(&Inring_info->ring_lock, flags);

	return 0;
}


/*
 *
 * hv_ringbuffer_read()
 *
 * Read and advance the read index
 *
 */
int hv_ringbuffer_read(struct hv_ring_buffer_info *inring_info, void *buffer,
		   u32 buflen, u32 offset)
{
	u32 bytes_avail_towrite;
	u32 bytes_avail_toread;
	u32 next_read_location = 0;
	u64 prev_indices = 0;
	unsigned long flags;

	if (buflen <= 0)
		return -EINVAL;

	spin_lock_irqsave(&inring_info->ring_lock, flags);

	hv_get_ringbuffer_availbytes(inring_info,
				&bytes_avail_toread,
				&bytes_avail_towrite);

	/* Make sure there is something to read */
	if (bytes_avail_toread < buflen) {
		spin_unlock_irqrestore(&inring_info->ring_lock, flags);

		return -1;
	}

	next_read_location =
		hv_get_next_readlocation_withoffset(inring_info, offset);

	next_read_location = hv_copyfrom_ringbuffer(inring_info,
						buffer,
						buflen,
						next_read_location);

	next_read_location = hv_copyfrom_ringbuffer(inring_info,
						&prev_indices,
						sizeof(u64),
						next_read_location);

	/* Make sure all reads are done before we update the read index since */
	/* the writer may start writing to the read area once the read index */
	/*is updated */
	mb();

	/* Update the read index */
	hv_set_next_read_location(inring_info, next_read_location);

	spin_unlock_irqrestore(&inring_info->ring_lock, flags);

	return 0;
}<|MERGE_RESOLUTION|>--- conflicted
+++ resolved
@@ -25,14 +25,9 @@
 
 #include <linux/kernel.h>
 #include <linux/mm.h>
-<<<<<<< HEAD
-#include "logging.h"
-#include "ring_buffer.h"
-=======
 
 #include "hyperv.h"
 #include "hyperv_vmbus.h"
->>>>>>> d762f438
 
 
 /* #defines */
