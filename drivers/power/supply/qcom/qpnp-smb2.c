/* Copyright (c) 2016-2017 The Linux Foundation. All rights reserved.
 *
 * This program is free software; you can redistribute it and/or modify
 * it under the terms of the GNU General Public License version 2 and
 * only version 2 as published by the Free Software Foundation.
 *
 * This program is distributed in the hope that it will be useful,
 * but WITHOUT ANY WARRANTY; without even the implied warranty of
 * MERCHANTABILITY or FITNESS FOR A PARTICULAR PURPOSE.  See the
 * GNU General Public License for more details.
 */

#include <linux/debugfs.h>
#include <linux/delay.h>
#include <linux/device.h>
#include <linux/module.h>
#include <linux/platform_device.h>
#include <linux/regmap.h>
#include <linux/power_supply.h>
#include <linux/of.h>
#include <linux/of_irq.h>
#include <linux/log2.h>
#include <linux/qpnp/qpnp-revid.h>
#include <linux/regulator/driver.h>
#include <linux/regulator/of_regulator.h>
#include <linux/regulator/machine.h>
#include "smb-reg.h"
#include "smb-lib.h"
#include "storm-watch.h"
#include <linux/pmic-voter.h>

#define SMB2_DEFAULT_WPWR_UW	8000000

static struct smb_params v1_params = {
	.fcc			= {
		.name	= "fast charge current",
		.reg	= FAST_CHARGE_CURRENT_CFG_REG,
		.min_u	= 0,
		.max_u	= 4500000,
		.step_u	= 25000,
	},
	.fv			= {
		.name	= "float voltage",
		.reg	= FLOAT_VOLTAGE_CFG_REG,
		.min_u	= 3487500,
		.max_u	= 4920000,
		.step_u	= 7500,
	},
	.usb_icl		= {
		.name	= "usb input current limit",
		.reg	= USBIN_CURRENT_LIMIT_CFG_REG,
		.min_u	= 0,
		.max_u	= 4800000,
		.step_u	= 25000,
	},
	.icl_stat		= {
		.name	= "input current limit status",
		.reg	= ICL_STATUS_REG,
		.min_u	= 0,
		.max_u	= 4800000,
		.step_u	= 25000,
	},
	.otg_cl			= {
		.name	= "usb otg current limit",
		.reg	= OTG_CURRENT_LIMIT_CFG_REG,
		.min_u	= 250000,
		.max_u	= 2000000,
		.step_u	= 250000,
	},
	.dc_icl			= {
		.name	= "dc input current limit",
		.reg	= DCIN_CURRENT_LIMIT_CFG_REG,
		.min_u	= 0,
		.max_u	= 6000000,
		.step_u	= 25000,
	},
	.dc_icl_pt_lv		= {
		.name	= "dc icl PT <8V",
		.reg	= ZIN_ICL_PT_REG,
		.min_u	= 0,
		.max_u	= 3000000,
		.step_u	= 25000,
	},
	.dc_icl_pt_hv		= {
		.name	= "dc icl PT >8V",
		.reg	= ZIN_ICL_PT_HV_REG,
		.min_u	= 0,
		.max_u	= 3000000,
		.step_u	= 25000,
	},
	.dc_icl_div2_lv		= {
		.name	= "dc icl div2 <5.5V",
		.reg	= ZIN_ICL_LV_REG,
		.min_u	= 0,
		.max_u	= 3000000,
		.step_u	= 25000,
	},
	.dc_icl_div2_mid_lv	= {
		.name	= "dc icl div2 5.5-6.5V",
		.reg	= ZIN_ICL_MID_LV_REG,
		.min_u	= 0,
		.max_u	= 3000000,
		.step_u	= 25000,
	},
	.dc_icl_div2_mid_hv	= {
		.name	= "dc icl div2 6.5-8.0V",
		.reg	= ZIN_ICL_MID_HV_REG,
		.min_u	= 0,
		.max_u	= 3000000,
		.step_u	= 25000,
	},
	.dc_icl_div2_hv		= {
		.name	= "dc icl div2 >8.0V",
		.reg	= ZIN_ICL_HV_REG,
		.min_u	= 0,
		.max_u	= 3000000,
		.step_u	= 25000,
	},
	.jeita_cc_comp		= {
		.name	= "jeita fcc reduction",
		.reg	= JEITA_CCCOMP_CFG_REG,
		.min_u	= 0,
		.max_u	= 1575000,
		.step_u	= 25000,
	},
	.freq_buck		= {
		.name	= "buck switching frequency",
		.reg	= CFG_BUCKBOOST_FREQ_SELECT_BUCK_REG,
		.min_u	= 600,
		.max_u	= 2000,
		.step_u	= 200,
	},
	.freq_boost		= {
		.name	= "boost switching frequency",
		.reg	= CFG_BUCKBOOST_FREQ_SELECT_BOOST_REG,
		.min_u	= 600,
		.max_u	= 2000,
		.step_u	= 200,
	},
};

static struct smb_params pm660_params = {
	.freq_buck		= {
		.name	= "buck switching frequency",
		.reg	= FREQ_CLK_DIV_REG,
		.min_u	= 600,
		.max_u	= 1600,
		.set_proc = smblib_set_chg_freq,
	},
	.freq_boost		= {
		.name	= "boost switching frequency",
		.reg	= FREQ_CLK_DIV_REG,
		.min_u	= 600,
		.max_u	= 1600,
		.set_proc = smblib_set_chg_freq,
	},
};

struct smb_dt_props {
	int	usb_icl_ua;
	int	dc_icl_ua;
	int	boost_threshold_ua;
	int	wipower_max_uw;
	int	min_freq_khz;
	int	max_freq_khz;
	struct	device_node *revid_dev_node;
	int	float_option;
	int	chg_inhibit_thr_mv;
	bool	no_battery;
	bool	hvdcp_disable;
	bool	auto_recharge_soc;
	int	wd_bark_time;
};

struct smb2 {
	struct smb_charger	chg;
	struct dentry		*dfs_root;
	struct smb_dt_props	dt;
	bool			bad_part;
};

static int __debug_mask;
module_param_named(
	debug_mask, __debug_mask, int, 0600
);

static int __weak_chg_icl_ua = 500000;
module_param_named(
	weak_chg_icl_ua, __weak_chg_icl_ua, int, 0600);

static int __try_sink_enabled = 1;
module_param_named(
	try_sink_enabled, __try_sink_enabled, int, 0600
);

static int __audio_headset_drp_wait_ms = 100;
module_param_named(
	audio_headset_drp_wait_ms, __audio_headset_drp_wait_ms, int, 0600
);

#define MICRO_1P5A		1500000
#define MICRO_P1A		100000
#define OTG_DEFAULT_DEGLITCH_TIME_MS	50
#define MIN_WD_BARK_TIME		16
#define DEFAULT_WD_BARK_TIME		64
#define BITE_WDOG_TIMEOUT_8S		0x3
#define BARK_WDOG_TIMEOUT_MASK		GENMASK(3, 2)
#define BARK_WDOG_TIMEOUT_SHIFT		2
static int smb2_parse_dt(struct smb2 *chip)
{
	struct smb_charger *chg = &chip->chg;
	struct device_node *node = chg->dev->of_node;
	int rc, byte_len;

	if (!node) {
		pr_err("device tree node missing\n");
		return -EINVAL;
	}

	chg->step_chg_enabled = of_property_read_bool(node,
				"qcom,step-charging-enable");

	chg->sw_jeita_enabled = of_property_read_bool(node,
				"qcom,sw-jeita-enable");

	rc = of_property_read_u32(node, "qcom,wd-bark-time-secs",
					&chip->dt.wd_bark_time);
	if (rc < 0 || chip->dt.wd_bark_time < MIN_WD_BARK_TIME)
		chip->dt.wd_bark_time = DEFAULT_WD_BARK_TIME;

	chip->dt.no_battery = of_property_read_bool(node,
						"qcom,batteryless-platform");

	rc = of_property_read_u32(node,
				"qcom,fcc-max-ua", &chg->batt_profile_fcc_ua);
	if (rc < 0)
		chg->batt_profile_fcc_ua = -EINVAL;

	rc = of_property_read_u32(node,
				"qcom,fv-max-uv", &chg->batt_profile_fv_uv);
	if (rc < 0)
		chg->batt_profile_fv_uv = -EINVAL;

	rc = of_property_read_u32(node,
				"qcom,usb-icl-ua", &chip->dt.usb_icl_ua);
	if (rc < 0)
		chip->dt.usb_icl_ua = -EINVAL;

	rc = of_property_read_u32(node,
				"qcom,otg-cl-ua", &chg->otg_cl_ua);
	if (rc < 0)
		chg->otg_cl_ua = MICRO_1P5A;

	rc = of_property_read_u32(node,
				"qcom,dc-icl-ua", &chip->dt.dc_icl_ua);
	if (rc < 0)
		chip->dt.dc_icl_ua = -EINVAL;

	rc = of_property_read_u32(node,
				"qcom,boost-threshold-ua",
				&chip->dt.boost_threshold_ua);
	if (rc < 0)
		chip->dt.boost_threshold_ua = MICRO_P1A;

	rc = of_property_read_u32(node,
				"qcom,min-freq-khz",
				&chip->dt.min_freq_khz);
	if (rc < 0)
		chip->dt.min_freq_khz = -EINVAL;

	rc = of_property_read_u32(node,
				"qcom,max-freq-khz",
				&chip->dt.max_freq_khz);
	if (rc < 0)
		chip->dt.max_freq_khz = -EINVAL;

	rc = of_property_read_u32(node, "qcom,wipower-max-uw",
				&chip->dt.wipower_max_uw);
	if (rc < 0)
		chip->dt.wipower_max_uw = -EINVAL;

	if (of_find_property(node, "qcom,thermal-mitigation", &byte_len)) {
		chg->thermal_mitigation = devm_kzalloc(chg->dev, byte_len,
			GFP_KERNEL);

		if (chg->thermal_mitigation == NULL)
			return -ENOMEM;

		chg->thermal_levels = byte_len / sizeof(u32);
		rc = of_property_read_u32_array(node,
				"qcom,thermal-mitigation",
				chg->thermal_mitigation,
				chg->thermal_levels);
		if (rc < 0) {
			dev_err(chg->dev,
				"Couldn't read threm limits rc = %d\n", rc);
			return rc;
		}
	}

	of_property_read_u32(node, "qcom,float-option", &chip->dt.float_option);
	if (chip->dt.float_option < 0 || chip->dt.float_option > 4) {
		pr_err("qcom,float-option is out of range [0, 4]\n");
		return -EINVAL;
	}

	chip->dt.hvdcp_disable = of_property_read_bool(node,
						"qcom,hvdcp-disable");

	of_property_read_u32(node, "qcom,chg-inhibit-threshold-mv",
				&chip->dt.chg_inhibit_thr_mv);
	if ((chip->dt.chg_inhibit_thr_mv < 0 ||
		chip->dt.chg_inhibit_thr_mv > 300)) {
		pr_err("qcom,chg-inhibit-threshold-mv is incorrect\n");
		return -EINVAL;
	}

	chip->dt.auto_recharge_soc = of_property_read_bool(node,
						"qcom,auto-recharge-soc");

	chg->dcp_icl_ua = chip->dt.usb_icl_ua;

	chg->suspend_input_on_debug_batt = of_property_read_bool(node,
					"qcom,suspend-input-on-debug-batt");

	rc = of_property_read_u32(node, "qcom,otg-deglitch-time-ms",
					&chg->otg_delay_ms);
	if (rc < 0)
		chg->otg_delay_ms = OTG_DEFAULT_DEGLITCH_TIME_MS;

	return 0;
}

/************************
 * USB PSY REGISTRATION *
 ************************/

static enum power_supply_property smb2_usb_props[] = {
	POWER_SUPPLY_PROP_PRESENT,
	POWER_SUPPLY_PROP_ONLINE,
	POWER_SUPPLY_PROP_VOLTAGE_MAX,
	POWER_SUPPLY_PROP_VOLTAGE_NOW,
	POWER_SUPPLY_PROP_PD_CURRENT_MAX,
	POWER_SUPPLY_PROP_CURRENT_MAX,
	POWER_SUPPLY_PROP_TYPE,
	POWER_SUPPLY_PROP_TYPEC_MODE,
	POWER_SUPPLY_PROP_TYPEC_POWER_ROLE,
	POWER_SUPPLY_PROP_TYPEC_CC_ORIENTATION,
	POWER_SUPPLY_PROP_PD_ALLOWED,
	POWER_SUPPLY_PROP_PD_ACTIVE,
	POWER_SUPPLY_PROP_INPUT_CURRENT_SETTLED,
	POWER_SUPPLY_PROP_INPUT_CURRENT_NOW,
	POWER_SUPPLY_PROP_BOOST_CURRENT,
	POWER_SUPPLY_PROP_PE_START,
	POWER_SUPPLY_PROP_CTM_CURRENT_MAX,
	POWER_SUPPLY_PROP_HW_CURRENT_MAX,
	POWER_SUPPLY_PROP_REAL_TYPE,
	POWER_SUPPLY_PROP_PR_SWAP,
	POWER_SUPPLY_PROP_PD_VOLTAGE_MAX,
	POWER_SUPPLY_PROP_PD_VOLTAGE_MIN,
	POWER_SUPPLY_PROP_SDP_CURRENT_MAX,
	POWER_SUPPLY_PROP_CONNECTOR_TYPE,
<<<<<<< HEAD
=======
	POWER_SUPPLY_PROP_MOISTURE_DETECTED,
>>>>>>> 38ef2dbc
};

static int smb2_usb_get_prop(struct power_supply *psy,
		enum power_supply_property psp,
		union power_supply_propval *val)
{
	struct smb2 *chip = power_supply_get_drvdata(psy);
	struct smb_charger *chg = &chip->chg;
	int rc = 0;

	switch (psp) {
	case POWER_SUPPLY_PROP_PRESENT:
		if (chip->bad_part)
			val->intval = 1;
		else
			rc = smblib_get_prop_usb_present(chg, val);
		break;
	case POWER_SUPPLY_PROP_ONLINE:
		rc = smblib_get_prop_usb_online(chg, val);
		if (!val->intval)
			break;

		if (((chg->typec_mode == POWER_SUPPLY_TYPEC_SOURCE_DEFAULT)
		   || (chg->connector_type == POWER_SUPPLY_CONNECTOR_MICRO_USB))
		   && (chg->real_charger_type == POWER_SUPPLY_TYPE_USB))
			val->intval = 0;
		else
			val->intval = 1;
		if (chg->real_charger_type == POWER_SUPPLY_TYPE_UNKNOWN)
			val->intval = 0;
		break;
	case POWER_SUPPLY_PROP_VOLTAGE_MAX:
		rc = smblib_get_prop_usb_voltage_max(chg, val);
		break;
	case POWER_SUPPLY_PROP_VOLTAGE_NOW:
		rc = smblib_get_prop_usb_voltage_now(chg, val);
		break;
	case POWER_SUPPLY_PROP_PD_CURRENT_MAX:
		val->intval = get_client_vote(chg->usb_icl_votable, PD_VOTER);
		break;
	case POWER_SUPPLY_PROP_CURRENT_MAX:
		rc = smblib_get_prop_input_current_settled(chg, val);
		break;
	case POWER_SUPPLY_PROP_TYPE:
		val->intval = POWER_SUPPLY_TYPE_USB_PD;
		break;
	case POWER_SUPPLY_PROP_REAL_TYPE:
		if (chip->bad_part)
			val->intval = POWER_SUPPLY_TYPE_USB_PD;
		else
			val->intval = chg->real_charger_type;
		break;
	case POWER_SUPPLY_PROP_TYPEC_MODE:
		if (chg->connector_type == POWER_SUPPLY_CONNECTOR_MICRO_USB)
			val->intval = POWER_SUPPLY_TYPEC_NONE;
		else if (chip->bad_part)
			val->intval = POWER_SUPPLY_TYPEC_SOURCE_DEFAULT;
		else
			val->intval = chg->typec_mode;
		break;
	case POWER_SUPPLY_PROP_TYPEC_POWER_ROLE:
		if (chg->connector_type == POWER_SUPPLY_CONNECTOR_MICRO_USB)
			val->intval = POWER_SUPPLY_TYPEC_PR_NONE;
		else
			rc = smblib_get_prop_typec_power_role(chg, val);
		break;
	case POWER_SUPPLY_PROP_TYPEC_CC_ORIENTATION:
		if (chg->connector_type == POWER_SUPPLY_CONNECTOR_MICRO_USB)
			val->intval = 0;
		else
			rc = smblib_get_prop_typec_cc_orientation(chg, val);
		break;
	case POWER_SUPPLY_PROP_PD_ALLOWED:
		rc = smblib_get_prop_pd_allowed(chg, val);
		break;
	case POWER_SUPPLY_PROP_PD_ACTIVE:
		val->intval = chg->pd_active;
		break;
	case POWER_SUPPLY_PROP_INPUT_CURRENT_SETTLED:
		rc = smblib_get_prop_input_current_settled(chg, val);
		break;
	case POWER_SUPPLY_PROP_INPUT_CURRENT_NOW:
		rc = smblib_get_prop_usb_current_now(chg, val);
		break;
	case POWER_SUPPLY_PROP_BOOST_CURRENT:
		val->intval = chg->boost_current_ua;
		break;
	case POWER_SUPPLY_PROP_PD_IN_HARD_RESET:
		rc = smblib_get_prop_pd_in_hard_reset(chg, val);
		break;
	case POWER_SUPPLY_PROP_PD_USB_SUSPEND_SUPPORTED:
		val->intval = chg->system_suspend_supported;
		break;
	case POWER_SUPPLY_PROP_PE_START:
		rc = smblib_get_pe_start(chg, val);
		break;
	case POWER_SUPPLY_PROP_CTM_CURRENT_MAX:
		val->intval = get_client_vote(chg->usb_icl_votable, CTM_VOTER);
		break;
	case POWER_SUPPLY_PROP_HW_CURRENT_MAX:
		rc = smblib_get_charge_current(chg, &val->intval);
		break;
	case POWER_SUPPLY_PROP_PR_SWAP:
		rc = smblib_get_prop_pr_swap_in_progress(chg, val);
		break;
	case POWER_SUPPLY_PROP_PD_VOLTAGE_MAX:
		val->intval = chg->voltage_max_uv;
		break;
	case POWER_SUPPLY_PROP_PD_VOLTAGE_MIN:
		val->intval = chg->voltage_min_uv;
		break;
	case POWER_SUPPLY_PROP_SDP_CURRENT_MAX:
		val->intval = get_client_vote(chg->usb_icl_votable,
					      USB_PSY_VOTER);
		break;
	case POWER_SUPPLY_PROP_CONNECTOR_TYPE:
		val->intval = chg->connector_type;
		break;
<<<<<<< HEAD
=======
	case POWER_SUPPLY_PROP_MOISTURE_DETECTED:
		val->intval = get_client_vote(chg->disable_power_role_switch,
					      MOISTURE_VOTER);
		break;
>>>>>>> 38ef2dbc
	default:
		pr_err("get prop %d is not supported in usb\n", psp);
		rc = -EINVAL;
		break;
	}
	if (rc < 0) {
		pr_debug("Couldn't get prop %d rc = %d\n", psp, rc);
		return -ENODATA;
	}
	return 0;
}

static int smb2_usb_set_prop(struct power_supply *psy,
		enum power_supply_property psp,
		const union power_supply_propval *val)
{
	struct smb2 *chip = power_supply_get_drvdata(psy);
	struct smb_charger *chg = &chip->chg;
	int rc = 0;

	mutex_lock(&chg->lock);
	if (!chg->typec_present) {
		switch (psp) {
		case POWER_SUPPLY_PROP_MOISTURE_DETECTED:
			vote(chg->disable_power_role_switch, MOISTURE_VOTER,
			     val->intval > 0, 0);
			break;
		default:
			rc = -EINVAL;
			break;
		}

		goto unlock;
	}

	switch (psp) {
	case POWER_SUPPLY_PROP_PD_CURRENT_MAX:
		rc = smblib_set_prop_pd_current_max(chg, val);
		break;
	case POWER_SUPPLY_PROP_TYPEC_POWER_ROLE:
		rc = smblib_set_prop_typec_power_role(chg, val);
		break;
	case POWER_SUPPLY_PROP_PD_ACTIVE:
		rc = smblib_set_prop_pd_active(chg, val);
		break;
	case POWER_SUPPLY_PROP_PD_IN_HARD_RESET:
		rc = smblib_set_prop_pd_in_hard_reset(chg, val);
		break;
	case POWER_SUPPLY_PROP_PD_USB_SUSPEND_SUPPORTED:
		chg->system_suspend_supported = val->intval;
		break;
	case POWER_SUPPLY_PROP_BOOST_CURRENT:
		rc = smblib_set_prop_boost_current(chg, val);
		break;
	case POWER_SUPPLY_PROP_CTM_CURRENT_MAX:
		rc = vote(chg->usb_icl_votable, CTM_VOTER,
						val->intval >= 0, val->intval);
		break;
	case POWER_SUPPLY_PROP_PR_SWAP:
		rc = smblib_set_prop_pr_swap_in_progress(chg, val);
		break;
	case POWER_SUPPLY_PROP_PD_VOLTAGE_MAX:
		rc = smblib_set_prop_pd_voltage_max(chg, val);
		break;
	case POWER_SUPPLY_PROP_PD_VOLTAGE_MIN:
		rc = smblib_set_prop_pd_voltage_min(chg, val);
		break;
	case POWER_SUPPLY_PROP_SDP_CURRENT_MAX:
		rc = smblib_set_prop_sdp_current_max(chg, val);
		break;
	default:
		pr_err("set prop %d is not supported\n", psp);
		rc = -EINVAL;
		break;
	}

unlock:
	mutex_unlock(&chg->lock);
	return rc;
}

static int smb2_usb_prop_is_writeable(struct power_supply *psy,
		enum power_supply_property psp)
{
	switch (psp) {
	case POWER_SUPPLY_PROP_CTM_CURRENT_MAX:
		return 1;
	default:
		break;
	}

	return 0;
}

static int smb2_init_usb_psy(struct smb2 *chip)
{
	struct power_supply_config usb_cfg = {};
	struct smb_charger *chg = &chip->chg;

	chg->usb_psy_desc.name			= "usb";
	chg->usb_psy_desc.type			= POWER_SUPPLY_TYPE_USB_PD;
	chg->usb_psy_desc.properties		= smb2_usb_props;
	chg->usb_psy_desc.num_properties	= ARRAY_SIZE(smb2_usb_props);
	chg->usb_psy_desc.get_property		= smb2_usb_get_prop;
	chg->usb_psy_desc.set_property		= smb2_usb_set_prop;
	chg->usb_psy_desc.property_is_writeable	= smb2_usb_prop_is_writeable;

	usb_cfg.drv_data = chip;
	usb_cfg.of_node = chg->dev->of_node;
	chg->usb_psy = power_supply_register(chg->dev,
						  &chg->usb_psy_desc,
						  &usb_cfg);
	if (IS_ERR(chg->usb_psy)) {
		pr_err("Couldn't register USB power supply\n");
		return PTR_ERR(chg->usb_psy);
	}

	return 0;
}

/********************************
 * USB PC_PORT PSY REGISTRATION *
 ********************************/
static enum power_supply_property smb2_usb_port_props[] = {
	POWER_SUPPLY_PROP_TYPE,
	POWER_SUPPLY_PROP_ONLINE,
	POWER_SUPPLY_PROP_VOLTAGE_MAX,
	POWER_SUPPLY_PROP_CURRENT_MAX,
};

static int smb2_usb_port_get_prop(struct power_supply *psy,
		enum power_supply_property psp,
		union power_supply_propval *val)
{
	struct smb2 *chip = power_supply_get_drvdata(psy);
	struct smb_charger *chg = &chip->chg;
	int rc = 0;

	switch (psp) {
	case POWER_SUPPLY_PROP_TYPE:
		val->intval = POWER_SUPPLY_TYPE_USB;
		break;
	case POWER_SUPPLY_PROP_ONLINE:
		rc = smblib_get_prop_usb_online(chg, val);
		if (!val->intval)
			break;

		if (((chg->typec_mode == POWER_SUPPLY_TYPEC_SOURCE_DEFAULT)
		   || (chg->connector_type == POWER_SUPPLY_CONNECTOR_MICRO_USB))
			&& (chg->real_charger_type == POWER_SUPPLY_TYPE_USB))
			val->intval = 1;
		else
			val->intval = 0;
		break;
	case POWER_SUPPLY_PROP_VOLTAGE_MAX:
		val->intval = 5000000;
		break;
	case POWER_SUPPLY_PROP_CURRENT_MAX:
		rc = smblib_get_prop_input_current_settled(chg, val);
		break;
	default:
		pr_err_ratelimited("Get prop %d is not supported in pc_port\n",
				psp);
		return -EINVAL;
	}

	if (rc < 0) {
		pr_debug("Couldn't get prop %d rc = %d\n", psp, rc);
		return -ENODATA;
	}

	return 0;
}

static int smb2_usb_port_set_prop(struct power_supply *psy,
		enum power_supply_property psp,
		const union power_supply_propval *val)
{
	int rc = 0;

	switch (psp) {
	default:
		pr_err_ratelimited("Set prop %d is not supported in pc_port\n",
				psp);
		rc = -EINVAL;
		break;
	}

	return rc;
}

static const struct power_supply_desc usb_port_psy_desc = {
	.name		= "pc_port",
	.type		= POWER_SUPPLY_TYPE_USB,
	.properties	= smb2_usb_port_props,
	.num_properties	= ARRAY_SIZE(smb2_usb_port_props),
	.get_property	= smb2_usb_port_get_prop,
	.set_property	= smb2_usb_port_set_prop,
};

static int smb2_init_usb_port_psy(struct smb2 *chip)
{
	struct power_supply_config usb_port_cfg = {};
	struct smb_charger *chg = &chip->chg;

	usb_port_cfg.drv_data = chip;
	usb_port_cfg.of_node = chg->dev->of_node;
	chg->usb_port_psy = power_supply_register(chg->dev,
						  &usb_port_psy_desc,
						  &usb_port_cfg);
	if (IS_ERR(chg->usb_port_psy)) {
		pr_err("Couldn't register USB pc_port power supply\n");
		return PTR_ERR(chg->usb_port_psy);
	}

	return 0;
}

/*****************************
 * USB MAIN PSY REGISTRATION *
 *****************************/

static enum power_supply_property smb2_usb_main_props[] = {
	POWER_SUPPLY_PROP_VOLTAGE_MAX,
	POWER_SUPPLY_PROP_CONSTANT_CHARGE_CURRENT_MAX,
	POWER_SUPPLY_PROP_TYPE,
	POWER_SUPPLY_PROP_INPUT_CURRENT_SETTLED,
	POWER_SUPPLY_PROP_INPUT_VOLTAGE_SETTLED,
	POWER_SUPPLY_PROP_FCC_DELTA,
	POWER_SUPPLY_PROP_CURRENT_MAX,
	/*
	 * TODO move the TEMP and TEMP_MAX properties here,
	 * and update the thermal balancer to look here
	 */
};

static int smb2_usb_main_get_prop(struct power_supply *psy,
		enum power_supply_property psp,
		union power_supply_propval *val)
{
	struct smb2 *chip = power_supply_get_drvdata(psy);
	struct smb_charger *chg = &chip->chg;
	int rc = 0;

	switch (psp) {
	case POWER_SUPPLY_PROP_VOLTAGE_MAX:
		rc = smblib_get_charge_param(chg, &chg->param.fv, &val->intval);
		break;
	case POWER_SUPPLY_PROP_CONSTANT_CHARGE_CURRENT_MAX:
		rc = smblib_get_charge_param(chg, &chg->param.fcc,
							&val->intval);
		break;
	case POWER_SUPPLY_PROP_TYPE:
		val->intval = POWER_SUPPLY_TYPE_MAIN;
		break;
	case POWER_SUPPLY_PROP_INPUT_CURRENT_SETTLED:
		rc = smblib_get_prop_input_current_settled(chg, val);
		break;
	case POWER_SUPPLY_PROP_INPUT_VOLTAGE_SETTLED:
		rc = smblib_get_prop_input_voltage_settled(chg, val);
		break;
	case POWER_SUPPLY_PROP_FCC_DELTA:
		rc = smblib_get_prop_fcc_delta(chg, val);
		break;
	case POWER_SUPPLY_PROP_CURRENT_MAX:
		rc = smblib_get_icl_current(chg, &val->intval);
		break;
	default:
		pr_debug("get prop %d is not supported in usb-main\n", psp);
		rc = -EINVAL;
		break;
	}
	if (rc < 0) {
		pr_debug("Couldn't get prop %d rc = %d\n", psp, rc);
		return -ENODATA;
	}
	return 0;
}

static int smb2_usb_main_set_prop(struct power_supply *psy,
		enum power_supply_property psp,
		const union power_supply_propval *val)
{
	struct smb2 *chip = power_supply_get_drvdata(psy);
	struct smb_charger *chg = &chip->chg;
	int rc = 0;

	switch (psp) {
	case POWER_SUPPLY_PROP_VOLTAGE_MAX:
		rc = smblib_set_charge_param(chg, &chg->param.fv, val->intval);
		break;
	case POWER_SUPPLY_PROP_CONSTANT_CHARGE_CURRENT_MAX:
		rc = smblib_set_charge_param(chg, &chg->param.fcc, val->intval);
		break;
	case POWER_SUPPLY_PROP_CURRENT_MAX:
		rc = smblib_set_icl_current(chg, val->intval);
		break;
	default:
		pr_err("set prop %d is not supported\n", psp);
		rc = -EINVAL;
		break;
	}

	return rc;
}

static const struct power_supply_desc usb_main_psy_desc = {
	.name		= "main",
	.type		= POWER_SUPPLY_TYPE_MAIN,
	.properties	= smb2_usb_main_props,
	.num_properties	= ARRAY_SIZE(smb2_usb_main_props),
	.get_property	= smb2_usb_main_get_prop,
	.set_property	= smb2_usb_main_set_prop,
};

static int smb2_init_usb_main_psy(struct smb2 *chip)
{
	struct power_supply_config usb_main_cfg = {};
	struct smb_charger *chg = &chip->chg;

	usb_main_cfg.drv_data = chip;
	usb_main_cfg.of_node = chg->dev->of_node;
	chg->usb_main_psy = power_supply_register(chg->dev,
						  &usb_main_psy_desc,
						  &usb_main_cfg);
	if (IS_ERR(chg->usb_main_psy)) {
		pr_err("Couldn't register USB main power supply\n");
		return PTR_ERR(chg->usb_main_psy);
	}

	return 0;
}

/*************************
 * DC PSY REGISTRATION   *
 *************************/

static enum power_supply_property smb2_dc_props[] = {
	POWER_SUPPLY_PROP_INPUT_SUSPEND,
	POWER_SUPPLY_PROP_PRESENT,
	POWER_SUPPLY_PROP_ONLINE,
	POWER_SUPPLY_PROP_CURRENT_MAX,
	POWER_SUPPLY_PROP_REAL_TYPE,
};

static int smb2_dc_get_prop(struct power_supply *psy,
		enum power_supply_property psp,
		union power_supply_propval *val)
{
	struct smb2 *chip = power_supply_get_drvdata(psy);
	struct smb_charger *chg = &chip->chg;
	int rc = 0;

	switch (psp) {
	case POWER_SUPPLY_PROP_INPUT_SUSPEND:
		val->intval = get_effective_result(chg->dc_suspend_votable);
		break;
	case POWER_SUPPLY_PROP_PRESENT:
		rc = smblib_get_prop_dc_present(chg, val);
		break;
	case POWER_SUPPLY_PROP_ONLINE:
		rc = smblib_get_prop_dc_online(chg, val);
		break;
	case POWER_SUPPLY_PROP_CURRENT_MAX:
		rc = smblib_get_prop_dc_current_max(chg, val);
		break;
	case POWER_SUPPLY_PROP_REAL_TYPE:
		val->intval = POWER_SUPPLY_TYPE_WIPOWER;
		break;
	default:
		return -EINVAL;
	}
	if (rc < 0) {
		pr_debug("Couldn't get prop %d rc = %d\n", psp, rc);
		return -ENODATA;
	}
	return 0;
}

static int smb2_dc_set_prop(struct power_supply *psy,
		enum power_supply_property psp,
		const union power_supply_propval *val)
{
	struct smb2 *chip = power_supply_get_drvdata(psy);
	struct smb_charger *chg = &chip->chg;
	int rc = 0;

	switch (psp) {
	case POWER_SUPPLY_PROP_INPUT_SUSPEND:
		rc = vote(chg->dc_suspend_votable, WBC_VOTER,
				(bool)val->intval, 0);
		break;
	case POWER_SUPPLY_PROP_CURRENT_MAX:
		rc = smblib_set_prop_dc_current_max(chg, val);
		break;
	default:
		return -EINVAL;
	}

	return rc;
}

static int smb2_dc_prop_is_writeable(struct power_supply *psy,
		enum power_supply_property psp)
{
	int rc;

	switch (psp) {
	case POWER_SUPPLY_PROP_CURRENT_MAX:
		rc = 1;
		break;
	default:
		rc = 0;
		break;
	}

	return rc;
}

static const struct power_supply_desc dc_psy_desc = {
	.name = "dc",
	.type = POWER_SUPPLY_TYPE_WIRELESS,
	.properties = smb2_dc_props,
	.num_properties = ARRAY_SIZE(smb2_dc_props),
	.get_property = smb2_dc_get_prop,
	.set_property = smb2_dc_set_prop,
	.property_is_writeable = smb2_dc_prop_is_writeable,
};

static int smb2_init_dc_psy(struct smb2 *chip)
{
	struct power_supply_config dc_cfg = {};
	struct smb_charger *chg = &chip->chg;

	dc_cfg.drv_data = chip;
	dc_cfg.of_node = chg->dev->of_node;
	chg->dc_psy = power_supply_register(chg->dev,
						  &dc_psy_desc,
						  &dc_cfg);
	if (IS_ERR(chg->dc_psy)) {
		pr_err("Couldn't register USB power supply\n");
		return PTR_ERR(chg->dc_psy);
	}

	return 0;
}

/*************************
 * BATT PSY REGISTRATION *
 *************************/

static enum power_supply_property smb2_batt_props[] = {
	POWER_SUPPLY_PROP_INPUT_SUSPEND,
	POWER_SUPPLY_PROP_STATUS,
	POWER_SUPPLY_PROP_HEALTH,
	POWER_SUPPLY_PROP_PRESENT,
	POWER_SUPPLY_PROP_CHARGE_TYPE,
	POWER_SUPPLY_PROP_CAPACITY,
	POWER_SUPPLY_PROP_CHARGER_TEMP,
	POWER_SUPPLY_PROP_CHARGER_TEMP_MAX,
	POWER_SUPPLY_PROP_INPUT_CURRENT_LIMITED,
	POWER_SUPPLY_PROP_VOLTAGE_NOW,
	POWER_SUPPLY_PROP_VOLTAGE_MAX,
	POWER_SUPPLY_PROP_VOLTAGE_QNOVO,
	POWER_SUPPLY_PROP_CURRENT_NOW,
	POWER_SUPPLY_PROP_CURRENT_QNOVO,
	POWER_SUPPLY_PROP_CONSTANT_CHARGE_CURRENT_MAX,
	POWER_SUPPLY_PROP_TEMP,
	POWER_SUPPLY_PROP_TECHNOLOGY,
	POWER_SUPPLY_PROP_STEP_CHARGING_ENABLED,
	POWER_SUPPLY_PROP_SW_JEITA_ENABLED,
	POWER_SUPPLY_PROP_CHARGE_DONE,
	POWER_SUPPLY_PROP_PARALLEL_DISABLE,
	POWER_SUPPLY_PROP_SET_SHIP_MODE,
	POWER_SUPPLY_PROP_DIE_HEALTH,
	POWER_SUPPLY_PROP_RERUN_AICL,
	POWER_SUPPLY_PROP_DP_DM,
	POWER_SUPPLY_PROP_CHARGE_CONTROL_LIMIT_MAX,
	POWER_SUPPLY_PROP_CHARGE_CONTROL_LIMIT,
	POWER_SUPPLY_PROP_CHARGE_COUNTER,
};

static int smb2_batt_get_prop(struct power_supply *psy,
		enum power_supply_property psp,
		union power_supply_propval *val)
{
	struct smb_charger *chg = power_supply_get_drvdata(psy);
	int rc = 0;
	union power_supply_propval pval = {0, };

	switch (psp) {
	case POWER_SUPPLY_PROP_STATUS:
		rc = smblib_get_prop_batt_status(chg, val);
		break;
	case POWER_SUPPLY_PROP_HEALTH:
		rc = smblib_get_prop_batt_health(chg, val);
		break;
	case POWER_SUPPLY_PROP_PRESENT:
		rc = smblib_get_prop_batt_present(chg, val);
		break;
	case POWER_SUPPLY_PROP_INPUT_SUSPEND:
		rc = smblib_get_prop_input_suspend(chg, val);
		break;
	case POWER_SUPPLY_PROP_CHARGE_TYPE:
		rc = smblib_get_prop_batt_charge_type(chg, val);
		break;
	case POWER_SUPPLY_PROP_CAPACITY:
		rc = smblib_get_prop_batt_capacity(chg, val);
		break;
	case POWER_SUPPLY_PROP_CHARGE_CONTROL_LIMIT:
		rc = smblib_get_prop_system_temp_level(chg, val);
		break;
	case POWER_SUPPLY_PROP_CHARGE_CONTROL_LIMIT_MAX:
		rc = smblib_get_prop_system_temp_level_max(chg, val);
		break;
	case POWER_SUPPLY_PROP_CHARGER_TEMP:
		/* do not query RRADC if charger is not present */
		rc = smblib_get_prop_usb_present(chg, &pval);
		if (rc < 0)
			pr_err("Couldn't get usb present rc=%d\n", rc);

		rc = -ENODATA;
		if (pval.intval)
			rc = smblib_get_prop_charger_temp(chg, val);
		break;
	case POWER_SUPPLY_PROP_CHARGER_TEMP_MAX:
		rc = smblib_get_prop_charger_temp_max(chg, val);
		break;
	case POWER_SUPPLY_PROP_INPUT_CURRENT_LIMITED:
		rc = smblib_get_prop_input_current_limited(chg, val);
		break;
	case POWER_SUPPLY_PROP_STEP_CHARGING_ENABLED:
		val->intval = chg->step_chg_enabled;
		break;
	case POWER_SUPPLY_PROP_SW_JEITA_ENABLED:
		val->intval = chg->sw_jeita_enabled;
		break;
	case POWER_SUPPLY_PROP_VOLTAGE_NOW:
		rc = smblib_get_prop_batt_voltage_now(chg, val);
		break;
	case POWER_SUPPLY_PROP_VOLTAGE_MAX:
		val->intval = get_client_vote(chg->fv_votable,
				BATT_PROFILE_VOTER);
		break;
	case POWER_SUPPLY_PROP_CHARGE_QNOVO_ENABLE:
		rc = smblib_get_prop_charge_qnovo_enable(chg, val);
		break;
	case POWER_SUPPLY_PROP_VOLTAGE_QNOVO:
		val->intval = get_client_vote_locked(chg->fv_votable,
				QNOVO_VOTER);
		break;
	case POWER_SUPPLY_PROP_CURRENT_NOW:
		rc = smblib_get_prop_batt_current_now(chg, val);
		break;
	case POWER_SUPPLY_PROP_CURRENT_QNOVO:
		val->intval = get_client_vote_locked(chg->fcc_votable,
				QNOVO_VOTER);
		break;
	case POWER_SUPPLY_PROP_CONSTANT_CHARGE_CURRENT_MAX:
		val->intval = get_client_vote(chg->fcc_votable,
					      BATT_PROFILE_VOTER);
		break;
	case POWER_SUPPLY_PROP_TEMP:
		rc = smblib_get_prop_batt_temp(chg, val);
		break;
	case POWER_SUPPLY_PROP_TECHNOLOGY:
		val->intval = POWER_SUPPLY_TECHNOLOGY_LION;
		break;
	case POWER_SUPPLY_PROP_CHARGE_DONE:
		rc = smblib_get_prop_batt_charge_done(chg, val);
		break;
	case POWER_SUPPLY_PROP_PARALLEL_DISABLE:
		val->intval = get_client_vote(chg->pl_disable_votable,
					      USER_VOTER);
		break;
	case POWER_SUPPLY_PROP_SET_SHIP_MODE:
		/* Not in ship mode as long as device is active */
		val->intval = 0;
		break;
	case POWER_SUPPLY_PROP_DIE_HEALTH:
		if (chg->die_health == -EINVAL)
			rc = smblib_get_prop_die_health(chg, val);
		else
			val->intval = chg->die_health;
		break;
	case POWER_SUPPLY_PROP_DP_DM:
		val->intval = chg->pulse_cnt;
		break;
	case POWER_SUPPLY_PROP_RERUN_AICL:
		val->intval = 0;
		break;
	case POWER_SUPPLY_PROP_CHARGE_COUNTER:
		rc = smblib_get_prop_batt_charge_counter(chg, val);
		break;
	default:
		pr_err("batt power supply prop %d not supported\n", psp);
		return -EINVAL;
	}

	if (rc < 0) {
		pr_debug("Couldn't get prop %d rc = %d\n", psp, rc);
		return -ENODATA;
	}

	return 0;
}

static int smb2_batt_set_prop(struct power_supply *psy,
		enum power_supply_property prop,
		const union power_supply_propval *val)
{
	int rc = 0;
	struct smb_charger *chg = power_supply_get_drvdata(psy);

	switch (prop) {
	case POWER_SUPPLY_PROP_STATUS:
		rc = smblib_set_prop_batt_status(chg, val);
		break;
	case POWER_SUPPLY_PROP_INPUT_SUSPEND:
		rc = smblib_set_prop_input_suspend(chg, val);
		break;
	case POWER_SUPPLY_PROP_CHARGE_CONTROL_LIMIT:
		rc = smblib_set_prop_system_temp_level(chg, val);
		break;
	case POWER_SUPPLY_PROP_CAPACITY:
		rc = smblib_set_prop_batt_capacity(chg, val);
		break;
	case POWER_SUPPLY_PROP_PARALLEL_DISABLE:
		vote(chg->pl_disable_votable, USER_VOTER, (bool)val->intval, 0);
		break;
	case POWER_SUPPLY_PROP_VOLTAGE_MAX:
		chg->batt_profile_fv_uv = val->intval;
		vote(chg->fv_votable, BATT_PROFILE_VOTER, true, val->intval);
		break;
	case POWER_SUPPLY_PROP_CHARGE_QNOVO_ENABLE:
		rc = smblib_set_prop_charge_qnovo_enable(chg, val);
		break;
	case POWER_SUPPLY_PROP_VOLTAGE_QNOVO:
		vote(chg->fv_votable, QNOVO_VOTER,
			(val->intval >= 0), val->intval);
		break;
	case POWER_SUPPLY_PROP_CURRENT_QNOVO:
		vote(chg->pl_disable_votable, PL_QNOVO_VOTER,
			val->intval != -EINVAL && val->intval < 2000000, 0);
		if (val->intval == -EINVAL) {
			vote(chg->fcc_votable, BATT_PROFILE_VOTER,
					true, chg->batt_profile_fcc_ua);
			vote(chg->fcc_votable, QNOVO_VOTER, false, 0);
		} else {
			vote(chg->fcc_votable, QNOVO_VOTER, true, val->intval);
			vote(chg->fcc_votable, BATT_PROFILE_VOTER, false, 0);
		}
		break;
	case POWER_SUPPLY_PROP_STEP_CHARGING_ENABLED:
		chg->step_chg_enabled = !!val->intval;
		break;
	case POWER_SUPPLY_PROP_SW_JEITA_ENABLED:
		if (chg->sw_jeita_enabled != (!!val->intval)) {
			rc = smblib_disable_hw_jeita(chg, !!val->intval);
			if (rc == 0)
				chg->sw_jeita_enabled = !!val->intval;
		}
		break;
	case POWER_SUPPLY_PROP_CONSTANT_CHARGE_CURRENT_MAX:
		chg->batt_profile_fcc_ua = val->intval;
		vote(chg->fcc_votable, BATT_PROFILE_VOTER, true, val->intval);
		break;
	case POWER_SUPPLY_PROP_SET_SHIP_MODE:
		/* Not in ship mode as long as the device is active */
		if (!val->intval)
			break;
		if (chg->pl.psy)
			power_supply_set_property(chg->pl.psy,
				POWER_SUPPLY_PROP_SET_SHIP_MODE, val);
		rc = smblib_set_prop_ship_mode(chg, val);
		break;
	case POWER_SUPPLY_PROP_RERUN_AICL:
		rc = smblib_rerun_aicl(chg);
		break;
	case POWER_SUPPLY_PROP_DP_DM:
		rc = smblib_dp_dm(chg, val->intval);
		break;
	case POWER_SUPPLY_PROP_INPUT_CURRENT_LIMITED:
		rc = smblib_set_prop_input_current_limited(chg, val);
		break;
	case POWER_SUPPLY_PROP_DIE_HEALTH:
		chg->die_health = val->intval;
		power_supply_changed(chg->batt_psy);
		break;
	default:
		rc = -EINVAL;
	}

	return rc;
}

static int smb2_batt_prop_is_writeable(struct power_supply *psy,
		enum power_supply_property psp)
{
	switch (psp) {
	case POWER_SUPPLY_PROP_STATUS:
	case POWER_SUPPLY_PROP_INPUT_SUSPEND:
	case POWER_SUPPLY_PROP_SYSTEM_TEMP_LEVEL:
	case POWER_SUPPLY_PROP_CAPACITY:
	case POWER_SUPPLY_PROP_PARALLEL_DISABLE:
	case POWER_SUPPLY_PROP_DP_DM:
	case POWER_SUPPLY_PROP_RERUN_AICL:
	case POWER_SUPPLY_PROP_INPUT_CURRENT_LIMITED:
	case POWER_SUPPLY_PROP_STEP_CHARGING_ENABLED:
	case POWER_SUPPLY_PROP_SW_JEITA_ENABLED:
	case POWER_SUPPLY_PROP_DIE_HEALTH:
		return 1;
	default:
		break;
	}

	return 0;
}

static const struct power_supply_desc batt_psy_desc = {
	.name = "battery",
	.type = POWER_SUPPLY_TYPE_BATTERY,
	.properties = smb2_batt_props,
	.num_properties = ARRAY_SIZE(smb2_batt_props),
	.get_property = smb2_batt_get_prop,
	.set_property = smb2_batt_set_prop,
	.property_is_writeable = smb2_batt_prop_is_writeable,
};

static int smb2_init_batt_psy(struct smb2 *chip)
{
	struct power_supply_config batt_cfg = {};
	struct smb_charger *chg = &chip->chg;
	int rc = 0;

	batt_cfg.drv_data = chg;
	batt_cfg.of_node = chg->dev->of_node;
	chg->batt_psy = power_supply_register(chg->dev,
						   &batt_psy_desc,
						   &batt_cfg);
	if (IS_ERR(chg->batt_psy)) {
		pr_err("Couldn't register battery power supply\n");
		return PTR_ERR(chg->batt_psy);
	}

	return rc;
}

/******************************
 * VBUS REGULATOR REGISTRATION *
 ******************************/

static struct regulator_ops smb2_vbus_reg_ops = {
	.enable = smblib_vbus_regulator_enable,
	.disable = smblib_vbus_regulator_disable,
	.is_enabled = smblib_vbus_regulator_is_enabled,
};

static int smb2_init_vbus_regulator(struct smb2 *chip)
{
	struct smb_charger *chg = &chip->chg;
	struct regulator_config cfg = {};
	int rc = 0;

	chg->vbus_vreg = devm_kzalloc(chg->dev, sizeof(*chg->vbus_vreg),
				      GFP_KERNEL);
	if (!chg->vbus_vreg)
		return -ENOMEM;

	cfg.dev = chg->dev;
	cfg.driver_data = chip;

	chg->vbus_vreg->rdesc.owner = THIS_MODULE;
	chg->vbus_vreg->rdesc.type = REGULATOR_VOLTAGE;
	chg->vbus_vreg->rdesc.ops = &smb2_vbus_reg_ops;
	chg->vbus_vreg->rdesc.of_match = "qcom,smb2-vbus";
	chg->vbus_vreg->rdesc.name = "qcom,smb2-vbus";

	chg->vbus_vreg->rdev = devm_regulator_register(chg->dev,
						&chg->vbus_vreg->rdesc, &cfg);
	if (IS_ERR(chg->vbus_vreg->rdev)) {
		rc = PTR_ERR(chg->vbus_vreg->rdev);
		chg->vbus_vreg->rdev = NULL;
		if (rc != -EPROBE_DEFER)
			pr_err("Couldn't register VBUS regualtor rc=%d\n", rc);
	}

	return rc;
}

/******************************
 * VCONN REGULATOR REGISTRATION *
 ******************************/

static struct regulator_ops smb2_vconn_reg_ops = {
	.enable = smblib_vconn_regulator_enable,
	.disable = smblib_vconn_regulator_disable,
	.is_enabled = smblib_vconn_regulator_is_enabled,
};

static int smb2_init_vconn_regulator(struct smb2 *chip)
{
	struct smb_charger *chg = &chip->chg;
	struct regulator_config cfg = {};
	int rc = 0;

	if (chg->connector_type == POWER_SUPPLY_CONNECTOR_MICRO_USB)
		return 0;

	chg->vconn_vreg = devm_kzalloc(chg->dev, sizeof(*chg->vconn_vreg),
				      GFP_KERNEL);
	if (!chg->vconn_vreg)
		return -ENOMEM;

	cfg.dev = chg->dev;
	cfg.driver_data = chip;

	chg->vconn_vreg->rdesc.owner = THIS_MODULE;
	chg->vconn_vreg->rdesc.type = REGULATOR_VOLTAGE;
	chg->vconn_vreg->rdesc.ops = &smb2_vconn_reg_ops;
	chg->vconn_vreg->rdesc.of_match = "qcom,smb2-vconn";
	chg->vconn_vreg->rdesc.name = "qcom,smb2-vconn";

	chg->vconn_vreg->rdev = devm_regulator_register(chg->dev,
						&chg->vconn_vreg->rdesc, &cfg);
	if (IS_ERR(chg->vconn_vreg->rdev)) {
		rc = PTR_ERR(chg->vconn_vreg->rdev);
		chg->vconn_vreg->rdev = NULL;
		if (rc != -EPROBE_DEFER)
			pr_err("Couldn't register VCONN regualtor rc=%d\n", rc);
	}

	return rc;
}

/***************************
 * HARDWARE INITIALIZATION *
 ***************************/
static int smb2_config_wipower_input_power(struct smb2 *chip, int uw)
{
	int rc;
	int ua;
	struct smb_charger *chg = &chip->chg;
	s64 nw = (s64)uw * 1000;

	if (uw < 0)
		return 0;

	ua = div_s64(nw, ZIN_ICL_PT_MAX_MV);
	rc = smblib_set_charge_param(chg, &chg->param.dc_icl_pt_lv, ua);
	if (rc < 0) {
		pr_err("Couldn't configure dc_icl_pt_lv rc = %d\n", rc);
		return rc;
	}

	ua = div_s64(nw, ZIN_ICL_PT_HV_MAX_MV);
	rc = smblib_set_charge_param(chg, &chg->param.dc_icl_pt_hv, ua);
	if (rc < 0) {
		pr_err("Couldn't configure dc_icl_pt_hv rc = %d\n", rc);
		return rc;
	}

	ua = div_s64(nw, ZIN_ICL_LV_MAX_MV);
	rc = smblib_set_charge_param(chg, &chg->param.dc_icl_div2_lv, ua);
	if (rc < 0) {
		pr_err("Couldn't configure dc_icl_div2_lv rc = %d\n", rc);
		return rc;
	}

	ua = div_s64(nw, ZIN_ICL_MID_LV_MAX_MV);
	rc = smblib_set_charge_param(chg, &chg->param.dc_icl_div2_mid_lv, ua);
	if (rc < 0) {
		pr_err("Couldn't configure dc_icl_div2_mid_lv rc = %d\n", rc);
		return rc;
	}

	ua = div_s64(nw, ZIN_ICL_MID_HV_MAX_MV);
	rc = smblib_set_charge_param(chg, &chg->param.dc_icl_div2_mid_hv, ua);
	if (rc < 0) {
		pr_err("Couldn't configure dc_icl_div2_mid_hv rc = %d\n", rc);
		return rc;
	}

	ua = div_s64(nw, ZIN_ICL_HV_MAX_MV);
	rc = smblib_set_charge_param(chg, &chg->param.dc_icl_div2_hv, ua);
	if (rc < 0) {
		pr_err("Couldn't configure dc_icl_div2_hv rc = %d\n", rc);
		return rc;
	}

	return 0;
}

static int smb2_configure_typec(struct smb_charger *chg)
{
	int rc;

	/*
	 * trigger the usb-typec-change interrupt only when the CC state
	 * changes
	 */
	rc = smblib_write(chg, TYPE_C_INTRPT_ENB_REG,
			  TYPEC_CCSTATE_CHANGE_INT_EN_BIT);
	if (rc < 0) {
		dev_err(chg->dev,
			"Couldn't configure Type-C interrupts rc=%d\n", rc);
		return rc;
	}

	/*
	 * disable Type-C factory mode and stay in Attached.SRC state when VCONN
	 * over-current happens
	 */
	rc = smblib_masked_write(chg, TYPE_C_CFG_REG,
			FACTORY_MODE_DETECTION_EN_BIT | VCONN_OC_CFG_BIT, 0);
	if (rc < 0) {
		dev_err(chg->dev, "Couldn't configure Type-C rc=%d\n", rc);
		return rc;
	}

	/* increase VCONN softstart */
	rc = smblib_masked_write(chg, TYPE_C_CFG_2_REG,
			VCONN_SOFTSTART_CFG_MASK, VCONN_SOFTSTART_CFG_MASK);
	if (rc < 0) {
		dev_err(chg->dev, "Couldn't increase VCONN softstart rc=%d\n",
			rc);
		return rc;
	}

	/* disable try.SINK mode and legacy cable IRQs */
	rc = smblib_masked_write(chg, TYPE_C_CFG_3_REG, EN_TRYSINK_MODE_BIT |
				TYPEC_NONCOMPLIANT_LEGACY_CABLE_INT_EN_BIT |
				TYPEC_LEGACY_CABLE_INT_EN_BIT, 0);
	if (rc < 0) {
		dev_err(chg->dev, "Couldn't set Type-C config rc=%d\n", rc);
		return rc;
	}

	return rc;
}

static int smb2_disable_typec(struct smb_charger *chg)
{
	int rc;

	/* Move to typeC mode */
	/* configure FSM in idle state and disable UFP_ENABLE bit */
	rc = smblib_masked_write(chg, TYPE_C_INTRPT_ENB_SOFTWARE_CTRL_REG,
			TYPEC_DISABLE_CMD_BIT | UFP_EN_CMD_BIT,
			TYPEC_DISABLE_CMD_BIT);
	if (rc < 0) {
		dev_err(chg->dev, "Couldn't put FSM in idle rc=%d\n", rc);
		return rc;
	}

	/* wait for FSM to enter idle state */
	msleep(200);
	/* configure TypeC mode */
	rc = smblib_masked_write(chg, TYPE_C_CFG_REG,
			TYPE_C_OR_U_USB_BIT, 0);
	if (rc < 0) {
		dev_err(chg->dev, "Couldn't enable micro USB mode rc=%d\n", rc);
		return rc;
	}

	/* wait for mode change before enabling FSM */
	usleep_range(10000, 11000);
	/* release FSM from idle state */
	rc = smblib_masked_write(chg, TYPE_C_INTRPT_ENB_SOFTWARE_CTRL_REG,
			TYPEC_DISABLE_CMD_BIT, 0);
	if (rc < 0) {
		dev_err(chg->dev, "Couldn't release FSM rc=%d\n", rc);
		return rc;
	}

	/* wait for FSM to start */
	msleep(100);
	/* move to uUSB mode */
	/* configure FSM in idle state */
	rc = smblib_masked_write(chg, TYPE_C_INTRPT_ENB_SOFTWARE_CTRL_REG,
			TYPEC_DISABLE_CMD_BIT, TYPEC_DISABLE_CMD_BIT);
	if (rc < 0) {
		dev_err(chg->dev, "Couldn't put FSM in idle rc=%d\n", rc);
		return rc;
	}

	/* wait for FSM to enter idle state */
	msleep(200);
	/* configure micro USB mode */
	rc = smblib_masked_write(chg, TYPE_C_CFG_REG,
			TYPE_C_OR_U_USB_BIT, TYPE_C_OR_U_USB_BIT);
	if (rc < 0) {
		dev_err(chg->dev, "Couldn't enable micro USB mode rc=%d\n", rc);
		return rc;
	}

	/* wait for mode change before enabling FSM */
	usleep_range(10000, 11000);
	/* release FSM from idle state */
	rc = smblib_masked_write(chg, TYPE_C_INTRPT_ENB_SOFTWARE_CTRL_REG,
			TYPEC_DISABLE_CMD_BIT, 0);
	if (rc < 0) {
		dev_err(chg->dev, "Couldn't release FSM rc=%d\n", rc);
		return rc;
	}

	return rc;
}

static int smb2_init_hw(struct smb2 *chip)
{
	struct smb_charger *chg = &chip->chg;
	int rc;
	u8 stat, val;

	if (chip->dt.no_battery)
		chg->fake_capacity = 50;

	if (chg->batt_profile_fcc_ua < 0)
		smblib_get_charge_param(chg, &chg->param.fcc,
				&chg->batt_profile_fcc_ua);

	if (chg->batt_profile_fv_uv < 0)
		smblib_get_charge_param(chg, &chg->param.fv,
				&chg->batt_profile_fv_uv);

	smblib_get_charge_param(chg, &chg->param.usb_icl,
				&chg->default_icl_ua);
	if (chip->dt.usb_icl_ua < 0)
		chip->dt.usb_icl_ua = chg->default_icl_ua;

	if (chip->dt.dc_icl_ua < 0)
		smblib_get_charge_param(chg, &chg->param.dc_icl,
					&chip->dt.dc_icl_ua);

	if (chip->dt.min_freq_khz > 0) {
		chg->param.freq_buck.min_u = chip->dt.min_freq_khz;
		chg->param.freq_boost.min_u = chip->dt.min_freq_khz;
	}

	if (chip->dt.max_freq_khz > 0) {
		chg->param.freq_buck.max_u = chip->dt.max_freq_khz;
		chg->param.freq_boost.max_u = chip->dt.max_freq_khz;
	}

	/* set a slower soft start setting for OTG */
	rc = smblib_masked_write(chg, DC_ENG_SSUPPLY_CFG2_REG,
				ENG_SSUPPLY_IVREF_OTG_SS_MASK, OTG_SS_SLOW);
	if (rc < 0) {
		pr_err("Couldn't set otg soft start rc=%d\n", rc);
		return rc;
	}

	/* set OTG current limit */
	rc = smblib_set_charge_param(chg, &chg->param.otg_cl,
				(chg->wa_flags & OTG_WA) ?
				chg->param.otg_cl.min_u : chg->otg_cl_ua);
	if (rc < 0) {
		pr_err("Couldn't set otg current limit rc=%d\n", rc);
		return rc;
	}

	chg->boost_threshold_ua = chip->dt.boost_threshold_ua;

	rc = smblib_read(chg, APSD_RESULT_STATUS_REG, &stat);
	if (rc < 0) {
		pr_err("Couldn't read APSD_RESULT_STATUS rc=%d\n", rc);
		return rc;
	}

	smblib_rerun_apsd_if_required(chg);

	/* clear the ICL override if it is set */
	if (smblib_icl_override(chg, false) < 0) {
		pr_err("Couldn't disable ICL override rc=%d\n", rc);
		return rc;
	}

	/* votes must be cast before configuring software control */
	/* vote 0mA on usb_icl for non battery platforms */
	vote(chg->usb_icl_votable,
		DEFAULT_VOTER, chip->dt.no_battery, 0);
	vote(chg->dc_suspend_votable,
		DEFAULT_VOTER, chip->dt.no_battery, 0);
	vote(chg->fcc_votable,
		BATT_PROFILE_VOTER, true, chg->batt_profile_fcc_ua);
	vote(chg->fv_votable,
		BATT_PROFILE_VOTER, true, chg->batt_profile_fv_uv);
	vote(chg->dc_icl_votable,
		DEFAULT_VOTER, true, chip->dt.dc_icl_ua);
	vote(chg->hvdcp_disable_votable_indirect, PD_INACTIVE_VOTER,
			true, 0);
	vote(chg->hvdcp_disable_votable_indirect, VBUS_CC_SHORT_VOTER,
			true, 0);
	vote(chg->hvdcp_disable_votable_indirect, DEFAULT_VOTER,
		chip->dt.hvdcp_disable, 0);
	vote(chg->pd_disallowed_votable_indirect, CC_DETACHED_VOTER,
			true, 0);
	vote(chg->pd_disallowed_votable_indirect, HVDCP_TIMEOUT_VOTER,
			true, 0);
	vote(chg->pd_disallowed_votable_indirect, MICRO_USB_VOTER,
		(chg->connector_type == POWER_SUPPLY_CONNECTOR_MICRO_USB), 0);
	vote(chg->hvdcp_enable_votable, MICRO_USB_VOTER,
		(chg->connector_type == POWER_SUPPLY_CONNECTOR_MICRO_USB), 0);

	/*
	 * AICL configuration:
	 * start from min and AICL ADC disable
	 */
	rc = smblib_masked_write(chg, USBIN_AICL_OPTIONS_CFG_REG,
			USBIN_AICL_START_AT_MAX_BIT
				| USBIN_AICL_ADC_EN_BIT, 0);
	if (rc < 0) {
		dev_err(chg->dev, "Couldn't configure AICL rc=%d\n", rc);
		return rc;
	}

	/* Configure charge enable for software control; active high */
	rc = smblib_masked_write(chg, CHGR_CFG2_REG,
				 CHG_EN_POLARITY_BIT |
				 CHG_EN_SRC_BIT, 0);
	if (rc < 0) {
		dev_err(chg->dev, "Couldn't configure charger rc=%d\n", rc);
		return rc;
	}

	/* enable the charging path */
	rc = vote(chg->chg_disable_votable, DEFAULT_VOTER, false, 0);
	if (rc < 0) {
		dev_err(chg->dev, "Couldn't enable charging rc=%d\n", rc);
		return rc;
	}

	/* Check USB connector type (typeC/microUSB) */
	rc = smblib_read(chg, RID_CC_CONTROL_7_0_REG, &val);
	if (rc < 0) {
		dev_err(chg->dev, "Couldn't read RID_CC_CONTROL_7_0 rc=%d\n",
			rc);
		return rc;
	}
	chg->connector_type = (val & EN_MICRO_USB_MODE_BIT) ?
					POWER_SUPPLY_CONNECTOR_MICRO_USB
					: POWER_SUPPLY_CONNECTOR_TYPEC;
	if (chg->connector_type == POWER_SUPPLY_CONNECTOR_MICRO_USB)
		rc = smb2_disable_typec(chg);
	else
		rc = smb2_configure_typec(chg);
	if (rc < 0) {
		dev_err(chg->dev,
			"Couldn't configure Type-C interrupts rc=%d\n", rc);
		return rc;
	}

	/* configure VCONN for software control */
	rc = smblib_masked_write(chg, TYPE_C_INTRPT_ENB_SOFTWARE_CTRL_REG,
				 VCONN_EN_SRC_BIT | VCONN_EN_VALUE_BIT,
				 VCONN_EN_SRC_BIT);
	if (rc < 0) {
		dev_err(chg->dev,
			"Couldn't configure VCONN for SW control rc=%d\n", rc);
		return rc;
	}

	/* configure VBUS for software control */
	rc = smblib_masked_write(chg, OTG_CFG_REG, OTG_EN_SRC_CFG_BIT, 0);
	if (rc < 0) {
		dev_err(chg->dev,
			"Couldn't configure VBUS for SW control rc=%d\n", rc);
		return rc;
	}

	val = (ilog2(chip->dt.wd_bark_time / 16) << BARK_WDOG_TIMEOUT_SHIFT) &
						BARK_WDOG_TIMEOUT_MASK;
	val |= BITE_WDOG_TIMEOUT_8S;
	rc = smblib_masked_write(chg, SNARL_BARK_BITE_WD_CFG_REG,
			BITE_WDOG_DISABLE_CHARGING_CFG_BIT |
			BARK_WDOG_TIMEOUT_MASK | BITE_WDOG_TIMEOUT_MASK,
			val);
	if (rc) {
		pr_err("Couldn't configue WD config rc=%d\n", rc);
		return rc;
	}

	/* enable WD BARK and enable it on plugin */
	rc = smblib_masked_write(chg, WD_CFG_REG,
			WATCHDOG_TRIGGER_AFP_EN_BIT |
			WDOG_TIMER_EN_ON_PLUGIN_BIT |
			BARK_WDOG_INT_EN_BIT,
			WDOG_TIMER_EN_ON_PLUGIN_BIT |
			BARK_WDOG_INT_EN_BIT);
	if (rc) {
		pr_err("Couldn't configue WD config rc=%d\n", rc);
		return rc;
	}

	/* configure wipower watts */
	rc = smb2_config_wipower_input_power(chip, chip->dt.wipower_max_uw);
	if (rc < 0) {
		dev_err(chg->dev, "Couldn't configure wipower rc=%d\n", rc);
		return rc;
	}

	/* disable h/w autonomous parallel charging control */
	rc = smblib_masked_write(chg, MISC_CFG_REG,
				 STAT_PARALLEL_1400MA_EN_CFG_BIT, 0);
	if (rc < 0) {
		dev_err(chg->dev,
			"Couldn't disable h/w autonomous parallel control rc=%d\n",
			rc);
		return rc;
	}

	/*
	 * allow DRP.DFP time to exceed by tPDdebounce time.
	 */
	rc = smblib_masked_write(chg, TAPER_TIMER_SEL_CFG_REG,
				TYPEC_DRP_DFP_TIME_CFG_BIT,
				TYPEC_DRP_DFP_TIME_CFG_BIT);
	if (rc < 0) {
		dev_err(chg->dev, "Couldn't configure DRP.DFP time rc=%d\n",
			rc);
		return rc;
	}

	/* configure float charger options */
	switch (chip->dt.float_option) {
	case 1:
		rc = smblib_masked_write(chg, USBIN_OPTIONS_2_CFG_REG,
				FLOAT_OPTIONS_MASK, 0);
		break;
	case 2:
		rc = smblib_masked_write(chg, USBIN_OPTIONS_2_CFG_REG,
				FLOAT_OPTIONS_MASK, FORCE_FLOAT_SDP_CFG_BIT);
		break;
	case 3:
		rc = smblib_masked_write(chg, USBIN_OPTIONS_2_CFG_REG,
				FLOAT_OPTIONS_MASK, FLOAT_DIS_CHGING_CFG_BIT);
		break;
	case 4:
		rc = smblib_masked_write(chg, USBIN_OPTIONS_2_CFG_REG,
				FLOAT_OPTIONS_MASK, SUSPEND_FLOAT_CFG_BIT);
		break;
	default:
		rc = 0;
		break;
	}

	if (rc < 0) {
		dev_err(chg->dev, "Couldn't configure float charger options rc=%d\n",
			rc);
		return rc;
	}

	rc = smblib_read(chg, USBIN_OPTIONS_2_CFG_REG, &chg->float_cfg);
	if (rc < 0) {
		dev_err(chg->dev, "Couldn't read float charger options rc=%d\n",
			rc);
		return rc;
	}

	switch (chip->dt.chg_inhibit_thr_mv) {
	case 50:
		rc = smblib_masked_write(chg, CHARGE_INHIBIT_THRESHOLD_CFG_REG,
				CHARGE_INHIBIT_THRESHOLD_MASK,
				CHARGE_INHIBIT_THRESHOLD_50MV);
		break;
	case 100:
		rc = smblib_masked_write(chg, CHARGE_INHIBIT_THRESHOLD_CFG_REG,
				CHARGE_INHIBIT_THRESHOLD_MASK,
				CHARGE_INHIBIT_THRESHOLD_100MV);
		break;
	case 200:
		rc = smblib_masked_write(chg, CHARGE_INHIBIT_THRESHOLD_CFG_REG,
				CHARGE_INHIBIT_THRESHOLD_MASK,
				CHARGE_INHIBIT_THRESHOLD_200MV);
		break;
	case 300:
		rc = smblib_masked_write(chg, CHARGE_INHIBIT_THRESHOLD_CFG_REG,
				CHARGE_INHIBIT_THRESHOLD_MASK,
				CHARGE_INHIBIT_THRESHOLD_300MV);
		break;
	case 0:
		rc = smblib_masked_write(chg, CHGR_CFG2_REG,
				CHARGER_INHIBIT_BIT, 0);
	default:
		break;
	}

	if (rc < 0) {
		dev_err(chg->dev, "Couldn't configure charge inhibit threshold rc=%d\n",
			rc);
		return rc;
	}

	if (chip->dt.auto_recharge_soc) {
		rc = smblib_masked_write(chg, FG_UPDATE_CFG_2_SEL_REG,
				SOC_LT_CHG_RECHARGE_THRESH_SEL_BIT |
				VBT_LT_CHG_RECHARGE_THRESH_SEL_BIT,
				VBT_LT_CHG_RECHARGE_THRESH_SEL_BIT);
		if (rc < 0) {
			dev_err(chg->dev, "Couldn't configure FG_UPDATE_CFG2_SEL_REG rc=%d\n",
				rc);
			return rc;
		}
	} else {
		rc = smblib_masked_write(chg, FG_UPDATE_CFG_2_SEL_REG,
				SOC_LT_CHG_RECHARGE_THRESH_SEL_BIT |
				VBT_LT_CHG_RECHARGE_THRESH_SEL_BIT,
				SOC_LT_CHG_RECHARGE_THRESH_SEL_BIT);
		if (rc < 0) {
			dev_err(chg->dev, "Couldn't configure FG_UPDATE_CFG2_SEL_REG rc=%d\n",
				rc);
			return rc;
		}
	}

	if (chg->sw_jeita_enabled) {
		rc = smblib_disable_hw_jeita(chg, true);
		if (rc < 0) {
			dev_err(chg->dev, "Couldn't set hw jeita rc=%d\n", rc);
			return rc;
		}
	}

	return rc;
}

static int smb2_post_init(struct smb2 *chip)
{
	struct smb_charger *chg = &chip->chg;
	int rc;

	/* In case the usb path is suspended, we would have missed disabling
	 * the icl change interrupt because the interrupt could have been
	 * not requested
	 */
	rerun_election(chg->usb_icl_votable);

	/* configure power role for dual-role */
	rc = smblib_masked_write(chg, TYPE_C_INTRPT_ENB_SOFTWARE_CTRL_REG,
				 TYPEC_POWER_ROLE_CMD_MASK, 0);
	if (rc < 0) {
		dev_err(chg->dev,
			"Couldn't configure power role for DRP rc=%d\n", rc);
		return rc;
	}

	rerun_election(chg->usb_irq_enable_votable);

	return 0;
}

static int smb2_chg_config_init(struct smb2 *chip)
{
	struct smb_charger *chg = &chip->chg;
	struct pmic_revid_data *pmic_rev_id;
	struct device_node *revid_dev_node;

	revid_dev_node = of_parse_phandle(chip->chg.dev->of_node,
					  "qcom,pmic-revid", 0);
	if (!revid_dev_node) {
		pr_err("Missing qcom,pmic-revid property\n");
		return -EINVAL;
	}

	pmic_rev_id = get_revid_data(revid_dev_node);
	if (IS_ERR_OR_NULL(pmic_rev_id)) {
		/*
		 * the revid peripheral must be registered, any failure
		 * here only indicates that the rev-id module has not
		 * probed yet.
		 */
		return -EPROBE_DEFER;
	}

	switch (pmic_rev_id->pmic_subtype) {
	case PMI8998_SUBTYPE:
		chip->chg.smb_version = PMI8998_SUBTYPE;
		chip->chg.wa_flags |= BOOST_BACK_WA | QC_AUTH_INTERRUPT_WA_BIT;
		if (pmic_rev_id->rev4 == PMI8998_V1P1_REV4) /* PMI rev 1.1 */
			chg->wa_flags |= QC_CHARGER_DETECTION_WA_BIT;
		if (pmic_rev_id->rev4 == PMI8998_V2P0_REV4) /* PMI rev 2.0 */
			chg->wa_flags |= TYPEC_CC2_REMOVAL_WA_BIT;
		chg->chg_freq.freq_5V		= 600;
		chg->chg_freq.freq_6V_8V	= 800;
		chg->chg_freq.freq_9V		= 1000;
		chg->chg_freq.freq_12V		= 1200;
		chg->chg_freq.freq_removal	= 1000;
		chg->chg_freq.freq_below_otg_threshold = 2000;
		chg->chg_freq.freq_above_otg_threshold = 800;
		break;
	case PM660_SUBTYPE:
		chip->chg.smb_version = PM660_SUBTYPE;
		chip->chg.wa_flags |= BOOST_BACK_WA | OTG_WA;
		chg->param.freq_buck = pm660_params.freq_buck;
		chg->param.freq_boost = pm660_params.freq_boost;
		chg->chg_freq.freq_5V		= 650;
		chg->chg_freq.freq_6V_8V	= 850;
		chg->chg_freq.freq_9V		= 1050;
		chg->chg_freq.freq_12V		= 1200;
		chg->chg_freq.freq_removal	= 1050;
		chg->chg_freq.freq_below_otg_threshold = 1600;
		chg->chg_freq.freq_above_otg_threshold = 800;
		break;
	default:
		pr_err("PMIC subtype %d not supported\n",
				pmic_rev_id->pmic_subtype);
		return -EINVAL;
	}

	return 0;
}

/****************************
 * DETERMINE INITIAL STATUS *
 ****************************/

static int smb2_determine_initial_status(struct smb2 *chip)
{
	struct smb_irq_data irq_data = {chip, "determine-initial-status"};
	struct smb_charger *chg = &chip->chg;

	if (chg->bms_psy)
		smblib_suspend_on_debug_battery(chg);
	smblib_handle_usb_plugin(0, &irq_data);
	smblib_handle_usb_typec_change(0, &irq_data);
	smblib_handle_usb_source_change(0, &irq_data);
	smblib_handle_chg_state_change(0, &irq_data);
	smblib_handle_icl_change(0, &irq_data);
	smblib_handle_batt_temp_changed(0, &irq_data);
	smblib_handle_wdog_bark(0, &irq_data);

	return 0;
}

/**************************
 * INTERRUPT REGISTRATION *
 **************************/

static struct smb_irq_info smb2_irqs[] = {
/* CHARGER IRQs */
	[CHG_ERROR_IRQ] = {
		.name		= "chg-error",
		.handler	= smblib_handle_debug,
	},
	[CHG_STATE_CHANGE_IRQ] = {
		.name		= "chg-state-change",
		.handler	= smblib_handle_chg_state_change,
		.wake		= true,
	},
	[STEP_CHG_STATE_CHANGE_IRQ] = {
		.name		= "step-chg-state-change",
		.handler	= NULL,
	},
	[STEP_CHG_SOC_UPDATE_FAIL_IRQ] = {
		.name		= "step-chg-soc-update-fail",
		.handler	= NULL,
	},
	[STEP_CHG_SOC_UPDATE_REQ_IRQ] = {
		.name		= "step-chg-soc-update-request",
		.handler	= NULL,
	},
/* OTG IRQs */
	[OTG_FAIL_IRQ] = {
		.name		= "otg-fail",
		.handler	= smblib_handle_debug,
	},
	[OTG_OVERCURRENT_IRQ] = {
		.name		= "otg-overcurrent",
		.handler	= smblib_handle_otg_overcurrent,
	},
	[OTG_OC_DIS_SW_STS_IRQ] = {
		.name		= "otg-oc-dis-sw-sts",
		.handler	= smblib_handle_debug,
	},
	[TESTMODE_CHANGE_DET_IRQ] = {
		.name		= "testmode-change-detect",
		.handler	= smblib_handle_debug,
	},
/* BATTERY IRQs */
	[BATT_TEMP_IRQ] = {
		.name		= "bat-temp",
		.handler	= smblib_handle_batt_temp_changed,
		.wake		= true,
	},
	[BATT_OCP_IRQ] = {
		.name		= "bat-ocp",
		.handler	= smblib_handle_batt_psy_changed,
	},
	[BATT_OV_IRQ] = {
		.name		= "bat-ov",
		.handler	= smblib_handle_batt_psy_changed,
	},
	[BATT_LOW_IRQ] = {
		.name		= "bat-low",
		.handler	= smblib_handle_batt_psy_changed,
	},
	[BATT_THERM_ID_MISS_IRQ] = {
		.name		= "bat-therm-or-id-missing",
		.handler	= smblib_handle_batt_psy_changed,
	},
	[BATT_TERM_MISS_IRQ] = {
		.name		= "bat-terminal-missing",
		.handler	= smblib_handle_batt_psy_changed,
	},
/* USB INPUT IRQs */
	[USBIN_COLLAPSE_IRQ] = {
		.name		= "usbin-collapse",
		.handler	= smblib_handle_debug,
	},
	[USBIN_LT_3P6V_IRQ] = {
		.name		= "usbin-lt-3p6v",
		.handler	= smblib_handle_debug,
	},
	[USBIN_UV_IRQ] = {
		.name		= "usbin-uv",
		.handler	= smblib_handle_usbin_uv,
	},
	[USBIN_OV_IRQ] = {
		.name		= "usbin-ov",
		.handler	= smblib_handle_debug,
	},
	[USBIN_PLUGIN_IRQ] = {
		.name		= "usbin-plugin",
		.handler	= smblib_handle_usb_plugin,
		.wake		= true,
	},
	[USBIN_SRC_CHANGE_IRQ] = {
		.name		= "usbin-src-change",
		.handler	= smblib_handle_usb_source_change,
		.wake		= true,
	},
	[USBIN_ICL_CHANGE_IRQ] = {
		.name		= "usbin-icl-change",
		.handler	= smblib_handle_icl_change,
		.wake		= true,
	},
	[TYPE_C_CHANGE_IRQ] = {
		.name		= "type-c-change",
		.handler	= smblib_handle_usb_typec_change,
		.wake		= true,
	},
/* DC INPUT IRQs */
	[DCIN_COLLAPSE_IRQ] = {
		.name		= "dcin-collapse",
		.handler	= smblib_handle_debug,
	},
	[DCIN_LT_3P6V_IRQ] = {
		.name		= "dcin-lt-3p6v",
		.handler	= smblib_handle_debug,
	},
	[DCIN_UV_IRQ] = {
		.name		= "dcin-uv",
		.handler	= smblib_handle_debug,
	},
	[DCIN_OV_IRQ] = {
		.name		= "dcin-ov",
		.handler	= smblib_handle_debug,
	},
	[DCIN_PLUGIN_IRQ] = {
		.name		= "dcin-plugin",
		.handler	= smblib_handle_dc_plugin,
		.wake		= true,
	},
	[DIV2_EN_DG_IRQ] = {
		.name		= "div2-en-dg",
		.handler	= smblib_handle_debug,
	},
	[DCIN_ICL_CHANGE_IRQ] = {
		.name		= "dcin-icl-change",
		.handler	= smblib_handle_debug,
	},
/* MISCELLANEOUS IRQs */
	[WDOG_SNARL_IRQ] = {
		.name		= "wdog-snarl",
		.handler	= NULL,
	},
	[WDOG_BARK_IRQ] = {
		.name		= "wdog-bark",
		.handler	= smblib_handle_wdog_bark,
		.wake		= true,
	},
	[AICL_FAIL_IRQ] = {
		.name		= "aicl-fail",
		.handler	= smblib_handle_debug,
	},
	[AICL_DONE_IRQ] = {
		.name		= "aicl-done",
		.handler	= smblib_handle_debug,
	},
	[HIGH_DUTY_CYCLE_IRQ] = {
		.name		= "high-duty-cycle",
		.handler	= smblib_handle_high_duty_cycle,
		.wake		= true,
	},
	[INPUT_CURRENT_LIMIT_IRQ] = {
		.name		= "input-current-limiting",
		.handler	= smblib_handle_debug,
	},
	[TEMPERATURE_CHANGE_IRQ] = {
		.name		= "temperature-change",
		.handler	= smblib_handle_debug,
	},
	[SWITCH_POWER_OK_IRQ] = {
		.name		= "switcher-power-ok",
		.handler	= smblib_handle_switcher_power_ok,
		.storm_data	= {true, 1000, 8},
	},
};

static int smb2_get_irq_index_byname(const char *irq_name)
{
	int i;

	for (i = 0; i < ARRAY_SIZE(smb2_irqs); i++) {
		if (strcmp(smb2_irqs[i].name, irq_name) == 0)
			return i;
	}

	return -ENOENT;
}

static int smb2_request_interrupt(struct smb2 *chip,
				struct device_node *node, const char *irq_name)
{
	struct smb_charger *chg = &chip->chg;
	int rc, irq, irq_index;
	struct smb_irq_data *irq_data;

	irq = of_irq_get_byname(node, irq_name);
	if (irq < 0) {
		pr_err("Couldn't get irq %s byname\n", irq_name);
		return irq;
	}

	irq_index = smb2_get_irq_index_byname(irq_name);
	if (irq_index < 0) {
		pr_err("%s is not a defined irq\n", irq_name);
		return irq_index;
	}

	if (!smb2_irqs[irq_index].handler)
		return 0;

	irq_data = devm_kzalloc(chg->dev, sizeof(*irq_data), GFP_KERNEL);
	if (!irq_data)
		return -ENOMEM;

	irq_data->parent_data = chip;
	irq_data->name = irq_name;
	irq_data->storm_data = smb2_irqs[irq_index].storm_data;
	mutex_init(&irq_data->storm_data.storm_lock);

	rc = devm_request_threaded_irq(chg->dev, irq, NULL,
					smb2_irqs[irq_index].handler,
					IRQF_ONESHOT, irq_name, irq_data);
	if (rc < 0) {
		pr_err("Couldn't request irq %d\n", irq);
		return rc;
	}

	smb2_irqs[irq_index].irq = irq;
	smb2_irqs[irq_index].irq_data = irq_data;
	if (smb2_irqs[irq_index].wake)
		enable_irq_wake(irq);

	return rc;
}

static int smb2_request_interrupts(struct smb2 *chip)
{
	struct smb_charger *chg = &chip->chg;
	struct device_node *node = chg->dev->of_node;
	struct device_node *child;
	int rc = 0;
	const char *name;
	struct property *prop;

	for_each_available_child_of_node(node, child) {
		of_property_for_each_string(child, "interrupt-names",
					    prop, name) {
			rc = smb2_request_interrupt(chip, child, name);
			if (rc < 0)
				return rc;
		}
	}
	if (chg->irq_info[USBIN_ICL_CHANGE_IRQ].irq)
		chg->usb_icl_change_irq_enabled = true;

	return rc;
}

static void smb2_free_interrupts(struct smb_charger *chg)
{
	int i;

	for (i = 0; i < ARRAY_SIZE(smb2_irqs); i++) {
		if (smb2_irqs[i].irq > 0) {
			if (smb2_irqs[i].wake)
				disable_irq_wake(smb2_irqs[i].irq);

			devm_free_irq(chg->dev, smb2_irqs[i].irq,
					smb2_irqs[i].irq_data);
		}
	}
}

static void smb2_disable_interrupts(struct smb_charger *chg)
{
	int i;

	for (i = 0; i < ARRAY_SIZE(smb2_irqs); i++) {
		if (smb2_irqs[i].irq > 0)
			disable_irq(smb2_irqs[i].irq);
	}
}

#if defined(CONFIG_DEBUG_FS)

static int force_batt_psy_update_write(void *data, u64 val)
{
	struct smb_charger *chg = data;

	power_supply_changed(chg->batt_psy);
	return 0;
}
DEFINE_SIMPLE_ATTRIBUTE(force_batt_psy_update_ops, NULL,
			force_batt_psy_update_write, "0x%02llx\n");

static int force_usb_psy_update_write(void *data, u64 val)
{
	struct smb_charger *chg = data;

	power_supply_changed(chg->usb_psy);
	return 0;
}
DEFINE_SIMPLE_ATTRIBUTE(force_usb_psy_update_ops, NULL,
			force_usb_psy_update_write, "0x%02llx\n");

static int force_dc_psy_update_write(void *data, u64 val)
{
	struct smb_charger *chg = data;

	power_supply_changed(chg->dc_psy);
	return 0;
}
DEFINE_SIMPLE_ATTRIBUTE(force_dc_psy_update_ops, NULL,
			force_dc_psy_update_write, "0x%02llx\n");

static void smb2_create_debugfs(struct smb2 *chip)
{
	struct dentry *file;

	chip->dfs_root = debugfs_create_dir("charger", NULL);
	if (IS_ERR_OR_NULL(chip->dfs_root)) {
		pr_err("Couldn't create charger debugfs rc=%ld\n",
			(long)chip->dfs_root);
		return;
	}

	file = debugfs_create_file("force_batt_psy_update", 0600,
			    chip->dfs_root, chip, &force_batt_psy_update_ops);
	if (IS_ERR_OR_NULL(file))
		pr_err("Couldn't create force_batt_psy_update file rc=%ld\n",
			(long)file);

	file = debugfs_create_file("force_usb_psy_update", 0600,
			    chip->dfs_root, chip, &force_usb_psy_update_ops);
	if (IS_ERR_OR_NULL(file))
		pr_err("Couldn't create force_usb_psy_update file rc=%ld\n",
			(long)file);

	file = debugfs_create_file("force_dc_psy_update", 0600,
			    chip->dfs_root, chip, &force_dc_psy_update_ops);
	if (IS_ERR_OR_NULL(file))
		pr_err("Couldn't create force_dc_psy_update file rc=%ld\n",
			(long)file);
}

#else

static void smb2_create_debugfs(struct smb2 *chip)
{}

#endif

static int smb2_probe(struct platform_device *pdev)
{
	struct smb2 *chip;
	struct smb_charger *chg;
	int rc = 0;
	union power_supply_propval val;
	int usb_present, batt_present, batt_health, batt_charge_type;

	chip = devm_kzalloc(&pdev->dev, sizeof(*chip), GFP_KERNEL);
	if (!chip)
		return -ENOMEM;

	chg = &chip->chg;
	chg->dev = &pdev->dev;
	chg->param = v1_params;
	chg->debug_mask = &__debug_mask;
	chg->try_sink_enabled = &__try_sink_enabled;
	chg->weak_chg_icl_ua = &__weak_chg_icl_ua;
	chg->mode = PARALLEL_MASTER;
	chg->irq_info = smb2_irqs;
	chg->die_health = -EINVAL;
	chg->name = "PMI";
	chg->audio_headset_drp_wait_ms = &__audio_headset_drp_wait_ms;

	chg->regmap = dev_get_regmap(chg->dev->parent, NULL);
	if (!chg->regmap) {
		pr_err("parent regmap is missing\n");
		return -EINVAL;
	}

	rc = smb2_chg_config_init(chip);
	if (rc < 0) {
		if (rc != -EPROBE_DEFER)
			pr_err("Couldn't setup chg_config rc=%d\n", rc);
		return rc;
	}

	rc = smb2_parse_dt(chip);
	if (rc < 0) {
		pr_err("Couldn't parse device tree rc=%d\n", rc);
		goto cleanup;
	}

	rc = smblib_init(chg);
	if (rc < 0) {
		pr_err("Smblib_init failed rc=%d\n", rc);
		goto cleanup;
	}

	/* set driver data before resources request it */
	platform_set_drvdata(pdev, chip);

	rc = smb2_init_vbus_regulator(chip);
	if (rc < 0) {
		pr_err("Couldn't initialize vbus regulator rc=%d\n",
			rc);
		goto cleanup;
	}

	rc = smb2_init_vconn_regulator(chip);
	if (rc < 0) {
		pr_err("Couldn't initialize vconn regulator rc=%d\n",
				rc);
		goto cleanup;
	}

	/* extcon registration */
	chg->extcon = devm_extcon_dev_allocate(chg->dev, smblib_extcon_cable);
	if (IS_ERR(chg->extcon)) {
		rc = PTR_ERR(chg->extcon);
		dev_err(chg->dev, "failed to allocate extcon device rc=%d\n",
				rc);
		goto cleanup;
	}

	rc = devm_extcon_dev_register(chg->dev, chg->extcon);
	if (rc < 0) {
		dev_err(chg->dev, "failed to register extcon device rc=%d\n",
				rc);
		goto cleanup;
	}

	rc = smb2_init_hw(chip);
	if (rc < 0) {
		pr_err("Couldn't initialize hardware rc=%d\n", rc);
		goto cleanup;
	}

	rc = smb2_init_dc_psy(chip);
	if (rc < 0) {
		pr_err("Couldn't initialize dc psy rc=%d\n", rc);
		goto cleanup;
	}

	rc = smb2_init_usb_psy(chip);
	if (rc < 0) {
		pr_err("Couldn't initialize usb psy rc=%d\n", rc);
		goto cleanup;
	}

	rc = smb2_init_usb_main_psy(chip);
	if (rc < 0) {
		pr_err("Couldn't initialize usb main psy rc=%d\n", rc);
		goto cleanup;
	}

	rc = smb2_init_usb_port_psy(chip);
	if (rc < 0) {
		pr_err("Couldn't initialize usb pc_port psy rc=%d\n", rc);
		goto cleanup;
	}

	rc = smb2_init_batt_psy(chip);
	if (rc < 0) {
		pr_err("Couldn't initialize batt psy rc=%d\n", rc);
		goto cleanup;
	}

	rc = smb2_determine_initial_status(chip);
	if (rc < 0) {
		pr_err("Couldn't determine initial status rc=%d\n",
			rc);
		goto cleanup;
	}

	rc = smb2_request_interrupts(chip);
	if (rc < 0) {
		pr_err("Couldn't request interrupts rc=%d\n", rc);
		goto cleanup;
	}

	rc = smb2_post_init(chip);
	if (rc < 0) {
		pr_err("Failed in post init rc=%d\n", rc);
		goto cleanup;
	}

	smb2_create_debugfs(chip);

	rc = smblib_get_prop_usb_present(chg, &val);
	if (rc < 0) {
		pr_err("Couldn't get usb present rc=%d\n", rc);
		goto cleanup;
	}
	usb_present = val.intval;

	rc = smblib_get_prop_batt_present(chg, &val);
	if (rc < 0) {
		pr_err("Couldn't get batt present rc=%d\n", rc);
		goto cleanup;
	}
	batt_present = val.intval;

	rc = smblib_get_prop_batt_health(chg, &val);
	if (rc < 0) {
		pr_err("Couldn't get batt health rc=%d\n", rc);
		val.intval = POWER_SUPPLY_HEALTH_UNKNOWN;
	}
	batt_health = val.intval;

	rc = smblib_get_prop_batt_charge_type(chg, &val);
	if (rc < 0) {
		pr_err("Couldn't get batt charge type rc=%d\n", rc);
		goto cleanup;
	}
	batt_charge_type = val.intval;

	device_init_wakeup(chg->dev, true);

	pr_info("QPNP SMB2 probed successfully usb:present=%d type=%d batt:present = %d health = %d charge = %d\n",
		usb_present, chg->real_charger_type,
		batt_present, batt_health, batt_charge_type);
	return rc;

cleanup:
	smb2_free_interrupts(chg);
	if (chg->batt_psy)
		power_supply_unregister(chg->batt_psy);
	if (chg->usb_main_psy)
		power_supply_unregister(chg->usb_main_psy);
	if (chg->usb_psy)
		power_supply_unregister(chg->usb_psy);
	if (chg->usb_port_psy)
		power_supply_unregister(chg->usb_port_psy);
	if (chg->dc_psy)
		power_supply_unregister(chg->dc_psy);
	if (chg->vconn_vreg && chg->vconn_vreg->rdev)
		devm_regulator_unregister(chg->dev, chg->vconn_vreg->rdev);
	if (chg->vbus_vreg && chg->vbus_vreg->rdev)
		devm_regulator_unregister(chg->dev, chg->vbus_vreg->rdev);

	smblib_deinit(chg);

	platform_set_drvdata(pdev, NULL);
	return rc;
}

static int smb2_remove(struct platform_device *pdev)
{
	struct smb2 *chip = platform_get_drvdata(pdev);
	struct smb_charger *chg = &chip->chg;

	power_supply_unregister(chg->batt_psy);
	power_supply_unregister(chg->usb_psy);
	power_supply_unregister(chg->usb_port_psy);
	regulator_unregister(chg->vconn_vreg->rdev);
	regulator_unregister(chg->vbus_vreg->rdev);

	platform_set_drvdata(pdev, NULL);
	return 0;
}

static void smb2_shutdown(struct platform_device *pdev)
{
	struct smb2 *chip = platform_get_drvdata(pdev);
	struct smb_charger *chg = &chip->chg;

	/* disable all interrupts */
	smb2_disable_interrupts(chg);

	/* configure power role for UFP */
	smblib_masked_write(chg, TYPE_C_INTRPT_ENB_SOFTWARE_CTRL_REG,
				TYPEC_POWER_ROLE_CMD_MASK, UFP_EN_CMD_BIT);

	/* force HVDCP to 5V */
	smblib_masked_write(chg, USBIN_OPTIONS_1_CFG_REG,
				HVDCP_AUTONOMOUS_MODE_EN_CFG_BIT, 0);
	smblib_write(chg, CMD_HVDCP_2_REG, FORCE_5V_BIT);

	/* force enable APSD */
	smblib_masked_write(chg, USBIN_OPTIONS_1_CFG_REG,
				 AUTO_SRC_DETECT_BIT, AUTO_SRC_DETECT_BIT);
}

static const struct of_device_id match_table[] = {
	{ .compatible = "qcom,qpnp-smb2", },
	{ },
};

static struct platform_driver smb2_driver = {
	.driver		= {
		.name		= "qcom,qpnp-smb2",
		.owner		= THIS_MODULE,
		.of_match_table	= match_table,
	},
	.probe		= smb2_probe,
	.remove		= smb2_remove,
	.shutdown	= smb2_shutdown,
};
module_platform_driver(smb2_driver);

MODULE_DESCRIPTION("QPNP SMB2 Charger Driver");
MODULE_LICENSE("GPL v2");<|MERGE_RESOLUTION|>--- conflicted
+++ resolved
@@ -360,10 +360,7 @@
 	POWER_SUPPLY_PROP_PD_VOLTAGE_MIN,
 	POWER_SUPPLY_PROP_SDP_CURRENT_MAX,
 	POWER_SUPPLY_PROP_CONNECTOR_TYPE,
-<<<<<<< HEAD
-=======
 	POWER_SUPPLY_PROP_MOISTURE_DETECTED,
->>>>>>> 38ef2dbc
 };
 
 static int smb2_usb_get_prop(struct power_supply *psy,
@@ -482,13 +479,10 @@
 	case POWER_SUPPLY_PROP_CONNECTOR_TYPE:
 		val->intval = chg->connector_type;
 		break;
-<<<<<<< HEAD
-=======
 	case POWER_SUPPLY_PROP_MOISTURE_DETECTED:
 		val->intval = get_client_vote(chg->disable_power_role_switch,
 					      MOISTURE_VOTER);
 		break;
->>>>>>> 38ef2dbc
 	default:
 		pr_err("get prop %d is not supported in usb\n", psp);
 		rc = -EINVAL;
