/*
 *  libata-eh.c - libata error handling
 *
 *  Maintained by:  Jeff Garzik <jgarzik@pobox.com>
 *    		    Please ALWAYS copy linux-ide@vger.kernel.org
 *		    on emails.
 *
 *  Copyright 2006 Tejun Heo <htejun@gmail.com>
 *
 *
 *  This program is free software; you can redistribute it and/or
 *  modify it under the terms of the GNU General Public License as
 *  published by the Free Software Foundation; either version 2, or
 *  (at your option) any later version.
 *
 *  This program is distributed in the hope that it will be useful,
 *  but WITHOUT ANY WARRANTY; without even the implied warranty of
 *  MERCHANTABILITY or FITNESS FOR A PARTICULAR PURPOSE.  See the GNU
 *  General Public License for more details.
 *
 *  You should have received a copy of the GNU General Public License
 *  along with this program; see the file COPYING.  If not, write to
 *  the Free Software Foundation, 675 Mass Ave, Cambridge, MA 02139,
 *  USA.
 *
 *
 *  libata documentation is available via 'make {ps|pdf}docs',
 *  as Documentation/DocBook/libata.*
 *
 *  Hardware documentation available from http://www.t13.org/ and
 *  http://www.sata-io.org/
 *
 */

#include <linux/kernel.h>
#include <linux/blkdev.h>
#include <linux/pci.h>
#include <scsi/scsi.h>
#include <scsi/scsi_host.h>
#include <scsi/scsi_eh.h>
#include <scsi/scsi_device.h>
#include <scsi/scsi_cmnd.h>
#include <scsi/scsi_dbg.h>
#include "../scsi/scsi_transport_api.h"

#include <linux/libata.h>

#include "libata.h"

enum {
	/* speed down verdicts */
	ATA_EH_SPDN_NCQ_OFF		= (1 << 0),
	ATA_EH_SPDN_SPEED_DOWN		= (1 << 1),
	ATA_EH_SPDN_FALLBACK_TO_PIO	= (1 << 2),
	ATA_EH_SPDN_KEEP_ERRORS		= (1 << 3),

	/* error flags */
	ATA_EFLAG_IS_IO			= (1 << 0),
	ATA_EFLAG_DUBIOUS_XFER		= (1 << 1),
	ATA_EFLAG_OLD_ER                = (1 << 31),

	/* error categories */
	ATA_ECAT_NONE			= 0,
	ATA_ECAT_ATA_BUS		= 1,
	ATA_ECAT_TOUT_HSM		= 2,
	ATA_ECAT_UNK_DEV		= 3,
	ATA_ECAT_DUBIOUS_NONE		= 4,
	ATA_ECAT_DUBIOUS_ATA_BUS	= 5,
	ATA_ECAT_DUBIOUS_TOUT_HSM	= 6,
	ATA_ECAT_DUBIOUS_UNK_DEV	= 7,
	ATA_ECAT_NR			= 8,

	ATA_EH_CMD_DFL_TIMEOUT		=  5000,

	/* always put at least this amount of time between resets */
	ATA_EH_RESET_COOL_DOWN		=  5000,

	/* Waiting in ->prereset can never be reliable.  It's
	 * sometimes nice to wait there but it can't be depended upon;
	 * otherwise, we wouldn't be resetting.  Just give it enough
	 * time for most drives to spin up.
	 */
	ATA_EH_PRERESET_TIMEOUT		= 10000,
	ATA_EH_FASTDRAIN_INTERVAL	=  3000,

	ATA_EH_UA_TRIES			= 5,

	/* probe speed down parameters, see ata_eh_schedule_probe() */
	ATA_EH_PROBE_TRIAL_INTERVAL	= 60000,	/* 1 min */
	ATA_EH_PROBE_TRIALS		= 2,
};

/* The following table determines how we sequence resets.  Each entry
 * represents timeout for that try.  The first try can be soft or
 * hardreset.  All others are hardreset if available.  In most cases
 * the first reset w/ 10sec timeout should succeed.  Following entries
 * are mostly for error handling, hotplug and retarded devices.
 */
static const unsigned long ata_eh_reset_timeouts[] = {
	10000,	/* most drives spin up by 10sec */
	10000,	/* > 99% working drives spin up before 20sec */
	35000,	/* give > 30 secs of idleness for retarded devices */
	 5000,	/* and sweet one last chance */
	ULONG_MAX, /* > 1 min has elapsed, give up */
};

static const unsigned long ata_eh_identify_timeouts[] = {
	 5000,	/* covers > 99% of successes and not too boring on failures */
	10000,  /* combined time till here is enough even for media access */
	30000,	/* for true idiots */
	ULONG_MAX,
};

static const unsigned long ata_eh_flush_timeouts[] = {
	15000,	/* be generous with flush */
	15000,  /* ditto */
	30000,	/* and even more generous */
	ULONG_MAX,
};

static const unsigned long ata_eh_other_timeouts[] = {
	 5000,	/* same rationale as identify timeout */
	10000,	/* ditto */
	/* but no merciful 30sec for other commands, it just isn't worth it */
	ULONG_MAX,
};

struct ata_eh_cmd_timeout_ent {
	const u8		*commands;
	const unsigned long	*timeouts;
};

/* The following table determines timeouts to use for EH internal
 * commands.  Each table entry is a command class and matches the
 * commands the entry applies to and the timeout table to use.
 *
 * On the retry after a command timed out, the next timeout value from
 * the table is used.  If the table doesn't contain further entries,
 * the last value is used.
 *
 * ehc->cmd_timeout_idx keeps track of which timeout to use per
 * command class, so if SET_FEATURES times out on the first try, the
 * next try will use the second timeout value only for that class.
 */
#define CMDS(cmds...)	(const u8 []){ cmds, 0 }
static const struct ata_eh_cmd_timeout_ent
ata_eh_cmd_timeout_table[ATA_EH_CMD_TIMEOUT_TABLE_SIZE] = {
	{ .commands = CMDS(ATA_CMD_ID_ATA, ATA_CMD_ID_ATAPI),
	  .timeouts = ata_eh_identify_timeouts, },
	{ .commands = CMDS(ATA_CMD_READ_NATIVE_MAX, ATA_CMD_READ_NATIVE_MAX_EXT),
	  .timeouts = ata_eh_other_timeouts, },
	{ .commands = CMDS(ATA_CMD_SET_MAX, ATA_CMD_SET_MAX_EXT),
	  .timeouts = ata_eh_other_timeouts, },
	{ .commands = CMDS(ATA_CMD_SET_FEATURES),
	  .timeouts = ata_eh_other_timeouts, },
	{ .commands = CMDS(ATA_CMD_INIT_DEV_PARAMS),
	  .timeouts = ata_eh_other_timeouts, },
	{ .commands = CMDS(ATA_CMD_FLUSH, ATA_CMD_FLUSH_EXT),
	  .timeouts = ata_eh_flush_timeouts },
};
#undef CMDS

static void __ata_port_freeze(struct ata_port *ap);
#ifdef CONFIG_PM
static void ata_eh_handle_port_suspend(struct ata_port *ap);
static void ata_eh_handle_port_resume(struct ata_port *ap);
#else /* CONFIG_PM */
static void ata_eh_handle_port_suspend(struct ata_port *ap)
{ }

static void ata_eh_handle_port_resume(struct ata_port *ap)
{ }
#endif /* CONFIG_PM */

static void __ata_ehi_pushv_desc(struct ata_eh_info *ehi, const char *fmt,
				 va_list args)
{
	ehi->desc_len += vscnprintf(ehi->desc + ehi->desc_len,
				     ATA_EH_DESC_LEN - ehi->desc_len,
				     fmt, args);
}

/**
 *	__ata_ehi_push_desc - push error description without adding separator
 *	@ehi: target EHI
 *	@fmt: printf format string
 *
 *	Format string according to @fmt and append it to @ehi->desc.
 *
 *	LOCKING:
 *	spin_lock_irqsave(host lock)
 */
void __ata_ehi_push_desc(struct ata_eh_info *ehi, const char *fmt, ...)
{
	va_list args;

	va_start(args, fmt);
	__ata_ehi_pushv_desc(ehi, fmt, args);
	va_end(args);
}

/**
 *	ata_ehi_push_desc - push error description with separator
 *	@ehi: target EHI
 *	@fmt: printf format string
 *
 *	Format string according to @fmt and append it to @ehi->desc.
 *	If @ehi->desc is not empty, ", " is added in-between.
 *
 *	LOCKING:
 *	spin_lock_irqsave(host lock)
 */
void ata_ehi_push_desc(struct ata_eh_info *ehi, const char *fmt, ...)
{
	va_list args;

	if (ehi->desc_len)
		__ata_ehi_push_desc(ehi, ", ");

	va_start(args, fmt);
	__ata_ehi_pushv_desc(ehi, fmt, args);
	va_end(args);
}

/**
 *	ata_ehi_clear_desc - clean error description
 *	@ehi: target EHI
 *
 *	Clear @ehi->desc.
 *
 *	LOCKING:
 *	spin_lock_irqsave(host lock)
 */
void ata_ehi_clear_desc(struct ata_eh_info *ehi)
{
	ehi->desc[0] = '\0';
	ehi->desc_len = 0;
}

/**
 *	ata_port_desc - append port description
 *	@ap: target ATA port
 *	@fmt: printf format string
 *
 *	Format string according to @fmt and append it to port
 *	description.  If port description is not empty, " " is added
 *	in-between.  This function is to be used while initializing
 *	ata_host.  The description is printed on host registration.
 *
 *	LOCKING:
 *	None.
 */
void ata_port_desc(struct ata_port *ap, const char *fmt, ...)
{
	va_list args;

	WARN_ON(!(ap->pflags & ATA_PFLAG_INITIALIZING));

	if (ap->link.eh_info.desc_len)
		__ata_ehi_push_desc(&ap->link.eh_info, " ");

	va_start(args, fmt);
	__ata_ehi_pushv_desc(&ap->link.eh_info, fmt, args);
	va_end(args);
}

#ifdef CONFIG_PCI

/**
 *	ata_port_pbar_desc - append PCI BAR description
 *	@ap: target ATA port
 *	@bar: target PCI BAR
 *	@offset: offset into PCI BAR
 *	@name: name of the area
 *
 *	If @offset is negative, this function formats a string which
 *	contains the name, address, size and type of the BAR and
 *	appends it to the port description.  If @offset is zero or
 *	positive, only name and offsetted address is appended.
 *
 *	LOCKING:
 *	None.
 */
void ata_port_pbar_desc(struct ata_port *ap, int bar, ssize_t offset,
			const char *name)
{
	struct pci_dev *pdev = to_pci_dev(ap->host->dev);
	char *type = "";
	unsigned long long start, len;

	if (pci_resource_flags(pdev, bar) & IORESOURCE_MEM)
		type = "m";
	else if (pci_resource_flags(pdev, bar) & IORESOURCE_IO)
		type = "i";

	start = (unsigned long long)pci_resource_start(pdev, bar);
	len = (unsigned long long)pci_resource_len(pdev, bar);

	if (offset < 0)
		ata_port_desc(ap, "%s %s%llu@0x%llx", name, type, len, start);
	else
		ata_port_desc(ap, "%s 0x%llx", name,
				start + (unsigned long long)offset);
}

#endif /* CONFIG_PCI */

static int ata_lookup_timeout_table(u8 cmd)
{
	int i;

	for (i = 0; i < ATA_EH_CMD_TIMEOUT_TABLE_SIZE; i++) {
		const u8 *cur;

		for (cur = ata_eh_cmd_timeout_table[i].commands; *cur; cur++)
			if (*cur == cmd)
				return i;
	}

	return -1;
}

/**
 *	ata_internal_cmd_timeout - determine timeout for an internal command
 *	@dev: target device
 *	@cmd: internal command to be issued
 *
 *	Determine timeout for internal command @cmd for @dev.
 *
 *	LOCKING:
 *	EH context.
 *
 *	RETURNS:
 *	Determined timeout.
 */
unsigned long ata_internal_cmd_timeout(struct ata_device *dev, u8 cmd)
{
	struct ata_eh_context *ehc = &dev->link->eh_context;
	int ent = ata_lookup_timeout_table(cmd);
	int idx;

	if (ent < 0)
		return ATA_EH_CMD_DFL_TIMEOUT;

	idx = ehc->cmd_timeout_idx[dev->devno][ent];
	return ata_eh_cmd_timeout_table[ent].timeouts[idx];
}

/**
 *	ata_internal_cmd_timed_out - notification for internal command timeout
 *	@dev: target device
 *	@cmd: internal command which timed out
 *
 *	Notify EH that internal command @cmd for @dev timed out.  This
 *	function should be called only for commands whose timeouts are
 *	determined using ata_internal_cmd_timeout().
 *
 *	LOCKING:
 *	EH context.
 */
void ata_internal_cmd_timed_out(struct ata_device *dev, u8 cmd)
{
	struct ata_eh_context *ehc = &dev->link->eh_context;
	int ent = ata_lookup_timeout_table(cmd);
	int idx;

	if (ent < 0)
		return;

	idx = ehc->cmd_timeout_idx[dev->devno][ent];
	if (ata_eh_cmd_timeout_table[ent].timeouts[idx + 1] != ULONG_MAX)
		ehc->cmd_timeout_idx[dev->devno][ent]++;
}

static void ata_ering_record(struct ata_ering *ering, unsigned int eflags,
			     unsigned int err_mask)
{
	struct ata_ering_entry *ent;

	WARN_ON(!err_mask);

	ering->cursor++;
	ering->cursor %= ATA_ERING_SIZE;

	ent = &ering->ring[ering->cursor];
	ent->eflags = eflags;
	ent->err_mask = err_mask;
	ent->timestamp = get_jiffies_64();
}

static struct ata_ering_entry *ata_ering_top(struct ata_ering *ering)
{
	struct ata_ering_entry *ent = &ering->ring[ering->cursor];

	if (ent->err_mask)
		return ent;
	return NULL;
}

int ata_ering_map(struct ata_ering *ering,
		  int (*map_fn)(struct ata_ering_entry *, void *),
		  void *arg)
{
	int idx, rc = 0;
	struct ata_ering_entry *ent;

	idx = ering->cursor;
	do {
		ent = &ering->ring[idx];
		if (!ent->err_mask)
			break;
		rc = map_fn(ent, arg);
		if (rc)
			break;
		idx = (idx - 1 + ATA_ERING_SIZE) % ATA_ERING_SIZE;
	} while (idx != ering->cursor);

	return rc;
}

int ata_ering_clear_cb(struct ata_ering_entry *ent, void *void_arg)
{
	ent->eflags |= ATA_EFLAG_OLD_ER;
	return 0;
}

static void ata_ering_clear(struct ata_ering *ering)
{
	ata_ering_map(ering, ata_ering_clear_cb, NULL);
}

static unsigned int ata_eh_dev_action(struct ata_device *dev)
{
	struct ata_eh_context *ehc = &dev->link->eh_context;

	return ehc->i.action | ehc->i.dev_action[dev->devno];
}

static void ata_eh_clear_action(struct ata_link *link, struct ata_device *dev,
				struct ata_eh_info *ehi, unsigned int action)
{
	struct ata_device *tdev;

	if (!dev) {
		ehi->action &= ~action;
		ata_for_each_dev(tdev, link, ALL)
			ehi->dev_action[tdev->devno] &= ~action;
	} else {
		/* doesn't make sense for port-wide EH actions */
		WARN_ON(!(action & ATA_EH_PERDEV_MASK));

		/* break ehi->action into ehi->dev_action */
		if (ehi->action & action) {
			ata_for_each_dev(tdev, link, ALL)
				ehi->dev_action[tdev->devno] |=
					ehi->action & action;
			ehi->action &= ~action;
		}

		/* turn off the specified per-dev action */
		ehi->dev_action[dev->devno] &= ~action;
	}
}

/**
 *	ata_eh_acquire - acquire EH ownership
 *	@ap: ATA port to acquire EH ownership for
 *
 *	Acquire EH ownership for @ap.  This is the basic exclusion
 *	mechanism for ports sharing a host.  Only one port hanging off
 *	the same host can claim the ownership of EH.
 *
 *	LOCKING:
 *	EH context.
 */
void ata_eh_acquire(struct ata_port *ap)
{
	mutex_lock(&ap->host->eh_mutex);
	WARN_ON_ONCE(ap->host->eh_owner);
	ap->host->eh_owner = current;
}

/**
 *	ata_eh_release - release EH ownership
 *	@ap: ATA port to release EH ownership for
 *
 *	Release EH ownership for @ap if the caller.  The caller must
 *	have acquired EH ownership using ata_eh_acquire() previously.
 *
 *	LOCKING:
 *	EH context.
 */
void ata_eh_release(struct ata_port *ap)
{
	WARN_ON_ONCE(ap->host->eh_owner != current);
	ap->host->eh_owner = NULL;
	mutex_unlock(&ap->host->eh_mutex);
}

/**
 *	ata_scsi_timed_out - SCSI layer time out callback
 *	@cmd: timed out SCSI command
 *
 *	Handles SCSI layer timeout.  We race with normal completion of
 *	the qc for @cmd.  If the qc is already gone, we lose and let
 *	the scsi command finish (EH_HANDLED).  Otherwise, the qc has
 *	timed out and EH should be invoked.  Prevent ata_qc_complete()
 *	from finishing it by setting EH_SCHEDULED and return
 *	EH_NOT_HANDLED.
 *
 *	TODO: kill this function once old EH is gone.
 *
 *	LOCKING:
 *	Called from timer context
 *
 *	RETURNS:
 *	EH_HANDLED or EH_NOT_HANDLED
 */
enum blk_eh_timer_return ata_scsi_timed_out(struct scsi_cmnd *cmd)
{
	struct Scsi_Host *host = cmd->device->host;
	struct ata_port *ap = ata_shost_to_port(host);
	unsigned long flags;
	struct ata_queued_cmd *qc;
	enum blk_eh_timer_return ret;

	DPRINTK("ENTER\n");

	if (ap->ops->error_handler) {
		ret = BLK_EH_NOT_HANDLED;
		goto out;
	}

	ret = BLK_EH_HANDLED;
	spin_lock_irqsave(ap->lock, flags);
	qc = ata_qc_from_tag(ap, ap->link.active_tag);
	if (qc) {
		WARN_ON(qc->scsicmd != cmd);
		qc->flags |= ATA_QCFLAG_EH_SCHEDULED;
		qc->err_mask |= AC_ERR_TIMEOUT;
		ret = BLK_EH_NOT_HANDLED;
	}
	spin_unlock_irqrestore(ap->lock, flags);

 out:
	DPRINTK("EXIT, ret=%d\n", ret);
	return ret;
}

static void ata_eh_unload(struct ata_port *ap)
{
	struct ata_link *link;
	struct ata_device *dev;
	unsigned long flags;

	/* Restore SControl IPM and SPD for the next driver and
	 * disable attached devices.
	 */
	ata_for_each_link(link, ap, PMP_FIRST) {
		sata_scr_write(link, SCR_CONTROL, link->saved_scontrol & 0xff0);
		ata_for_each_dev(dev, link, ALL)
			ata_dev_disable(dev);
	}

	/* freeze and set UNLOADED */
	spin_lock_irqsave(ap->lock, flags);

	ata_port_freeze(ap);			/* won't be thawed */
	ap->pflags &= ~ATA_PFLAG_EH_PENDING;	/* clear pending from freeze */
	ap->pflags |= ATA_PFLAG_UNLOADED;

	spin_unlock_irqrestore(ap->lock, flags);
}

/**
 *	ata_scsi_error - SCSI layer error handler callback
 *	@host: SCSI host on which error occurred
 *
 *	Handles SCSI-layer-thrown error events.
 *
 *	LOCKING:
 *	Inherited from SCSI layer (none, can sleep)
 *
 *	RETURNS:
 *	Zero.
 */
void ata_scsi_error(struct Scsi_Host *host)
{
	struct ata_port *ap = ata_shost_to_port(host);
	unsigned long flags;
	LIST_HEAD(eh_work_q);

	DPRINTK("ENTER\n");

	spin_lock_irqsave(host->host_lock, flags);
	list_splice_init(&host->eh_cmd_q, &eh_work_q);
	spin_unlock_irqrestore(host->host_lock, flags);

	ata_scsi_cmd_error_handler(host, ap, &eh_work_q);

	/* If we timed raced normal completion and there is nothing to
	   recover nr_timedout == 0 why exactly are we doing error recovery ? */
	ata_scsi_port_error_handler(host, ap);

	/* finish or retry handled scmd's and clean up */
	WARN_ON(host->host_failed || !list_empty(&eh_work_q));

	DPRINTK("EXIT\n");
}

/**
 * ata_scsi_cmd_error_handler - error callback for a list of commands
 * @host:	scsi host containing the port
 * @ap:		ATA port within the host
 * @eh_work_q:	list of commands to process
 *
 * process the given list of commands and return those finished to the
 * ap->eh_done_q.  This function is the first part of the libata error
 * handler which processes a given list of failed commands.
 */
void ata_scsi_cmd_error_handler(struct Scsi_Host *host, struct ata_port *ap,
				struct list_head *eh_work_q)
{
	int i;
	unsigned long flags;

	/* make sure sff pio task is not running */
	ata_sff_flush_pio_task(ap);

	/* synchronize with host lock and sort out timeouts */

	/* For new EH, all qcs are finished in one of three ways -
	 * normal completion, error completion, and SCSI timeout.
	 * Both completions can race against SCSI timeout.  When normal
	 * completion wins, the qc never reaches EH.  When error
	 * completion wins, the qc has ATA_QCFLAG_FAILED set.
	 *
	 * When SCSI timeout wins, things are a bit more complex.
	 * Normal or error completion can occur after the timeout but
	 * before this point.  In such cases, both types of
	 * completions are honored.  A scmd is determined to have
	 * timed out iff its associated qc is active and not failed.
	 */
	if (ap->ops->error_handler) {
		struct scsi_cmnd *scmd, *tmp;
		int nr_timedout = 0;

		spin_lock_irqsave(ap->lock, flags);

		/* This must occur under the ap->lock as we don't want
		   a polled recovery to race the real interrupt handler

		   The lost_interrupt handler checks for any completed but
		   non-notified command and completes much like an IRQ handler.

		   We then fall into the error recovery code which will treat
		   this as if normal completion won the race */

		if (ap->ops->lost_interrupt)
			ap->ops->lost_interrupt(ap);

		list_for_each_entry_safe(scmd, tmp, eh_work_q, eh_entry) {
			struct ata_queued_cmd *qc;

			for (i = 0; i < ATA_MAX_QUEUE; i++) {
				qc = __ata_qc_from_tag(ap, i);
				if (qc->flags & ATA_QCFLAG_ACTIVE &&
				    qc->scsicmd == scmd)
					break;
			}

			if (i < ATA_MAX_QUEUE) {
				/* the scmd has an associated qc */
				if (!(qc->flags & ATA_QCFLAG_FAILED)) {
					/* which hasn't failed yet, timeout */
					qc->err_mask |= AC_ERR_TIMEOUT;
					qc->flags |= ATA_QCFLAG_FAILED;
					nr_timedout++;
				}
			} else {
				/* Normal completion occurred after
				 * SCSI timeout but before this point.
				 * Successfully complete it.
				 */
				scmd->retries = scmd->allowed;
				scsi_eh_finish_cmd(scmd, &ap->eh_done_q);
			}
		}

		/* If we have timed out qcs.  They belong to EH from
		 * this point but the state of the controller is
		 * unknown.  Freeze the port to make sure the IRQ
		 * handler doesn't diddle with those qcs.  This must
		 * be done atomically w.r.t. setting QCFLAG_FAILED.
		 */
		if (nr_timedout)
			__ata_port_freeze(ap);

		spin_unlock_irqrestore(ap->lock, flags);

		/* initialize eh_tries */
		ap->eh_tries = ATA_EH_MAX_TRIES;
	} else
		spin_unlock_wait(ap->lock);

}
EXPORT_SYMBOL(ata_scsi_cmd_error_handler);

/**
 * ata_scsi_port_error_handler - recover the port after the commands
 * @host:	SCSI host containing the port
 * @ap:		the ATA port
 *
 * Handle the recovery of the port @ap after all the commands
 * have been recovered.
 */
void ata_scsi_port_error_handler(struct Scsi_Host *host, struct ata_port *ap)
{
	unsigned long flags;

	/* invoke error handler */
	if (ap->ops->error_handler) {
		struct ata_link *link;

		/* acquire EH ownership */
		ata_eh_acquire(ap);
 repeat:
		/* kill fast drain timer */
		del_timer_sync(&ap->fastdrain_timer);

		/* process port resume request */
		ata_eh_handle_port_resume(ap);

		/* fetch & clear EH info */
		spin_lock_irqsave(ap->lock, flags);

		ata_for_each_link(link, ap, HOST_FIRST) {
			struct ata_eh_context *ehc = &link->eh_context;
			struct ata_device *dev;

			memset(&link->eh_context, 0, sizeof(link->eh_context));
			link->eh_context.i = link->eh_info;
			memset(&link->eh_info, 0, sizeof(link->eh_info));

			ata_for_each_dev(dev, link, ENABLED) {
				int devno = dev->devno;

				ehc->saved_xfer_mode[devno] = dev->xfer_mode;
				if (ata_ncq_enabled(dev))
					ehc->saved_ncq_enabled |= 1 << devno;
			}
		}

		ap->pflags |= ATA_PFLAG_EH_IN_PROGRESS;
		ap->pflags &= ~ATA_PFLAG_EH_PENDING;
		ap->excl_link = NULL;	/* don't maintain exclusion over EH */

		spin_unlock_irqrestore(ap->lock, flags);

		/* invoke EH, skip if unloading or suspended */
		if (!(ap->pflags & (ATA_PFLAG_UNLOADING | ATA_PFLAG_SUSPENDED)))
			ap->ops->error_handler(ap);
		else {
			/* if unloading, commence suicide */
			if ((ap->pflags & ATA_PFLAG_UNLOADING) &&
			    !(ap->pflags & ATA_PFLAG_UNLOADED))
				ata_eh_unload(ap);
			ata_eh_finish(ap);
		}

		/* process port suspend request */
		ata_eh_handle_port_suspend(ap);

		/* Exception might have happened after ->error_handler
		 * recovered the port but before this point.  Repeat
		 * EH in such case.
		 */
		spin_lock_irqsave(ap->lock, flags);

		if (ap->pflags & ATA_PFLAG_EH_PENDING) {
			if (--ap->eh_tries) {
				spin_unlock_irqrestore(ap->lock, flags);
				goto repeat;
			}
			ata_port_printk(ap, KERN_ERR, "EH pending after %d "
					"tries, giving up\n", ATA_EH_MAX_TRIES);
			ap->pflags &= ~ATA_PFLAG_EH_PENDING;
		}

		/* this run is complete, make sure EH info is clear */
		ata_for_each_link(link, ap, HOST_FIRST)
			memset(&link->eh_info, 0, sizeof(link->eh_info));

		/* Clear host_eh_scheduled while holding ap->lock such
		 * that if exception occurs after this point but
		 * before EH completion, SCSI midlayer will
		 * re-initiate EH.
		 */
		host->host_eh_scheduled = 0;

		spin_unlock_irqrestore(ap->lock, flags);
		ata_eh_release(ap);
	} else {
		WARN_ON(ata_qc_from_tag(ap, ap->link.active_tag) == NULL);
		ap->ops->eng_timeout(ap);
	}

	scsi_eh_flush_done_q(&ap->eh_done_q);

	/* clean up */
	spin_lock_irqsave(ap->lock, flags);

	if (ap->pflags & ATA_PFLAG_LOADING)
		ap->pflags &= ~ATA_PFLAG_LOADING;
	else if (ap->pflags & ATA_PFLAG_SCSI_HOTPLUG)
		schedule_delayed_work(&ap->hotplug_task, 0);

	if (ap->pflags & ATA_PFLAG_RECOVERED)
		ata_port_printk(ap, KERN_INFO, "EH complete\n");

	ap->pflags &= ~(ATA_PFLAG_SCSI_HOTPLUG | ATA_PFLAG_RECOVERED);

	/* tell wait_eh that we're done */
	ap->pflags &= ~ATA_PFLAG_EH_IN_PROGRESS;
	wake_up_all(&ap->eh_wait_q);

	spin_unlock_irqrestore(ap->lock, flags);
}
EXPORT_SYMBOL_GPL(ata_scsi_port_error_handler);

/**
 *	ata_port_wait_eh - Wait for the currently pending EH to complete
 *	@ap: Port to wait EH for
 *
 *	Wait until the currently pending EH is complete.
 *
 *	LOCKING:
 *	Kernel thread context (may sleep).
 */
void ata_port_wait_eh(struct ata_port *ap)
{
	unsigned long flags;
	DEFINE_WAIT(wait);

 retry:
	spin_lock_irqsave(ap->lock, flags);

	while (ap->pflags & (ATA_PFLAG_EH_PENDING | ATA_PFLAG_EH_IN_PROGRESS)) {
		prepare_to_wait(&ap->eh_wait_q, &wait, TASK_UNINTERRUPTIBLE);
		spin_unlock_irqrestore(ap->lock, flags);
		schedule();
		spin_lock_irqsave(ap->lock, flags);
	}
	finish_wait(&ap->eh_wait_q, &wait);

	spin_unlock_irqrestore(ap->lock, flags);

	/* make sure SCSI EH is complete */
	if (scsi_host_in_recovery(ap->scsi_host)) {
		ata_msleep(ap, 10);
		goto retry;
	}
}

static int ata_eh_nr_in_flight(struct ata_port *ap)
{
	unsigned int tag;
	int nr = 0;

	/* count only non-internal commands */
	for (tag = 0; tag < ATA_MAX_QUEUE - 1; tag++)
		if (ata_qc_from_tag(ap, tag))
			nr++;

	return nr;
}

void ata_eh_fastdrain_timerfn(unsigned long arg)
{
	struct ata_port *ap = (void *)arg;
	unsigned long flags;
	int cnt;

	spin_lock_irqsave(ap->lock, flags);

	cnt = ata_eh_nr_in_flight(ap);

	/* are we done? */
	if (!cnt)
		goto out_unlock;

	if (cnt == ap->fastdrain_cnt) {
		unsigned int tag;

		/* No progress during the last interval, tag all
		 * in-flight qcs as timed out and freeze the port.
		 */
		for (tag = 0; tag < ATA_MAX_QUEUE - 1; tag++) {
			struct ata_queued_cmd *qc = ata_qc_from_tag(ap, tag);
			if (qc)
				qc->err_mask |= AC_ERR_TIMEOUT;
		}

		ata_port_freeze(ap);
	} else {
		/* some qcs have finished, give it another chance */
		ap->fastdrain_cnt = cnt;
		ap->fastdrain_timer.expires =
			ata_deadline(jiffies, ATA_EH_FASTDRAIN_INTERVAL);
		add_timer(&ap->fastdrain_timer);
	}

 out_unlock:
	spin_unlock_irqrestore(ap->lock, flags);
}

/**
 *	ata_eh_set_pending - set ATA_PFLAG_EH_PENDING and activate fast drain
 *	@ap: target ATA port
 *	@fastdrain: activate fast drain
 *
 *	Set ATA_PFLAG_EH_PENDING and activate fast drain if @fastdrain
 *	is non-zero and EH wasn't pending before.  Fast drain ensures
 *	that EH kicks in in timely manner.
 *
 *	LOCKING:
 *	spin_lock_irqsave(host lock)
 */
static void ata_eh_set_pending(struct ata_port *ap, int fastdrain)
{
	int cnt;

	/* already scheduled? */
	if (ap->pflags & ATA_PFLAG_EH_PENDING)
		return;

	ap->pflags |= ATA_PFLAG_EH_PENDING;

	if (!fastdrain)
		return;

	/* do we have in-flight qcs? */
	cnt = ata_eh_nr_in_flight(ap);
	if (!cnt)
		return;

	/* activate fast drain */
	ap->fastdrain_cnt = cnt;
	ap->fastdrain_timer.expires =
		ata_deadline(jiffies, ATA_EH_FASTDRAIN_INTERVAL);
	add_timer(&ap->fastdrain_timer);
}

/**
 *	ata_qc_schedule_eh - schedule qc for error handling
 *	@qc: command to schedule error handling for
 *
 *	Schedule error handling for @qc.  EH will kick in as soon as
 *	other commands are drained.
 *
 *	LOCKING:
 *	spin_lock_irqsave(host lock)
 */
void ata_qc_schedule_eh(struct ata_queued_cmd *qc)
{
	struct ata_port *ap = qc->ap;
	struct request_queue *q = qc->scsicmd->device->request_queue;
	unsigned long flags;

	WARN_ON(!ap->ops->error_handler);

	qc->flags |= ATA_QCFLAG_FAILED;
	ata_eh_set_pending(ap, 1);

	/* The following will fail if timeout has already expired.
	 * ata_scsi_error() takes care of such scmds on EH entry.
	 * Note that ATA_QCFLAG_FAILED is unconditionally set after
	 * this function completes.
	 */
	spin_lock_irqsave(q->queue_lock, flags);
	blk_abort_request(qc->scsicmd->request);
	spin_unlock_irqrestore(q->queue_lock, flags);
}

/**
 *	ata_port_schedule_eh - schedule error handling without a qc
 *	@ap: ATA port to schedule EH for
 *
 *	Schedule error handling for @ap.  EH will kick in as soon as
 *	all commands are drained.
 *
 *	LOCKING:
 *	spin_lock_irqsave(host lock)
 */
void ata_port_schedule_eh(struct ata_port *ap)
{
	WARN_ON(!ap->ops->error_handler);

	if (ap->pflags & ATA_PFLAG_INITIALIZING)
		return;

	ata_eh_set_pending(ap, 1);
	scsi_schedule_eh(ap->scsi_host);

	DPRINTK("port EH scheduled\n");
}

static int ata_do_link_abort(struct ata_port *ap, struct ata_link *link)
{
	int tag, nr_aborted = 0;

	WARN_ON(!ap->ops->error_handler);

	/* we're gonna abort all commands, no need for fast drain */
	ata_eh_set_pending(ap, 0);

	for (tag = 0; tag < ATA_MAX_QUEUE; tag++) {
		struct ata_queued_cmd *qc = ata_qc_from_tag(ap, tag);

		if (qc && (!link || qc->dev->link == link)) {
			qc->flags |= ATA_QCFLAG_FAILED;
			ata_qc_complete(qc);
			nr_aborted++;
		}
	}

	if (!nr_aborted)
		ata_port_schedule_eh(ap);

	return nr_aborted;
}

/**
 *	ata_link_abort - abort all qc's on the link
 *	@link: ATA link to abort qc's for
 *
 *	Abort all active qc's active on @link and schedule EH.
 *
 *	LOCKING:
 *	spin_lock_irqsave(host lock)
 *
 *	RETURNS:
 *	Number of aborted qc's.
 */
int ata_link_abort(struct ata_link *link)
{
	return ata_do_link_abort(link->ap, link);
}

/**
 *	ata_port_abort - abort all qc's on the port
 *	@ap: ATA port to abort qc's for
 *
 *	Abort all active qc's of @ap and schedule EH.
 *
 *	LOCKING:
 *	spin_lock_irqsave(host_set lock)
 *
 *	RETURNS:
 *	Number of aborted qc's.
 */
int ata_port_abort(struct ata_port *ap)
{
	return ata_do_link_abort(ap, NULL);
}

/**
 *	__ata_port_freeze - freeze port
 *	@ap: ATA port to freeze
 *
 *	This function is called when HSM violation or some other
 *	condition disrupts normal operation of the port.  Frozen port
 *	is not allowed to perform any operation until the port is
 *	thawed, which usually follows a successful reset.
 *
 *	ap->ops->freeze() callback can be used for freezing the port
 *	hardware-wise (e.g. mask interrupt and stop DMA engine).  If a
 *	port cannot be frozen hardware-wise, the interrupt handler
 *	must ack and clear interrupts unconditionally while the port
 *	is frozen.
 *
 *	LOCKING:
 *	spin_lock_irqsave(host lock)
 */
static void __ata_port_freeze(struct ata_port *ap)
{
	WARN_ON(!ap->ops->error_handler);

	if (ap->ops->freeze)
		ap->ops->freeze(ap);

	ap->pflags |= ATA_PFLAG_FROZEN;

	DPRINTK("ata%u port frozen\n", ap->print_id);
}

/**
 *	ata_port_freeze - abort & freeze port
 *	@ap: ATA port to freeze
 *
 *	Abort and freeze @ap.  The freeze operation must be called
 *	first, because some hardware requires special operations
 *	before the taskfile registers are accessible.
 *
 *	LOCKING:
 *	spin_lock_irqsave(host lock)
 *
 *	RETURNS:
 *	Number of aborted commands.
 */
int ata_port_freeze(struct ata_port *ap)
{
	int nr_aborted;

	WARN_ON(!ap->ops->error_handler);

	__ata_port_freeze(ap);
	nr_aborted = ata_port_abort(ap);

	return nr_aborted;
}

/**
 *	sata_async_notification - SATA async notification handler
 *	@ap: ATA port where async notification is received
 *
 *	Handler to be called when async notification via SDB FIS is
 *	received.  This function schedules EH if necessary.
 *
 *	LOCKING:
 *	spin_lock_irqsave(host lock)
 *
 *	RETURNS:
 *	1 if EH is scheduled, 0 otherwise.
 */
int sata_async_notification(struct ata_port *ap)
{
	u32 sntf;
	int rc;

	if (!(ap->flags & ATA_FLAG_AN))
		return 0;

	rc = sata_scr_read(&ap->link, SCR_NOTIFICATION, &sntf);
	if (rc == 0)
		sata_scr_write(&ap->link, SCR_NOTIFICATION, sntf);

	if (!sata_pmp_attached(ap) || rc) {
		/* PMP is not attached or SNTF is not available */
		if (!sata_pmp_attached(ap)) {
			/* PMP is not attached.  Check whether ATAPI
			 * AN is configured.  If so, notify media
			 * change.
			 */
			struct ata_device *dev = ap->link.device;

			if ((dev->class == ATA_DEV_ATAPI) &&
			    (dev->flags & ATA_DFLAG_AN))
				ata_scsi_media_change_notify(dev);
			return 0;
		} else {
			/* PMP is attached but SNTF is not available.
			 * ATAPI async media change notification is
			 * not used.  The PMP must be reporting PHY
			 * status change, schedule EH.
			 */
			ata_port_schedule_eh(ap);
			return 1;
		}
	} else {
		/* PMP is attached and SNTF is available */
		struct ata_link *link;

		/* check and notify ATAPI AN */
		ata_for_each_link(link, ap, EDGE) {
			if (!(sntf & (1 << link->pmp)))
				continue;

			if ((link->device->class == ATA_DEV_ATAPI) &&
			    (link->device->flags & ATA_DFLAG_AN))
				ata_scsi_media_change_notify(link->device);
		}

		/* If PMP is reporting that PHY status of some
		 * downstream ports has changed, schedule EH.
		 */
		if (sntf & (1 << SATA_PMP_CTRL_PORT)) {
			ata_port_schedule_eh(ap);
			return 1;
		}

		return 0;
	}
}

/**
 *	ata_eh_freeze_port - EH helper to freeze port
 *	@ap: ATA port to freeze
 *
 *	Freeze @ap.
 *
 *	LOCKING:
 *	None.
 */
void ata_eh_freeze_port(struct ata_port *ap)
{
	unsigned long flags;

	if (!ap->ops->error_handler)
		return;

	spin_lock_irqsave(ap->lock, flags);
	__ata_port_freeze(ap);
	spin_unlock_irqrestore(ap->lock, flags);
}

/**
 *	ata_port_thaw_port - EH helper to thaw port
 *	@ap: ATA port to thaw
 *
 *	Thaw frozen port @ap.
 *
 *	LOCKING:
 *	None.
 */
void ata_eh_thaw_port(struct ata_port *ap)
{
	unsigned long flags;

	if (!ap->ops->error_handler)
		return;

	spin_lock_irqsave(ap->lock, flags);

	ap->pflags &= ~ATA_PFLAG_FROZEN;

	if (ap->ops->thaw)
		ap->ops->thaw(ap);

	spin_unlock_irqrestore(ap->lock, flags);

	DPRINTK("ata%u port thawed\n", ap->print_id);
}

static void ata_eh_scsidone(struct scsi_cmnd *scmd)
{
	/* nada */
}

static void __ata_eh_qc_complete(struct ata_queued_cmd *qc)
{
	struct ata_port *ap = qc->ap;
	struct scsi_cmnd *scmd = qc->scsicmd;
	unsigned long flags;

	spin_lock_irqsave(ap->lock, flags);
	qc->scsidone = ata_eh_scsidone;
	__ata_qc_complete(qc);
	WARN_ON(ata_tag_valid(qc->tag));
	spin_unlock_irqrestore(ap->lock, flags);

	scsi_eh_finish_cmd(scmd, &ap->eh_done_q);
}

/**
 *	ata_eh_qc_complete - Complete an active ATA command from EH
 *	@qc: Command to complete
 *
 *	Indicate to the mid and upper layers that an ATA command has
 *	completed.  To be used from EH.
 */
void ata_eh_qc_complete(struct ata_queued_cmd *qc)
{
	struct scsi_cmnd *scmd = qc->scsicmd;
	scmd->retries = scmd->allowed;
	__ata_eh_qc_complete(qc);
}

/**
 *	ata_eh_qc_retry - Tell midlayer to retry an ATA command after EH
 *	@qc: Command to retry
 *
 *	Indicate to the mid and upper layers that an ATA command
 *	should be retried.  To be used from EH.
 *
 *	SCSI midlayer limits the number of retries to scmd->allowed.
 *	scmd->retries is decremented for commands which get retried
 *	due to unrelated failures (qc->err_mask is zero).
 */
void ata_eh_qc_retry(struct ata_queued_cmd *qc)
{
	struct scsi_cmnd *scmd = qc->scsicmd;
	if (!qc->err_mask && scmd->retries)
		scmd->retries--;
	__ata_eh_qc_complete(qc);
}

/**
 *	ata_dev_disable - disable ATA device
 *	@dev: ATA device to disable
 *
 *	Disable @dev.
 *
 *	Locking:
 *	EH context.
 */
void ata_dev_disable(struct ata_device *dev)
{
	if (!ata_dev_enabled(dev))
		return;

	if (ata_msg_drv(dev->link->ap))
		ata_dev_printk(dev, KERN_WARNING, "disabled\n");
	ata_acpi_on_disable(dev);
	ata_down_xfermask_limit(dev, ATA_DNXFER_FORCE_PIO0 | ATA_DNXFER_QUIET);
	dev->class++;

	/* From now till the next successful probe, ering is used to
	 * track probe failures.  Clear accumulated device error info.
	 */
	ata_ering_clear(&dev->ering);
}

/**
 *	ata_eh_detach_dev - detach ATA device
 *	@dev: ATA device to detach
 *
 *	Detach @dev.
 *
 *	LOCKING:
 *	None.
 */
void ata_eh_detach_dev(struct ata_device *dev)
{
	struct ata_link *link = dev->link;
	struct ata_port *ap = link->ap;
	struct ata_eh_context *ehc = &link->eh_context;
	unsigned long flags;

	ata_dev_disable(dev);

	spin_lock_irqsave(ap->lock, flags);

	dev->flags &= ~ATA_DFLAG_DETACH;

	if (ata_scsi_offline_dev(dev)) {
		dev->flags |= ATA_DFLAG_DETACHED;
		ap->pflags |= ATA_PFLAG_SCSI_HOTPLUG;
	}

	/* clear per-dev EH info */
	ata_eh_clear_action(link, dev, &link->eh_info, ATA_EH_PERDEV_MASK);
	ata_eh_clear_action(link, dev, &link->eh_context.i, ATA_EH_PERDEV_MASK);
	ehc->saved_xfer_mode[dev->devno] = 0;
	ehc->saved_ncq_enabled &= ~(1 << dev->devno);

	spin_unlock_irqrestore(ap->lock, flags);
}

/**
 *	ata_eh_about_to_do - about to perform eh_action
 *	@link: target ATA link
 *	@dev: target ATA dev for per-dev action (can be NULL)
 *	@action: action about to be performed
 *
 *	Called just before performing EH actions to clear related bits
 *	in @link->eh_info such that eh actions are not unnecessarily
 *	repeated.
 *
 *	LOCKING:
 *	None.
 */
void ata_eh_about_to_do(struct ata_link *link, struct ata_device *dev,
			unsigned int action)
{
	struct ata_port *ap = link->ap;
	struct ata_eh_info *ehi = &link->eh_info;
	struct ata_eh_context *ehc = &link->eh_context;
	unsigned long flags;

	spin_lock_irqsave(ap->lock, flags);

	ata_eh_clear_action(link, dev, ehi, action);

	/* About to take EH action, set RECOVERED.  Ignore actions on
	 * slave links as master will do them again.
	 */
	if (!(ehc->i.flags & ATA_EHI_QUIET) && link != ap->slave_link)
		ap->pflags |= ATA_PFLAG_RECOVERED;

	spin_unlock_irqrestore(ap->lock, flags);
}

/**
 *	ata_eh_done - EH action complete
*	@ap: target ATA port
 *	@dev: target ATA dev for per-dev action (can be NULL)
 *	@action: action just completed
 *
 *	Called right after performing EH actions to clear related bits
 *	in @link->eh_context.
 *
 *	LOCKING:
 *	None.
 */
void ata_eh_done(struct ata_link *link, struct ata_device *dev,
		 unsigned int action)
{
	struct ata_eh_context *ehc = &link->eh_context;

	ata_eh_clear_action(link, dev, &ehc->i, action);
}

/**
 *	ata_err_string - convert err_mask to descriptive string
 *	@err_mask: error mask to convert to string
 *
 *	Convert @err_mask to descriptive string.  Errors are
 *	prioritized according to severity and only the most severe
 *	error is reported.
 *
 *	LOCKING:
 *	None.
 *
 *	RETURNS:
 *	Descriptive string for @err_mask
 */
static const char *ata_err_string(unsigned int err_mask)
{
	if (err_mask & AC_ERR_HOST_BUS)
		return "host bus error";
	if (err_mask & AC_ERR_ATA_BUS)
		return "ATA bus error";
	if (err_mask & AC_ERR_TIMEOUT)
		return "timeout";
	if (err_mask & AC_ERR_HSM)
		return "HSM violation";
	if (err_mask & AC_ERR_SYSTEM)
		return "internal error";
	if (err_mask & AC_ERR_MEDIA)
		return "media error";
	if (err_mask & AC_ERR_INVALID)
		return "invalid argument";
	if (err_mask & AC_ERR_DEV)
		return "device error";
	return "unknown error";
}

/**
 *	ata_read_log_page - read a specific log page
 *	@dev: target device
 *	@page: page to read
 *	@buf: buffer to store read page
 *	@sectors: number of sectors to read
 *
 *	Read log page using READ_LOG_EXT command.
 *
 *	LOCKING:
 *	Kernel thread context (may sleep).
 *
 *	RETURNS:
 *	0 on success, AC_ERR_* mask otherwise.
 */
static unsigned int ata_read_log_page(struct ata_device *dev,
				      u8 page, void *buf, unsigned int sectors)
{
	struct ata_taskfile tf;
	unsigned int err_mask;

	DPRINTK("read log page - page %d\n", page);

	ata_tf_init(dev, &tf);
	tf.command = ATA_CMD_READ_LOG_EXT;
	tf.lbal = page;
	tf.nsect = sectors;
	tf.hob_nsect = sectors >> 8;
	tf.flags |= ATA_TFLAG_ISADDR | ATA_TFLAG_LBA48 | ATA_TFLAG_DEVICE;
	tf.protocol = ATA_PROT_PIO;

	err_mask = ata_exec_internal(dev, &tf, NULL, DMA_FROM_DEVICE,
				     buf, sectors * ATA_SECT_SIZE, 0);

	DPRINTK("EXIT, err_mask=%x\n", err_mask);
	return err_mask;
}

/**
 *	ata_eh_read_log_10h - Read log page 10h for NCQ error details
 *	@dev: Device to read log page 10h from
 *	@tag: Resulting tag of the failed command
 *	@tf: Resulting taskfile registers of the failed command
 *
 *	Read log page 10h to obtain NCQ error details and clear error
 *	condition.
 *
 *	LOCKING:
 *	Kernel thread context (may sleep).
 *
 *	RETURNS:
 *	0 on success, -errno otherwise.
 */
static int ata_eh_read_log_10h(struct ata_device *dev,
			       int *tag, struct ata_taskfile *tf)
{
	u8 *buf = dev->link->ap->sector_buf;
	unsigned int err_mask;
	u8 csum;
	int i;

	err_mask = ata_read_log_page(dev, ATA_LOG_SATA_NCQ, buf, 1);
	if (err_mask)
		return -EIO;

	csum = 0;
	for (i = 0; i < ATA_SECT_SIZE; i++)
		csum += buf[i];
	if (csum)
		ata_dev_printk(dev, KERN_WARNING,
			       "invalid checksum 0x%x on log page 10h\n", csum);

	if (buf[0] & 0x80)
		return -ENOENT;

	*tag = buf[0] & 0x1f;

	tf->command = buf[2];
	tf->feature = buf[3];
	tf->lbal = buf[4];
	tf->lbam = buf[5];
	tf->lbah = buf[6];
	tf->device = buf[7];
	tf->hob_lbal = buf[8];
	tf->hob_lbam = buf[9];
	tf->hob_lbah = buf[10];
	tf->nsect = buf[12];
	tf->hob_nsect = buf[13];

	return 0;
}

/**
 *	atapi_eh_tur - perform ATAPI TEST_UNIT_READY
 *	@dev: target ATAPI device
 *	@r_sense_key: out parameter for sense_key
 *
 *	Perform ATAPI TEST_UNIT_READY.
 *
 *	LOCKING:
 *	EH context (may sleep).
 *
 *	RETURNS:
 *	0 on success, AC_ERR_* mask on failure.
 */
static unsigned int atapi_eh_tur(struct ata_device *dev, u8 *r_sense_key)
{
	u8 cdb[ATAPI_CDB_LEN] = { TEST_UNIT_READY, 0, 0, 0, 0, 0 };
	struct ata_taskfile tf;
	unsigned int err_mask;

	ata_tf_init(dev, &tf);

	tf.flags |= ATA_TFLAG_ISADDR | ATA_TFLAG_DEVICE;
	tf.command = ATA_CMD_PACKET;
	tf.protocol = ATAPI_PROT_NODATA;

	err_mask = ata_exec_internal(dev, &tf, cdb, DMA_NONE, NULL, 0, 0);
	if (err_mask == AC_ERR_DEV)
		*r_sense_key = tf.feature >> 4;
	return err_mask;
}

/**
 *	atapi_eh_request_sense - perform ATAPI REQUEST_SENSE
 *	@dev: device to perform REQUEST_SENSE to
 *	@sense_buf: result sense data buffer (SCSI_SENSE_BUFFERSIZE bytes long)
 *	@dfl_sense_key: default sense key to use
 *
 *	Perform ATAPI REQUEST_SENSE after the device reported CHECK
 *	SENSE.  This function is EH helper.
 *
 *	LOCKING:
 *	Kernel thread context (may sleep).
 *
 *	RETURNS:
 *	0 on success, AC_ERR_* mask on failure
 */
static unsigned int atapi_eh_request_sense(struct ata_device *dev,
					   u8 *sense_buf, u8 dfl_sense_key)
{
	u8 cdb[ATAPI_CDB_LEN] =
		{ REQUEST_SENSE, 0, 0, 0, SCSI_SENSE_BUFFERSIZE, 0 };
	struct ata_port *ap = dev->link->ap;
	struct ata_taskfile tf;

	DPRINTK("ATAPI request sense\n");

	/* FIXME: is this needed? */
	memset(sense_buf, 0, SCSI_SENSE_BUFFERSIZE);

	/* initialize sense_buf with the error register,
	 * for the case where they are -not- overwritten
	 */
	sense_buf[0] = 0x70;
	sense_buf[2] = dfl_sense_key;

	/* some devices time out if garbage left in tf */
	ata_tf_init(dev, &tf);

	tf.flags |= ATA_TFLAG_ISADDR | ATA_TFLAG_DEVICE;
	tf.command = ATA_CMD_PACKET;

	/* is it pointless to prefer PIO for "safety reasons"? */
	if (ap->flags & ATA_FLAG_PIO_DMA) {
		tf.protocol = ATAPI_PROT_DMA;
		tf.feature |= ATAPI_PKT_DMA;
	} else {
		tf.protocol = ATAPI_PROT_PIO;
		tf.lbam = SCSI_SENSE_BUFFERSIZE;
		tf.lbah = 0;
	}

	return ata_exec_internal(dev, &tf, cdb, DMA_FROM_DEVICE,
				 sense_buf, SCSI_SENSE_BUFFERSIZE, 0);
}

/**
 *	ata_eh_analyze_serror - analyze SError for a failed port
 *	@link: ATA link to analyze SError for
 *
 *	Analyze SError if available and further determine cause of
 *	failure.
 *
 *	LOCKING:
 *	None.
 */
static void ata_eh_analyze_serror(struct ata_link *link)
{
	struct ata_eh_context *ehc = &link->eh_context;
	u32 serror = ehc->i.serror;
	unsigned int err_mask = 0, action = 0;
	u32 hotplug_mask;

	if (serror & (SERR_PERSISTENT | SERR_DATA)) {
		err_mask |= AC_ERR_ATA_BUS;
		action |= ATA_EH_RESET;
	}
	if (serror & SERR_PROTOCOL) {
		err_mask |= AC_ERR_HSM;
		action |= ATA_EH_RESET;
	}
	if (serror & SERR_INTERNAL) {
		err_mask |= AC_ERR_SYSTEM;
		action |= ATA_EH_RESET;
	}

	/* Determine whether a hotplug event has occurred.  Both
	 * SError.N/X are considered hotplug events for enabled or
	 * host links.  For disabled PMP links, only N bit is
	 * considered as X bit is left at 1 for link plugging.
	 */
	if (link->lpm_policy > ATA_LPM_MAX_POWER)
		hotplug_mask = 0;	/* hotplug doesn't work w/ LPM */
	else if (!(link->flags & ATA_LFLAG_DISABLED) || ata_is_host_link(link))
		hotplug_mask = SERR_PHYRDY_CHG | SERR_DEV_XCHG;
	else
		hotplug_mask = SERR_PHYRDY_CHG;

	if (serror & hotplug_mask)
		ata_ehi_hotplugged(&ehc->i);

	ehc->i.err_mask |= err_mask;
	ehc->i.action |= action;
}

/**
 *	ata_eh_analyze_ncq_error - analyze NCQ error
 *	@link: ATA link to analyze NCQ error for
 *
 *	Read log page 10h, determine the offending qc and acquire
 *	error status TF.  For NCQ device errors, all LLDDs have to do
 *	is setting AC_ERR_DEV in ehi->err_mask.  This function takes
 *	care of the rest.
 *
 *	LOCKING:
 *	Kernel thread context (may sleep).
 */
void ata_eh_analyze_ncq_error(struct ata_link *link)
{
	struct ata_port *ap = link->ap;
	struct ata_eh_context *ehc = &link->eh_context;
	struct ata_device *dev = link->device;
	struct ata_queued_cmd *qc;
	struct ata_taskfile tf;
	int tag, rc;

	/* if frozen, we can't do much */
	if (ap->pflags & ATA_PFLAG_FROZEN)
		return;

	/* is it NCQ device error? */
	if (!link->sactive || !(ehc->i.err_mask & AC_ERR_DEV))
		return;

	/* has LLDD analyzed already? */
	for (tag = 0; tag < ATA_MAX_QUEUE; tag++) {
		qc = __ata_qc_from_tag(ap, tag);

		if (!(qc->flags & ATA_QCFLAG_FAILED))
			continue;

		if (qc->err_mask)
			return;
	}

	/* okay, this error is ours */
	memset(&tf, 0, sizeof(tf));
	rc = ata_eh_read_log_10h(dev, &tag, &tf);
	if (rc) {
		ata_link_printk(link, KERN_ERR, "failed to read log page 10h "
				"(errno=%d)\n", rc);
		return;
	}

	if (!(link->sactive & (1 << tag))) {
		ata_link_printk(link, KERN_ERR, "log page 10h reported "
				"inactive tag %d\n", tag);
		return;
	}

	/* we've got the perpetrator, condemn it */
	qc = __ata_qc_from_tag(ap, tag);
	memcpy(&qc->result_tf, &tf, sizeof(tf));
	qc->result_tf.flags = ATA_TFLAG_ISADDR | ATA_TFLAG_LBA | ATA_TFLAG_LBA48;
	qc->err_mask |= AC_ERR_DEV | AC_ERR_NCQ;
	ehc->i.err_mask &= ~AC_ERR_DEV;
}

/**
 *	ata_eh_analyze_tf - analyze taskfile of a failed qc
 *	@qc: qc to analyze
 *	@tf: Taskfile registers to analyze
 *
 *	Analyze taskfile of @qc and further determine cause of
 *	failure.  This function also requests ATAPI sense data if
 *	available.
 *
 *	LOCKING:
 *	Kernel thread context (may sleep).
 *
 *	RETURNS:
 *	Determined recovery action
 */
static unsigned int ata_eh_analyze_tf(struct ata_queued_cmd *qc,
				      const struct ata_taskfile *tf)
{
	unsigned int tmp, action = 0;
	u8 stat = tf->command, err = tf->feature;

	if ((stat & (ATA_BUSY | ATA_DRQ | ATA_DRDY)) != ATA_DRDY) {
		qc->err_mask |= AC_ERR_HSM;
		return ATA_EH_RESET;
	}

	if (stat & (ATA_ERR | ATA_DF))
		qc->err_mask |= AC_ERR_DEV;
	else
		return 0;

	switch (qc->dev->class) {
	case ATA_DEV_ATA:
		if (err & ATA_ICRC)
			qc->err_mask |= AC_ERR_ATA_BUS;
		if (err & ATA_UNC)
			qc->err_mask |= AC_ERR_MEDIA;
		if (err & ATA_IDNF)
			qc->err_mask |= AC_ERR_INVALID;
		break;

	case ATA_DEV_ATAPI:
		if (!(qc->ap->pflags & ATA_PFLAG_FROZEN)) {
			tmp = atapi_eh_request_sense(qc->dev,
						qc->scsicmd->sense_buffer,
						qc->result_tf.feature >> 4);
			if (!tmp) {
				/* ATA_QCFLAG_SENSE_VALID is used to
				 * tell atapi_qc_complete() that sense
				 * data is already valid.
				 *
				 * TODO: interpret sense data and set
				 * appropriate err_mask.
				 */
				qc->flags |= ATA_QCFLAG_SENSE_VALID;
			} else
				qc->err_mask |= tmp;
		}
	}

	if (qc->err_mask & (AC_ERR_HSM | AC_ERR_TIMEOUT | AC_ERR_ATA_BUS))
		action |= ATA_EH_RESET;

	return action;
}

static int ata_eh_categorize_error(unsigned int eflags, unsigned int err_mask,
				   int *xfer_ok)
{
	int base = 0;

	if (!(eflags & ATA_EFLAG_DUBIOUS_XFER))
		*xfer_ok = 1;

	if (!*xfer_ok)
		base = ATA_ECAT_DUBIOUS_NONE;

	if (err_mask & AC_ERR_ATA_BUS)
		return base + ATA_ECAT_ATA_BUS;

	if (err_mask & AC_ERR_TIMEOUT)
		return base + ATA_ECAT_TOUT_HSM;

	if (eflags & ATA_EFLAG_IS_IO) {
		if (err_mask & AC_ERR_HSM)
			return base + ATA_ECAT_TOUT_HSM;
		if ((err_mask &
		     (AC_ERR_DEV|AC_ERR_MEDIA|AC_ERR_INVALID)) == AC_ERR_DEV)
			return base + ATA_ECAT_UNK_DEV;
	}

	return 0;
}

struct speed_down_verdict_arg {
	u64 since;
	int xfer_ok;
	int nr_errors[ATA_ECAT_NR];
};

static int speed_down_verdict_cb(struct ata_ering_entry *ent, void *void_arg)
{
	struct speed_down_verdict_arg *arg = void_arg;
	int cat;

	if ((ent->eflags & ATA_EFLAG_OLD_ER) || (ent->timestamp < arg->since))
		return -1;

	cat = ata_eh_categorize_error(ent->eflags, ent->err_mask,
				      &arg->xfer_ok);
	arg->nr_errors[cat]++;

	return 0;
}

/**
 *	ata_eh_speed_down_verdict - Determine speed down verdict
 *	@dev: Device of interest
 *
 *	This function examines error ring of @dev and determines
 *	whether NCQ needs to be turned off, transfer speed should be
 *	stepped down, or falling back to PIO is necessary.
 *
 *	ECAT_ATA_BUS	: ATA_BUS error for any command
 *
 *	ECAT_TOUT_HSM	: TIMEOUT for any command or HSM violation for
 *			  IO commands
 *
 *	ECAT_UNK_DEV	: Unknown DEV error for IO commands
 *
 *	ECAT_DUBIOUS_*	: Identical to above three but occurred while
 *			  data transfer hasn't been verified.
 *
 *	Verdicts are
 *
 *	NCQ_OFF		: Turn off NCQ.
 *
 *	SPEED_DOWN	: Speed down transfer speed but don't fall back
 *			  to PIO.
 *
 *	FALLBACK_TO_PIO	: Fall back to PIO.
 *
 *	Even if multiple verdicts are returned, only one action is
 *	taken per error.  An action triggered by non-DUBIOUS errors
 *	clears ering, while one triggered by DUBIOUS_* errors doesn't.
 *	This is to expedite speed down decisions right after device is
 *	initially configured.
 *
 *	The followings are speed down rules.  #1 and #2 deal with
 *	DUBIOUS errors.
 *
 *	1. If more than one DUBIOUS_ATA_BUS or DUBIOUS_TOUT_HSM errors
 *	   occurred during last 5 mins, SPEED_DOWN and FALLBACK_TO_PIO.
 *
 *	2. If more than one DUBIOUS_TOUT_HSM or DUBIOUS_UNK_DEV errors
 *	   occurred during last 5 mins, NCQ_OFF.
 *
 *	3. If more than 8 ATA_BUS, TOUT_HSM or UNK_DEV errors
 *	   occurred during last 5 mins, FALLBACK_TO_PIO
 *
 *	4. If more than 3 TOUT_HSM or UNK_DEV errors occurred
 *	   during last 10 mins, NCQ_OFF.
 *
 *	5. If more than 3 ATA_BUS or TOUT_HSM errors, or more than 6
 *	   UNK_DEV errors occurred during last 10 mins, SPEED_DOWN.
 *
 *	LOCKING:
 *	Inherited from caller.
 *
 *	RETURNS:
 *	OR of ATA_EH_SPDN_* flags.
 */
static unsigned int ata_eh_speed_down_verdict(struct ata_device *dev)
{
	const u64 j5mins = 5LLU * 60 * HZ, j10mins = 10LLU * 60 * HZ;
	u64 j64 = get_jiffies_64();
	struct speed_down_verdict_arg arg;
	unsigned int verdict = 0;

	/* scan past 5 mins of error history */
	memset(&arg, 0, sizeof(arg));
	arg.since = j64 - min(j64, j5mins);
	ata_ering_map(&dev->ering, speed_down_verdict_cb, &arg);

	if (arg.nr_errors[ATA_ECAT_DUBIOUS_ATA_BUS] +
	    arg.nr_errors[ATA_ECAT_DUBIOUS_TOUT_HSM] > 1)
		verdict |= ATA_EH_SPDN_SPEED_DOWN |
			ATA_EH_SPDN_FALLBACK_TO_PIO | ATA_EH_SPDN_KEEP_ERRORS;

	if (arg.nr_errors[ATA_ECAT_DUBIOUS_TOUT_HSM] +
	    arg.nr_errors[ATA_ECAT_DUBIOUS_UNK_DEV] > 1)
		verdict |= ATA_EH_SPDN_NCQ_OFF | ATA_EH_SPDN_KEEP_ERRORS;

	if (arg.nr_errors[ATA_ECAT_ATA_BUS] +
	    arg.nr_errors[ATA_ECAT_TOUT_HSM] +
	    arg.nr_errors[ATA_ECAT_UNK_DEV] > 6)
		verdict |= ATA_EH_SPDN_FALLBACK_TO_PIO;

	/* scan past 10 mins of error history */
	memset(&arg, 0, sizeof(arg));
	arg.since = j64 - min(j64, j10mins);
	ata_ering_map(&dev->ering, speed_down_verdict_cb, &arg);

	if (arg.nr_errors[ATA_ECAT_TOUT_HSM] +
	    arg.nr_errors[ATA_ECAT_UNK_DEV] > 3)
		verdict |= ATA_EH_SPDN_NCQ_OFF;

	if (arg.nr_errors[ATA_ECAT_ATA_BUS] +
	    arg.nr_errors[ATA_ECAT_TOUT_HSM] > 3 ||
	    arg.nr_errors[ATA_ECAT_UNK_DEV] > 6)
		verdict |= ATA_EH_SPDN_SPEED_DOWN;

	return verdict;
}

/**
 *	ata_eh_speed_down - record error and speed down if necessary
 *	@dev: Failed device
 *	@eflags: mask of ATA_EFLAG_* flags
 *	@err_mask: err_mask of the error
 *
 *	Record error and examine error history to determine whether
 *	adjusting transmission speed is necessary.  It also sets
 *	transmission limits appropriately if such adjustment is
 *	necessary.
 *
 *	LOCKING:
 *	Kernel thread context (may sleep).
 *
 *	RETURNS:
 *	Determined recovery action.
 */
static unsigned int ata_eh_speed_down(struct ata_device *dev,
				unsigned int eflags, unsigned int err_mask)
{
	struct ata_link *link = ata_dev_phys_link(dev);
	int xfer_ok = 0;
	unsigned int verdict;
	unsigned int action = 0;

	/* don't bother if Cat-0 error */
	if (ata_eh_categorize_error(eflags, err_mask, &xfer_ok) == 0)
		return 0;

	/* record error and determine whether speed down is necessary */
	ata_ering_record(&dev->ering, eflags, err_mask);
	verdict = ata_eh_speed_down_verdict(dev);

	/* turn off NCQ? */
	if ((verdict & ATA_EH_SPDN_NCQ_OFF) &&
	    (dev->flags & (ATA_DFLAG_PIO | ATA_DFLAG_NCQ |
			   ATA_DFLAG_NCQ_OFF)) == ATA_DFLAG_NCQ) {
		dev->flags |= ATA_DFLAG_NCQ_OFF;
		ata_dev_printk(dev, KERN_WARNING,
			       "NCQ disabled due to excessive errors\n");
		goto done;
	}

	/* speed down? */
	if (verdict & ATA_EH_SPDN_SPEED_DOWN) {
		/* speed down SATA link speed if possible */
		if (sata_down_spd_limit(link, 0) == 0) {
			action |= ATA_EH_RESET;
			goto done;
		}

		/* lower transfer mode */
		if (dev->spdn_cnt < 2) {
			static const int dma_dnxfer_sel[] =
				{ ATA_DNXFER_DMA, ATA_DNXFER_40C };
			static const int pio_dnxfer_sel[] =
				{ ATA_DNXFER_PIO, ATA_DNXFER_FORCE_PIO0 };
			int sel;

			if (dev->xfer_shift != ATA_SHIFT_PIO)
				sel = dma_dnxfer_sel[dev->spdn_cnt];
			else
				sel = pio_dnxfer_sel[dev->spdn_cnt];

			dev->spdn_cnt++;

			if (ata_down_xfermask_limit(dev, sel) == 0) {
				action |= ATA_EH_RESET;
				goto done;
			}
		}
	}

	/* Fall back to PIO?  Slowing down to PIO is meaningless for
	 * SATA ATA devices.  Consider it only for PATA and SATAPI.
	 */
	if ((verdict & ATA_EH_SPDN_FALLBACK_TO_PIO) && (dev->spdn_cnt >= 2) &&
	    (link->ap->cbl != ATA_CBL_SATA || dev->class == ATA_DEV_ATAPI) &&
	    (dev->xfer_shift != ATA_SHIFT_PIO)) {
		if (ata_down_xfermask_limit(dev, ATA_DNXFER_FORCE_PIO) == 0) {
			dev->spdn_cnt = 0;
			action |= ATA_EH_RESET;
			goto done;
		}
	}

	return 0;
 done:
	/* device has been slowed down, blow error history */
	if (!(verdict & ATA_EH_SPDN_KEEP_ERRORS))
		ata_ering_clear(&dev->ering);
	return action;
}

/**
 *	ata_eh_link_autopsy - analyze error and determine recovery action
 *	@link: host link to perform autopsy on
 *
 *	Analyze why @link failed and determine which recovery actions
 *	are needed.  This function also sets more detailed AC_ERR_*
 *	values and fills sense data for ATAPI CHECK SENSE.
 *
 *	LOCKING:
 *	Kernel thread context (may sleep).
 */
static void ata_eh_link_autopsy(struct ata_link *link)
{
	struct ata_port *ap = link->ap;
	struct ata_eh_context *ehc = &link->eh_context;
	struct ata_device *dev;
	unsigned int all_err_mask = 0, eflags = 0;
	int tag;
	u32 serror;
	int rc;

	DPRINTK("ENTER\n");

	if (ehc->i.flags & ATA_EHI_NO_AUTOPSY)
		return;

	/* obtain and analyze SError */
	rc = sata_scr_read(link, SCR_ERROR, &serror);
	if (rc == 0) {
		ehc->i.serror |= serror;
		ata_eh_analyze_serror(link);
	} else if (rc != -EOPNOTSUPP) {
		/* SError read failed, force reset and probing */
		ehc->i.probe_mask |= ATA_ALL_DEVICES;
		ehc->i.action |= ATA_EH_RESET;
		ehc->i.err_mask |= AC_ERR_OTHER;
	}

	/* analyze NCQ failure */
	ata_eh_analyze_ncq_error(link);

	/* any real error trumps AC_ERR_OTHER */
	if (ehc->i.err_mask & ~AC_ERR_OTHER)
		ehc->i.err_mask &= ~AC_ERR_OTHER;

	all_err_mask |= ehc->i.err_mask;

	for (tag = 0; tag < ATA_MAX_QUEUE; tag++) {
		struct ata_queued_cmd *qc = __ata_qc_from_tag(ap, tag);

		if (!(qc->flags & ATA_QCFLAG_FAILED) ||
		    ata_dev_phys_link(qc->dev) != link)
			continue;

		/* inherit upper level err_mask */
		qc->err_mask |= ehc->i.err_mask;

		/* analyze TF */
		ehc->i.action |= ata_eh_analyze_tf(qc, &qc->result_tf);

		/* DEV errors are probably spurious in case of ATA_BUS error */
		if (qc->err_mask & AC_ERR_ATA_BUS)
			qc->err_mask &= ~(AC_ERR_DEV | AC_ERR_MEDIA |
					  AC_ERR_INVALID);

		/* any real error trumps unknown error */
		if (qc->err_mask & ~AC_ERR_OTHER)
			qc->err_mask &= ~AC_ERR_OTHER;

		/* SENSE_VALID trumps dev/unknown error and revalidation */
		if (qc->flags & ATA_QCFLAG_SENSE_VALID)
			qc->err_mask &= ~(AC_ERR_DEV | AC_ERR_OTHER);

		/* determine whether the command is worth retrying */
		if (qc->flags & ATA_QCFLAG_IO ||
		    (!(qc->err_mask & AC_ERR_INVALID) &&
		     qc->err_mask != AC_ERR_DEV))
			qc->flags |= ATA_QCFLAG_RETRY;

		/* accumulate error info */
		ehc->i.dev = qc->dev;
		all_err_mask |= qc->err_mask;
		if (qc->flags & ATA_QCFLAG_IO)
			eflags |= ATA_EFLAG_IS_IO;
	}

	/* enforce default EH actions */
	if (ap->pflags & ATA_PFLAG_FROZEN ||
	    all_err_mask & (AC_ERR_HSM | AC_ERR_TIMEOUT))
		ehc->i.action |= ATA_EH_RESET;
	else if (((eflags & ATA_EFLAG_IS_IO) && all_err_mask) ||
		 (!(eflags & ATA_EFLAG_IS_IO) && (all_err_mask & ~AC_ERR_DEV)))
		ehc->i.action |= ATA_EH_REVALIDATE;

	/* If we have offending qcs and the associated failed device,
	 * perform per-dev EH action only on the offending device.
	 */
	if (ehc->i.dev) {
		ehc->i.dev_action[ehc->i.dev->devno] |=
			ehc->i.action & ATA_EH_PERDEV_MASK;
		ehc->i.action &= ~ATA_EH_PERDEV_MASK;
	}

	/* propagate timeout to host link */
	if ((all_err_mask & AC_ERR_TIMEOUT) && !ata_is_host_link(link))
		ap->link.eh_context.i.err_mask |= AC_ERR_TIMEOUT;

	/* record error and consider speeding down */
	dev = ehc->i.dev;
	if (!dev && ((ata_link_max_devices(link) == 1 &&
		      ata_dev_enabled(link->device))))
	    dev = link->device;

	if (dev) {
		if (dev->flags & ATA_DFLAG_DUBIOUS_XFER)
			eflags |= ATA_EFLAG_DUBIOUS_XFER;
		ehc->i.action |= ata_eh_speed_down(dev, eflags, all_err_mask);
	}

	DPRINTK("EXIT\n");
}

/**
 *	ata_eh_autopsy - analyze error and determine recovery action
 *	@ap: host port to perform autopsy on
 *
 *	Analyze all links of @ap and determine why they failed and
 *	which recovery actions are needed.
 *
 *	LOCKING:
 *	Kernel thread context (may sleep).
 */
void ata_eh_autopsy(struct ata_port *ap)
{
	struct ata_link *link;

	ata_for_each_link(link, ap, EDGE)
		ata_eh_link_autopsy(link);

	/* Handle the frigging slave link.  Autopsy is done similarly
	 * but actions and flags are transferred over to the master
	 * link and handled from there.
	 */
	if (ap->slave_link) {
		struct ata_eh_context *mehc = &ap->link.eh_context;
		struct ata_eh_context *sehc = &ap->slave_link->eh_context;

		/* transfer control flags from master to slave */
		sehc->i.flags |= mehc->i.flags & ATA_EHI_TO_SLAVE_MASK;

		/* perform autopsy on the slave link */
		ata_eh_link_autopsy(ap->slave_link);

		/* transfer actions from slave to master and clear slave */
		ata_eh_about_to_do(ap->slave_link, NULL, ATA_EH_ALL_ACTIONS);
		mehc->i.action		|= sehc->i.action;
		mehc->i.dev_action[1]	|= sehc->i.dev_action[1];
		mehc->i.flags		|= sehc->i.flags;
		ata_eh_done(ap->slave_link, NULL, ATA_EH_ALL_ACTIONS);
	}

	/* Autopsy of fanout ports can affect host link autopsy.
	 * Perform host link autopsy last.
	 */
	if (sata_pmp_attached(ap))
		ata_eh_link_autopsy(&ap->link);
}

/**
 *	ata_get_cmd_descript - get description for ATA command
 *	@command: ATA command code to get description for
 *
 *	Return a textual description of the given command, or NULL if the
 *	command is not known.
 *
 *	LOCKING:
 *	None
 */
const char *ata_get_cmd_descript(u8 command)
{
#ifdef CONFIG_ATA_VERBOSE_ERROR
	static const struct
	{
		u8 command;
		const char *text;
	} cmd_descr[] = {
		{ ATA_CMD_DEV_RESET,		"DEVICE RESET" },
		{ ATA_CMD_CHK_POWER, 		"CHECK POWER MODE" },
		{ ATA_CMD_STANDBY, 		"STANDBY" },
		{ ATA_CMD_IDLE, 		"IDLE" },
		{ ATA_CMD_EDD, 			"EXECUTE DEVICE DIAGNOSTIC" },
		{ ATA_CMD_DOWNLOAD_MICRO,   	"DOWNLOAD MICROCODE" },
		{ ATA_CMD_NOP,			"NOP" },
		{ ATA_CMD_FLUSH, 		"FLUSH CACHE" },
		{ ATA_CMD_FLUSH_EXT, 		"FLUSH CACHE EXT" },
		{ ATA_CMD_ID_ATA,  		"IDENTIFY DEVICE" },
		{ ATA_CMD_ID_ATAPI, 		"IDENTIFY PACKET DEVICE" },
		{ ATA_CMD_SERVICE, 		"SERVICE" },
		{ ATA_CMD_READ, 		"READ DMA" },
		{ ATA_CMD_READ_EXT, 		"READ DMA EXT" },
		{ ATA_CMD_READ_QUEUED, 		"READ DMA QUEUED" },
		{ ATA_CMD_READ_STREAM_EXT, 	"READ STREAM EXT" },
		{ ATA_CMD_READ_STREAM_DMA_EXT,  "READ STREAM DMA EXT" },
		{ ATA_CMD_WRITE, 		"WRITE DMA" },
		{ ATA_CMD_WRITE_EXT, 		"WRITE DMA EXT" },
		{ ATA_CMD_WRITE_QUEUED, 	"WRITE DMA QUEUED EXT" },
		{ ATA_CMD_WRITE_STREAM_EXT, 	"WRITE STREAM EXT" },
		{ ATA_CMD_WRITE_STREAM_DMA_EXT, "WRITE STREAM DMA EXT" },
		{ ATA_CMD_WRITE_FUA_EXT,	"WRITE DMA FUA EXT" },
		{ ATA_CMD_WRITE_QUEUED_FUA_EXT, "WRITE DMA QUEUED FUA EXT" },
		{ ATA_CMD_FPDMA_READ,		"READ FPDMA QUEUED" },
		{ ATA_CMD_FPDMA_WRITE,		"WRITE FPDMA QUEUED" },
		{ ATA_CMD_PIO_READ,		"READ SECTOR(S)" },
		{ ATA_CMD_PIO_READ_EXT,		"READ SECTOR(S) EXT" },
		{ ATA_CMD_PIO_WRITE,		"WRITE SECTOR(S)" },
		{ ATA_CMD_PIO_WRITE_EXT,	"WRITE SECTOR(S) EXT" },
		{ ATA_CMD_READ_MULTI,		"READ MULTIPLE" },
		{ ATA_CMD_READ_MULTI_EXT,	"READ MULTIPLE EXT" },
		{ ATA_CMD_WRITE_MULTI,		"WRITE MULTIPLE" },
		{ ATA_CMD_WRITE_MULTI_EXT,	"WRITE MULTIPLE EXT" },
		{ ATA_CMD_WRITE_MULTI_FUA_EXT, 	"WRITE MULTIPLE FUA EXT" },
		{ ATA_CMD_SET_FEATURES,		"SET FEATURES" },
		{ ATA_CMD_SET_MULTI,		"SET MULTIPLE MODE" },
		{ ATA_CMD_VERIFY,		"READ VERIFY SECTOR(S)" },
		{ ATA_CMD_VERIFY_EXT,		"READ VERIFY SECTOR(S) EXT" },
		{ ATA_CMD_WRITE_UNCORR_EXT,	"WRITE UNCORRECTABLE EXT" },
		{ ATA_CMD_STANDBYNOW1,		"STANDBY IMMEDIATE" },
		{ ATA_CMD_IDLEIMMEDIATE,	"IDLE IMMEDIATE" },
		{ ATA_CMD_SLEEP,		"SLEEP" },
		{ ATA_CMD_INIT_DEV_PARAMS,	"INITIALIZE DEVICE PARAMETERS" },
		{ ATA_CMD_READ_NATIVE_MAX,	"READ NATIVE MAX ADDRESS" },
		{ ATA_CMD_READ_NATIVE_MAX_EXT,	"READ NATIVE MAX ADDRESS EXT" },
		{ ATA_CMD_SET_MAX,		"SET MAX ADDRESS" },
		{ ATA_CMD_SET_MAX_EXT,		"SET MAX ADDRESS EXT" },
		{ ATA_CMD_READ_LOG_EXT,		"READ LOG EXT" },
		{ ATA_CMD_WRITE_LOG_EXT,	"WRITE LOG EXT" },
		{ ATA_CMD_READ_LOG_DMA_EXT,	"READ LOG DMA EXT" },
		{ ATA_CMD_WRITE_LOG_DMA_EXT, 	"WRITE LOG DMA EXT" },
		{ ATA_CMD_TRUSTED_RCV,		"TRUSTED RECEIVE" },
		{ ATA_CMD_TRUSTED_RCV_DMA, 	"TRUSTED RECEIVE DMA" },
		{ ATA_CMD_TRUSTED_SND,		"TRUSTED SEND" },
		{ ATA_CMD_TRUSTED_SND_DMA, 	"TRUSTED SEND DMA" },
		{ ATA_CMD_PMP_READ,		"READ BUFFER" },
		{ ATA_CMD_PMP_WRITE,		"WRITE BUFFER" },
		{ ATA_CMD_CONF_OVERLAY,		"DEVICE CONFIGURATION OVERLAY" },
		{ ATA_CMD_SEC_SET_PASS,		"SECURITY SET PASSWORD" },
		{ ATA_CMD_SEC_UNLOCK,		"SECURITY UNLOCK" },
		{ ATA_CMD_SEC_ERASE_PREP,	"SECURITY ERASE PREPARE" },
		{ ATA_CMD_SEC_ERASE_UNIT,	"SECURITY ERASE UNIT" },
		{ ATA_CMD_SEC_FREEZE_LOCK,	"SECURITY FREEZE LOCK" },
		{ ATA_CMD_SEC_DISABLE_PASS,	"SECURITY DISABLE PASSWORD" },
		{ ATA_CMD_CONFIG_STREAM,	"CONFIGURE STREAM" },
		{ ATA_CMD_SMART,		"SMART" },
		{ ATA_CMD_MEDIA_LOCK,		"DOOR LOCK" },
		{ ATA_CMD_MEDIA_UNLOCK,		"DOOR UNLOCK" },
		{ ATA_CMD_DSM,			"DATA SET MANAGEMENT" },
		{ ATA_CMD_CHK_MED_CRD_TYP, 	"CHECK MEDIA CARD TYPE" },
		{ ATA_CMD_CFA_REQ_EXT_ERR, 	"CFA REQUEST EXTENDED ERROR" },
		{ ATA_CMD_CFA_WRITE_NE,		"CFA WRITE SECTORS WITHOUT ERASE" },
		{ ATA_CMD_CFA_TRANS_SECT,	"CFA TRANSLATE SECTOR" },
		{ ATA_CMD_CFA_ERASE,		"CFA ERASE SECTORS" },
		{ ATA_CMD_CFA_WRITE_MULT_NE, 	"CFA WRITE MULTIPLE WITHOUT ERASE" },
		{ ATA_CMD_READ_LONG,		"READ LONG (with retries)" },
		{ ATA_CMD_READ_LONG_ONCE,	"READ LONG (without retries)" },
		{ ATA_CMD_WRITE_LONG,		"WRITE LONG (with retries)" },
		{ ATA_CMD_WRITE_LONG_ONCE,	"WRITE LONG (without retries)" },
		{ ATA_CMD_RESTORE,		"RECALIBRATE" },
		{ 0,				NULL } /* terminate list */
	};

	unsigned int i;
	for (i = 0; cmd_descr[i].text; i++)
		if (cmd_descr[i].command == command)
			return cmd_descr[i].text;
#endif

	return NULL;
}

/**
 *	ata_eh_link_report - report error handling to user
 *	@link: ATA link EH is going on
 *
 *	Report EH to user.
 *
 *	LOCKING:
 *	None.
 */
static void ata_eh_link_report(struct ata_link *link)
{
	struct ata_port *ap = link->ap;
	struct ata_eh_context *ehc = &link->eh_context;
	const char *frozen, *desc;
	char tries_buf[6];
	int tag, nr_failed = 0;

	if (ehc->i.flags & ATA_EHI_QUIET)
		return;

	desc = NULL;
	if (ehc->i.desc[0] != '\0')
		desc = ehc->i.desc;

	for (tag = 0; tag < ATA_MAX_QUEUE; tag++) {
		struct ata_queued_cmd *qc = __ata_qc_from_tag(ap, tag);

		if (!(qc->flags & ATA_QCFLAG_FAILED) ||
		    ata_dev_phys_link(qc->dev) != link ||
		    ((qc->flags & ATA_QCFLAG_QUIET) &&
		     qc->err_mask == AC_ERR_DEV))
			continue;
		if (qc->flags & ATA_QCFLAG_SENSE_VALID && !qc->err_mask)
			continue;

		nr_failed++;
	}

	if (!nr_failed && !ehc->i.err_mask)
		return;

	frozen = "";
	if (ap->pflags & ATA_PFLAG_FROZEN)
		frozen = " frozen";

	memset(tries_buf, 0, sizeof(tries_buf));
	if (ap->eh_tries < ATA_EH_MAX_TRIES)
		snprintf(tries_buf, sizeof(tries_buf) - 1, " t%d",
			 ap->eh_tries);

	if (ehc->i.dev) {
		ata_dev_printk(ehc->i.dev, KERN_ERR, "exception Emask 0x%x "
			       "SAct 0x%x SErr 0x%x action 0x%x%s%s\n",
			       ehc->i.err_mask, link->sactive, ehc->i.serror,
			       ehc->i.action, frozen, tries_buf);
		if (desc)
			ata_dev_printk(ehc->i.dev, KERN_ERR, "%s\n", desc);
	} else {
		ata_link_printk(link, KERN_ERR, "exception Emask 0x%x "
				"SAct 0x%x SErr 0x%x action 0x%x%s%s\n",
				ehc->i.err_mask, link->sactive, ehc->i.serror,
				ehc->i.action, frozen, tries_buf);
		if (desc)
			ata_link_printk(link, KERN_ERR, "%s\n", desc);
	}

#ifdef CONFIG_ATA_VERBOSE_ERROR
	if (ehc->i.serror)
		ata_link_printk(link, KERN_ERR,
		  "SError: { %s%s%s%s%s%s%s%s%s%s%s%s%s%s%s%s%s}\n",
		  ehc->i.serror & SERR_DATA_RECOVERED ? "RecovData " : "",
		  ehc->i.serror & SERR_COMM_RECOVERED ? "RecovComm " : "",
		  ehc->i.serror & SERR_DATA ? "UnrecovData " : "",
		  ehc->i.serror & SERR_PERSISTENT ? "Persist " : "",
		  ehc->i.serror & SERR_PROTOCOL ? "Proto " : "",
		  ehc->i.serror & SERR_INTERNAL ? "HostInt " : "",
		  ehc->i.serror & SERR_PHYRDY_CHG ? "PHYRdyChg " : "",
		  ehc->i.serror & SERR_PHY_INT_ERR ? "PHYInt " : "",
		  ehc->i.serror & SERR_COMM_WAKE ? "CommWake " : "",
		  ehc->i.serror & SERR_10B_8B_ERR ? "10B8B " : "",
		  ehc->i.serror & SERR_DISPARITY ? "Dispar " : "",
		  ehc->i.serror & SERR_CRC ? "BadCRC " : "",
		  ehc->i.serror & SERR_HANDSHAKE ? "Handshk " : "",
		  ehc->i.serror & SERR_LINK_SEQ_ERR ? "LinkSeq " : "",
		  ehc->i.serror & SERR_TRANS_ST_ERROR ? "TrStaTrns " : "",
		  ehc->i.serror & SERR_UNRECOG_FIS ? "UnrecFIS " : "",
		  ehc->i.serror & SERR_DEV_XCHG ? "DevExch " : "");
#endif

	for (tag = 0; tag < ATA_MAX_QUEUE; tag++) {
		struct ata_queued_cmd *qc = __ata_qc_from_tag(ap, tag);
		struct ata_taskfile *cmd = &qc->tf, *res = &qc->result_tf;
		const u8 *cdb = qc->cdb;
		char data_buf[20] = "";
		char cdb_buf[70] = "";

		if (!(qc->flags & ATA_QCFLAG_FAILED) ||
		    ata_dev_phys_link(qc->dev) != link || !qc->err_mask)
			continue;

		if (qc->dma_dir != DMA_NONE) {
			static const char *dma_str[] = {
				[DMA_BIDIRECTIONAL]	= "bidi",
				[DMA_TO_DEVICE]		= "out",
				[DMA_FROM_DEVICE]	= "in",
			};
			static const char *prot_str[] = {
				[ATA_PROT_PIO]		= "pio",
				[ATA_PROT_DMA]		= "dma",
				[ATA_PROT_NCQ]		= "ncq",
				[ATAPI_PROT_PIO]	= "pio",
				[ATAPI_PROT_DMA]	= "dma",
			};

			snprintf(data_buf, sizeof(data_buf), " %s %u %s",
				 prot_str[qc->tf.protocol], qc->nbytes,
				 dma_str[qc->dma_dir]);
		}

		if (ata_is_atapi(qc->tf.protocol)) {
			if (qc->scsicmd)
				scsi_print_command(qc->scsicmd);
			else
				snprintf(cdb_buf, sizeof(cdb_buf),
				 "cdb %02x %02x %02x %02x %02x %02x %02x %02x  "
				 "%02x %02x %02x %02x %02x %02x %02x %02x\n         ",
				 cdb[0], cdb[1], cdb[2], cdb[3],
				 cdb[4], cdb[5], cdb[6], cdb[7],
				 cdb[8], cdb[9], cdb[10], cdb[11],
				 cdb[12], cdb[13], cdb[14], cdb[15]);
		} else {
			const char *descr = ata_get_cmd_descript(cmd->command);
			if (descr)
				ata_dev_printk(qc->dev, KERN_ERR,
					"failed command: %s\n", descr);
		}

		ata_dev_printk(qc->dev, KERN_ERR,
			"cmd %02x/%02x:%02x:%02x:%02x:%02x/%02x:%02x:%02x:%02x:%02x/%02x "
			"tag %d%s\n         %s"
			"res %02x/%02x:%02x:%02x:%02x:%02x/%02x:%02x:%02x:%02x:%02x/%02x "
			"Emask 0x%x (%s)%s\n",
			cmd->command, cmd->feature, cmd->nsect,
			cmd->lbal, cmd->lbam, cmd->lbah,
			cmd->hob_feature, cmd->hob_nsect,
			cmd->hob_lbal, cmd->hob_lbam, cmd->hob_lbah,
			cmd->device, qc->tag, data_buf, cdb_buf,
			res->command, res->feature, res->nsect,
			res->lbal, res->lbam, res->lbah,
			res->hob_feature, res->hob_nsect,
			res->hob_lbal, res->hob_lbam, res->hob_lbah,
			res->device, qc->err_mask, ata_err_string(qc->err_mask),
			qc->err_mask & AC_ERR_NCQ ? " <F>" : "");

#ifdef CONFIG_ATA_VERBOSE_ERROR
		if (res->command & (ATA_BUSY | ATA_DRDY | ATA_DF | ATA_DRQ |
				    ATA_ERR)) {
			if (res->command & ATA_BUSY)
				ata_dev_printk(qc->dev, KERN_ERR,
				  "status: { Busy }\n");
			else
				ata_dev_printk(qc->dev, KERN_ERR,
				  "status: { %s%s%s%s}\n",
				  res->command & ATA_DRDY ? "DRDY " : "",
				  res->command & ATA_DF ? "DF " : "",
				  res->command & ATA_DRQ ? "DRQ " : "",
				  res->command & ATA_ERR ? "ERR " : "");
		}

		if (cmd->command != ATA_CMD_PACKET &&
		    (res->feature & (ATA_ICRC | ATA_UNC | ATA_IDNF |
				     ATA_ABORTED)))
			ata_dev_printk(qc->dev, KERN_ERR,
			  "error: { %s%s%s%s}\n",
			  res->feature & ATA_ICRC ? "ICRC " : "",
			  res->feature & ATA_UNC ? "UNC " : "",
			  res->feature & ATA_IDNF ? "IDNF " : "",
			  res->feature & ATA_ABORTED ? "ABRT " : "");
#endif
	}
}

/**
 *	ata_eh_report - report error handling to user
 *	@ap: ATA port to report EH about
 *
 *	Report EH to user.
 *
 *	LOCKING:
 *	None.
 */
void ata_eh_report(struct ata_port *ap)
{
	struct ata_link *link;

	ata_for_each_link(link, ap, HOST_FIRST)
		ata_eh_link_report(link);
}

static int ata_do_reset(struct ata_link *link, ata_reset_fn_t reset,
			unsigned int *classes, unsigned long deadline,
			bool clear_classes)
{
	struct ata_device *dev;

	if (clear_classes)
		ata_for_each_dev(dev, link, ALL)
			classes[dev->devno] = ATA_DEV_UNKNOWN;

	return reset(link, classes, deadline);
}

static int ata_eh_followup_srst_needed(struct ata_link *link,
				       int rc, const unsigned int *classes)
{
	if ((link->flags & ATA_LFLAG_NO_SRST) || ata_link_offline(link))
		return 0;
	if (rc == -EAGAIN)
		return 1;
	if (sata_pmp_supported(link->ap) && ata_is_host_link(link))
		return 1;
	return 0;
}

int ata_eh_reset(struct ata_link *link, int classify,
		 ata_prereset_fn_t prereset, ata_reset_fn_t softreset,
		 ata_reset_fn_t hardreset, ata_postreset_fn_t postreset)
{
	struct ata_port *ap = link->ap;
	struct ata_link *slave = ap->slave_link;
	struct ata_eh_context *ehc = &link->eh_context;
	struct ata_eh_context *sehc = slave ? &slave->eh_context : NULL;
	unsigned int *classes = ehc->classes;
	unsigned int lflags = link->flags;
	int verbose = !(ehc->i.flags & ATA_EHI_QUIET);
	int max_tries = 0, try = 0;
	struct ata_link *failed_link;
	struct ata_device *dev;
	unsigned long deadline, now;
	ata_reset_fn_t reset;
	unsigned long flags;
	u32 sstatus;
	int nr_unknown, rc;

	/*
	 * Prepare to reset
	 */
	while (ata_eh_reset_timeouts[max_tries] != ULONG_MAX)
		max_tries++;
	if (link->flags & ATA_LFLAG_NO_HRST)
		hardreset = NULL;
	if (link->flags & ATA_LFLAG_NO_SRST)
		softreset = NULL;

	/* make sure each reset attempt is at least COOL_DOWN apart */
	if (ehc->i.flags & ATA_EHI_DID_RESET) {
		now = jiffies;
		WARN_ON(time_after(ehc->last_reset, now));
		deadline = ata_deadline(ehc->last_reset,
					ATA_EH_RESET_COOL_DOWN);
		if (time_before(now, deadline))
			schedule_timeout_uninterruptible(deadline - now);
	}

	spin_lock_irqsave(ap->lock, flags);
	ap->pflags |= ATA_PFLAG_RESETTING;
	spin_unlock_irqrestore(ap->lock, flags);

	ata_eh_about_to_do(link, NULL, ATA_EH_RESET);

	ata_for_each_dev(dev, link, ALL) {
		/* If we issue an SRST then an ATA drive (not ATAPI)
		 * may change configuration and be in PIO0 timing. If
		 * we do a hard reset (or are coming from power on)
		 * this is true for ATA or ATAPI. Until we've set a
		 * suitable controller mode we should not touch the
		 * bus as we may be talking too fast.
		 */
		dev->pio_mode = XFER_PIO_0;

		/* If the controller has a pio mode setup function
		 * then use it to set the chipset to rights. Don't
		 * touch the DMA setup as that will be dealt with when
		 * configuring devices.
		 */
		if (ap->ops->set_piomode)
			ap->ops->set_piomode(ap, dev);
	}

	/* prefer hardreset */
	reset = NULL;
	ehc->i.action &= ~ATA_EH_RESET;
	if (hardreset) {
		reset = hardreset;
		ehc->i.action |= ATA_EH_HARDRESET;
	} else if (softreset) {
		reset = softreset;
		ehc->i.action |= ATA_EH_SOFTRESET;
	}

	if (prereset) {
		unsigned long deadline = ata_deadline(jiffies,
						      ATA_EH_PRERESET_TIMEOUT);

		if (slave) {
			sehc->i.action &= ~ATA_EH_RESET;
			sehc->i.action |= ehc->i.action;
		}

		rc = prereset(link, deadline);

		/* If present, do prereset on slave link too.  Reset
		 * is skipped iff both master and slave links report
		 * -ENOENT or clear ATA_EH_RESET.
		 */
		if (slave && (rc == 0 || rc == -ENOENT)) {
			int tmp;

			tmp = prereset(slave, deadline);
			if (tmp != -ENOENT)
				rc = tmp;

			ehc->i.action |= sehc->i.action;
		}

		if (rc) {
			if (rc == -ENOENT) {
				ata_link_printk(link, KERN_DEBUG,
						"port disabled. ignoring.\n");
				ehc->i.action &= ~ATA_EH_RESET;

				ata_for_each_dev(dev, link, ALL)
					classes[dev->devno] = ATA_DEV_NONE;

				rc = 0;
			} else
				ata_link_printk(link, KERN_ERR,
					"prereset failed (errno=%d)\n", rc);
			goto out;
		}

		/* prereset() might have cleared ATA_EH_RESET.  If so,
		 * bang classes, thaw and return.
		 */
		if (reset && !(ehc->i.action & ATA_EH_RESET)) {
			ata_for_each_dev(dev, link, ALL)
				classes[dev->devno] = ATA_DEV_NONE;
			if ((ap->pflags & ATA_PFLAG_FROZEN) &&
			    ata_is_host_link(link))
				ata_eh_thaw_port(ap);
			rc = 0;
			goto out;
		}
	}

 retry:
	/*
	 * Perform reset
	 */
	if (ata_is_host_link(link))
		ata_eh_freeze_port(ap);

	deadline = ata_deadline(jiffies, ata_eh_reset_timeouts[try++]);

	if (reset) {
		if (verbose)
			ata_link_printk(link, KERN_INFO, "%s resetting link\n",
					reset == softreset ? "soft" : "hard");

		/* mark that this EH session started with reset */
		ehc->last_reset = jiffies;
		if (reset == hardreset)
			ehc->i.flags |= ATA_EHI_DID_HARDRESET;
		else
			ehc->i.flags |= ATA_EHI_DID_SOFTRESET;

		rc = ata_do_reset(link, reset, classes, deadline, true);
		if (rc && rc != -EAGAIN) {
			failed_link = link;
			goto fail;
		}

		/* hardreset slave link if existent */
		if (slave && reset == hardreset) {
			int tmp;

			if (verbose)
				ata_link_printk(slave, KERN_INFO,
						"hard resetting link\n");

			ata_eh_about_to_do(slave, NULL, ATA_EH_RESET);
			tmp = ata_do_reset(slave, reset, classes, deadline,
					   false);
			switch (tmp) {
			case -EAGAIN:
				rc = -EAGAIN;
			case 0:
				break;
			default:
				failed_link = slave;
				rc = tmp;
				goto fail;
			}
		}

		/* perform follow-up SRST if necessary */
		if (reset == hardreset &&
		    ata_eh_followup_srst_needed(link, rc, classes)) {
			reset = softreset;

			if (!reset) {
				ata_link_printk(link, KERN_ERR,
						"follow-up softreset required "
						"but no softreset available\n");
				failed_link = link;
				rc = -EINVAL;
				goto fail;
			}

			ata_eh_about_to_do(link, NULL, ATA_EH_RESET);
			rc = ata_do_reset(link, reset, classes, deadline, true);
			if (rc) {
				failed_link = link;
				goto fail;
			}
		}
	} else {
		if (verbose)
			ata_link_printk(link, KERN_INFO, "no reset method "
					"available, skipping reset\n");
		if (!(lflags & ATA_LFLAG_ASSUME_CLASS))
			lflags |= ATA_LFLAG_ASSUME_ATA;
	}

	/*
	 * Post-reset processing
	 */
	ata_for_each_dev(dev, link, ALL) {
		/* After the reset, the device state is PIO 0 and the
		 * controller state is undefined.  Reset also wakes up
		 * drives from sleeping mode.
		 */
		dev->pio_mode = XFER_PIO_0;
		dev->flags &= ~ATA_DFLAG_SLEEPING;

		if (ata_phys_link_offline(ata_dev_phys_link(dev)))
			continue;

		/* apply class override */
		if (lflags & ATA_LFLAG_ASSUME_ATA)
			classes[dev->devno] = ATA_DEV_ATA;
		else if (lflags & ATA_LFLAG_ASSUME_SEMB)
			classes[dev->devno] = ATA_DEV_SEMB_UNSUP;
	}

	/* record current link speed */
	if (sata_scr_read(link, SCR_STATUS, &sstatus) == 0)
		link->sata_spd = (sstatus >> 4) & 0xf;
	if (slave && sata_scr_read(slave, SCR_STATUS, &sstatus) == 0)
		slave->sata_spd = (sstatus >> 4) & 0xf;

	/* thaw the port */
	if (ata_is_host_link(link))
		ata_eh_thaw_port(ap);

	/* postreset() should clear hardware SError.  Although SError
	 * is cleared during link resume, clearing SError here is
	 * necessary as some PHYs raise hotplug events after SRST.
	 * This introduces race condition where hotplug occurs between
	 * reset and here.  This race is mediated by cross checking
	 * link onlineness and classification result later.
	 */
	if (postreset) {
		postreset(link, classes);
		if (slave)
			postreset(slave, classes);
	}

	/*
	 * Some controllers can't be frozen very well and may set spurious
	 * error conditions during reset.  Clear accumulated error
	 * information and re-thaw the port if frozen.  As reset is the
	 * final recovery action and we cross check link onlineness against
	 * device classification later, no hotplug event is lost by this.
	 */
	spin_lock_irqsave(link->ap->lock, flags);
	memset(&link->eh_info, 0, sizeof(link->eh_info));
	if (slave)
		memset(&slave->eh_info, 0, sizeof(link->eh_info));
	ap->pflags &= ~ATA_PFLAG_EH_PENDING;
	spin_unlock_irqrestore(link->ap->lock, flags);

	if (ap->pflags & ATA_PFLAG_FROZEN)
		ata_eh_thaw_port(ap);

	/*
	 * Make sure onlineness and classification result correspond.
	 * Hotplug could have happened during reset and some
	 * controllers fail to wait while a drive is spinning up after
	 * being hotplugged causing misdetection.  By cross checking
	 * link on/offlineness and classification result, those
	 * conditions can be reliably detected and retried.
	 */
	nr_unknown = 0;
	ata_for_each_dev(dev, link, ALL) {
		if (ata_phys_link_online(ata_dev_phys_link(dev))) {
			if (classes[dev->devno] == ATA_DEV_UNKNOWN) {
				ata_dev_printk(dev, KERN_DEBUG, "link online "
					       "but device misclassifed\n");
				classes[dev->devno] = ATA_DEV_NONE;
				nr_unknown++;
			}
		} else if (ata_phys_link_offline(ata_dev_phys_link(dev))) {
			if (ata_class_enabled(classes[dev->devno]))
				ata_dev_printk(dev, KERN_DEBUG, "link offline, "
					       "clearing class %d to NONE\n",
					       classes[dev->devno]);
			classes[dev->devno] = ATA_DEV_NONE;
		} else if (classes[dev->devno] == ATA_DEV_UNKNOWN) {
			ata_dev_printk(dev, KERN_DEBUG, "link status unknown, "
				       "clearing UNKNOWN to NONE\n");
			classes[dev->devno] = ATA_DEV_NONE;
		}
	}

	if (classify && nr_unknown) {
		if (try < max_tries) {
			ata_link_printk(link, KERN_WARNING, "link online but "
					"%d devices misclassified, retrying\n",
					nr_unknown);
			failed_link = link;
			rc = -EAGAIN;
			goto fail;
		}
		ata_link_printk(link, KERN_WARNING,
				"link online but %d devices misclassified, "
				"device detection might fail\n", nr_unknown);
	}

	/* reset successful, schedule revalidation */
	ata_eh_done(link, NULL, ATA_EH_RESET);
	if (slave)
		ata_eh_done(slave, NULL, ATA_EH_RESET);
	ehc->last_reset = jiffies;		/* update to completion time */
	ehc->i.action |= ATA_EH_REVALIDATE;
	link->lpm_policy = ATA_LPM_UNKNOWN;	/* reset LPM state */

	rc = 0;
 out:
	/* clear hotplug flag */
	ehc->i.flags &= ~ATA_EHI_HOTPLUGGED;
	if (slave)
		sehc->i.flags &= ~ATA_EHI_HOTPLUGGED;

	spin_lock_irqsave(ap->lock, flags);
	ap->pflags &= ~ATA_PFLAG_RESETTING;
	spin_unlock_irqrestore(ap->lock, flags);

	return rc;

 fail:
	/* if SCR isn't accessible on a fan-out port, PMP needs to be reset */
	if (!ata_is_host_link(link) &&
	    sata_scr_read(link, SCR_STATUS, &sstatus))
		rc = -ERESTART;

	if (rc == -ERESTART || try >= max_tries)
		goto out;

	now = jiffies;
	if (time_before(now, deadline)) {
		unsigned long delta = deadline - now;

		ata_link_printk(failed_link, KERN_WARNING,
			"reset failed (errno=%d), retrying in %u secs\n",
			rc, DIV_ROUND_UP(jiffies_to_msecs(delta), 1000));

		ata_eh_release(ap);
		while (delta)
			delta = schedule_timeout_uninterruptible(delta);
		ata_eh_acquire(ap);
	}

	if (try == max_tries - 1) {
		sata_down_spd_limit(link, 0);
		if (slave)
			sata_down_spd_limit(slave, 0);
	} else if (rc == -EPIPE)
		sata_down_spd_limit(failed_link, 0);

	if (hardreset)
		reset = hardreset;
	goto retry;
}

static inline void ata_eh_pull_park_action(struct ata_port *ap)
{
	struct ata_link *link;
	struct ata_device *dev;
	unsigned long flags;

	/*
	 * This function can be thought of as an extended version of
	 * ata_eh_about_to_do() specially crafted to accommodate the
	 * requirements of ATA_EH_PARK handling. Since the EH thread
	 * does not leave the do {} while () loop in ata_eh_recover as
	 * long as the timeout for a park request to *one* device on
	 * the port has not expired, and since we still want to pick
	 * up park requests to other devices on the same port or
	 * timeout updates for the same device, we have to pull
	 * ATA_EH_PARK actions from eh_info into eh_context.i
	 * ourselves at the beginning of each pass over the loop.
	 *
	 * Additionally, all write accesses to &ap->park_req_pending
	 * through INIT_COMPLETION() (see below) or complete_all()
	 * (see ata_scsi_park_store()) are protected by the host lock.
	 * As a result we have that park_req_pending.done is zero on
	 * exit from this function, i.e. when ATA_EH_PARK actions for
	 * *all* devices on port ap have been pulled into the
	 * respective eh_context structs. If, and only if,
	 * park_req_pending.done is non-zero by the time we reach
	 * wait_for_completion_timeout(), another ATA_EH_PARK action
	 * has been scheduled for at least one of the devices on port
	 * ap and we have to cycle over the do {} while () loop in
	 * ata_eh_recover() again.
	 */

	spin_lock_irqsave(ap->lock, flags);
	INIT_COMPLETION(ap->park_req_pending);
	ata_for_each_link(link, ap, EDGE) {
		ata_for_each_dev(dev, link, ALL) {
			struct ata_eh_info *ehi = &link->eh_info;

			link->eh_context.i.dev_action[dev->devno] |=
				ehi->dev_action[dev->devno] & ATA_EH_PARK;
			ata_eh_clear_action(link, dev, ehi, ATA_EH_PARK);
		}
	}
	spin_unlock_irqrestore(ap->lock, flags);
}

static void ata_eh_park_issue_cmd(struct ata_device *dev, int park)
{
	struct ata_eh_context *ehc = &dev->link->eh_context;
	struct ata_taskfile tf;
	unsigned int err_mask;

	ata_tf_init(dev, &tf);
	if (park) {
		ehc->unloaded_mask |= 1 << dev->devno;
		tf.command = ATA_CMD_IDLEIMMEDIATE;
		tf.feature = 0x44;
		tf.lbal = 0x4c;
		tf.lbam = 0x4e;
		tf.lbah = 0x55;
	} else {
		ehc->unloaded_mask &= ~(1 << dev->devno);
		tf.command = ATA_CMD_CHK_POWER;
	}

	tf.flags |= ATA_TFLAG_DEVICE | ATA_TFLAG_ISADDR;
	tf.protocol |= ATA_PROT_NODATA;
	err_mask = ata_exec_internal(dev, &tf, NULL, DMA_NONE, NULL, 0, 0);
	if (park && (err_mask || tf.lbal != 0xc4)) {
		ata_dev_printk(dev, KERN_ERR, "head unload failed!\n");
		ehc->unloaded_mask &= ~(1 << dev->devno);
	}
}

static int ata_eh_revalidate_and_attach(struct ata_link *link,
					struct ata_device **r_failed_dev)
{
	struct ata_port *ap = link->ap;
	struct ata_eh_context *ehc = &link->eh_context;
	struct ata_device *dev;
	unsigned int new_mask = 0;
	unsigned long flags;
	int rc = 0;

	DPRINTK("ENTER\n");

	/* For PATA drive side cable detection to work, IDENTIFY must
	 * be done backwards such that PDIAG- is released by the slave
	 * device before the master device is identified.
	 */
	ata_for_each_dev(dev, link, ALL_REVERSE) {
		unsigned int action = ata_eh_dev_action(dev);
		unsigned int readid_flags = 0;

		if (ehc->i.flags & ATA_EHI_DID_RESET)
			readid_flags |= ATA_READID_POSTRESET;

		if ((action & ATA_EH_REVALIDATE) && ata_dev_enabled(dev)) {
			WARN_ON(dev->class == ATA_DEV_PMP);

			if (ata_phys_link_offline(ata_dev_phys_link(dev))) {
				rc = -EIO;
				goto err;
			}

			ata_eh_about_to_do(link, dev, ATA_EH_REVALIDATE);
			rc = ata_dev_revalidate(dev, ehc->classes[dev->devno],
						readid_flags);
			if (rc)
				goto err;

			ata_eh_done(link, dev, ATA_EH_REVALIDATE);

			/* Configuration may have changed, reconfigure
			 * transfer mode.
			 */
			ehc->i.flags |= ATA_EHI_SETMODE;

			/* schedule the scsi_rescan_device() here */
			schedule_work(&(ap->scsi_rescan_task));
		} else if (dev->class == ATA_DEV_UNKNOWN &&
			   ehc->tries[dev->devno] &&
			   ata_class_enabled(ehc->classes[dev->devno])) {
			/* Temporarily set dev->class, it will be
			 * permanently set once all configurations are
			 * complete.  This is necessary because new
			 * device configuration is done in two
			 * separate loops.
			 */
			dev->class = ehc->classes[dev->devno];

			if (dev->class == ATA_DEV_PMP)
				rc = sata_pmp_attach(dev);
			else
				rc = ata_dev_read_id(dev, &dev->class,
						     readid_flags, dev->id);

			/* read_id might have changed class, store and reset */
			ehc->classes[dev->devno] = dev->class;
			dev->class = ATA_DEV_UNKNOWN;

			switch (rc) {
			case 0:
				/* clear error info accumulated during probe */
				ata_ering_clear(&dev->ering);
				new_mask |= 1 << dev->devno;
				break;
			case -ENOENT:
				/* IDENTIFY was issued to non-existent
				 * device.  No need to reset.  Just
				 * thaw and ignore the device.
				 */
				ata_eh_thaw_port(ap);
				break;
			default:
				goto err;
			}
		}
	}

	/* PDIAG- should have been released, ask cable type if post-reset */
	if ((ehc->i.flags & ATA_EHI_DID_RESET) && ata_is_host_link(link)) {
		if (ap->ops->cable_detect)
			ap->cbl = ap->ops->cable_detect(ap);
		ata_force_cbl(ap);
	}

	/* Configure new devices forward such that user doesn't see
	 * device detection messages backwards.
	 */
	ata_for_each_dev(dev, link, ALL) {
		if (!(new_mask & (1 << dev->devno)))
			continue;

		dev->class = ehc->classes[dev->devno];

		if (dev->class == ATA_DEV_PMP)
			continue;

		ehc->i.flags |= ATA_EHI_PRINTINFO;
		rc = ata_dev_configure(dev);
		ehc->i.flags &= ~ATA_EHI_PRINTINFO;
		if (rc) {
			dev->class = ATA_DEV_UNKNOWN;
			goto err;
		}

		spin_lock_irqsave(ap->lock, flags);
		ap->pflags |= ATA_PFLAG_SCSI_HOTPLUG;
		spin_unlock_irqrestore(ap->lock, flags);

		/* new device discovered, configure xfermode */
		ehc->i.flags |= ATA_EHI_SETMODE;
	}

	return 0;

 err:
	*r_failed_dev = dev;
	DPRINTK("EXIT rc=%d\n", rc);
	return rc;
}

/**
 *	ata_set_mode - Program timings and issue SET FEATURES - XFER
 *	@link: link on which timings will be programmed
 *	@r_failed_dev: out parameter for failed device
 *
 *	Set ATA device disk transfer mode (PIO3, UDMA6, etc.).  If
 *	ata_set_mode() fails, pointer to the failing device is
 *	returned in @r_failed_dev.
 *
 *	LOCKING:
 *	PCI/etc. bus probe sem.
 *
 *	RETURNS:
 *	0 on success, negative errno otherwise
 */
int ata_set_mode(struct ata_link *link, struct ata_device **r_failed_dev)
{
	struct ata_port *ap = link->ap;
	struct ata_device *dev;
	int rc;

	/* if data transfer is verified, clear DUBIOUS_XFER on ering top */
	ata_for_each_dev(dev, link, ENABLED) {
		if (!(dev->flags & ATA_DFLAG_DUBIOUS_XFER)) {
			struct ata_ering_entry *ent;

			ent = ata_ering_top(&dev->ering);
			if (ent)
				ent->eflags &= ~ATA_EFLAG_DUBIOUS_XFER;
		}
	}

	/* has private set_mode? */
	if (ap->ops->set_mode)
		rc = ap->ops->set_mode(link, r_failed_dev);
	else
		rc = ata_do_set_mode(link, r_failed_dev);

	/* if transfer mode has changed, set DUBIOUS_XFER on device */
	ata_for_each_dev(dev, link, ENABLED) {
		struct ata_eh_context *ehc = &link->eh_context;
		u8 saved_xfer_mode = ehc->saved_xfer_mode[dev->devno];
		u8 saved_ncq = !!(ehc->saved_ncq_enabled & (1 << dev->devno));

		if (dev->xfer_mode != saved_xfer_mode ||
		    ata_ncq_enabled(dev) != saved_ncq)
			dev->flags |= ATA_DFLAG_DUBIOUS_XFER;
	}

	return rc;
}

/**
 *	atapi_eh_clear_ua - Clear ATAPI UNIT ATTENTION after reset
 *	@dev: ATAPI device to clear UA for
 *
 *	Resets and other operations can make an ATAPI device raise
 *	UNIT ATTENTION which causes the next operation to fail.  This
 *	function clears UA.
 *
 *	LOCKING:
 *	EH context (may sleep).
 *
 *	RETURNS:
 *	0 on success, -errno on failure.
 */
static int atapi_eh_clear_ua(struct ata_device *dev)
{
	int i;

	for (i = 0; i < ATA_EH_UA_TRIES; i++) {
		u8 *sense_buffer = dev->link->ap->sector_buf;
		u8 sense_key = 0;
		unsigned int err_mask;

		err_mask = atapi_eh_tur(dev, &sense_key);
		if (err_mask != 0 && err_mask != AC_ERR_DEV) {
			ata_dev_printk(dev, KERN_WARNING, "TEST_UNIT_READY "
				"failed (err_mask=0x%x)\n", err_mask);
			return -EIO;
		}

		if (!err_mask || sense_key != UNIT_ATTENTION)
			return 0;

		err_mask = atapi_eh_request_sense(dev, sense_buffer, sense_key);
		if (err_mask) {
			ata_dev_printk(dev, KERN_WARNING, "failed to clear "
				"UNIT ATTENTION (err_mask=0x%x)\n", err_mask);
			return -EIO;
		}
	}

	ata_dev_printk(dev, KERN_WARNING,
		"UNIT ATTENTION persists after %d tries\n", ATA_EH_UA_TRIES);

	return 0;
}

/**
 *	ata_eh_maybe_retry_flush - Retry FLUSH if necessary
 *	@dev: ATA device which may need FLUSH retry
 *
 *	If @dev failed FLUSH, it needs to be reported upper layer
 *	immediately as it means that @dev failed to remap and already
 *	lost at least a sector and further FLUSH retrials won't make
 *	any difference to the lost sector.  However, if FLUSH failed
 *	for other reasons, for example transmission error, FLUSH needs
 *	to be retried.
 *
 *	This function determines whether FLUSH failure retry is
 *	necessary and performs it if so.
 *
 *	RETURNS:
 *	0 if EH can continue, -errno if EH needs to be repeated.
 */
static int ata_eh_maybe_retry_flush(struct ata_device *dev)
{
	struct ata_link *link = dev->link;
	struct ata_port *ap = link->ap;
	struct ata_queued_cmd *qc;
	struct ata_taskfile tf;
	unsigned int err_mask;
	int rc = 0;

	/* did flush fail for this device? */
	if (!ata_tag_valid(link->active_tag))
		return 0;

	qc = __ata_qc_from_tag(ap, link->active_tag);
	if (qc->dev != dev || (qc->tf.command != ATA_CMD_FLUSH_EXT &&
			       qc->tf.command != ATA_CMD_FLUSH))
		return 0;

	/* if the device failed it, it should be reported to upper layers */
	if (qc->err_mask & AC_ERR_DEV)
		return 0;

	/* flush failed for some other reason, give it another shot */
	ata_tf_init(dev, &tf);

	tf.command = qc->tf.command;
	tf.flags |= ATA_TFLAG_DEVICE;
	tf.protocol = ATA_PROT_NODATA;

	ata_dev_printk(dev, KERN_WARNING, "retrying FLUSH 0x%x Emask 0x%x\n",
		       tf.command, qc->err_mask);

	err_mask = ata_exec_internal(dev, &tf, NULL, DMA_NONE, NULL, 0, 0);
	if (!err_mask) {
		/*
		 * FLUSH is complete but there's no way to
		 * successfully complete a failed command from EH.
		 * Making sure retry is allowed at least once and
		 * retrying it should do the trick - whatever was in
		 * the cache is already on the platter and this won't
		 * cause infinite loop.
		 */
		qc->scsicmd->allowed = max(qc->scsicmd->allowed, 1);
	} else {
		ata_dev_printk(dev, KERN_WARNING, "FLUSH failed Emask 0x%x\n",
			       err_mask);
		rc = -EIO;

		/* if device failed it, report it to upper layers */
		if (err_mask & AC_ERR_DEV) {
			qc->err_mask |= AC_ERR_DEV;
			qc->result_tf = tf;
			if (!(ap->pflags & ATA_PFLAG_FROZEN))
				rc = 0;
		}
	}
	return rc;
}

/**
 *	ata_eh_set_lpm - configure SATA interface power management
 *	@link: link to configure power management
 *	@policy: the link power management policy
 *	@r_failed_dev: out parameter for failed device
 *
 *	Enable SATA Interface power management.  This will enable
 *	Device Interface Power Management (DIPM) for min_power
 * 	policy, and then call driver specific callbacks for
 *	enabling Host Initiated Power management.
 *
 *	LOCKING:
 *	EH context.
 *
 *	RETURNS:
 *	0 on success, -errno on failure.
 */
static int ata_eh_set_lpm(struct ata_link *link, enum ata_lpm_policy policy,
			  struct ata_device **r_failed_dev)
{
	struct ata_port *ap = ata_is_host_link(link) ? link->ap : NULL;
	struct ata_eh_context *ehc = &link->eh_context;
	struct ata_device *dev, *link_dev = NULL, *lpm_dev = NULL;
	enum ata_lpm_policy old_policy = link->lpm_policy;
<<<<<<< HEAD
	bool no_dipm = ap->flags & ATA_FLAG_NO_DIPM;
=======
	bool no_dipm = link->ap->flags & ATA_FLAG_NO_DIPM;
>>>>>>> 56299378
	unsigned int hints = ATA_LPM_EMPTY | ATA_LPM_HIPM;
	unsigned int err_mask;
	int rc;

	/* if the link or host doesn't do LPM, noop */
	if ((link->flags & ATA_LFLAG_NO_LPM) || (ap && !ap->ops->set_lpm))
		return 0;

	/*
	 * DIPM is enabled only for MIN_POWER as some devices
	 * misbehave when the host NACKs transition to SLUMBER.  Order
	 * device and link configurations such that the host always
	 * allows DIPM requests.
	 */
	ata_for_each_dev(dev, link, ENABLED) {
		bool hipm = ata_id_has_hipm(dev->id);
		bool dipm = ata_id_has_dipm(dev->id) && !no_dipm;

		/* find the first enabled and LPM enabled devices */
		if (!link_dev)
			link_dev = dev;

		if (!lpm_dev && (hipm || dipm))
			lpm_dev = dev;

		hints &= ~ATA_LPM_EMPTY;
		if (!hipm)
			hints &= ~ATA_LPM_HIPM;

		/* disable DIPM before changing link config */
		if (policy != ATA_LPM_MIN_POWER && dipm) {
			err_mask = ata_dev_set_feature(dev,
					SETFEATURES_SATA_DISABLE, SATA_DIPM);
			if (err_mask && err_mask != AC_ERR_DEV) {
				ata_dev_printk(dev, KERN_WARNING,
					"failed to disable DIPM, Emask 0x%x\n",
					err_mask);
				rc = -EIO;
				goto fail;
			}
		}
	}

	if (ap) {
		rc = ap->ops->set_lpm(link, policy, hints);
		if (!rc && ap->slave_link)
			rc = ap->ops->set_lpm(ap->slave_link, policy, hints);
	} else
		rc = sata_pmp_set_lpm(link, policy, hints);

	/*
	 * Attribute link config failure to the first (LPM) enabled
	 * device on the link.
	 */
	if (rc) {
		if (rc == -EOPNOTSUPP) {
			link->flags |= ATA_LFLAG_NO_LPM;
			return 0;
		}
		dev = lpm_dev ? lpm_dev : link_dev;
		goto fail;
	}

	/*
	 * Low level driver acked the transition.  Issue DIPM command
	 * with the new policy set.
	 */
	link->lpm_policy = policy;
	if (ap && ap->slave_link)
		ap->slave_link->lpm_policy = policy;

	/* host config updated, enable DIPM if transitioning to MIN_POWER */
	ata_for_each_dev(dev, link, ENABLED) {
		if (policy == ATA_LPM_MIN_POWER && !no_dipm &&
		    ata_id_has_dipm(dev->id)) {
			err_mask = ata_dev_set_feature(dev,
					SETFEATURES_SATA_ENABLE, SATA_DIPM);
			if (err_mask && err_mask != AC_ERR_DEV) {
				ata_dev_printk(dev, KERN_WARNING,
					"failed to enable DIPM, Emask 0x%x\n",
					err_mask);
				rc = -EIO;
				goto fail;
			}
		}
	}

	return 0;

fail:
	/* restore the old policy */
	link->lpm_policy = old_policy;
	if (ap && ap->slave_link)
		ap->slave_link->lpm_policy = old_policy;

	/* if no device or only one more chance is left, disable LPM */
	if (!dev || ehc->tries[dev->devno] <= 2) {
		ata_link_printk(link, KERN_WARNING,
				"disabling LPM on the link\n");
		link->flags |= ATA_LFLAG_NO_LPM;
	}
	if (r_failed_dev)
		*r_failed_dev = dev;
	return rc;
}

int ata_link_nr_enabled(struct ata_link *link)
{
	struct ata_device *dev;
	int cnt = 0;

	ata_for_each_dev(dev, link, ENABLED)
		cnt++;
	return cnt;
}

static int ata_link_nr_vacant(struct ata_link *link)
{
	struct ata_device *dev;
	int cnt = 0;

	ata_for_each_dev(dev, link, ALL)
		if (dev->class == ATA_DEV_UNKNOWN)
			cnt++;
	return cnt;
}

static int ata_eh_skip_recovery(struct ata_link *link)
{
	struct ata_port *ap = link->ap;
	struct ata_eh_context *ehc = &link->eh_context;
	struct ata_device *dev;

	/* skip disabled links */
	if (link->flags & ATA_LFLAG_DISABLED)
		return 1;

	/* skip if explicitly requested */
	if (ehc->i.flags & ATA_EHI_NO_RECOVERY)
		return 1;

	/* thaw frozen port and recover failed devices */
	if ((ap->pflags & ATA_PFLAG_FROZEN) || ata_link_nr_enabled(link))
		return 0;

	/* reset at least once if reset is requested */
	if ((ehc->i.action & ATA_EH_RESET) &&
	    !(ehc->i.flags & ATA_EHI_DID_RESET))
		return 0;

	/* skip if class codes for all vacant slots are ATA_DEV_NONE */
	ata_for_each_dev(dev, link, ALL) {
		if (dev->class == ATA_DEV_UNKNOWN &&
		    ehc->classes[dev->devno] != ATA_DEV_NONE)
			return 0;
	}

	return 1;
}

static int ata_count_probe_trials_cb(struct ata_ering_entry *ent, void *void_arg)
{
	u64 interval = msecs_to_jiffies(ATA_EH_PROBE_TRIAL_INTERVAL);
	u64 now = get_jiffies_64();
	int *trials = void_arg;

	if (ent->timestamp < now - min(now, interval))
		return -1;

	(*trials)++;
	return 0;
}

static int ata_eh_schedule_probe(struct ata_device *dev)
{
	struct ata_eh_context *ehc = &dev->link->eh_context;
	struct ata_link *link = ata_dev_phys_link(dev);
	int trials = 0;

	if (!(ehc->i.probe_mask & (1 << dev->devno)) ||
	    (ehc->did_probe_mask & (1 << dev->devno)))
		return 0;

	ata_eh_detach_dev(dev);
	ata_dev_init(dev);
	ehc->did_probe_mask |= (1 << dev->devno);
	ehc->i.action |= ATA_EH_RESET;
	ehc->saved_xfer_mode[dev->devno] = 0;
	ehc->saved_ncq_enabled &= ~(1 << dev->devno);

	/* the link maybe in a deep sleep, wake it up */
	if (link->lpm_policy > ATA_LPM_MAX_POWER) {
		if (ata_is_host_link(link))
			link->ap->ops->set_lpm(link, ATA_LPM_MAX_POWER,
					       ATA_LPM_EMPTY);
		else
			sata_pmp_set_lpm(link, ATA_LPM_MAX_POWER,
					 ATA_LPM_EMPTY);
	}

	/* Record and count probe trials on the ering.  The specific
	 * error mask used is irrelevant.  Because a successful device
	 * detection clears the ering, this count accumulates only if
	 * there are consecutive failed probes.
	 *
	 * If the count is equal to or higher than ATA_EH_PROBE_TRIALS
	 * in the last ATA_EH_PROBE_TRIAL_INTERVAL, link speed is
	 * forced to 1.5Gbps.
	 *
	 * This is to work around cases where failed link speed
	 * negotiation results in device misdetection leading to
	 * infinite DEVXCHG or PHRDY CHG events.
	 */
	ata_ering_record(&dev->ering, 0, AC_ERR_OTHER);
	ata_ering_map(&dev->ering, ata_count_probe_trials_cb, &trials);

	if (trials > ATA_EH_PROBE_TRIALS)
		sata_down_spd_limit(link, 1);

	return 1;
}

static int ata_eh_handle_dev_fail(struct ata_device *dev, int err)
{
	struct ata_eh_context *ehc = &dev->link->eh_context;

	/* -EAGAIN from EH routine indicates retry without prejudice.
	 * The requester is responsible for ensuring forward progress.
	 */
	if (err != -EAGAIN)
		ehc->tries[dev->devno]--;

	switch (err) {
	case -ENODEV:
		/* device missing or wrong IDENTIFY data, schedule probing */
		ehc->i.probe_mask |= (1 << dev->devno);
	case -EINVAL:
		/* give it just one more chance */
		ehc->tries[dev->devno] = min(ehc->tries[dev->devno], 1);
	case -EIO:
		if (ehc->tries[dev->devno] == 1) {
			/* This is the last chance, better to slow
			 * down than lose it.
			 */
			sata_down_spd_limit(ata_dev_phys_link(dev), 0);
			if (dev->pio_mode > XFER_PIO_0)
				ata_down_xfermask_limit(dev, ATA_DNXFER_PIO);
		}
	}

	if (ata_dev_enabled(dev) && !ehc->tries[dev->devno]) {
		/* disable device if it has used up all its chances */
		ata_dev_disable(dev);

		/* detach if offline */
		if (ata_phys_link_offline(ata_dev_phys_link(dev)))
			ata_eh_detach_dev(dev);

		/* schedule probe if necessary */
		if (ata_eh_schedule_probe(dev)) {
			ehc->tries[dev->devno] = ATA_EH_DEV_TRIES;
			memset(ehc->cmd_timeout_idx[dev->devno], 0,
			       sizeof(ehc->cmd_timeout_idx[dev->devno]));
		}

		return 1;
	} else {
		ehc->i.action |= ATA_EH_RESET;
		return 0;
	}
}

/**
 *	ata_eh_recover - recover host port after error
 *	@ap: host port to recover
 *	@prereset: prereset method (can be NULL)
 *	@softreset: softreset method (can be NULL)
 *	@hardreset: hardreset method (can be NULL)
 *	@postreset: postreset method (can be NULL)
 *	@r_failed_link: out parameter for failed link
 *
 *	This is the alpha and omega, eum and yang, heart and soul of
 *	libata exception handling.  On entry, actions required to
 *	recover each link and hotplug requests are recorded in the
 *	link's eh_context.  This function executes all the operations
 *	with appropriate retrials and fallbacks to resurrect failed
 *	devices, detach goners and greet newcomers.
 *
 *	LOCKING:
 *	Kernel thread context (may sleep).
 *
 *	RETURNS:
 *	0 on success, -errno on failure.
 */
int ata_eh_recover(struct ata_port *ap, ata_prereset_fn_t prereset,
		   ata_reset_fn_t softreset, ata_reset_fn_t hardreset,
		   ata_postreset_fn_t postreset,
		   struct ata_link **r_failed_link)
{
	struct ata_link *link;
	struct ata_device *dev;
	int rc, nr_fails;
	unsigned long flags, deadline;

	DPRINTK("ENTER\n");

	/* prep for recovery */
	ata_for_each_link(link, ap, EDGE) {
		struct ata_eh_context *ehc = &link->eh_context;

		/* re-enable link? */
		if (ehc->i.action & ATA_EH_ENABLE_LINK) {
			ata_eh_about_to_do(link, NULL, ATA_EH_ENABLE_LINK);
			spin_lock_irqsave(ap->lock, flags);
			link->flags &= ~ATA_LFLAG_DISABLED;
			spin_unlock_irqrestore(ap->lock, flags);
			ata_eh_done(link, NULL, ATA_EH_ENABLE_LINK);
		}

		ata_for_each_dev(dev, link, ALL) {
			if (link->flags & ATA_LFLAG_NO_RETRY)
				ehc->tries[dev->devno] = 1;
			else
				ehc->tries[dev->devno] = ATA_EH_DEV_TRIES;

			/* collect port action mask recorded in dev actions */
			ehc->i.action |= ehc->i.dev_action[dev->devno] &
					 ~ATA_EH_PERDEV_MASK;
			ehc->i.dev_action[dev->devno] &= ATA_EH_PERDEV_MASK;

			/* process hotplug request */
			if (dev->flags & ATA_DFLAG_DETACH)
				ata_eh_detach_dev(dev);

			/* schedule probe if necessary */
			if (!ata_dev_enabled(dev))
				ata_eh_schedule_probe(dev);
		}
	}

 retry:
	rc = 0;

	/* if UNLOADING, finish immediately */
	if (ap->pflags & ATA_PFLAG_UNLOADING)
		goto out;

	/* prep for EH */
	ata_for_each_link(link, ap, EDGE) {
		struct ata_eh_context *ehc = &link->eh_context;

		/* skip EH if possible. */
		if (ata_eh_skip_recovery(link))
			ehc->i.action = 0;

		ata_for_each_dev(dev, link, ALL)
			ehc->classes[dev->devno] = ATA_DEV_UNKNOWN;
	}

	/* reset */
	ata_for_each_link(link, ap, EDGE) {
		struct ata_eh_context *ehc = &link->eh_context;

		if (!(ehc->i.action & ATA_EH_RESET))
			continue;

		rc = ata_eh_reset(link, ata_link_nr_vacant(link),
				  prereset, softreset, hardreset, postreset);
		if (rc) {
			ata_link_printk(link, KERN_ERR,
					"reset failed, giving up\n");
			goto out;
		}
	}

	do {
		unsigned long now;

		/*
		 * clears ATA_EH_PARK in eh_info and resets
		 * ap->park_req_pending
		 */
		ata_eh_pull_park_action(ap);

		deadline = jiffies;
		ata_for_each_link(link, ap, EDGE) {
			ata_for_each_dev(dev, link, ALL) {
				struct ata_eh_context *ehc = &link->eh_context;
				unsigned long tmp;

				if (dev->class != ATA_DEV_ATA)
					continue;
				if (!(ehc->i.dev_action[dev->devno] &
				      ATA_EH_PARK))
					continue;
				tmp = dev->unpark_deadline;
				if (time_before(deadline, tmp))
					deadline = tmp;
				else if (time_before_eq(tmp, jiffies))
					continue;
				if (ehc->unloaded_mask & (1 << dev->devno))
					continue;

				ata_eh_park_issue_cmd(dev, 1);
			}
		}

		now = jiffies;
		if (time_before_eq(deadline, now))
			break;

		ata_eh_release(ap);
		deadline = wait_for_completion_timeout(&ap->park_req_pending,
						       deadline - now);
		ata_eh_acquire(ap);
	} while (deadline);
	ata_for_each_link(link, ap, EDGE) {
		ata_for_each_dev(dev, link, ALL) {
			if (!(link->eh_context.unloaded_mask &
			      (1 << dev->devno)))
				continue;

			ata_eh_park_issue_cmd(dev, 0);
			ata_eh_done(link, dev, ATA_EH_PARK);
		}
	}

	/* the rest */
	nr_fails = 0;
	ata_for_each_link(link, ap, PMP_FIRST) {
		struct ata_eh_context *ehc = &link->eh_context;

		if (sata_pmp_attached(ap) && ata_is_host_link(link))
			goto config_lpm;

		/* revalidate existing devices and attach new ones */
		rc = ata_eh_revalidate_and_attach(link, &dev);
		if (rc)
			goto rest_fail;

		/* if PMP got attached, return, pmp EH will take care of it */
		if (link->device->class == ATA_DEV_PMP) {
			ehc->i.action = 0;
			return 0;
		}

		/* configure transfer mode if necessary */
		if (ehc->i.flags & ATA_EHI_SETMODE) {
			rc = ata_set_mode(link, &dev);
			if (rc)
				goto rest_fail;
			ehc->i.flags &= ~ATA_EHI_SETMODE;
		}

		/* If reset has been issued, clear UA to avoid
		 * disrupting the current users of the device.
		 */
		if (ehc->i.flags & ATA_EHI_DID_RESET) {
			ata_for_each_dev(dev, link, ALL) {
				if (dev->class != ATA_DEV_ATAPI)
					continue;
				rc = atapi_eh_clear_ua(dev);
				if (rc)
					goto rest_fail;
			}
		}

		/* retry flush if necessary */
		ata_for_each_dev(dev, link, ALL) {
			if (dev->class != ATA_DEV_ATA)
				continue;
			rc = ata_eh_maybe_retry_flush(dev);
			if (rc)
				goto rest_fail;
		}

	config_lpm:
		/* configure link power saving */
		if (link->lpm_policy != ap->target_lpm_policy) {
			rc = ata_eh_set_lpm(link, ap->target_lpm_policy, &dev);
			if (rc)
				goto rest_fail;
		}

		/* this link is okay now */
		ehc->i.flags = 0;
		continue;

	rest_fail:
		nr_fails++;
		if (dev)
			ata_eh_handle_dev_fail(dev, rc);

		if (ap->pflags & ATA_PFLAG_FROZEN) {
			/* PMP reset requires working host port.
			 * Can't retry if it's frozen.
			 */
			if (sata_pmp_attached(ap))
				goto out;
			break;
		}
	}

	if (nr_fails)
		goto retry;

 out:
	if (rc && r_failed_link)
		*r_failed_link = link;

	DPRINTK("EXIT, rc=%d\n", rc);
	return rc;
}

/**
 *	ata_eh_finish - finish up EH
 *	@ap: host port to finish EH for
 *
 *	Recovery is complete.  Clean up EH states and retry or finish
 *	failed qcs.
 *
 *	LOCKING:
 *	None.
 */
void ata_eh_finish(struct ata_port *ap)
{
	int tag;

	/* retry or finish qcs */
	for (tag = 0; tag < ATA_MAX_QUEUE; tag++) {
		struct ata_queued_cmd *qc = __ata_qc_from_tag(ap, tag);

		if (!(qc->flags & ATA_QCFLAG_FAILED))
			continue;

		if (qc->err_mask) {
			/* FIXME: Once EH migration is complete,
			 * generate sense data in this function,
			 * considering both err_mask and tf.
			 */
			if (qc->flags & ATA_QCFLAG_RETRY)
				ata_eh_qc_retry(qc);
			else
				ata_eh_qc_complete(qc);
		} else {
			if (qc->flags & ATA_QCFLAG_SENSE_VALID) {
				ata_eh_qc_complete(qc);
			} else {
				/* feed zero TF to sense generation */
				memset(&qc->result_tf, 0, sizeof(qc->result_tf));
				ata_eh_qc_retry(qc);
			}
		}
	}

	/* make sure nr_active_links is zero after EH */
	WARN_ON(ap->nr_active_links);
	ap->nr_active_links = 0;
}

/**
 *	ata_do_eh - do standard error handling
 *	@ap: host port to handle error for
 *
 *	@prereset: prereset method (can be NULL)
 *	@softreset: softreset method (can be NULL)
 *	@hardreset: hardreset method (can be NULL)
 *	@postreset: postreset method (can be NULL)
 *
 *	Perform standard error handling sequence.
 *
 *	LOCKING:
 *	Kernel thread context (may sleep).
 */
void ata_do_eh(struct ata_port *ap, ata_prereset_fn_t prereset,
	       ata_reset_fn_t softreset, ata_reset_fn_t hardreset,
	       ata_postreset_fn_t postreset)
{
	struct ata_device *dev;
	int rc;

	ata_eh_autopsy(ap);
	ata_eh_report(ap);

	rc = ata_eh_recover(ap, prereset, softreset, hardreset, postreset,
			    NULL);
	if (rc) {
		ata_for_each_dev(dev, &ap->link, ALL)
			ata_dev_disable(dev);
	}

	ata_eh_finish(ap);
}

/**
 *	ata_std_error_handler - standard error handler
 *	@ap: host port to handle error for
 *
 *	Standard error handler
 *
 *	LOCKING:
 *	Kernel thread context (may sleep).
 */
void ata_std_error_handler(struct ata_port *ap)
{
	struct ata_port_operations *ops = ap->ops;
	ata_reset_fn_t hardreset = ops->hardreset;

	/* ignore built-in hardreset if SCR access is not available */
	if (hardreset == sata_std_hardreset && !sata_scr_valid(&ap->link))
		hardreset = NULL;

	ata_do_eh(ap, ops->prereset, ops->softreset, hardreset, ops->postreset);
}

#ifdef CONFIG_PM
/**
 *	ata_eh_handle_port_suspend - perform port suspend operation
 *	@ap: port to suspend
 *
 *	Suspend @ap.
 *
 *	LOCKING:
 *	Kernel thread context (may sleep).
 */
static void ata_eh_handle_port_suspend(struct ata_port *ap)
{
	unsigned long flags;
	int rc = 0;

	/* are we suspending? */
	spin_lock_irqsave(ap->lock, flags);
	if (!(ap->pflags & ATA_PFLAG_PM_PENDING) ||
	    ap->pm_mesg.event == PM_EVENT_ON) {
		spin_unlock_irqrestore(ap->lock, flags);
		return;
	}
	spin_unlock_irqrestore(ap->lock, flags);

	WARN_ON(ap->pflags & ATA_PFLAG_SUSPENDED);

	/* tell ACPI we're suspending */
	rc = ata_acpi_on_suspend(ap);
	if (rc)
		goto out;

	/* suspend */
	ata_eh_freeze_port(ap);

	if (ap->ops->port_suspend)
		rc = ap->ops->port_suspend(ap, ap->pm_mesg);

	ata_acpi_set_state(ap, PMSG_SUSPEND);
 out:
	/* report result */
	spin_lock_irqsave(ap->lock, flags);

	ap->pflags &= ~ATA_PFLAG_PM_PENDING;
	if (rc == 0)
		ap->pflags |= ATA_PFLAG_SUSPENDED;
	else if (ap->pflags & ATA_PFLAG_FROZEN)
		ata_port_schedule_eh(ap);

	if (ap->pm_result) {
		*ap->pm_result = rc;
		ap->pm_result = NULL;
	}

	spin_unlock_irqrestore(ap->lock, flags);

	return;
}

/**
 *	ata_eh_handle_port_resume - perform port resume operation
 *	@ap: port to resume
 *
 *	Resume @ap.
 *
 *	LOCKING:
 *	Kernel thread context (may sleep).
 */
static void ata_eh_handle_port_resume(struct ata_port *ap)
{
	struct ata_link *link;
	struct ata_device *dev;
	unsigned long flags;
	int rc = 0;

	/* are we resuming? */
	spin_lock_irqsave(ap->lock, flags);
	if (!(ap->pflags & ATA_PFLAG_PM_PENDING) ||
	    ap->pm_mesg.event != PM_EVENT_ON) {
		spin_unlock_irqrestore(ap->lock, flags);
		return;
	}
	spin_unlock_irqrestore(ap->lock, flags);

	WARN_ON(!(ap->pflags & ATA_PFLAG_SUSPENDED));

	/*
	 * Error timestamps are in jiffies which doesn't run while
	 * suspended and PHY events during resume isn't too uncommon.
	 * When the two are combined, it can lead to unnecessary speed
	 * downs if the machine is suspended and resumed repeatedly.
	 * Clear error history.
	 */
	ata_for_each_link(link, ap, HOST_FIRST)
		ata_for_each_dev(dev, link, ALL)
			ata_ering_clear(&dev->ering);

	ata_acpi_set_state(ap, PMSG_ON);

	if (ap->ops->port_resume)
		rc = ap->ops->port_resume(ap);

	/* tell ACPI that we're resuming */
	ata_acpi_on_resume(ap);

	/* report result */
	spin_lock_irqsave(ap->lock, flags);
	ap->pflags &= ~(ATA_PFLAG_PM_PENDING | ATA_PFLAG_SUSPENDED);
	if (ap->pm_result) {
		*ap->pm_result = rc;
		ap->pm_result = NULL;
	}
	spin_unlock_irqrestore(ap->lock, flags);
}
#endif /* CONFIG_PM */<|MERGE_RESOLUTION|>--- conflicted
+++ resolved
@@ -3320,11 +3320,7 @@
 	struct ata_eh_context *ehc = &link->eh_context;
 	struct ata_device *dev, *link_dev = NULL, *lpm_dev = NULL;
 	enum ata_lpm_policy old_policy = link->lpm_policy;
-<<<<<<< HEAD
-	bool no_dipm = ap->flags & ATA_FLAG_NO_DIPM;
-=======
 	bool no_dipm = link->ap->flags & ATA_FLAG_NO_DIPM;
->>>>>>> 56299378
 	unsigned int hints = ATA_LPM_EMPTY | ATA_LPM_HIPM;
 	unsigned int err_mask;
 	int rc;
