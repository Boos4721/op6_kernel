--- conflicted
+++ resolved
@@ -1,12 +1,9 @@
 obj-$(CONFIG_IRQCHIP)			+= irqchip.o
 
 obj-$(CONFIG_ARCH_BCM2835)		+= irq-bcm2835.o
-<<<<<<< HEAD
 obj-$(CONFIG_ARCH_EXYNOS)		+= exynos-combiner.o
-=======
 obj-$(CONFIG_METAG)			+= irq-metag-ext.o
 obj-$(CONFIG_METAG_PERFCOUNTER_IRQS)	+= irq-metag.o
->>>>>>> c60ac315
 obj-$(CONFIG_ARCH_SUNXI)		+= irq-sunxi.o
 obj-$(CONFIG_ARCH_SPEAR3XX)		+= spear-shirq.o
 obj-$(CONFIG_ARM_GIC)			+= irq-gic.o
