--- conflicted
+++ resolved
@@ -1892,11 +1892,9 @@
 			else if (!strcasecmp(opt_string, "submit_from_crypt_cpus"))
 				set_bit(DM_CRYPT_NO_OFFLOAD, &cc->flags);
 
-<<<<<<< HEAD
 			else if (!strcasecmp(opt_string, "allow_encrypt_override"))
 				set_bit(DM_CRYPT_ENCRYPT_OVERRIDE, &cc->flags);
 
-=======
 			else if (sscanf(opt_string, "sector_size:%hu%c",
 					&cc->sector_size, &dummy) == 1) {
 				if (cc->sector_size < (1 << SECTOR_SHIFT) ||
@@ -1912,7 +1910,7 @@
 				cc->sector_shift = __ffs(cc->sector_size) - SECTOR_SHIFT;
 			} else if (!strcasecmp(opt_string, "iv_large_sectors"))
 				set_bit(CRYPT_IV_LARGE_SECTORS, &cc->cipher_flags);
->>>>>>> ed0b11d2
+
 			else {
 				ti->error = "Invalid feature arguments";
 				goto bad;
@@ -2046,12 +2044,9 @@
 		num_feature_args += !!ti->num_discard_bios;
 		num_feature_args += test_bit(DM_CRYPT_SAME_CPU, &cc->flags);
 		num_feature_args += test_bit(DM_CRYPT_NO_OFFLOAD, &cc->flags);
-<<<<<<< HEAD
 		num_feature_args += test_bit(DM_CRYPT_ENCRYPT_OVERRIDE, &cc->flags);
-=======
 		num_feature_args += cc->sector_size != (1 << SECTOR_SHIFT);
 		num_feature_args += test_bit(CRYPT_IV_LARGE_SECTORS, &cc->cipher_flags);
->>>>>>> ed0b11d2
 		if (num_feature_args) {
 			DMEMIT(" %d", num_feature_args);
 			if (ti->num_discard_bios)
@@ -2060,15 +2055,12 @@
 				DMEMIT(" same_cpu_crypt");
 			if (test_bit(DM_CRYPT_NO_OFFLOAD, &cc->flags))
 				DMEMIT(" submit_from_crypt_cpus");
-<<<<<<< HEAD
 			if (test_bit(DM_CRYPT_ENCRYPT_OVERRIDE, &cc->flags))
 				DMEMIT(" allow_encrypt_override");
-=======
 			if (cc->sector_size != (1 << SECTOR_SHIFT))
 				DMEMIT(" sector_size:%d", cc->sector_size);
 			if (test_bit(CRYPT_IV_LARGE_SECTORS, &cc->cipher_flags))
 				DMEMIT(" iv_large_sectors");
->>>>>>> ed0b11d2
 		}
 
 		break;
