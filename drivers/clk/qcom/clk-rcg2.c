/*
 * Copyright (c) 2013, 2016-2018, The Linux Foundation. All rights reserved.
 *
 * This software is licensed under the terms of the GNU General Public
 * License version 2, as published by the Free Software Foundation, and
 * may be copied, distributed, and modified under those terms.
 *
 * This program is distributed in the hope that it will be useful,
 * but WITHOUT ANY WARRANTY; without even the implied warranty of
 * MERCHANTABILITY or FITNESS FOR A PARTICULAR PURPOSE.  See the
 * GNU General Public License for more details.
 */

#define pr_fmt(fmt) "clk: %s: " fmt, __func__

#include <linux/kernel.h>
#include <linux/bitops.h>
#include <linux/err.h>
#include <linux/bug.h>
#include <linux/export.h>
#include <linux/clk-provider.h>
#include <linux/delay.h>
#include <linux/device.h>
#include <linux/regmap.h>
#include <linux/rational.h>
#include <linux/math64.h>
#include <linux/clk.h>

#include <asm/div64.h>

#include "clk-rcg.h"
#include "common.h"

#define CMD_REG			0x0
#define CMD_UPDATE		BIT(0)
#define CMD_ROOT_EN		BIT(1)
#define CMD_DIRTY_CFG		BIT(4)
#define CMD_DIRTY_N		BIT(5)
#define CMD_DIRTY_M		BIT(6)
#define CMD_DIRTY_D		BIT(7)
#define CMD_ROOT_OFF		BIT(31)

#define CFG_REG			0x4
#define CFG_SRC_DIV_SHIFT	0
#define CFG_SRC_SEL_SHIFT	8
#define CFG_SRC_SEL_MASK	(0x7 << CFG_SRC_SEL_SHIFT)
#define CFG_MODE_SHIFT		12
#define CFG_MODE_MASK		(0x3 << CFG_MODE_SHIFT)
#define CFG_MODE_DUAL_EDGE	(0x2 << CFG_MODE_SHIFT)
#define CFG_HW_CLK_CTRL_MASK	BIT(20)

#define M_REG			0x8
#define N_REG			0xc
#define D_REG			0x10

/* Dynamic Frequency Scaling */
#define MAX_PERF_LEVEL		16
#define SE_CMD_DFSR_OFFSET	0x14
#define SE_CMD_DFS_EN		BIT(0)
#define SE_PERF_DFSR(level)	(0x1c + 0x4 * (level))
#define SE_PERF_M_DFSR(level)	(0x5c + 0x4 * (level))
#define SE_PERF_N_DFSR(level)	(0x9c + 0x4 * (level))

static struct freq_tbl cxo_f = {
	.freq = 19200000,
	.src = 0,
	.pre_div = 1,
	.m = 0,
	.n = 0,
};

static int clk_rcg2_is_enabled(struct clk_hw *hw)
{
	struct clk_rcg2 *rcg = to_clk_rcg2(hw);
	u32 cmd;
	int ret;

	ret = regmap_read(rcg->clkr.regmap, rcg->cmd_rcgr + CMD_REG, &cmd);
	if (ret)
		return ret;

	return (cmd & CMD_ROOT_OFF) == 0;
}

static u8 clk_rcg2_get_parent(struct clk_hw *hw)
{
	struct clk_rcg2 *rcg = to_clk_rcg2(hw);
	int num_parents = clk_hw_get_num_parents(hw);
	u32 cfg;
	int i, ret;

	ret = regmap_read(rcg->clkr.regmap, rcg->cmd_rcgr + CFG_REG, &cfg);
	if (ret)
		goto err;

	cfg &= CFG_SRC_SEL_MASK;
	cfg >>= CFG_SRC_SEL_SHIFT;

	for (i = 0; i < num_parents; i++)
		if (cfg == rcg->parent_map[i].cfg)
			return i;

err:
	pr_debug("Clock %s has invalid parent, using default.\n",
		 clk_hw_get_name(hw));
	return 0;
}

static int update_config(struct clk_rcg2 *rcg)
{
	int count, ret;
	u32 cmd;
	struct clk_hw *hw = &rcg->clkr.hw;
	const char *name = clk_hw_get_name(hw);

	ret = regmap_update_bits(rcg->clkr.regmap, rcg->cmd_rcgr + CMD_REG,
				 CMD_UPDATE, CMD_UPDATE);
	if (ret)
		return ret;

	/* Wait for update to take effect */
	for (count = 500; count > 0; count--) {
		ret = regmap_read(rcg->clkr.regmap, rcg->cmd_rcgr + CMD_REG, &cmd);
		if (ret)
			return ret;
		if (!(cmd & CMD_UPDATE))
			return 0;
		udelay(1);
	}

	WARN(1, "clk: %s: rcg didn't update its configuration.", name);
<<<<<<< HEAD
	return 0;
=======
	return -EBUSY;
>>>>>>> c2d4a695
}

static int clk_rcg2_set_parent(struct clk_hw *hw, u8 index)
{
	struct clk_rcg2 *rcg = to_clk_rcg2(hw);
	int ret;
	u32 cfg = rcg->parent_map[index].cfg << CFG_SRC_SEL_SHIFT;

	ret = regmap_update_bits(rcg->clkr.regmap, rcg->cmd_rcgr + CFG_REG,
				 CFG_SRC_SEL_MASK, cfg);
	if (ret)
		return ret;

	return update_config(rcg);
}

static int clk_rcg2_set_force_enable(struct clk_hw *hw)
{
	struct clk_rcg2 *rcg = to_clk_rcg2(hw);
	int ret = 0, count = 500;

	ret = regmap_update_bits(rcg->clkr.regmap, rcg->cmd_rcgr + CMD_REG,
					CMD_ROOT_EN, CMD_ROOT_EN);
	if (ret)
		return ret;

	for (; count > 0; count--) {
		if (clk_rcg2_is_enabled(hw))
			return ret;
		/* Delay for 1usec and retry polling the status bit */
		udelay(1);
	}

	WARN(1, "clk: %s: rcg didn't turn on.", clk_hw_get_name(hw));
	return ret;
}

static void clk_rcg2_clear_force_enable(struct clk_hw *hw)
{
	struct clk_rcg2 *rcg = to_clk_rcg2(hw);

	regmap_update_bits(rcg->clkr.regmap, rcg->cmd_rcgr + CMD_REG,
					CMD_ROOT_EN, 0);
}

static int prepare_enable_rcg_srcs(struct clk *curr, struct clk *new)
{
	int rc = 0;

	rc = clk_prepare(curr);
	if (rc)
		return rc;

	rc = clk_prepare(new);
	if (rc)
		goto err_new_src_prepare;

	rc = clk_enable(curr);
	if (rc)
		goto err_curr_src_enable;

	rc = clk_enable(new);
	if (rc)
		goto err_new_src_enable;

	return rc;

err_new_src_enable:
	clk_disable(curr);
err_curr_src_enable:
	clk_unprepare(new);
err_new_src_prepare:
	clk_unprepare(curr);

	return rc;
}

static void disable_unprepare_rcg_srcs(struct clk *curr, struct clk *new)
{
	clk_disable(new);
	clk_disable(curr);

	clk_unprepare(new);
	clk_unprepare(curr);
}

/*
 * Calculate m/n:d rate
 *
 *          parent_rate     m
 *   rate = ----------- x  ---
 *            hid_div       n
 */
unsigned long
clk_rcg2_calc_rate(unsigned long rate, u32 m, u32 n, u32 mode, u32 hid_div)
{
	if (hid_div) {
		rate *= 2;
		rate /= hid_div + 1;
	}

	if (mode) {
		u64 tmp = rate;
		tmp *= m;
		do_div(tmp, n);
		rate = tmp;
	}

	return rate;
}
EXPORT_SYMBOL(clk_rcg2_calc_rate);

static unsigned long
clk_rcg2_recalc_rate(struct clk_hw *hw, unsigned long parent_rate)
{
	struct clk_rcg2 *rcg = to_clk_rcg2(hw);
	const struct freq_tbl *f_curr;
	u32 cfg, hid_div, m = 0, n = 0, mode = 0, mask;

	if (rcg->flags & DFS_ENABLE_RCG)
		return rcg->current_freq;

	if (rcg->enable_safe_config && (!clk_hw_is_prepared(hw)
				|| !clk_hw_is_enabled(hw))) {
		if (!rcg->current_freq)
			rcg->current_freq = cxo_f.freq;
		return rcg->current_freq;
	}

	regmap_read(rcg->clkr.regmap, rcg->cmd_rcgr + CFG_REG, &cfg);

	if (rcg->mnd_width) {
		mask = BIT(rcg->mnd_width) - 1;
		regmap_read(rcg->clkr.regmap, rcg->cmd_rcgr + M_REG, &m);
		m &= mask;
		regmap_read(rcg->clkr.regmap, rcg->cmd_rcgr + N_REG, &n);
		n =  ~n;
		n &= mask;
		n += m;
		mode = cfg & CFG_MODE_MASK;
		mode >>= CFG_MODE_SHIFT;
	}

	if (rcg->enable_safe_config) {
		f_curr = qcom_find_freq(rcg->freq_tbl, rcg->current_freq);
		if (!f_curr)
			return -EINVAL;

		hid_div = f_curr->pre_div;
	} else {
		mask = BIT(rcg->hid_width) - 1;
		hid_div = cfg >> CFG_SRC_DIV_SHIFT;
		hid_div &= mask;
	}

	return clk_rcg2_calc_rate(parent_rate, m, n, mode, hid_div);
}

static int _freq_tbl_determine_rate(struct clk_hw *hw,
		const struct freq_tbl *f, struct clk_rate_request *req)
{
	unsigned long clk_flags, rate = req->rate;
	struct clk_hw *p;
	struct clk_rcg2 *rcg = to_clk_rcg2(hw);
	int index;

	f = qcom_find_freq(f, rate);
	if (!f)
		return -EINVAL;

	index = qcom_find_src_index(hw, rcg->parent_map, f->src);
	if (index < 0)
		return index;

	clk_flags = clk_hw_get_flags(hw);
	p = clk_hw_get_parent_by_index(hw, index);
	if (!p)
		return -EINVAL;

	if (clk_flags & CLK_SET_RATE_PARENT) {
		if (f->pre_div) {
			if (!rate)
				rate = req->rate;
			rate /= 2;
			rate *= f->pre_div + 1;
		}

		if (f->n) {
			u64 tmp = rate;
			tmp = tmp * f->n;
			do_div(tmp, f->m);
			rate = tmp;
		}
	} else {
		rate =  clk_hw_get_rate(p);
	}
	req->best_parent_hw = p;
	req->best_parent_rate = rate;
	req->rate = f->freq;

	return 0;
}

static int clk_rcg2_determine_rate(struct clk_hw *hw,
				   struct clk_rate_request *req)
{
	struct clk_rcg2 *rcg = to_clk_rcg2(hw);

	return _freq_tbl_determine_rate(hw, rcg->freq_tbl, req);
}

static bool clk_rcg2_current_config(struct clk_rcg2 *rcg,
				    const struct freq_tbl *f)
{
	struct clk_hw *hw = &rcg->clkr.hw;
	u32 cfg, mask, new_cfg;
	int index;

	if (rcg->mnd_width) {
		mask = BIT(rcg->mnd_width) - 1;
		regmap_read(rcg->clkr.regmap, rcg->cmd_rcgr + M_REG, &cfg);
		if ((cfg & mask) != (f->m & mask))
			return false;

		regmap_read(rcg->clkr.regmap, rcg->cmd_rcgr + N_REG, &cfg);
		if ((cfg & mask) != (~(f->n - f->m) & mask))
			return false;
	}

	mask = (BIT(rcg->hid_width) - 1) | CFG_SRC_SEL_MASK;

	index = qcom_find_src_index(hw, rcg->parent_map, f->src);

	new_cfg = ((f->pre_div << CFG_SRC_DIV_SHIFT) |
		(rcg->parent_map[index].cfg << CFG_SRC_SEL_SHIFT)) & mask;

	regmap_read(rcg->clkr.regmap, rcg->cmd_rcgr + CFG_REG, &cfg);

	if (new_cfg != (cfg & mask))
		return false;

	return true;
}

static int clk_rcg2_configure(struct clk_rcg2 *rcg, const struct freq_tbl *f)
{
	u32 cfg, mask;
	struct clk_hw *hw = &rcg->clkr.hw;
	int ret, index = qcom_find_src_index(hw, rcg->parent_map, f->src);

	/* Skip configuration if DFS control has been enabled for the RCG. */
	if (rcg->flags & DFS_ENABLE_RCG)
		return 0;

	if (index < 0)
		return index;

	if (rcg->mnd_width && f->n) {
		mask = BIT(rcg->mnd_width) - 1;
		ret = regmap_update_bits(rcg->clkr.regmap,
				rcg->cmd_rcgr + M_REG, mask, f->m);
		if (ret)
			return ret;

		ret = regmap_update_bits(rcg->clkr.regmap,
				rcg->cmd_rcgr + N_REG, mask, ~(f->n - f->m));
		if (ret)
			return ret;

		ret = regmap_update_bits(rcg->clkr.regmap,
				rcg->cmd_rcgr + D_REG, mask, ~f->n);
		if (ret)
			return ret;
	}

	mask = BIT(rcg->hid_width) - 1;
	mask |= CFG_SRC_SEL_MASK | CFG_MODE_MASK | CFG_HW_CLK_CTRL_MASK;
	cfg = f->pre_div << CFG_SRC_DIV_SHIFT;
	cfg |= rcg->parent_map[index].cfg << CFG_SRC_SEL_SHIFT;
	if (rcg->mnd_width && f->n && (f->m != f->n))
		cfg |= CFG_MODE_DUAL_EDGE;
	ret = regmap_update_bits(rcg->clkr.regmap,
			rcg->cmd_rcgr + CFG_REG, mask, cfg);
	if (ret)
		return ret;

	return update_config(rcg);
}

static void clk_rcg2_list_registers(struct seq_file *f, struct clk_hw *hw)
{
	struct clk_rcg2 *rcg = to_clk_rcg2(hw);
	int i = 0, size = 0, val;

	static struct clk_register_data data[] = {
		{"CMD_RCGR", 0x0},
		{"CFG_RCGR", 0x4},
	};

	static struct clk_register_data data1[] = {
		{"CMD_RCGR", 0x0},
		{"CFG_RCGR", 0x4},
		{"M_VAL", 0x8},
		{"N_VAL", 0xC},
		{"D_VAL", 0x10},
	};

	if (rcg->mnd_width) {
		size = ARRAY_SIZE(data1);
		for (i = 0; i < size; i++) {
			regmap_read(rcg->clkr.regmap, (rcg->cmd_rcgr +
					data1[i].offset), &val);
			seq_printf(f, "%20s: 0x%.8x\n",	data1[i].name, val);
		}
	} else {
		size = ARRAY_SIZE(data);
		for (i = 0; i < size; i++) {
			regmap_read(rcg->clkr.regmap, (rcg->cmd_rcgr +
				data[i].offset), &val);
			seq_printf(f, "%20s: 0x%.8x\n",	data[i].name, val);
		}
	}
}

/* Return the nth supported frequency for a given clock. */
static long clk_rcg2_list_rate(struct clk_hw *hw, unsigned int n,
		unsigned long fmax)
{
	struct clk_rcg2 *rcg = to_clk_rcg2(hw);

	if (!rcg->freq_tbl)
		return -ENXIO;

	return (rcg->freq_tbl + n)->freq;
}

static int __clk_rcg2_set_rate(struct clk_hw *hw, unsigned long rate)
{
	struct clk_rcg2 *rcg = to_clk_rcg2(hw);
	const struct freq_tbl *f, *f_curr;
	int ret, curr_src_index, new_src_index;
	struct clk_hw *curr_src = NULL, *new_src = NULL;

	f = qcom_find_freq(rcg->freq_tbl, rate);
	if (!f)
		return -EINVAL;

	/*
	 * Return if the RCG is currently disabled. This configuration update
	 * will happen as part of the RCG enable sequence.
	 */
	if (rcg->enable_safe_config && !clk_hw_is_prepared(hw)) {
		rcg->current_freq = rate;
		return 0;
	}

	if (rcg->flags & FORCE_ENABLE_RCG) {
		rcg->current_freq = clk_get_rate(hw->clk);
		if (rcg->current_freq == cxo_f.freq)
			curr_src_index = 0;
		else {
			f_curr = qcom_find_freq(rcg->freq_tbl,
							rcg->current_freq);
			if (!f_curr)
				return -EINVAL;

			curr_src_index = qcom_find_src_index(hw,
						rcg->parent_map, f_curr->src);
		}

		new_src_index = qcom_find_src_index(hw, rcg->parent_map,
							f->src);

		curr_src = clk_hw_get_parent_by_index(hw, curr_src_index);
		new_src = clk_hw_get_parent_by_index(hw, new_src_index);

		/* The RCG could currently be disabled. Enable its parents. */
		ret = prepare_enable_rcg_srcs(curr_src->clk, new_src->clk);
		clk_rcg2_set_force_enable(hw);
	}

	ret = clk_rcg2_configure(rcg, f);
	if (ret)
		return ret;

	if (rcg->flags & FORCE_ENABLE_RCG) {
		clk_rcg2_clear_force_enable(hw);
		disable_unprepare_rcg_srcs(curr_src->clk, new_src->clk);
	}

	/* Update current frequency with the requested frequency. */
	rcg->current_freq = rate;
	return ret;
}

static int clk_rcg2_set_rate(struct clk_hw *hw, unsigned long rate,
			    unsigned long parent_rate)
{
	return __clk_rcg2_set_rate(hw, rate);
}

static int clk_rcg2_set_rate_and_parent(struct clk_hw *hw,
		unsigned long rate, unsigned long parent_rate, u8 index)
{
	return __clk_rcg2_set_rate(hw, rate);
}

static int clk_rcg2_enable(struct clk_hw *hw)
{
	struct clk_rcg2 *rcg = to_clk_rcg2(hw);
	unsigned long rate;
	const struct freq_tbl *f;

	if (rcg->flags & FORCE_ENABLE_RCG) {
		clk_rcg2_set_force_enable(hw);
		return 0;
	}

	if (!rcg->enable_safe_config)
		return 0;

	/*
	 * Switch from CXO to the stashed mux selection. Force enable and
	 * disable the RCG while configuring it to safeguard against any update
	 * signal coming from the downstream clock. The current parent has
	 * already been prepared and enabled at this point, and the CXO source
	 * is always on while APPS is online. Therefore, the RCG can safely be
	 * switched.
	 */
	rate = rcg->current_freq;
	f = qcom_find_freq(rcg->freq_tbl, rate);
	if (!f)
		return -EINVAL;

	/*
	 * If CXO is not listed as a supported frequency in the frequency
	 * table, the above API would return the lowest supported frequency
	 * instead. This will lead to incorrect configuration of the RCG.
	 * Check if the RCG rate is CXO and configure it accordingly.
	 */
	if (rate == cxo_f.freq)
		f = &cxo_f;

	clk_rcg2_set_force_enable(hw);
	clk_rcg2_configure(rcg, f);
	clk_rcg2_clear_force_enable(hw);

	return 0;
}

static void clk_rcg2_disable(struct clk_hw *hw)
{
	struct clk_rcg2 *rcg = to_clk_rcg2(hw);

	if (rcg->flags & FORCE_ENABLE_RCG) {
		clk_rcg2_clear_force_enable(hw);
		return;
	}

	if (!rcg->enable_safe_config)
		return;
	/*
	 * Park the RCG at a safe configuration - sourced off the CXO. This is
	 * needed for 2 reasons: In the case of RCGs sourcing PSCBCs, due to a
	 * default HW behavior, the RCG will turn on when its corresponding
	 * GDSC is enabled. We might also have cases when the RCG might be left
	 * enabled without the overlying SW knowing about it. This results from
	 * hard to track cases of downstream clocks being left enabled. In both
	 * these cases, scaling the RCG will fail since it's enabled but with
	 * its sources cut off.
	 *
	 * Save mux select and switch to CXO. Force enable and disable the RCG
	 * while configuring it to safeguard against any update signal coming
	 * from the downstream clock. The current parent is still prepared and
	 * enabled at this point, and the CXO source is always on while APPS is
	 * online. Therefore, the RCG can safely be switched.
	 */
	clk_rcg2_set_force_enable(hw);
	clk_rcg2_configure(rcg, &cxo_f);
	clk_rcg2_clear_force_enable(hw);
}

const struct clk_ops clk_rcg2_ops = {
	.is_enabled = clk_rcg2_is_enabled,
	.enable = clk_rcg2_enable,
	.disable = clk_rcg2_disable,
	.get_parent = clk_rcg2_get_parent,
	.set_parent = clk_rcg2_set_parent,
	.recalc_rate = clk_rcg2_recalc_rate,
	.determine_rate = clk_rcg2_determine_rate,
	.set_rate = clk_rcg2_set_rate,
	.set_rate_and_parent = clk_rcg2_set_rate_and_parent,
	.list_rate = clk_rcg2_list_rate,
	.list_registers = clk_rcg2_list_registers,
};
EXPORT_SYMBOL_GPL(clk_rcg2_ops);

static int clk_rcg2_shared_force_enable(struct clk_hw *hw, unsigned long rate)
{
	struct clk_rcg2 *rcg = to_clk_rcg2(hw);
	const char *name = clk_hw_get_name(hw);
	int ret, count;

	/* force enable RCG */
	ret = regmap_update_bits(rcg->clkr.regmap, rcg->cmd_rcgr + CMD_REG,
				 CMD_ROOT_EN, CMD_ROOT_EN);
	if (ret)
		return ret;

	/* wait for RCG to turn ON */
	for (count = 500; count > 0; count--) {
		ret = clk_rcg2_is_enabled(hw);
		if (ret)
			break;
		udelay(1);
	}
	if (!count)
		pr_err("%s: RCG did not turn on\n", name);

	/* set clock rate */
	ret = __clk_rcg2_set_rate(hw, rate);
	if (ret)
		return ret;

	/* clear force enable RCG */
	return regmap_update_bits(rcg->clkr.regmap, rcg->cmd_rcgr + CMD_REG,
				 CMD_ROOT_EN, 0);
}

static int clk_rcg2_shared_set_rate(struct clk_hw *hw, unsigned long rate,
				    unsigned long parent_rate)
{
	struct clk_rcg2 *rcg = to_clk_rcg2(hw);

	/* cache the rate */
	rcg->current_freq = rate;

	if (!__clk_is_enabled(hw->clk))
		return 0;

	return clk_rcg2_shared_force_enable(hw, rcg->current_freq);
}

static unsigned long
clk_rcg2_shared_recalc_rate(struct clk_hw *hw, unsigned long parent_rate)
{
	struct clk_rcg2 *rcg = to_clk_rcg2(hw);

	return rcg->current_freq = clk_rcg2_recalc_rate(hw, parent_rate);
}

static int clk_rcg2_shared_enable(struct clk_hw *hw)
{
	struct clk_rcg2 *rcg = to_clk_rcg2(hw);

	return clk_rcg2_shared_force_enable(hw, rcg->current_freq);
}

static void clk_rcg2_shared_disable(struct clk_hw *hw)
{
	struct clk_rcg2 *rcg = to_clk_rcg2(hw);

	/* switch to XO, which is the lowest entry in the freq table */
	clk_rcg2_shared_set_rate(hw, rcg->freq_tbl[0].freq, 0);
}

const struct clk_ops clk_rcg2_shared_ops = {
	.enable = clk_rcg2_shared_enable,
	.disable = clk_rcg2_shared_disable,
	.get_parent = clk_rcg2_get_parent,
	.recalc_rate = clk_rcg2_shared_recalc_rate,
	.determine_rate = clk_rcg2_determine_rate,
	.set_rate = clk_rcg2_shared_set_rate,
};
EXPORT_SYMBOL_GPL(clk_rcg2_shared_ops);

struct frac_entry {
	int num;
	int den;
};

static const struct frac_entry frac_table_675m[] = {	/* link rate of 270M */
	{ 52, 295 },	/* 119 M */
	{ 11, 57 },	/* 130.25 M */
	{ 63, 307 },	/* 138.50 M */
	{ 11, 50 },	/* 148.50 M */
	{ 47, 206 },	/* 154 M */
	{ 31, 100 },	/* 205.25 M */
	{ 107, 269 },	/* 268.50 M */
	{ },
};

static struct frac_entry frac_table_810m[] = { /* Link rate of 162M */
	{ 31, 211 },	/* 119 M */
	{ 32, 199 },	/* 130.25 M */
	{ 63, 307 },	/* 138.50 M */
	{ 11, 60 },	/* 148.50 M */
	{ 50, 263 },	/* 154 M */
	{ 31, 120 },	/* 205.25 M */
	{ 119, 359 },	/* 268.50 M */
	{ },
};

static int clk_edp_pixel_set_rate(struct clk_hw *hw, unsigned long rate,
			      unsigned long parent_rate)
{
	struct clk_rcg2 *rcg = to_clk_rcg2(hw);
	struct freq_tbl f = *rcg->freq_tbl;
	const struct frac_entry *frac;
	int delta = 100000;
	s64 src_rate = parent_rate;
	s64 request;
	u32 mask = BIT(rcg->hid_width) - 1;
	u32 hid_div;

	if (src_rate == 810000000)
		frac = frac_table_810m;
	else
		frac = frac_table_675m;

	for (; frac->num; frac++) {
		request = rate;
		request *= frac->den;
		request = div_s64(request, frac->num);
		if ((src_rate < (request - delta)) ||
		    (src_rate > (request + delta)))
			continue;

		regmap_read(rcg->clkr.regmap, rcg->cmd_rcgr + CFG_REG,
				&hid_div);
		f.pre_div = hid_div;
		f.pre_div >>= CFG_SRC_DIV_SHIFT;
		f.pre_div &= mask;
		f.m = frac->num;
		f.n = frac->den;

		return clk_rcg2_configure(rcg, &f);
	}

	return -EINVAL;
}

static int clk_edp_pixel_set_rate_and_parent(struct clk_hw *hw,
		unsigned long rate, unsigned long parent_rate, u8 index)
{
	/* Parent index is set statically in frequency table */
	return clk_edp_pixel_set_rate(hw, rate, parent_rate);
}

static int clk_edp_pixel_determine_rate(struct clk_hw *hw,
					struct clk_rate_request *req)
{
	struct clk_rcg2 *rcg = to_clk_rcg2(hw);
	const struct freq_tbl *f = rcg->freq_tbl;
	const struct frac_entry *frac;
	int delta = 100000;
	s64 request;
	u32 mask = BIT(rcg->hid_width) - 1;
	u32 hid_div;
	int index = qcom_find_src_index(hw, rcg->parent_map, f->src);

	/* Force the correct parent */
	req->best_parent_hw = clk_hw_get_parent_by_index(hw, index);
	req->best_parent_rate = clk_hw_get_rate(req->best_parent_hw);

	if (req->best_parent_rate == 810000000)
		frac = frac_table_810m;
	else
		frac = frac_table_675m;

	for (; frac->num; frac++) {
		request = req->rate;
		request *= frac->den;
		request = div_s64(request, frac->num);
		if ((req->best_parent_rate < (request - delta)) ||
		    (req->best_parent_rate > (request + delta)))
			continue;

		regmap_read(rcg->clkr.regmap, rcg->cmd_rcgr + CFG_REG,
				&hid_div);
		hid_div >>= CFG_SRC_DIV_SHIFT;
		hid_div &= mask;

		req->rate = clk_rcg2_calc_rate(req->best_parent_rate,
				      frac->num, frac->den,
				      !!frac->den, hid_div);
		return 0;
	}

	return -EINVAL;
}

const struct clk_ops clk_edp_pixel_ops = {
	.is_enabled = clk_rcg2_is_enabled,
	.get_parent = clk_rcg2_get_parent,
	.set_parent = clk_rcg2_set_parent,
	.recalc_rate = clk_rcg2_recalc_rate,
	.set_rate = clk_edp_pixel_set_rate,
	.set_rate_and_parent = clk_edp_pixel_set_rate_and_parent,
	.determine_rate = clk_edp_pixel_determine_rate,
	.list_registers = clk_rcg2_list_registers,
};
EXPORT_SYMBOL_GPL(clk_edp_pixel_ops);

static int clk_byte_determine_rate(struct clk_hw *hw,
				   struct clk_rate_request *req)
{
	struct clk_rcg2 *rcg = to_clk_rcg2(hw);
	const struct freq_tbl *f = rcg->freq_tbl;
	int index = qcom_find_src_index(hw, rcg->parent_map, f->src);
	unsigned long parent_rate, div;
	u32 mask = BIT(rcg->hid_width) - 1;
	struct clk_hw *p;

	if (req->rate == 0)
		return -EINVAL;

	req->best_parent_hw = p = clk_hw_get_parent_by_index(hw, index);
	req->best_parent_rate = parent_rate = clk_hw_round_rate(p, req->rate);

	div = DIV_ROUND_UP((2 * parent_rate), req->rate) - 1;
	div = min_t(u32, div, mask);

	req->rate = clk_rcg2_calc_rate(parent_rate, 0, 0, 0, div);

	return 0;
}

static int clk_byte_set_rate(struct clk_hw *hw, unsigned long rate,
			 unsigned long parent_rate)
{
	struct clk_rcg2 *rcg = to_clk_rcg2(hw);
	struct freq_tbl f = *rcg->freq_tbl;
	unsigned long div;
	u32 mask = BIT(rcg->hid_width) - 1;

	div = DIV_ROUND_UP((2 * parent_rate), rate) - 1;
	div = min_t(u32, div, mask);

	f.pre_div = div;

	return clk_rcg2_configure(rcg, &f);
}

static int clk_byte_set_rate_and_parent(struct clk_hw *hw,
		unsigned long rate, unsigned long parent_rate, u8 index)
{
	/* Parent index is set statically in frequency table */
	return clk_byte_set_rate(hw, rate, parent_rate);
}

const struct clk_ops clk_byte_ops = {
	.is_enabled = clk_rcg2_is_enabled,
	.get_parent = clk_rcg2_get_parent,
	.set_parent = clk_rcg2_set_parent,
	.recalc_rate = clk_rcg2_recalc_rate,
	.set_rate = clk_byte_set_rate,
	.set_rate_and_parent = clk_byte_set_rate_and_parent,
	.determine_rate = clk_byte_determine_rate,
	.list_registers = clk_rcg2_list_registers,
};
EXPORT_SYMBOL_GPL(clk_byte_ops);

static int clk_byte2_determine_rate(struct clk_hw *hw,
				    struct clk_rate_request *req)
{
	struct clk_rcg2 *rcg = to_clk_rcg2(hw);
	unsigned long parent_rate, div;
	u32 mask = BIT(rcg->hid_width) - 1;
	struct clk_hw *p;
	unsigned long rate = req->rate;

	if (rate == 0)
		return -EINVAL;

	p = req->best_parent_hw;
	req->best_parent_rate = parent_rate = clk_hw_round_rate(p, rate);

	div = DIV_ROUND_UP((2 * parent_rate), rate) - 1;
	div = min_t(u32, div, mask);

	req->rate = clk_rcg2_calc_rate(parent_rate, 0, 0, 0, div);

	return 0;
}

static int clk_byte2_set_rate(struct clk_hw *hw, unsigned long rate,
			 unsigned long parent_rate)
{
	struct clk_rcg2 *rcg = to_clk_rcg2(hw);
	struct freq_tbl f = { 0 };
	unsigned long div;
	int i, num_parents = clk_hw_get_num_parents(hw);
	u32 mask = BIT(rcg->hid_width) - 1;
	u32 cfg;

	div = DIV_ROUND_UP((2 * parent_rate), rate) - 1;
	div = min_t(u32, div, mask);

	f.pre_div = div;

	regmap_read(rcg->clkr.regmap, rcg->cmd_rcgr + CFG_REG, &cfg);
	cfg &= CFG_SRC_SEL_MASK;
	cfg >>= CFG_SRC_SEL_SHIFT;

	for (i = 0; i < num_parents; i++) {
		if (cfg == rcg->parent_map[i].cfg) {
			f.src = rcg->parent_map[i].src;
			if (clk_rcg2_current_config(rcg, &f))
				return 0;
			return clk_rcg2_configure(rcg, &f);
		}
	}

	return -EINVAL;
}

static int clk_byte2_set_rate_and_parent(struct clk_hw *hw,
		unsigned long rate, unsigned long parent_rate, u8 index)
{
	/* Read the hardware to determine parent during set_rate */
	return clk_byte2_set_rate(hw, rate, parent_rate);
}

const struct clk_ops clk_byte2_ops = {
	.is_enabled = clk_rcg2_is_enabled,
	.get_parent = clk_rcg2_get_parent,
	.set_parent = clk_rcg2_set_parent,
	.recalc_rate = clk_rcg2_recalc_rate,
	.set_rate = clk_byte2_set_rate,
	.set_rate_and_parent = clk_byte2_set_rate_and_parent,
	.determine_rate = clk_byte2_determine_rate,
	.list_registers = clk_rcg2_list_registers,
};
EXPORT_SYMBOL_GPL(clk_byte2_ops);

static const struct frac_entry frac_table_pixel[] = {
	{ 1, 1 },
	{ 2, 3 },
	{ 4, 9 },
	{ 3, 8 },
	{ 2, 9 },
	{ }
};

static int clk_pixel_determine_rate(struct clk_hw *hw,
				    struct clk_rate_request *req)
{
	unsigned long request, src_rate;
	int delta = 100000;
	const struct frac_entry *frac = frac_table_pixel;

	for (; frac->num; frac++) {
		request = (req->rate * frac->den) / frac->num;

		src_rate = clk_hw_round_rate(req->best_parent_hw, request);
		if ((src_rate < (request - delta)) ||
			(src_rate > (request + delta)))
			continue;

		req->best_parent_rate = src_rate;
		req->rate = (src_rate * frac->num) / frac->den;
		return 0;
	}

	return -EINVAL;
}

static int clk_pixel_set_rate(struct clk_hw *hw, unsigned long rate,
		unsigned long parent_rate)
{
	struct clk_rcg2 *rcg = to_clk_rcg2(hw);
	struct freq_tbl f = { 0 };
	const struct frac_entry *frac = frac_table_pixel;
	unsigned long request;
	int delta = 100000;
	u32 mask = BIT(rcg->hid_width) - 1;
	u32 hid_div, cfg;
	int i, num_parents = clk_hw_get_num_parents(hw);

	regmap_read(rcg->clkr.regmap, rcg->cmd_rcgr + CFG_REG, &cfg);
	cfg &= CFG_SRC_SEL_MASK;
	cfg >>= CFG_SRC_SEL_SHIFT;

	for (i = 0; i < num_parents; i++)
		if (cfg == rcg->parent_map[i].cfg) {
			f.src = rcg->parent_map[i].src;
			break;
		}

	for (; frac->num; frac++) {
		request = (rate * frac->den) / frac->num;

		if ((parent_rate < (request - delta)) ||
			(parent_rate > (request + delta)))
			continue;

		regmap_read(rcg->clkr.regmap, rcg->cmd_rcgr + CFG_REG,
				&hid_div);
		f.pre_div = hid_div;
		f.pre_div >>= CFG_SRC_DIV_SHIFT;
		f.pre_div &= mask;
		f.m = frac->num;
		f.n = frac->den;

		return clk_rcg2_configure(rcg, &f);
	}
	return -EINVAL;
}

static int clk_pixel_set_rate_and_parent(struct clk_hw *hw, unsigned long rate,
		unsigned long parent_rate, u8 index)
{
	return clk_pixel_set_rate(hw, rate, parent_rate);
}

const struct clk_ops clk_pixel_ops = {
	.is_enabled = clk_rcg2_is_enabled,
	.get_parent = clk_rcg2_get_parent,
	.set_parent = clk_rcg2_set_parent,
	.recalc_rate = clk_rcg2_recalc_rate,
	.set_rate = clk_pixel_set_rate,
	.set_rate_and_parent = clk_pixel_set_rate_and_parent,
	.determine_rate = clk_pixel_determine_rate,
	.list_registers = clk_rcg2_list_registers,
};
EXPORT_SYMBOL_GPL(clk_pixel_ops);

static int clk_dp_set_rate(struct clk_hw *hw, unsigned long rate,
			unsigned long parent_rate)
{
	struct clk_rcg2 *rcg = to_clk_rcg2(hw);
	struct clk_hw *parent = clk_hw_get_parent(hw);
	struct freq_tbl f = { 0 };
	unsigned long src_rate;
	unsigned long num, den;
	u32 mask = BIT(rcg->hid_width) - 1;
	u32 hid_div, cfg;
	int i, num_parents = clk_hw_get_num_parents(hw);

	if (!parent) {
		pr_err("RCG parent isn't initialized\n");
		return -EINVAL;
	}

	src_rate = clk_get_rate(parent->clk);
	if (src_rate <= 0) {
		pr_err("Invalid RCG parent rate\n");
		return -EINVAL;
	}

	rational_best_approximation(src_rate, rate,
			(unsigned long)(1 << 16) - 1,
			(unsigned long)(1 << 16) - 1, &den, &num);

	if (!num || !den) {
		pr_err("Invalid MN values derived for requested rate %lu\n",
							rate);
		return -EINVAL;
	}

	regmap_read(rcg->clkr.regmap, rcg->cmd_rcgr + CFG_REG, &cfg);
	hid_div = cfg;
	cfg &= CFG_SRC_SEL_MASK;
	cfg >>= CFG_SRC_SEL_SHIFT;

	for (i = 0; i < num_parents; i++)
		if (cfg == rcg->parent_map[i].cfg) {
			f.src = rcg->parent_map[i].src;
			break;
	}

	f.pre_div = hid_div;
	f.pre_div >>= CFG_SRC_DIV_SHIFT;
	f.pre_div &= mask;

	if (num == den) {
		f.m = 0;
		f.n = 0;
	} else {
		f.m = num;
		f.n = den;
	}

	return clk_rcg2_configure(rcg, &f);
}

static int clk_dp_set_rate_and_parent(struct clk_hw *hw, unsigned long rate,
		unsigned long parent_rate, u8 index)
{
	return clk_dp_set_rate(hw, rate, parent_rate);
}

static int clk_dp_determine_rate(struct clk_hw *hw,
		struct clk_rate_request *req)
{
	req->best_parent_rate = clk_hw_round_rate(req->best_parent_hw,
							req->best_parent_rate);
	return 0;
}

const struct clk_ops clk_dp_ops = {
	.is_enabled = clk_rcg2_is_enabled,
	.get_parent = clk_rcg2_get_parent,
	.set_parent = clk_rcg2_set_parent,
	.recalc_rate = clk_rcg2_recalc_rate,
	.set_rate = clk_dp_set_rate,
	.set_rate_and_parent = clk_dp_set_rate_and_parent,
	.determine_rate = clk_dp_determine_rate,
	.list_registers = clk_rcg2_list_registers,
};
EXPORT_SYMBOL_GPL(clk_dp_ops);

static int clk_gfx3d_determine_rate(struct clk_hw *hw,
				    struct clk_rate_request *req)
{
	struct clk_rate_request parent_req = { };
	struct clk_hw *p2, *p8, *p9, *xo;
	unsigned long p9_rate;
	int ret;

	xo = clk_hw_get_parent_by_index(hw, 0);
	if (req->rate == clk_hw_get_rate(xo)) {
		req->best_parent_hw = xo;
		return 0;
	}

	p9 = clk_hw_get_parent_by_index(hw, 2);
	p2 = clk_hw_get_parent_by_index(hw, 3);
	p8 = clk_hw_get_parent_by_index(hw, 4);

	/* PLL9 is a fixed rate PLL */
	p9_rate = clk_hw_get_rate(p9);

	parent_req.rate = req->rate = min(req->rate, p9_rate);
	if (req->rate == p9_rate) {
		req->rate = req->best_parent_rate = p9_rate;
		req->best_parent_hw = p9;
		return 0;
	}

	if (req->best_parent_hw == p9) {
		/* Are we going back to a previously used rate? */
		if (clk_hw_get_rate(p8) == req->rate)
			req->best_parent_hw = p8;
		else
			req->best_parent_hw = p2;
	} else if (req->best_parent_hw == p8) {
		req->best_parent_hw = p2;
	} else {
		req->best_parent_hw = p8;
	}

	ret = __clk_determine_rate(req->best_parent_hw, &parent_req);
	if (ret)
		return ret;

	req->rate = req->best_parent_rate = parent_req.rate;

	return 0;
}

static int clk_gfx3d_set_rate_and_parent(struct clk_hw *hw, unsigned long rate,
		unsigned long parent_rate, u8 index)
{
	struct clk_rcg2 *rcg = to_clk_rcg2(hw);
	u32 cfg;
	int ret;

	/* Just mux it, we don't use the division or m/n hardware */
	cfg = rcg->parent_map[index].cfg << CFG_SRC_SEL_SHIFT;
	ret = regmap_write(rcg->clkr.regmap, rcg->cmd_rcgr + CFG_REG, cfg);
	if (ret)
		return ret;

	return update_config(rcg);
}

static int clk_gfx3d_set_rate(struct clk_hw *hw, unsigned long rate,
			      unsigned long parent_rate)
{
	/*
	 * We should never get here; clk_gfx3d_determine_rate() should always
	 * make us use a different parent than what we're currently using, so
	 * clk_gfx3d_set_rate_and_parent() should always be called.
	 */
	return 0;
}

const struct clk_ops clk_gfx3d_ops = {
	.is_enabled = clk_rcg2_is_enabled,
	.get_parent = clk_rcg2_get_parent,
	.set_parent = clk_rcg2_set_parent,
	.recalc_rate = clk_rcg2_recalc_rate,
	.set_rate = clk_gfx3d_set_rate,
	.set_rate_and_parent = clk_gfx3d_set_rate_and_parent,
	.determine_rate = clk_gfx3d_determine_rate,
	.list_registers = clk_rcg2_list_registers,
};
EXPORT_SYMBOL_GPL(clk_gfx3d_ops);

static int clk_esc_determine_rate(struct clk_hw *hw,
				    struct clk_rate_request *req)
{
	struct clk_rcg2 *rcg = to_clk_rcg2(hw);
	unsigned long parent_rate, div;
	u32 mask = BIT(rcg->hid_width) - 1;
	struct clk_hw *p;
	unsigned long rate = req->rate;

	if (rate == 0)
		return -EINVAL;

	p = req->best_parent_hw;
	req->best_parent_rate = parent_rate = clk_hw_round_rate(p, rate);

	div = ((2 * parent_rate) / rate) - 1;
	div = min_t(u32, div, mask);

	req->rate = clk_rcg2_calc_rate(parent_rate, 0, 0, 0, div);

	return 0;
}

static int clk_esc_set_rate(struct clk_hw *hw, unsigned long rate,
			 unsigned long parent_rate)
{
	struct clk_rcg2 *rcg = to_clk_rcg2(hw);
	struct freq_tbl f = { 0 };
	unsigned long div;
	int i, num_parents = clk_hw_get_num_parents(hw);
	u32 mask = BIT(rcg->hid_width) - 1;
	u32 cfg;

	div = ((2 * parent_rate) / rate) - 1;
	div = min_t(u32, div, mask);

	f.pre_div = div;

	regmap_read(rcg->clkr.regmap, rcg->cmd_rcgr + CFG_REG, &cfg);
	cfg &= CFG_SRC_SEL_MASK;
	cfg >>= CFG_SRC_SEL_SHIFT;

	for (i = 0; i < num_parents; i++) {
		if (cfg == rcg->parent_map[i].cfg) {
			f.src = rcg->parent_map[i].src;
			return clk_rcg2_configure(rcg, &f);
		}
	}

	return -EINVAL;
}

static int clk_esc_set_rate_and_parent(struct clk_hw *hw,
		unsigned long rate, unsigned long parent_rate, u8 index)
{
	return clk_esc_set_rate(hw, rate, parent_rate);
}

const struct clk_ops clk_esc_ops = {
	.is_enabled = clk_rcg2_is_enabled,
	.get_parent = clk_rcg2_get_parent,
	.set_parent = clk_rcg2_set_parent,
	.recalc_rate = clk_rcg2_recalc_rate,
	.determine_rate = clk_esc_determine_rate,
	.set_rate = clk_esc_set_rate,
	.set_rate_and_parent = clk_esc_set_rate_and_parent,
	.list_registers = clk_rcg2_list_registers,
};
EXPORT_SYMBOL(clk_esc_ops);

/* Common APIs to be used for DFS based RCGR */
static u8 clk_parent_index_pre_div_and_mode(struct clk_hw *hw, u32 offset,
		u32 *mode, u32 *pre_div)
{
	struct clk_rcg2 *rcg;
	int num_parents;
	u32 cfg, mask;
	int i, ret;

	if (!hw)
		return -EINVAL;

	num_parents = clk_hw_get_num_parents(hw);

	rcg = to_clk_rcg2(hw);

	ret = regmap_read(rcg->clkr.regmap, rcg->cmd_rcgr + offset, &cfg);
	if (ret)
		goto err;

	mask = BIT(rcg->hid_width) - 1;
	*pre_div = cfg & mask ? (cfg & mask) : 1;

	*mode = cfg & CFG_MODE_MASK;
	*mode >>= CFG_MODE_SHIFT;

	cfg &= CFG_SRC_SEL_MASK;
	cfg >>= CFG_SRC_SEL_SHIFT;

	for (i = 0; i < num_parents; i++)
		if (cfg == rcg->parent_map[i].cfg)
			return i;
err:
	pr_debug("Clock %s has invalid parent, using default.\n",
		 clk_hw_get_name(hw));
	return 0;
}

static int calculate_m_and_n(struct clk_hw *hw, u32 m_offset, u32 n_offset,
		u32 mode, u32 *m, u32 *n)
{
	struct clk_rcg2 *rcg = to_clk_rcg2(hw);
	u32 val, mask;
	int ret = 0;

	if (!hw)
		return -EINVAL;

	*m = *n = 0;

	if (mode) {
		/* Calculate M & N values */
		mask = BIT(rcg->mnd_width) - 1;
		ret =  regmap_read(rcg->clkr.regmap, rcg->cmd_rcgr + m_offset,
					&val);
		if (ret) {
			pr_err("Failed to read M offset register\n");
			goto err;
		}

		val &= mask;
		*m  = val;

		ret =  regmap_read(rcg->clkr.regmap, rcg->cmd_rcgr + n_offset,
					&val);
		if (ret) {
			pr_err("Failed to read N offset register\n");
			goto err;
		}

		/* val ~(N-M) */
		val = ~val;
		val &= mask;
		val += *m;
		*n = val;
	}
err:
	return ret;
}

int clk_rcg2_get_dfs_clock_rate(struct clk_rcg2 *clk, struct device *dev,
						u8 rcg_flags)
{
	int i, j, index, ret = 0;
	unsigned long calc_freq, prate;
	u32 val, pre_div = 0, mode = 0, m = 0, n = 0;
	struct freq_tbl *dfs_freq_tbl;
	struct clk_hw *phw;

	if (!clk)
		return -EINVAL;

	/* Check for DFS_EN */
	ret = regmap_read(clk->clkr.regmap, clk->cmd_rcgr + SE_CMD_DFSR_OFFSET,
						&val);
	if (ret) {
		dev_err(dev, "Failed to read DFS enable register\n");
		return -EINVAL;
	}

	if (!(val & SE_CMD_DFS_EN))
		return ret;

	dfs_freq_tbl = devm_kzalloc(dev, MAX_PERF_LEVEL *
				sizeof(struct freq_tbl), GFP_KERNEL);
	if (!dfs_freq_tbl)
		return -ENOMEM;

	/* Populate the Perf Level */
	for (i = 0; i < MAX_PERF_LEVEL; i++) {
		/* Get parent index and mode */
		index = clk_parent_index_pre_div_and_mode(&clk->clkr.hw,
							SE_PERF_DFSR(i), &mode,
							&pre_div);
		if (index < 0) {
			pr_err("Failed to get parent index & mode %d\n", index);
			return index;
		}

		/* clock pre_div */
		dfs_freq_tbl[i].pre_div = pre_div;

		/* Fill the parent src */
		dfs_freq_tbl[i].src = clk->parent_map[index].src;

		/* Get the parent clock and parent rate */
		phw = clk_hw_get_parent_by_index(&clk->clkr.hw, index);
		prate = clk_hw_get_rate(phw);

		ret = calculate_m_and_n(&clk->clkr.hw, SE_PERF_M_DFSR(i),
					SE_PERF_N_DFSR(i), mode, &m, &n);
		if (ret)
			goto err;

		dfs_freq_tbl[i].m = m;
		dfs_freq_tbl[i].n = n;

		/* calculate the final frequency */
		calc_freq = clk_rcg2_calc_rate(prate, dfs_freq_tbl[i].m,
						dfs_freq_tbl[i].n, mode,
						dfs_freq_tbl[i].pre_div);

		/* Check for duplicate frequencies */
		for (j = 0; j  < i; j++) {
			if (dfs_freq_tbl[j].freq == calc_freq)
				goto done;
		}

		dfs_freq_tbl[i].freq = calc_freq;
	}
done:
	j = i;

	for (i = 0; i < j; i++)
		pr_debug("Index[%d]\tfreq_table.freq %ld\tfreq_table.src %d\t"
		"freq_table.pre_div %d\tfreq_table.m %d\tfreq_table.n %d\t"
		"RCG flags %x\n", i, dfs_freq_tbl[i].freq, dfs_freq_tbl[i].src,
				dfs_freq_tbl[i].pre_div, dfs_freq_tbl[i].m,
				dfs_freq_tbl[i].n, rcg_flags);
	/* Skip the safe configuration if DFS has been enabled for the RCG. */
	if (clk->enable_safe_config)
		clk->enable_safe_config = false;
	clk->flags |= rcg_flags;
	clk->freq_tbl = dfs_freq_tbl;
err:
	return ret;
}<|MERGE_RESOLUTION|>--- conflicted
+++ resolved
@@ -129,11 +129,7 @@
 	}
 
 	WARN(1, "clk: %s: rcg didn't update its configuration.", name);
-<<<<<<< HEAD
-	return 0;
-=======
 	return -EBUSY;
->>>>>>> c2d4a695
 }
 
 static int clk_rcg2_set_parent(struct clk_hw *hw, u8 index)
