menu "CAN SPI interfaces"
	depends on SPI

config CAN_MCP251X
	tristate "Microchip MCP251x and MCP25625 SPI CAN controllers"
	depends on HAS_DMA
	---help---
	  Driver for the Microchip MCP251x and MCP25625 SPI CAN
	  controllers.


config QTI_CAN
	tristate "Unified driver for QTI CAN controllers"
	depends on SPI
	---help---
	  Unified driver for QTI CAN controllers.
<<<<<<< HEAD
=======

config CAN_MCP25XXFD
        tristate "Microchip MCP25xxFD SPI CAN controllers"
        depends on HAS_DMA
        ---help---
          Driver for the Microchip MCP25XXFD SPI FD-CAN controller family.
>>>>>>> e276e60d
endmenu<|MERGE_RESOLUTION|>--- conflicted
+++ resolved
@@ -14,13 +14,10 @@
 	depends on SPI
 	---help---
 	  Unified driver for QTI CAN controllers.
-<<<<<<< HEAD
-=======
 
 config CAN_MCP25XXFD
         tristate "Microchip MCP25xxFD SPI CAN controllers"
         depends on HAS_DMA
         ---help---
           Driver for the Microchip MCP25XXFD SPI FD-CAN controller family.
->>>>>>> e276e60d
 endmenu