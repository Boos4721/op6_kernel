--- conflicted
+++ resolved
@@ -4,9 +4,5 @@
 
 
 obj-$(CONFIG_CAN_MCP251X)	+= mcp251x.o
-<<<<<<< HEAD
 obj-$(CONFIG_QTI_CAN)		+= qti-can.o
-=======
-obj-$(CONFIG_QTI_CAN)		+= qti-can.o
-obj-$(CONFIG_CAN_MCP25XXFD)     += mcp25xxfd.o
->>>>>>> e276e60d
+obj-$(CONFIG_CAN_MCP25XXFD)     += mcp25xxfd.o