#
# Wireless LAN device configuration
#

menuconfig WLAN
	bool "Wireless LAN"
	depends on !S390
	depends on NET
	select WIRELESS
	default y
	---help---
	  This section contains all the pre 802.11 and 802.11 wireless
	  device drivers. For a complete list of drivers and documentation
	  on them refer to the wireless wiki:

	  http://wireless.kernel.org/en/users/Drivers

if WLAN

source "drivers/net/wireless/admtek/Kconfig"
source "drivers/net/wireless/ath/Kconfig"
source "drivers/net/wireless/atmel/Kconfig"
source "drivers/net/wireless/broadcom/Kconfig"
source "drivers/net/wireless/cisco/Kconfig"
source "drivers/net/wireless/intel/Kconfig"
source "drivers/net/wireless/intersil/Kconfig"
source "drivers/net/wireless/marvell/Kconfig"
source "drivers/net/wireless/mediatek/Kconfig"
source "drivers/net/wireless/ralink/Kconfig"
source "drivers/net/wireless/realtek/Kconfig"
source "drivers/net/wireless/rsi/Kconfig"
source "drivers/net/wireless/st/Kconfig"
source "drivers/net/wireless/ti/Kconfig"
source "drivers/net/wireless/zydas/Kconfig"

config PCMCIA_RAYCS
	tristate "Aviator/Raytheon 2.4GHz wireless support"
	depends on PCMCIA
	select WIRELESS_EXT
	select WEXT_SPY
	select WEXT_PRIV
	---help---
	  Say Y here if you intend to attach an Aviator/Raytheon PCMCIA
	  (PC-card) wireless Ethernet networking card to your computer.
	  Please read the file <file:Documentation/networking/ray_cs.txt> for
	  details.

	  To compile this driver as a module, choose M here: the module will be
	  called ray_cs.  If unsure, say N.

config PCMCIA_WL3501
	tristate "Planet WL3501 PCMCIA cards"
	depends on CFG80211 && PCMCIA
	select WIRELESS_EXT
	select WEXT_SPY
	help
	  A driver for WL3501 PCMCIA 802.11 wireless cards made by Planet.
	  It has basic support for Linux wireless extensions and initial
	  micro support for ethtool.

config MAC80211_HWSIM
	tristate "Simulated radio testing tool for mac80211"
	depends on MAC80211
	---help---
	  This driver is a developer testing tool that can be used to test
	  IEEE 802.11 networking stack (mac80211) functionality. This is not
	  needed for normal wireless LAN usage and is only for testing. See
	  Documentation/networking/mac80211_hwsim for more information on how
	  to use this tool.

	  To compile this driver as a module, choose M here: the module will be
	  called mac80211_hwsim.  If unsure, say N.

config USB_NET_RNDIS_WLAN
	tristate "Wireless RNDIS USB support"
	depends on USB
	depends on CFG80211
	select USB_NET_DRIVERS
	select USB_USBNET
	select USB_NET_CDCETHER
	select USB_NET_RNDIS_HOST
	---help---
	  This is a driver for wireless RNDIS devices.
	  These are USB based adapters found in devices such as:

	  Buffalo WLI-U2-KG125S
	  U.S. Robotics USR5421
	  Belkin F5D7051
	  Linksys WUSB54GSv2
	  Linksys WUSB54GSC
	  Asus WL169gE
	  Eminent EM4045
	  BT Voyager 1055
	  Linksys WUSB54GSv1
	  U.S. Robotics USR5420
	  BUFFALO WLI-USB-G54

	  All of these devices are based on Broadcom 4320 chip which is the
	  only wireless RNDIS chip known to date.

	  If you choose to build a module, it'll be called rndis_wlan.

<<<<<<< HEAD
config WCNSS_MEM_PRE_ALLOC
       tristate "WCNSS pre-alloc memory support"
       ---help---
         Pre-allocate memory for the WLAN driver module.
	 This feature enable cld wlan driver to use pre allocated memory
	 for it's internal usage and release it to back to pre allocated pool.
	 This memory is allocated at the cold boot time.

source "drivers/net/wireless/cnss2/Kconfig"
source "drivers/net/wireless/cnss/Kconfig"
source "drivers/net/wireless/cnss_utils/Kconfig"
source "drivers/net/wireless/cnss_genl/Kconfig"

endif # WLAN

source "drivers/net/wireless/qca402x/Kconfig"
=======
config VIRT_WIFI
	tristate "Wifi wrapper for ethernet drivers"
	depends on CFG80211
	---help---
	  This option adds support for ethernet connections to appear as if they
	  are wifi connections through a special rtnetlink device.

endif # WLAN
>>>>>>> ed0b11d2
<|MERGE_RESOLUTION|>--- conflicted
+++ resolved
@@ -100,7 +100,6 @@
 
 	  If you choose to build a module, it'll be called rndis_wlan.
 
-<<<<<<< HEAD
 config WCNSS_MEM_PRE_ALLOC
        tristate "WCNSS pre-alloc memory support"
        ---help---
@@ -114,10 +113,6 @@
 source "drivers/net/wireless/cnss_utils/Kconfig"
 source "drivers/net/wireless/cnss_genl/Kconfig"
 
-endif # WLAN
-
-source "drivers/net/wireless/qca402x/Kconfig"
-=======
 config VIRT_WIFI
 	tristate "Wifi wrapper for ethernet drivers"
 	depends on CFG80211
@@ -126,4 +121,5 @@
 	  are wifi connections through a special rtnetlink device.
 
 endif # WLAN
->>>>>>> ed0b11d2
+
+source "drivers/net/wireless/qca402x/Kconfig"