/* Framework for finding and configuring PHYs.
 * Also contains generic PHY driver
 *
 * Author: Andy Fleming
 *
 * Copyright (c) 2004 Freescale Semiconductor, Inc.
 *
 * This program is free software; you can redistribute  it and/or modify it
 * under  the terms of  the GNU General  Public License as published by the
 * Free Software Foundation;  either version 2 of the  License, or (at your
 * option) any later version.
 *
 */

#define pr_fmt(fmt) KBUILD_MODNAME ": " fmt

#include <linux/kernel.h>
#include <linux/string.h>
#include <linux/errno.h>
#include <linux/unistd.h>
#include <linux/slab.h>
#include <linux/interrupt.h>
#include <linux/init.h>
#include <linux/delay.h>
#include <linux/netdevice.h>
#include <linux/etherdevice.h>
#include <linux/skbuff.h>
#include <linux/mm.h>
#include <linux/module.h>
#include <linux/mii.h>
#include <linux/ethtool.h>
#include <linux/phy.h>
#include <linux/mdio.h>
#include <linux/io.h>
#include <linux/uaccess.h>
#include <linux/of.h>

#include <asm/irq.h>

MODULE_DESCRIPTION("PHY library");
MODULE_AUTHOR("Andy Fleming");
MODULE_LICENSE("GPL");

void phy_device_free(struct phy_device *phydev)
{
	put_device(&phydev->mdio.dev);
}
EXPORT_SYMBOL(phy_device_free);

static void phy_mdio_device_free(struct mdio_device *mdiodev)
{
	struct phy_device *phydev;

	phydev = container_of(mdiodev, struct phy_device, mdio);
	phy_device_free(phydev);
}

static void phy_device_release(struct device *dev)
{
	kfree(to_phy_device(dev));
}

static void phy_mdio_device_remove(struct mdio_device *mdiodev)
{
	struct phy_device *phydev;

	phydev = container_of(mdiodev, struct phy_device, mdio);
	phy_device_remove(phydev);
}

enum genphy_driver {
	GENPHY_DRV_1G,
	GENPHY_DRV_10G,
	GENPHY_DRV_MAX
};

static struct phy_driver genphy_driver[GENPHY_DRV_MAX];

static LIST_HEAD(phy_fixup_list);
static DEFINE_MUTEX(phy_fixup_lock);

#ifdef CONFIG_PM
static bool mdio_bus_phy_may_suspend(struct phy_device *phydev)
{
	struct device_driver *drv = phydev->mdio.dev.driver;
	struct phy_driver *phydrv = to_phy_driver(drv);
	struct net_device *netdev = phydev->attached_dev;

	if (!drv || !phydrv->suspend)
		return false;

	/* PHY not attached? May suspend if the PHY has not already been
	 * suspended as part of a prior call to phy_disconnect() ->
	 * phy_detach() -> phy_suspend() because the parent netdev might be the
	 * MDIO bus driver and clock gated at this point.
	 */
	if (!netdev)
<<<<<<< HEAD
		return !phydev->suspended;
=======
		goto out;
>>>>>>> f9b8330d

	/* Don't suspend PHY if the attached netdev parent may wakeup.
	 * The parent may point to a PCI device, as in tg3 driver.
	 */
	if (netdev->dev.parent && device_may_wakeup(netdev->dev.parent))
		return false;

	/* Also don't suspend PHY if the netdev itself may wakeup. This
	 * is the case for devices w/o underlaying pwr. mgmt. aware bus,
	 * e.g. SoC devices.
	 */
	if (device_may_wakeup(&netdev->dev))
		return false;

out:
	return !phydev->suspended;
}

static int mdio_bus_phy_suspend(struct device *dev)
{
	struct phy_device *phydev = to_phy_device(dev);

	/* We must stop the state machine manually, otherwise it stops out of
	 * control, possibly with the phydev->lock held. Upon resume, netdev
	 * may call phy routines that try to grab the same lock, and that may
	 * lead to a deadlock.
	 */
	if (phydev->attached_dev && phydev->adjust_link)
		phy_stop_machine(phydev);

	if (!mdio_bus_phy_may_suspend(phydev))
		return 0;

	phydev->suspended_by_mdio_bus = true;

	return phy_suspend(phydev);
}

static int mdio_bus_phy_resume(struct device *dev)
{
	struct phy_device *phydev = to_phy_device(dev);
	int ret;

<<<<<<< HEAD
	if (!mdio_bus_phy_may_suspend(phydev))
=======
	if (!phydev->suspended_by_mdio_bus)
>>>>>>> f9b8330d
		goto no_resume;

	phydev->suspended_by_mdio_bus = false;

	ret = phy_resume(phydev);
	if (ret < 0)
		return ret;

no_resume:
	if (phydev->attached_dev && phydev->adjust_link)
		phy_start_machine(phydev);

	return 0;
}

static int mdio_bus_phy_restore(struct device *dev)
{
	struct phy_device *phydev = to_phy_device(dev);
	struct net_device *netdev = phydev->attached_dev;
	int ret;

	if (!netdev)
		return 0;

	ret = phy_init_hw(phydev);
	if (ret < 0)
		return ret;

	if (phydev->attached_dev && phydev->adjust_link)
		phy_start_machine(phydev);

	return 0;
}

static const struct dev_pm_ops mdio_bus_phy_pm_ops = {
	.suspend = mdio_bus_phy_suspend,
	.resume = mdio_bus_phy_resume,
	.freeze = mdio_bus_phy_suspend,
	.thaw = mdio_bus_phy_resume,
	.restore = mdio_bus_phy_restore,
};

#define MDIO_BUS_PHY_PM_OPS (&mdio_bus_phy_pm_ops)

#else

#define MDIO_BUS_PHY_PM_OPS NULL

#endif /* CONFIG_PM */

/**
 * phy_register_fixup - creates a new phy_fixup and adds it to the list
 * @bus_id: A string which matches phydev->mdio.dev.bus_id (or PHY_ANY_ID)
 * @phy_uid: Used to match against phydev->phy_id (the UID of the PHY)
 *	It can also be PHY_ANY_UID
 * @phy_uid_mask: Applied to phydev->phy_id and fixup->phy_uid before
 *	comparison
 * @run: The actual code to be run when a matching PHY is found
 */
int phy_register_fixup(const char *bus_id, u32 phy_uid, u32 phy_uid_mask,
		       int (*run)(struct phy_device *))
{
	struct phy_fixup *fixup = kzalloc(sizeof(*fixup), GFP_KERNEL);

	if (!fixup)
		return -ENOMEM;

	strlcpy(fixup->bus_id, bus_id, sizeof(fixup->bus_id));
	fixup->phy_uid = phy_uid;
	fixup->phy_uid_mask = phy_uid_mask;
	fixup->run = run;

	mutex_lock(&phy_fixup_lock);
	list_add_tail(&fixup->list, &phy_fixup_list);
	mutex_unlock(&phy_fixup_lock);

	return 0;
}
EXPORT_SYMBOL(phy_register_fixup);

/* Registers a fixup to be run on any PHY with the UID in phy_uid */
int phy_register_fixup_for_uid(u32 phy_uid, u32 phy_uid_mask,
			       int (*run)(struct phy_device *))
{
	return phy_register_fixup(PHY_ANY_ID, phy_uid, phy_uid_mask, run);
}
EXPORT_SYMBOL(phy_register_fixup_for_uid);

/* Registers a fixup to be run on the PHY with id string bus_id */
int phy_register_fixup_for_id(const char *bus_id,
			      int (*run)(struct phy_device *))
{
	return phy_register_fixup(bus_id, PHY_ANY_UID, 0xffffffff, run);
}
EXPORT_SYMBOL(phy_register_fixup_for_id);

/* Returns 1 if fixup matches phydev in bus_id and phy_uid.
 * Fixups can be set to match any in one or more fields.
 */
static int phy_needs_fixup(struct phy_device *phydev, struct phy_fixup *fixup)
{
	if (strcmp(fixup->bus_id, phydev_name(phydev)) != 0)
		if (strcmp(fixup->bus_id, PHY_ANY_ID) != 0)
			return 0;

	if ((fixup->phy_uid & fixup->phy_uid_mask) !=
	    (phydev->phy_id & fixup->phy_uid_mask))
		if (fixup->phy_uid != PHY_ANY_UID)
			return 0;

	return 1;
}

/* Runs any matching fixups for this phydev */
static int phy_scan_fixups(struct phy_device *phydev)
{
	struct phy_fixup *fixup;

	mutex_lock(&phy_fixup_lock);
	list_for_each_entry(fixup, &phy_fixup_list, list) {
		if (phy_needs_fixup(phydev, fixup)) {
			int err = fixup->run(phydev);

			if (err < 0) {
				mutex_unlock(&phy_fixup_lock);
				return err;
			}
			phydev->has_fixups = true;
		}
	}
	mutex_unlock(&phy_fixup_lock);

	return 0;
}

static int phy_bus_match(struct device *dev, struct device_driver *drv)
{
	struct phy_device *phydev = to_phy_device(dev);
	struct phy_driver *phydrv = to_phy_driver(drv);
	const int num_ids = ARRAY_SIZE(phydev->c45_ids.device_ids);
	int i;

	if (!(phydrv->mdiodrv.flags & MDIO_DEVICE_IS_PHY))
		return 0;

	if (phydrv->match_phy_device)
		return phydrv->match_phy_device(phydev);

	if (phydev->is_c45) {
		for (i = 1; i < num_ids; i++) {
			if (!(phydev->c45_ids.devices_in_package & (1 << i)))
				continue;

			if ((phydrv->phy_id & phydrv->phy_id_mask) ==
			    (phydev->c45_ids.device_ids[i] &
			     phydrv->phy_id_mask))
				return 1;
		}
		return 0;
	} else {
		return (phydrv->phy_id & phydrv->phy_id_mask) ==
			(phydev->phy_id & phydrv->phy_id_mask);
	}
}

struct phy_device *phy_device_create(struct mii_bus *bus, int addr, int phy_id,
				     bool is_c45,
				     struct phy_c45_device_ids *c45_ids)
{
	struct phy_device *dev;
	struct mdio_device *mdiodev;

	/* We allocate the device, and initialize the default values */
	dev = kzalloc(sizeof(*dev), GFP_KERNEL);
	if (!dev)
		return ERR_PTR(-ENOMEM);

	mdiodev = &dev->mdio;
	mdiodev->dev.release = phy_device_release;
	mdiodev->dev.parent = &bus->dev;
	mdiodev->dev.bus = &mdio_bus_type;
	mdiodev->bus = bus;
	mdiodev->pm_ops = MDIO_BUS_PHY_PM_OPS;
	mdiodev->bus_match = phy_bus_match;
	mdiodev->addr = addr;
	mdiodev->flags = MDIO_DEVICE_FLAG_PHY;
	mdiodev->device_free = phy_mdio_device_free;
	mdiodev->device_remove = phy_mdio_device_remove;

	dev->speed = 0;
	dev->duplex = -1;
	dev->pause = 0;
	dev->asym_pause = 0;
	dev->link = 1;
	dev->interface = PHY_INTERFACE_MODE_GMII;

	dev->autoneg = AUTONEG_ENABLE;

	dev->is_c45 = is_c45;
	dev->phy_id = phy_id;
	if (c45_ids)
		dev->c45_ids = *c45_ids;
	dev->irq = bus->irq[addr];
	dev_set_name(&mdiodev->dev, PHY_ID_FMT, bus->id, addr);

	dev->state = PHY_DOWN;

	mutex_init(&dev->lock);
	INIT_DELAYED_WORK(&dev->state_queue, phy_state_machine);
	INIT_WORK(&dev->phy_queue, phy_change);

	/* Request the appropriate module unconditionally; don't
	 * bother trying to do so only if it isn't already loaded,
	 * because that gets complicated. A hotplug event would have
	 * done an unconditional modprobe anyway.
	 * We don't do normal hotplug because it won't work for MDIO
	 * -- because it relies on the device staying around for long
	 * enough for the driver to get loaded. With MDIO, the NIC
	 * driver will get bored and give up as soon as it finds that
	 * there's no driver _already_ loaded.
	 */
	request_module(MDIO_MODULE_PREFIX MDIO_ID_FMT, MDIO_ID_ARGS(phy_id));

	device_initialize(&mdiodev->dev);

	return dev;
}
EXPORT_SYMBOL(phy_device_create);

/* get_phy_c45_devs_in_pkg - reads a MMD's devices in package registers.
 * @bus: the target MII bus
 * @addr: PHY address on the MII bus
 * @dev_addr: MMD address in the PHY.
 * @devices_in_package: where to store the devices in package information.
 *
 * Description: reads devices in package registers of a MMD at @dev_addr
 * from PHY at @addr on @bus.
 *
 * Returns: 0 on success, -EIO on failure.
 */
static int get_phy_c45_devs_in_pkg(struct mii_bus *bus, int addr, int dev_addr,
				   u32 *devices_in_package)
{
	int phy_reg, reg_addr;

	reg_addr = MII_ADDR_C45 | dev_addr << 16 | MDIO_DEVS2;
	phy_reg = mdiobus_read(bus, addr, reg_addr);
	if (phy_reg < 0)
		return -EIO;
	*devices_in_package = (phy_reg & 0xffff) << 16;

	reg_addr = MII_ADDR_C45 | dev_addr << 16 | MDIO_DEVS1;
	phy_reg = mdiobus_read(bus, addr, reg_addr);
	if (phy_reg < 0)
		return -EIO;
	*devices_in_package |= (phy_reg & 0xffff);

	return 0;
}

/**
 * get_phy_c45_ids - reads the specified addr for its 802.3-c45 IDs.
 * @bus: the target MII bus
 * @addr: PHY address on the MII bus
 * @phy_id: where to store the ID retrieved.
 * @c45_ids: where to store the c45 ID information.
 *
 *   If the PHY devices-in-package appears to be valid, it and the
 *   corresponding identifiers are stored in @c45_ids, zero is stored
 *   in @phy_id.  Otherwise 0xffffffff is stored in @phy_id.  Returns
 *   zero on success.
 *
 */
static int get_phy_c45_ids(struct mii_bus *bus, int addr, u32 *phy_id,
			   struct phy_c45_device_ids *c45_ids) {
	int phy_reg;
	int i, reg_addr;
	const int num_ids = ARRAY_SIZE(c45_ids->device_ids);
	u32 *devs = &c45_ids->devices_in_package;

	/* Find first non-zero Devices In package. Device zero is reserved
	 * for 802.3 c45 complied PHYs, so don't probe it at first.
	 */
	for (i = 1; i < num_ids && *devs == 0; i++) {
		phy_reg = get_phy_c45_devs_in_pkg(bus, addr, i, devs);
		if (phy_reg < 0)
			return -EIO;

		if ((*devs & 0x1fffffff) == 0x1fffffff) {
			/*  If mostly Fs, there is no device there,
			 *  then let's continue to probe more, as some
			 *  10G PHYs have zero Devices In package,
			 *  e.g. Cortina CS4315/CS4340 PHY.
			 */
			phy_reg = get_phy_c45_devs_in_pkg(bus, addr, 0, devs);
			if (phy_reg < 0)
				return -EIO;
			/* no device there, let's get out of here */
			if ((*devs & 0x1fffffff) == 0x1fffffff) {
				*phy_id = 0xffffffff;
				return 0;
			} else {
				break;
			}
		}
	}

	/* Now probe Device Identifiers for each device present. */
	for (i = 1; i < num_ids; i++) {
		if (!(c45_ids->devices_in_package & (1 << i)))
			continue;

		reg_addr = MII_ADDR_C45 | i << 16 | MII_PHYSID1;
		phy_reg = mdiobus_read(bus, addr, reg_addr);
		if (phy_reg < 0)
			return -EIO;
		c45_ids->device_ids[i] = (phy_reg & 0xffff) << 16;

		reg_addr = MII_ADDR_C45 | i << 16 | MII_PHYSID2;
		phy_reg = mdiobus_read(bus, addr, reg_addr);
		if (phy_reg < 0)
			return -EIO;
		c45_ids->device_ids[i] |= (phy_reg & 0xffff);
	}
	*phy_id = 0;
	return 0;
}

/**
 * get_phy_id - reads the specified addr for its ID.
 * @bus: the target MII bus
 * @addr: PHY address on the MII bus
 * @phy_id: where to store the ID retrieved.
 * @is_c45: If true the PHY uses the 802.3 clause 45 protocol
 * @c45_ids: where to store the c45 ID information.
 *
 * Description: In the case of a 802.3-c22 PHY, reads the ID registers
 *   of the PHY at @addr on the @bus, stores it in @phy_id and returns
 *   zero on success.
 *
 *   In the case of a 802.3-c45 PHY, get_phy_c45_ids() is invoked, and
 *   its return value is in turn returned.
 *
 */
static int get_phy_id(struct mii_bus *bus, int addr, u32 *phy_id,
		      bool is_c45, struct phy_c45_device_ids *c45_ids)
{
	int phy_reg;

	if (is_c45)
		return get_phy_c45_ids(bus, addr, phy_id, c45_ids);

	/* Grab the bits from PHYIR1, and put them in the upper half */
	phy_reg = mdiobus_read(bus, addr, MII_PHYSID1);
	if (phy_reg < 0)
		return -EIO;

	*phy_id = (phy_reg & 0xffff) << 16;

	/* Grab the bits from PHYIR2, and put them in the lower half */
	phy_reg = mdiobus_read(bus, addr, MII_PHYSID2);
	if (phy_reg < 0)
		return -EIO;

	*phy_id |= (phy_reg & 0xffff);

	return 0;
}

/**
 * get_phy_device - reads the specified PHY device and returns its @phy_device
 *		    struct
 * @bus: the target MII bus
 * @addr: PHY address on the MII bus
 * @is_c45: If true the PHY uses the 802.3 clause 45 protocol
 *
 * Description: Reads the ID registers of the PHY at @addr on the
 *   @bus, then allocates and returns the phy_device to represent it.
 */
struct phy_device *get_phy_device(struct mii_bus *bus, int addr, bool is_c45)
{
	struct phy_c45_device_ids c45_ids = {0};
	u32 phy_id = 0;
	int r;

	r = get_phy_id(bus, addr, &phy_id, is_c45, &c45_ids);
	if (r)
		return ERR_PTR(r);

	/* If the phy_id is mostly Fs, there is no device there */
	if ((phy_id & 0x1fffffff) == 0x1fffffff)
		return ERR_PTR(-ENODEV);

	return phy_device_create(bus, addr, phy_id, is_c45, &c45_ids);
}
EXPORT_SYMBOL(get_phy_device);

static ssize_t
phy_id_show(struct device *dev, struct device_attribute *attr, char *buf)
{
	struct phy_device *phydev = to_phy_device(dev);

	return sprintf(buf, "0x%.8lx\n", (unsigned long)phydev->phy_id);
}
static DEVICE_ATTR_RO(phy_id);

static ssize_t
phy_interface_show(struct device *dev, struct device_attribute *attr, char *buf)
{
	struct phy_device *phydev = to_phy_device(dev);
	const char *mode = NULL;

	if (phy_is_internal(phydev))
		mode = "internal";
	else
		mode = phy_modes(phydev->interface);

	return sprintf(buf, "%s\n", mode);
}
static DEVICE_ATTR_RO(phy_interface);

static ssize_t
phy_has_fixups_show(struct device *dev, struct device_attribute *attr,
		    char *buf)
{
	struct phy_device *phydev = to_phy_device(dev);

	return sprintf(buf, "%d\n", phydev->has_fixups);
}
static DEVICE_ATTR_RO(phy_has_fixups);

static struct attribute *phy_dev_attrs[] = {
	&dev_attr_phy_id.attr,
	&dev_attr_phy_interface.attr,
	&dev_attr_phy_has_fixups.attr,
	NULL,
};
ATTRIBUTE_GROUPS(phy_dev);

/**
 * phy_device_register - Register the phy device on the MDIO bus
 * @phydev: phy_device structure to be added to the MDIO bus
 */
int phy_device_register(struct phy_device *phydev)
{
	int err;

	err = mdiobus_register_device(&phydev->mdio);
	if (err)
		return err;

	/* Run all of the fixups for this PHY */
	err = phy_scan_fixups(phydev);
	if (err) {
		pr_err("PHY %d failed to initialize\n", phydev->mdio.addr);
		goto out;
	}

	phydev->mdio.dev.groups = phy_dev_groups;

	err = device_add(&phydev->mdio.dev);
	if (err) {
		pr_err("PHY %d failed to add\n", phydev->mdio.addr);
		goto out;
	}

	return 0;

 out:
	mdiobus_unregister_device(&phydev->mdio);
	return err;
}
EXPORT_SYMBOL(phy_device_register);

/**
 * phy_device_remove - Remove a previously registered phy device from the MDIO bus
 * @phydev: phy_device structure to remove
 *
 * This doesn't free the phy_device itself, it merely reverses the effects
 * of phy_device_register(). Use phy_device_free() to free the device
 * after calling this function.
 */
void phy_device_remove(struct phy_device *phydev)
{
	device_del(&phydev->mdio.dev);
	mdiobus_unregister_device(&phydev->mdio);
}
EXPORT_SYMBOL(phy_device_remove);

/**
 * phy_find_first - finds the first PHY device on the bus
 * @bus: the target MII bus
 */
struct phy_device *phy_find_first(struct mii_bus *bus)
{
	struct phy_device *phydev;
	int addr;

	for (addr = 0; addr < PHY_MAX_ADDR; addr++) {
		phydev = mdiobus_get_phy(bus, addr);
		if (phydev)
			return phydev;
	}
	return NULL;
}
EXPORT_SYMBOL(phy_find_first);

/**
 * phy_prepare_link - prepares the PHY layer to monitor link status
 * @phydev: target phy_device struct
 * @handler: callback function for link status change notifications
 *
 * Description: Tells the PHY infrastructure to handle the
 *   gory details on monitoring link status (whether through
 *   polling or an interrupt), and to call back to the
 *   connected device driver when the link status changes.
 *   If you want to monitor your own link state, don't call
 *   this function.
 */
static void phy_prepare_link(struct phy_device *phydev,
			     void (*handler)(struct net_device *))
{
	phydev->adjust_link = handler;
}

/**
 * phy_connect_direct - connect an ethernet device to a specific phy_device
 * @dev: the network device to connect
 * @phydev: the pointer to the phy device
 * @handler: callback function for state change notifications
 * @interface: PHY device's interface
 */
int phy_connect_direct(struct net_device *dev, struct phy_device *phydev,
		       void (*handler)(struct net_device *),
		       phy_interface_t interface)
{
	int rc;

	if (!dev)
		return -EINVAL;

	rc = phy_attach_direct(dev, phydev, phydev->dev_flags, interface);
	if (rc)
		return rc;

	phy_prepare_link(phydev, handler);
	phy_start_machine(phydev);
	if (phydev->irq > 0)
		phy_start_interrupts(phydev);

	return 0;
}
EXPORT_SYMBOL(phy_connect_direct);

/**
 * phy_connect - connect an ethernet device to a PHY device
 * @dev: the network device to connect
 * @bus_id: the id string of the PHY device to connect
 * @handler: callback function for state change notifications
 * @interface: PHY device's interface
 *
 * Description: Convenience function for connecting ethernet
 *   devices to PHY devices.  The default behavior is for
 *   the PHY infrastructure to handle everything, and only notify
 *   the connected driver when the link status changes.  If you
 *   don't want, or can't use the provided functionality, you may
 *   choose to call only the subset of functions which provide
 *   the desired functionality.
 */
struct phy_device *phy_connect(struct net_device *dev, const char *bus_id,
			       void (*handler)(struct net_device *),
			       phy_interface_t interface)
{
	struct phy_device *phydev;
	struct device *d;
	int rc;

	/* Search the list of PHY devices on the mdio bus for the
	 * PHY with the requested name
	 */
	d = bus_find_device_by_name(&mdio_bus_type, NULL, bus_id);
	if (!d) {
		pr_err("PHY %s not found\n", bus_id);
		return ERR_PTR(-ENODEV);
	}
	phydev = to_phy_device(d);

	rc = phy_connect_direct(dev, phydev, handler, interface);
	put_device(d);
	if (rc)
		return ERR_PTR(rc);

	return phydev;
}
EXPORT_SYMBOL(phy_connect);

/**
 * phy_disconnect - disable interrupts, stop state machine, and detach a PHY
 *		    device
 * @phydev: target phy_device struct
 */
void phy_disconnect(struct phy_device *phydev)
{
	if (phydev->irq > 0)
		phy_stop_interrupts(phydev);

	phy_stop_machine(phydev);

	phydev->adjust_link = NULL;

	phy_detach(phydev);
}
EXPORT_SYMBOL(phy_disconnect);

/**
 * phy_poll_reset - Safely wait until a PHY reset has properly completed
 * @phydev: The PHY device to poll
 *
 * Description: According to IEEE 802.3, Section 2, Subsection 22.2.4.1.1, as
 *   published in 2008, a PHY reset may take up to 0.5 seconds.  The MII BMCR
 *   register must be polled until the BMCR_RESET bit clears.
 *
 *   Furthermore, any attempts to write to PHY registers may have no effect
 *   or even generate MDIO bus errors until this is complete.
 *
 *   Some PHYs (such as the Marvell 88E1111) don't entirely conform to the
 *   standard and do not fully reset after the BMCR_RESET bit is set, and may
 *   even *REQUIRE* a soft-reset to properly restart autonegotiation.  In an
 *   effort to support such broken PHYs, this function is separate from the
 *   standard phy_init_hw() which will zero all the other bits in the BMCR
 *   and reapply all driver-specific and board-specific fixups.
 */
static int phy_poll_reset(struct phy_device *phydev)
{
	/* Poll until the reset bit clears (50ms per retry == 0.6 sec) */
	unsigned int retries = 12;
	int ret;

	do {
		msleep(50);
		ret = phy_read(phydev, MII_BMCR);
		if (ret < 0)
			return ret;
	} while (ret & BMCR_RESET && --retries);
	if (ret & BMCR_RESET)
		return -ETIMEDOUT;

	/* Some chips (smsc911x) may still need up to another 1ms after the
	 * BMCR_RESET bit is cleared before they are usable.
	 */
	msleep(1);
	return 0;
}

int phy_init_hw(struct phy_device *phydev)
{
	int ret = 0;

	if (!phydev->drv || !phydev->drv->config_init)
		return 0;

	if (phydev->drv->soft_reset)
		ret = phydev->drv->soft_reset(phydev);
	else
		ret = genphy_soft_reset(phydev);

	if (ret < 0)
		return ret;

	ret = phy_scan_fixups(phydev);
	if (ret < 0)
		return ret;

	return phydev->drv->config_init(phydev);
}
EXPORT_SYMBOL(phy_init_hw);

void phy_attached_info(struct phy_device *phydev)
{
	phy_attached_print(phydev, NULL);
}
EXPORT_SYMBOL(phy_attached_info);

#define ATTACHED_FMT "attached PHY driver [%s] (mii_bus:phy_addr=%s, irq=%d)"
void phy_attached_print(struct phy_device *phydev, const char *fmt, ...)
{
	if (!fmt) {
		dev_info(&phydev->mdio.dev, ATTACHED_FMT "\n",
			 phydev->drv->name, phydev_name(phydev),
			 phydev->irq);
	} else {
		va_list ap;

		dev_info(&phydev->mdio.dev, ATTACHED_FMT,
			 phydev->drv->name, phydev_name(phydev),
			 phydev->irq);

		va_start(ap, fmt);
		vprintk(fmt, ap);
		va_end(ap);
	}
}
EXPORT_SYMBOL(phy_attached_print);

/**
 * phy_attach_direct - attach a network device to a given PHY device pointer
 * @dev: network device to attach
 * @phydev: Pointer to phy_device to attach
 * @flags: PHY device's dev_flags
 * @interface: PHY device's interface
 *
 * Description: Called by drivers to attach to a particular PHY
 *     device. The phy_device is found, and properly hooked up
 *     to the phy_driver.  If no driver is attached, then a
 *     generic driver is used.  The phy_device is given a ptr to
 *     the attaching device, and given a callback for link status
 *     change.  The phy_device is returned to the attaching driver.
 *     This function takes a reference on the phy device.
 */
int phy_attach_direct(struct net_device *dev, struct phy_device *phydev,
		      u32 flags, phy_interface_t interface)
{
	struct module *ndev_owner = dev->dev.parent->driver->owner;
	struct mii_bus *bus = phydev->mdio.bus;
	struct device *d = &phydev->mdio.dev;
	bool using_genphy = false;
	int err;

	/* For Ethernet device drivers that register their own MDIO bus, we
	 * will have bus->owner match ndev_mod, so we do not want to increment
	 * our own module->refcnt here, otherwise we would not be able to
	 * unload later on.
	 */
	if (ndev_owner != bus->owner && !try_module_get(bus->owner)) {
		dev_err(&dev->dev, "failed to get the bus module\n");
		return -EIO;
	}

	get_device(d);

	/* Assume that if there is no driver, that it doesn't
	 * exist, and we should use the genphy driver.
	 */
	if (!d->driver) {
		if (phydev->is_c45)
			d->driver =
				&genphy_driver[GENPHY_DRV_10G].mdiodrv.driver;
		else
			d->driver =
				&genphy_driver[GENPHY_DRV_1G].mdiodrv.driver;

		using_genphy = true;
	}

	if (!try_module_get(d->driver->owner)) {
		dev_err(&dev->dev, "failed to get the device driver module\n");
		err = -EIO;
		goto error_put_device;
	}

	if (using_genphy) {
		err = d->driver->probe(d);
		if (err >= 0)
			err = device_bind_driver(d);

		if (err)
			goto error_module_put;
	}

	if (phydev->attached_dev) {
		dev_err(&dev->dev, "PHY already attached\n");
		err = -EBUSY;
		goto error;
	}

	phydev->attached_dev = dev;
	dev->phydev = phydev;

	phydev->dev_flags = flags;

	phydev->interface = interface;

	phydev->state = PHY_READY;

	/* Initial carrier state is off as the phy is about to be
	 * (re)initialized.
	 */
	netif_carrier_off(phydev->attached_dev);

	/* Do initial configuration here, now that
	 * we have certain key parameters
	 * (dev_flags and interface)
	 */
	err = phy_init_hw(phydev);
	if (err)
		phy_detach(phydev);
	else
		phy_resume(phydev);

	return err;

error:
	/* phy_detach() does all of the cleanup below */
	phy_detach(phydev);
	return err;

error_module_put:
	module_put(d->driver->owner);
error_put_device:
	put_device(d);
	if (ndev_owner != bus->owner)
		module_put(bus->owner);
	return err;
}
EXPORT_SYMBOL(phy_attach_direct);

/**
 * phy_attach - attach a network device to a particular PHY device
 * @dev: network device to attach
 * @bus_id: Bus ID of PHY device to attach
 * @interface: PHY device's interface
 *
 * Description: Same as phy_attach_direct() except that a PHY bus_id
 *     string is passed instead of a pointer to a struct phy_device.
 */
struct phy_device *phy_attach(struct net_device *dev, const char *bus_id,
			      phy_interface_t interface)
{
	struct bus_type *bus = &mdio_bus_type;
	struct phy_device *phydev;
	struct device *d;
	int rc;

	if (!dev)
		return ERR_PTR(-EINVAL);

	/* Search the list of PHY devices on the mdio bus for the
	 * PHY with the requested name
	 */
	d = bus_find_device_by_name(bus, NULL, bus_id);
	if (!d) {
		pr_err("PHY %s not found\n", bus_id);
		return ERR_PTR(-ENODEV);
	}
	phydev = to_phy_device(d);

	rc = phy_attach_direct(dev, phydev, phydev->dev_flags, interface);
	put_device(d);
	if (rc)
		return ERR_PTR(rc);

	return phydev;
}
EXPORT_SYMBOL(phy_attach);

/**
 * phy_detach - detach a PHY device from its network device
 * @phydev: target phy_device struct
 *
 * This detaches the phy device from its network device and the phy
 * driver, and drops the reference count taken in phy_attach_direct().
 */
void phy_detach(struct phy_device *phydev)
{
	struct net_device *dev = phydev->attached_dev;
	struct module *ndev_owner = dev->dev.parent->driver->owner;
	struct mii_bus *bus;
	int i;

	phydev->attached_dev->phydev = NULL;
	phydev->attached_dev = NULL;
	phy_suspend(phydev);

	module_put(phydev->mdio.dev.driver->owner);

	/* If the device had no specific driver before (i.e. - it
	 * was using the generic driver), we unbind the device
	 * from the generic driver so that there's a chance a
	 * real driver could be loaded
	 */
	for (i = 0; i < ARRAY_SIZE(genphy_driver); i++) {
		if (phydev->mdio.dev.driver ==
		    &genphy_driver[i].mdiodrv.driver) {
			device_release_driver(&phydev->mdio.dev);
			break;
		}
	}

	/*
	 * The phydev might go away on the put_device() below, so avoid
	 * a use-after-free bug by reading the underlying bus first.
	 */
	bus = phydev->mdio.bus;

	put_device(&phydev->mdio.dev);
	if (ndev_owner != bus->owner)
		module_put(bus->owner);
}
EXPORT_SYMBOL(phy_detach);

int phy_suspend(struct phy_device *phydev)
{
	struct phy_driver *phydrv = to_phy_driver(phydev->mdio.dev.driver);
	struct ethtool_wolinfo wol = { .cmd = ETHTOOL_GWOL };
	int ret = 0;

	/* If the device has WOL enabled, we cannot suspend the PHY */
	phy_ethtool_get_wol(phydev, &wol);
	if (wol.wolopts)
		return -EBUSY;

	if (phydrv->suspend)
		ret = phydrv->suspend(phydev);

	if (ret)
		return ret;

	phydev->suspended = true;

	return ret;
}
EXPORT_SYMBOL(phy_suspend);

int phy_resume(struct phy_device *phydev)
{
	struct phy_driver *phydrv = to_phy_driver(phydev->mdio.dev.driver);
	int ret = 0;

	if (phydrv->resume)
		ret = phydrv->resume(phydev);

	if (ret)
		return ret;

	phydev->suspended = false;

	return ret;
}
EXPORT_SYMBOL(phy_resume);

/* Generic PHY support and helper functions */

/**
 * genphy_config_advert - sanitize and advertise auto-negotiation parameters
 * @phydev: target phy_device struct
 *
 * Description: Writes MII_ADVERTISE with the appropriate values,
 *   after sanitizing the values to make sure we only advertise
 *   what is supported.  Returns < 0 on error, 0 if the PHY's advertisement
 *   hasn't changed, and > 0 if it has changed.
 */
static int genphy_config_advert(struct phy_device *phydev)
{
	u32 advertise;
	int oldadv, adv, bmsr;
	int err, changed = 0;

	/* Only allow advertising what this PHY supports */
	phydev->advertising &= phydev->supported;
	advertise = phydev->advertising;

	/* Setup standard advertisement */
	adv = phy_read(phydev, MII_ADVERTISE);
	if (adv < 0)
		return adv;

	oldadv = adv;
	adv &= ~(ADVERTISE_ALL | ADVERTISE_100BASE4 | ADVERTISE_PAUSE_CAP |
		 ADVERTISE_PAUSE_ASYM);
	adv |= ethtool_adv_to_mii_adv_t(advertise);

	if (adv != oldadv) {
		err = phy_write(phydev, MII_ADVERTISE, adv);

		if (err < 0)
			return err;
		changed = 1;
	}

	bmsr = phy_read(phydev, MII_BMSR);
	if (bmsr < 0)
		return bmsr;

	/* Per 802.3-2008, Section 22.2.4.2.16 Extended status all
	 * 1000Mbits/sec capable PHYs shall have the BMSR_ESTATEN bit set to a
	 * logical 1.
	 */
	if (!(bmsr & BMSR_ESTATEN))
		return changed;

	/* Configure gigabit if it's supported */
	adv = phy_read(phydev, MII_CTRL1000);
	if (adv < 0)
		return adv;

	oldadv = adv;
	adv &= ~(ADVERTISE_1000FULL | ADVERTISE_1000HALF);

	if (phydev->supported & (SUPPORTED_1000baseT_Half |
				 SUPPORTED_1000baseT_Full)) {
		adv |= ethtool_adv_to_mii_ctrl1000_t(advertise);
	}

	if (adv != oldadv)
		changed = 1;

	err = phy_write(phydev, MII_CTRL1000, adv);
	if (err < 0)
		return err;

	return changed;
}

/**
 * genphy_config_eee_advert - disable unwanted eee mode advertisement
 * @phydev: target phy_device struct
 *
 * Description: Writes MDIO_AN_EEE_ADV after disabling unsupported energy
 *   efficent ethernet modes. Returns 0 if the PHY's advertisement hasn't
 *   changed, and 1 if it has changed.
 */
static int genphy_config_eee_advert(struct phy_device *phydev)
{
	int broken = phydev->eee_broken_modes;
	int old_adv, adv;

	/* Nothing to disable */
	if (!broken)
		return 0;

	/* If the following call fails, we assume that EEE is not
	 * supported by the phy. If we read 0, EEE is not advertised
	 * In both case, we don't need to continue
	 */
	adv = phy_read_mmd_indirect(phydev, MDIO_AN_EEE_ADV, MDIO_MMD_AN);
	if (adv <= 0)
		return 0;

	old_adv = adv;
	adv &= ~broken;

	/* Advertising remains unchanged with the broken mask */
	if (old_adv == adv)
		return 0;

	phy_write_mmd_indirect(phydev, MDIO_AN_EEE_ADV, MDIO_MMD_AN, adv);

	return 1;
}

/**
 * genphy_setup_forced - configures/forces speed/duplex from @phydev
 * @phydev: target phy_device struct
 *
 * Description: Configures MII_BMCR to force speed/duplex
 *   to the values in phydev. Assumes that the values are valid.
 *   Please see phy_sanitize_settings().
 */
int genphy_setup_forced(struct phy_device *phydev)
{
	int ctl = phy_read(phydev, MII_BMCR);

	ctl &= BMCR_LOOPBACK | BMCR_ISOLATE | BMCR_PDOWN;
	phydev->pause = 0;
	phydev->asym_pause = 0;

	if (SPEED_1000 == phydev->speed)
		ctl |= BMCR_SPEED1000;
	else if (SPEED_100 == phydev->speed)
		ctl |= BMCR_SPEED100;

	if (DUPLEX_FULL == phydev->duplex)
		ctl |= BMCR_FULLDPLX;

	return phy_write(phydev, MII_BMCR, ctl);
}
EXPORT_SYMBOL(genphy_setup_forced);

/**
 * genphy_restart_aneg - Enable and Restart Autonegotiation
 * @phydev: target phy_device struct
 */
int genphy_restart_aneg(struct phy_device *phydev)
{
	int ctl = phy_read(phydev, MII_BMCR);

	if (ctl < 0)
		return ctl;

	ctl |= BMCR_ANENABLE | BMCR_ANRESTART;

	/* Don't isolate the PHY if we're negotiating */
	ctl &= ~BMCR_ISOLATE;

	return phy_write(phydev, MII_BMCR, ctl);
}
EXPORT_SYMBOL(genphy_restart_aneg);

/**
 * genphy_config_aneg - restart auto-negotiation or write BMCR
 * @phydev: target phy_device struct
 *
 * Description: If auto-negotiation is enabled, we configure the
 *   advertising, and then restart auto-negotiation.  If it is not
 *   enabled, then we write the BMCR.
 */
int genphy_config_aneg(struct phy_device *phydev)
{
	int err, changed;

	changed = genphy_config_eee_advert(phydev);

	if (AUTONEG_ENABLE != phydev->autoneg)
		return genphy_setup_forced(phydev);

	err = genphy_config_advert(phydev);
	if (err < 0) /* error */
		return err;

	changed |= err;

	if (changed == 0) {
		/* Advertisement hasn't changed, but maybe aneg was never on to
		 * begin with?  Or maybe phy was isolated?
		 */
		int ctl = phy_read(phydev, MII_BMCR);

		if (ctl < 0)
			return ctl;

		if (!(ctl & BMCR_ANENABLE) || (ctl & BMCR_ISOLATE))
			changed = 1; /* do restart aneg */
	}

	/* Only restart aneg if we are advertising something different
	 * than we were before.
	 */
	if (changed > 0)
		return genphy_restart_aneg(phydev);

	return 0;
}
EXPORT_SYMBOL(genphy_config_aneg);

/**
 * genphy_aneg_done - return auto-negotiation status
 * @phydev: target phy_device struct
 *
 * Description: Reads the status register and returns 0 either if
 *   auto-negotiation is incomplete, or if there was an error.
 *   Returns BMSR_ANEGCOMPLETE if auto-negotiation is done.
 */
int genphy_aneg_done(struct phy_device *phydev)
{
	int retval = phy_read(phydev, MII_BMSR);

	return (retval < 0) ? retval : (retval & BMSR_ANEGCOMPLETE);
}
EXPORT_SYMBOL(genphy_aneg_done);

static int gen10g_config_aneg(struct phy_device *phydev)
{
	return 0;
}

/**
 * genphy_update_link - update link status in @phydev
 * @phydev: target phy_device struct
 *
 * Description: Update the value in phydev->link to reflect the
 *   current link value.  In order to do this, we need to read
 *   the status register twice, keeping the second value.
 */
int genphy_update_link(struct phy_device *phydev)
{
	int status;

	/* Do a fake read */
	status = phy_read(phydev, MII_BMSR);
	if (status < 0)
		return status;

	/* Read link and autonegotiation status */
	status = phy_read(phydev, MII_BMSR);
	if (status < 0)
		return status;

	if ((status & BMSR_LSTATUS) == 0)
		phydev->link = 0;
	else
		phydev->link = 1;

	return 0;
}
EXPORT_SYMBOL(genphy_update_link);

/**
 * genphy_read_status - check the link status and update current link state
 * @phydev: target phy_device struct
 *
 * Description: Check the link, then figure out the current state
 *   by comparing what we advertise with what the link partner
 *   advertises.  Start by checking the gigabit possibilities,
 *   then move on to 10/100.
 */
int genphy_read_status(struct phy_device *phydev)
{
	int adv;
	int err;
	int lpa;
	int lpagb = 0;
	int common_adv;
	int common_adv_gb = 0;

	/* Update the link, but return if there was an error */
	err = genphy_update_link(phydev);
	if (err)
		return err;

	phydev->lp_advertising = 0;

	if (AUTONEG_ENABLE == phydev->autoneg) {
		if (phydev->supported & (SUPPORTED_1000baseT_Half
					| SUPPORTED_1000baseT_Full)) {
			lpagb = phy_read(phydev, MII_STAT1000);
			if (lpagb < 0)
				return lpagb;

			adv = phy_read(phydev, MII_CTRL1000);
			if (adv < 0)
				return adv;

			phydev->lp_advertising =
				mii_stat1000_to_ethtool_lpa_t(lpagb);
			common_adv_gb = lpagb & adv << 2;
		}

		lpa = phy_read(phydev, MII_LPA);
		if (lpa < 0)
			return lpa;

		phydev->lp_advertising |= mii_lpa_to_ethtool_lpa_t(lpa);

		adv = phy_read(phydev, MII_ADVERTISE);
		if (adv < 0)
			return adv;

		common_adv = lpa & adv;

		phydev->speed = SPEED_10;
		phydev->duplex = DUPLEX_HALF;
		phydev->pause = 0;
		phydev->asym_pause = 0;

		if (common_adv_gb & (LPA_1000FULL | LPA_1000HALF)) {
			phydev->speed = SPEED_1000;

			if (common_adv_gb & LPA_1000FULL)
				phydev->duplex = DUPLEX_FULL;
		} else if (common_adv & (LPA_100FULL | LPA_100HALF)) {
			phydev->speed = SPEED_100;

			if (common_adv & LPA_100FULL)
				phydev->duplex = DUPLEX_FULL;
		} else
			if (common_adv & LPA_10FULL)
				phydev->duplex = DUPLEX_FULL;

		if (phydev->duplex == DUPLEX_FULL) {
			phydev->pause = lpa & LPA_PAUSE_CAP ? 1 : 0;
			phydev->asym_pause = lpa & LPA_PAUSE_ASYM ? 1 : 0;
		}
	} else {
		int bmcr = phy_read(phydev, MII_BMCR);

		if (bmcr < 0)
			return bmcr;

		if (bmcr & BMCR_FULLDPLX)
			phydev->duplex = DUPLEX_FULL;
		else
			phydev->duplex = DUPLEX_HALF;

		if (bmcr & BMCR_SPEED1000)
			phydev->speed = SPEED_1000;
		else if (bmcr & BMCR_SPEED100)
			phydev->speed = SPEED_100;
		else
			phydev->speed = SPEED_10;

		phydev->pause = 0;
		phydev->asym_pause = 0;
	}

	return 0;
}
EXPORT_SYMBOL(genphy_read_status);

static int gen10g_read_status(struct phy_device *phydev)
{
	int devad, reg;
	u32 mmd_mask = phydev->c45_ids.devices_in_package;

	phydev->link = 1;

	/* For now just lie and say it's 10G all the time */
	phydev->speed = SPEED_10000;
	phydev->duplex = DUPLEX_FULL;

	for (devad = 0; mmd_mask; devad++, mmd_mask = mmd_mask >> 1) {
		if (!(mmd_mask & 1))
			continue;

		/* Read twice because link state is latched and a
		 * read moves the current state into the register
		 */
		phy_read_mmd(phydev, devad, MDIO_STAT1);
		reg = phy_read_mmd(phydev, devad, MDIO_STAT1);
		if (reg < 0 || !(reg & MDIO_STAT1_LSTATUS))
			phydev->link = 0;
	}

	return 0;
}

/**
 * genphy_soft_reset - software reset the PHY via BMCR_RESET bit
 * @phydev: target phy_device struct
 *
 * Description: Perform a software PHY reset using the standard
 * BMCR_RESET bit and poll for the reset bit to be cleared.
 *
 * Returns: 0 on success, < 0 on failure
 */
int genphy_soft_reset(struct phy_device *phydev)
{
	int ret;

	ret = phy_write(phydev, MII_BMCR, BMCR_RESET);
	if (ret < 0)
		return ret;

	return phy_poll_reset(phydev);
}
EXPORT_SYMBOL(genphy_soft_reset);

int genphy_config_init(struct phy_device *phydev)
{
	int val;
	u32 features;

	features = (SUPPORTED_TP | SUPPORTED_MII
			| SUPPORTED_AUI | SUPPORTED_FIBRE |
			SUPPORTED_BNC | SUPPORTED_Pause | SUPPORTED_Asym_Pause);

	/* Do we support autonegotiation? */
	val = phy_read(phydev, MII_BMSR);
	if (val < 0)
		return val;

	if (val & BMSR_ANEGCAPABLE)
		features |= SUPPORTED_Autoneg;

	if (val & BMSR_100FULL)
		features |= SUPPORTED_100baseT_Full;
	if (val & BMSR_100HALF)
		features |= SUPPORTED_100baseT_Half;
	if (val & BMSR_10FULL)
		features |= SUPPORTED_10baseT_Full;
	if (val & BMSR_10HALF)
		features |= SUPPORTED_10baseT_Half;

	if (val & BMSR_ESTATEN) {
		val = phy_read(phydev, MII_ESTATUS);
		if (val < 0)
			return val;

		if (val & ESTATUS_1000_TFULL)
			features |= SUPPORTED_1000baseT_Full;
		if (val & ESTATUS_1000_THALF)
			features |= SUPPORTED_1000baseT_Half;
	}

	phydev->supported &= features;
	phydev->advertising &= features;

	return 0;
}

static int gen10g_soft_reset(struct phy_device *phydev)
{
	/* Do nothing for now */
	return 0;
}
EXPORT_SYMBOL(genphy_config_init);

static int gen10g_config_init(struct phy_device *phydev)
{
	/* Temporarily just say we support everything */
	phydev->supported = SUPPORTED_10000baseT_Full;
	phydev->advertising = SUPPORTED_10000baseT_Full;

	return 0;
}

int genphy_suspend(struct phy_device *phydev)
{
	int value;

	mutex_lock(&phydev->lock);

	value = phy_read(phydev, MII_BMCR);
	phy_write(phydev, MII_BMCR, value | BMCR_PDOWN);

	mutex_unlock(&phydev->lock);

	return 0;
}
EXPORT_SYMBOL(genphy_suspend);

static int gen10g_suspend(struct phy_device *phydev)
{
	return 0;
}

int genphy_resume(struct phy_device *phydev)
{
	int value;

	mutex_lock(&phydev->lock);

	value = phy_read(phydev, MII_BMCR);
	phy_write(phydev, MII_BMCR, value & ~BMCR_PDOWN);

	mutex_unlock(&phydev->lock);

	return 0;
}
EXPORT_SYMBOL(genphy_resume);

static int gen10g_resume(struct phy_device *phydev)
{
	return 0;
}

static int __set_phy_supported(struct phy_device *phydev, u32 max_speed)
{
	switch (max_speed) {
	case SPEED_10:
		phydev->supported &= ~PHY_100BT_FEATURES;
		/* fall through */
	case SPEED_100:
		phydev->supported &= ~PHY_1000BT_FEATURES;
		break;
	case SPEED_1000:
		break;
	default:
		return -ENOTSUPP;
	}

	return 0;
}

int phy_set_max_speed(struct phy_device *phydev, u32 max_speed)
{
	int err;

	err = __set_phy_supported(phydev, max_speed);
	if (err)
		return err;

	phydev->advertising = phydev->supported;

	return 0;
}
EXPORT_SYMBOL(phy_set_max_speed);

static void of_set_phy_supported(struct phy_device *phydev)
{
	struct device_node *node = phydev->mdio.dev.of_node;
	u32 max_speed;

	if (!IS_ENABLED(CONFIG_OF_MDIO))
		return;

	if (!node)
		return;

	if (!of_property_read_u32(node, "max-speed", &max_speed))
		__set_phy_supported(phydev, max_speed);
}

static void of_set_phy_eee_broken(struct phy_device *phydev)
{
	struct device_node *node = phydev->mdio.dev.of_node;
	u32 broken = 0;

	if (!IS_ENABLED(CONFIG_OF_MDIO))
		return;

	if (!node)
		return;

	if (of_property_read_bool(node, "eee-broken-100tx"))
		broken |= MDIO_EEE_100TX;
	if (of_property_read_bool(node, "eee-broken-1000t"))
		broken |= MDIO_EEE_1000T;
	if (of_property_read_bool(node, "eee-broken-10gt"))
		broken |= MDIO_EEE_10GT;
	if (of_property_read_bool(node, "eee-broken-1000kx"))
		broken |= MDIO_EEE_1000KX;
	if (of_property_read_bool(node, "eee-broken-10gkx4"))
		broken |= MDIO_EEE_10GKX4;
	if (of_property_read_bool(node, "eee-broken-10gkr"))
		broken |= MDIO_EEE_10GKR;

	phydev->eee_broken_modes = broken;
}

/**
 * phy_probe - probe and init a PHY device
 * @dev: device to probe and init
 *
 * Description: Take care of setting up the phy_device structure,
 *   set the state to READY (the driver's init function should
 *   set it to STARTING if needed).
 */
static int phy_probe(struct device *dev)
{
	struct phy_device *phydev = to_phy_device(dev);
	struct device_driver *drv = phydev->mdio.dev.driver;
	struct phy_driver *phydrv = to_phy_driver(drv);
	int err = 0;

	phydev->drv = phydrv;

	/* Disable the interrupt if the PHY doesn't support it
	 * but the interrupt is still a valid one
	 */
	if (!(phydrv->flags & PHY_HAS_INTERRUPT) &&
	    phy_interrupt_is_valid(phydev))
		phydev->irq = PHY_POLL;

	if (phydrv->flags & PHY_IS_INTERNAL)
		phydev->is_internal = true;

	mutex_lock(&phydev->lock);

	/* Start out supporting everything. Eventually,
	 * a controller will attach, and may modify one
	 * or both of these values
	 */
	phydev->supported = phydrv->features;
	of_set_phy_supported(phydev);
	phydev->advertising = phydev->supported;

	/* Get the EEE modes we want to prohibit. We will ask
	 * the PHY stop advertising these mode later on
	 */
	of_set_phy_eee_broken(phydev);

	/* Set the state to READY by default */
	phydev->state = PHY_READY;

	if (phydev->drv->probe)
		err = phydev->drv->probe(phydev);

	mutex_unlock(&phydev->lock);

	return err;
}

static int phy_remove(struct device *dev)
{
	struct phy_device *phydev = to_phy_device(dev);

	cancel_delayed_work_sync(&phydev->state_queue);

	mutex_lock(&phydev->lock);
	phydev->state = PHY_DOWN;
	mutex_unlock(&phydev->lock);

	if (phydev->drv->remove)
		phydev->drv->remove(phydev);
	phydev->drv = NULL;

	return 0;
}

/**
 * phy_driver_register - register a phy_driver with the PHY layer
 * @new_driver: new phy_driver to register
 * @owner: module owning this PHY
 */
int phy_driver_register(struct phy_driver *new_driver, struct module *owner)
{
	int retval;

	new_driver->mdiodrv.flags |= MDIO_DEVICE_IS_PHY;
	new_driver->mdiodrv.driver.name = new_driver->name;
	new_driver->mdiodrv.driver.bus = &mdio_bus_type;
	new_driver->mdiodrv.driver.probe = phy_probe;
	new_driver->mdiodrv.driver.remove = phy_remove;
	new_driver->mdiodrv.driver.owner = owner;

	retval = driver_register(&new_driver->mdiodrv.driver);
	if (retval) {
		pr_err("%s: Error %d in registering driver\n",
		       new_driver->name, retval);

		return retval;
	}

	pr_debug("%s: Registered new driver\n", new_driver->name);

	return 0;
}
EXPORT_SYMBOL(phy_driver_register);

int phy_drivers_register(struct phy_driver *new_driver, int n,
			 struct module *owner)
{
	int i, ret = 0;

	for (i = 0; i < n; i++) {
		ret = phy_driver_register(new_driver + i, owner);
		if (ret) {
			while (i-- > 0)
				phy_driver_unregister(new_driver + i);
			break;
		}
	}
	return ret;
}
EXPORT_SYMBOL(phy_drivers_register);

void phy_driver_unregister(struct phy_driver *drv)
{
	driver_unregister(&drv->mdiodrv.driver);
}
EXPORT_SYMBOL(phy_driver_unregister);

void phy_drivers_unregister(struct phy_driver *drv, int n)
{
	int i;

	for (i = 0; i < n; i++)
		phy_driver_unregister(drv + i);
}
EXPORT_SYMBOL(phy_drivers_unregister);

static struct phy_driver genphy_driver[] = {
{
	.phy_id		= 0xffffffff,
	.phy_id_mask	= 0xffffffff,
	.name		= "Generic PHY",
	.soft_reset	= genphy_no_soft_reset,
	.config_init	= genphy_config_init,
	.features	= PHY_GBIT_FEATURES | SUPPORTED_MII |
			  SUPPORTED_AUI | SUPPORTED_FIBRE |
			  SUPPORTED_BNC,
	.config_aneg	= genphy_config_aneg,
	.aneg_done	= genphy_aneg_done,
	.read_status	= genphy_read_status,
	.suspend	= genphy_suspend,
	.resume		= genphy_resume,
}, {
	.phy_id         = 0xffffffff,
	.phy_id_mask    = 0xffffffff,
	.name           = "Generic 10G PHY",
	.soft_reset	= gen10g_soft_reset,
	.config_init    = gen10g_config_init,
	.features       = 0,
	.config_aneg    = gen10g_config_aneg,
	.read_status    = gen10g_read_status,
	.suspend        = gen10g_suspend,
	.resume         = gen10g_resume,
} };

static int __init phy_init(void)
{
	int rc;

	rc = mdio_bus_init();
	if (rc)
		return rc;

	rc = phy_drivers_register(genphy_driver,
				  ARRAY_SIZE(genphy_driver), THIS_MODULE);
	if (rc)
		mdio_bus_exit();

	return rc;
}

static void __exit phy_exit(void)
{
	phy_drivers_unregister(genphy_driver,
			       ARRAY_SIZE(genphy_driver));
	mdio_bus_exit();
}

subsys_initcall(phy_init);
module_exit(phy_exit);<|MERGE_RESOLUTION|>--- conflicted
+++ resolved
@@ -95,11 +95,7 @@
 	 * MDIO bus driver and clock gated at this point.
 	 */
 	if (!netdev)
-<<<<<<< HEAD
-		return !phydev->suspended;
-=======
 		goto out;
->>>>>>> f9b8330d
 
 	/* Don't suspend PHY if the attached netdev parent may wakeup.
 	 * The parent may point to a PCI device, as in tg3 driver.
@@ -143,11 +139,7 @@
 	struct phy_device *phydev = to_phy_device(dev);
 	int ret;
 
-<<<<<<< HEAD
-	if (!mdio_bus_phy_may_suspend(phydev))
-=======
 	if (!phydev->suspended_by_mdio_bus)
->>>>>>> f9b8330d
 		goto no_resume;
 
 	phydev->suspended_by_mdio_bus = false;
