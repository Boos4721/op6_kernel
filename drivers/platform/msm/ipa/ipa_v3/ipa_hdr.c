/* Copyright (c) 2012-2017, The Linux Foundation. All rights reserved.
 *
 * This program is free software; you can redistribute it and/or modify
 * it under the terms of the GNU General Public License version 2 and
 * only version 2 as published by the Free Software Foundation.
 *
 * This program is distributed in the hope that it will be useful,
 * but WITHOUT ANY WARRANTY; without even the implied warranty of
 * MERCHANTABILITY or FITNESS FOR A PARTICULAR PURPOSE.  See the
 * GNU General Public License for more details.
 */

#include "ipa_i.h"
#include "ipahal/ipahal.h"

static const u32 ipa_hdr_bin_sz[IPA_HDR_BIN_MAX] = { 8, 16, 24, 36, 64};
static const u32 ipa_hdr_proc_ctx_bin_sz[IPA_HDR_PROC_CTX_BIN_MAX] = { 32, 64};

#define HDR_TYPE_IS_VALID(type) \
	((type) >= 0 && (type) < IPA_HDR_L2_MAX)

#define HDR_PROC_TYPE_IS_VALID(type) \
	((type) >= 0 && (type) < IPA_HDR_PROC_MAX)

/**
 * ipa3_generate_hdr_hw_tbl() - generates the headers table
 * @mem:	[out] buffer to put the header table
 *
 * Returns:	0 on success, negative on failure
 */
static int ipa3_generate_hdr_hw_tbl(struct ipa_mem_buffer *mem)
{
	struct ipa3_hdr_entry *entry;

	mem->size = ipa3_ctx->hdr_tbl.end;

	if (mem->size == 0) {
		IPAERR("hdr tbl empty\n");
		return -EPERM;
	}
	IPADBG_LOW("tbl_sz=%d\n", ipa3_ctx->hdr_tbl.end);

	mem->base = dma_alloc_coherent(ipa3_ctx->pdev, mem->size,
			&mem->phys_base, GFP_KERNEL);
	if (!mem->base) {
		IPAERR("fail to alloc DMA buff of size %d\n", mem->size);
		return -ENOMEM;
	}

	memset(mem->base, 0, mem->size);
	list_for_each_entry(entry, &ipa3_ctx->hdr_tbl.head_hdr_entry_list,
			link) {
		if (entry->is_hdr_proc_ctx)
			continue;
		IPADBG_LOW("hdr of len %d ofst=%d\n", entry->hdr_len,
				entry->offset_entry->offset);
		ipahal_cp_hdr_to_hw_buff(mem->base, entry->offset_entry->offset,
				entry->hdr, entry->hdr_len);
	}

	return 0;
}

static int ipa3_hdr_proc_ctx_to_hw_format(struct ipa_mem_buffer *mem,
	u32 hdr_base_addr)
{
	struct ipa3_hdr_proc_ctx_entry *entry;
	int ret;
	int ep;

	list_for_each_entry(entry,
			&ipa3_ctx->hdr_proc_ctx_tbl.head_proc_ctx_entry_list,
			link) {
		IPADBG_LOW("processing type %d ofst=%d\n",
			entry->type, entry->offset_entry->offset);

		if (entry->l2tp_params.is_dst_pipe_valid) {
			ep = ipa3_get_ep_mapping(entry->l2tp_params.dst_pipe);
			if (ep >= 0) {
				entry->l2tp_params.hdr_remove_param.
					hdr_ofst_pkt_size_valid = ipa3_ctx->
					ep[ep].cfg.hdr.hdr_ofst_pkt_size_valid;
				entry->l2tp_params.hdr_remove_param.
					hdr_ofst_pkt_size = ipa3_ctx->ep[ep].
					cfg.hdr.hdr_ofst_pkt_size;
				entry->l2tp_params.hdr_remove_param.
					hdr_endianness = ipa3_ctx->ep[ep].
					cfg.hdr_ext.hdr_little_endian ? 0 : 1;
			}
		}

		ret = ipahal_cp_proc_ctx_to_hw_buff(entry->type, mem->base,
				entry->offset_entry->offset,
				entry->hdr->hdr_len,
				entry->hdr->is_hdr_proc_ctx,
				entry->hdr->phys_base,
				hdr_base_addr,
				entry->hdr->offset_entry,
				entry->l2tp_params);
		if (ret)
			return ret;
	}

	return 0;
}

/**
 * ipa3_generate_hdr_proc_ctx_hw_tbl() -
 * generates the headers processing context table.
 * @mem:		[out] buffer to put the processing context table
 * @aligned_mem:	[out] actual processing context table (with alignment).
 *			Processing context table needs to be 8 Bytes aligned.
 *
 * Returns:	0 on success, negative on failure
 */
static int ipa3_generate_hdr_proc_ctx_hw_tbl(u32 hdr_sys_addr,
	struct ipa_mem_buffer *mem, struct ipa_mem_buffer *aligned_mem)
{
	u32 hdr_base_addr;

	mem->size = (ipa3_ctx->hdr_proc_ctx_tbl.end) ? : 4;

	/* make sure table is aligned */
	mem->size += IPA_HDR_PROC_CTX_TABLE_ALIGNMENT_BYTE;

	IPADBG_LOW("tbl_sz=%d\n", ipa3_ctx->hdr_proc_ctx_tbl.end);

	mem->base = dma_alloc_coherent(ipa3_ctx->pdev, mem->size,
			&mem->phys_base, GFP_KERNEL);
	if (!mem->base) {
		IPAERR("fail to alloc DMA buff of size %d\n", mem->size);
		return -ENOMEM;
	}

	aligned_mem->phys_base =
		IPA_HDR_PROC_CTX_TABLE_ALIGNMENT(mem->phys_base);
	aligned_mem->base = mem->base +
		(aligned_mem->phys_base - mem->phys_base);
	aligned_mem->size = mem->size - IPA_HDR_PROC_CTX_TABLE_ALIGNMENT_BYTE;
	memset(aligned_mem->base, 0, aligned_mem->size);
	hdr_base_addr = (ipa3_ctx->hdr_tbl_lcl) ? IPA_MEM_PART(apps_hdr_ofst) :
		hdr_sys_addr;
	return ipa3_hdr_proc_ctx_to_hw_format(aligned_mem, hdr_base_addr);
}

/**
 * __ipa_commit_hdr_v3_0() - Commits the header table from memory to HW
 *
 * Returns:	0 on success, negative on failure
 */
int __ipa_commit_hdr_v3_0(void)
{
	struct ipa3_desc desc[2];
	struct ipa_mem_buffer hdr_mem;
	struct ipa_mem_buffer ctx_mem;
	struct ipa_mem_buffer aligned_ctx_mem;
	struct ipahal_imm_cmd_dma_shared_mem dma_cmd_hdr = {0};
	struct ipahal_imm_cmd_dma_shared_mem dma_cmd_ctx = {0};
	struct ipahal_imm_cmd_register_write reg_write_cmd = {0};
	struct ipahal_imm_cmd_hdr_init_system hdr_init_cmd = {0};
	struct ipahal_imm_cmd_pyld *hdr_cmd_pyld = NULL;
	struct ipahal_imm_cmd_pyld *ctx_cmd_pyld = NULL;
	int rc = -EFAULT;
	u32 proc_ctx_size;
	u32 proc_ctx_ofst;
	u32 proc_ctx_size_ddr;

	memset(desc, 0, 2 * sizeof(struct ipa3_desc));

	if (ipa3_generate_hdr_hw_tbl(&hdr_mem)) {
		IPAERR("fail to generate HDR HW TBL\n");
		goto end;
	}

	if (ipa3_generate_hdr_proc_ctx_hw_tbl(hdr_mem.phys_base, &ctx_mem,
	    &aligned_ctx_mem)) {
		IPAERR("fail to generate HDR PROC CTX HW TBL\n");
		goto end;
	}

	if (ipa3_ctx->hdr_tbl_lcl) {
		if (hdr_mem.size > IPA_MEM_PART(apps_hdr_size)) {
			IPAERR("tbl too big needed %d avail %d\n", hdr_mem.size,
				IPA_MEM_PART(apps_hdr_size));
			goto end;
		} else {
			dma_cmd_hdr.is_read = false; /* write operation */
			dma_cmd_hdr.skip_pipeline_clear = false;
			dma_cmd_hdr.pipeline_clear_options = IPAHAL_HPS_CLEAR;
			dma_cmd_hdr.system_addr = hdr_mem.phys_base;
			dma_cmd_hdr.size = hdr_mem.size;
			dma_cmd_hdr.local_addr =
				ipa3_ctx->smem_restricted_bytes +
				IPA_MEM_PART(apps_hdr_ofst);
			hdr_cmd_pyld = ipahal_construct_imm_cmd(
				IPA_IMM_CMD_DMA_SHARED_MEM,
				&dma_cmd_hdr, false);
			if (!hdr_cmd_pyld) {
				IPAERR("fail construct dma_shared_mem cmd\n");
				goto end;
			}
		}
	} else {
		if (hdr_mem.size > IPA_MEM_PART(apps_hdr_size_ddr)) {
			IPAERR("tbl too big needed %d avail %d\n", hdr_mem.size,
				IPA_MEM_PART(apps_hdr_size_ddr));
			goto end;
		} else {
			hdr_init_cmd.hdr_table_addr = hdr_mem.phys_base;
			hdr_cmd_pyld = ipahal_construct_imm_cmd(
				IPA_IMM_CMD_HDR_INIT_SYSTEM,
				&hdr_init_cmd, false);
			if (!hdr_cmd_pyld) {
				IPAERR("fail construct hdr_init_system cmd\n");
				goto end;
			}
		}
	}
	ipa3_init_imm_cmd_desc(&desc[0], hdr_cmd_pyld);
	IPA_DUMP_BUFF(hdr_mem.base, hdr_mem.phys_base, hdr_mem.size);

	proc_ctx_size = IPA_MEM_PART(apps_hdr_proc_ctx_size);
	proc_ctx_ofst = IPA_MEM_PART(apps_hdr_proc_ctx_ofst);
	if (ipa3_ctx->hdr_proc_ctx_tbl_lcl) {
		if (aligned_ctx_mem.size > proc_ctx_size) {
			IPAERR("tbl too big needed %d avail %d\n",
				aligned_ctx_mem.size,
				proc_ctx_size);
			goto end;
		} else {
			dma_cmd_ctx.is_read = false; /* Write operation */
			dma_cmd_ctx.skip_pipeline_clear = false;
			dma_cmd_ctx.pipeline_clear_options = IPAHAL_HPS_CLEAR;
			dma_cmd_ctx.system_addr = aligned_ctx_mem.phys_base;
			dma_cmd_ctx.size = aligned_ctx_mem.size;
			dma_cmd_ctx.local_addr =
				ipa3_ctx->smem_restricted_bytes +
				proc_ctx_ofst;
			ctx_cmd_pyld = ipahal_construct_imm_cmd(
				IPA_IMM_CMD_DMA_SHARED_MEM,
				&dma_cmd_ctx, false);
			if (!ctx_cmd_pyld) {
				IPAERR("fail construct dma_shared_mem cmd\n");
				goto end;
			}
		}
	} else {
		proc_ctx_size_ddr = IPA_MEM_PART(apps_hdr_proc_ctx_size_ddr);
		if (aligned_ctx_mem.size > proc_ctx_size_ddr) {
			IPAERR("tbl too big, needed %d avail %d\n",
				aligned_ctx_mem.size,
				proc_ctx_size_ddr);
			goto end;
		} else {
			reg_write_cmd.skip_pipeline_clear = false;
			reg_write_cmd.pipeline_clear_options =
				IPAHAL_HPS_CLEAR;
			reg_write_cmd.offset =
				ipahal_get_reg_ofst(
				IPA_SYS_PKT_PROC_CNTXT_BASE);
			reg_write_cmd.value = aligned_ctx_mem.phys_base;
			reg_write_cmd.value_mask =
				~(IPA_HDR_PROC_CTX_TABLE_ALIGNMENT_BYTE - 1);
			ctx_cmd_pyld = ipahal_construct_imm_cmd(
				IPA_IMM_CMD_REGISTER_WRITE,
				&reg_write_cmd, false);
			if (!ctx_cmd_pyld) {
				IPAERR("fail construct register_write cmd\n");
				goto end;
			}
		}
	}
	ipa3_init_imm_cmd_desc(&desc[1], ctx_cmd_pyld);
	IPA_DUMP_BUFF(ctx_mem.base, ctx_mem.phys_base, ctx_mem.size);

	if (ipa3_send_cmd(2, desc))
		IPAERR("fail to send immediate command\n");
	else
		rc = 0;

	if (ipa3_ctx->hdr_tbl_lcl) {
		dma_free_coherent(ipa3_ctx->pdev, hdr_mem.size, hdr_mem.base,
			hdr_mem.phys_base);
	} else {
		if (!rc) {
			if (ipa3_ctx->hdr_mem.phys_base)
				dma_free_coherent(ipa3_ctx->pdev,
				ipa3_ctx->hdr_mem.size,
				ipa3_ctx->hdr_mem.base,
				ipa3_ctx->hdr_mem.phys_base);
			ipa3_ctx->hdr_mem = hdr_mem;
		}
	}

	if (ipa3_ctx->hdr_proc_ctx_tbl_lcl) {
		dma_free_coherent(ipa3_ctx->pdev, ctx_mem.size, ctx_mem.base,
			ctx_mem.phys_base);
	} else {
		if (!rc) {
			if (ipa3_ctx->hdr_proc_ctx_mem.phys_base)
				dma_free_coherent(ipa3_ctx->pdev,
					ipa3_ctx->hdr_proc_ctx_mem.size,
					ipa3_ctx->hdr_proc_ctx_mem.base,
					ipa3_ctx->hdr_proc_ctx_mem.phys_base);
			ipa3_ctx->hdr_proc_ctx_mem = ctx_mem;
		}
	}

end:
	if (ctx_cmd_pyld)
		ipahal_destroy_imm_cmd(ctx_cmd_pyld);

	if (hdr_cmd_pyld)
		ipahal_destroy_imm_cmd(hdr_cmd_pyld);

	return rc;
}

static int __ipa_add_hdr_proc_ctx(struct ipa_hdr_proc_ctx_add *proc_ctx,
	bool add_ref_hdr)
{
	struct ipa3_hdr_entry *hdr_entry;
	struct ipa3_hdr_proc_ctx_entry *entry;
	struct ipa3_hdr_proc_ctx_offset_entry *offset;
	u32 bin;
	struct ipa3_hdr_proc_ctx_tbl *htbl = &ipa3_ctx->hdr_proc_ctx_tbl;
	int id;
	int needed_len;
	int mem_size;

	IPADBG_LOW("Add processing type %d hdr_hdl %d\n",
		proc_ctx->type, proc_ctx->hdr_hdl);

	if (!HDR_PROC_TYPE_IS_VALID(proc_ctx->type)) {
		IPAERR_RL("invalid processing type %d\n", proc_ctx->type);
		return -EINVAL;
	}

	hdr_entry = ipa3_id_find(proc_ctx->hdr_hdl);
	if (!hdr_entry) {
		IPAERR_RL("hdr_hdl is invalid\n");
		return -EINVAL;
	}
	if (hdr_entry->cookie != IPA_HDR_COOKIE) {
		IPAERR_RL("Invalid header cookie %u\n", hdr_entry->cookie);
		WARN_ON_RATELIMIT_IPA(1);
		return -EINVAL;
	}
	IPADBG("Associated header is name=%s is_hdr_proc_ctx=%d\n",
		hdr_entry->name, hdr_entry->is_hdr_proc_ctx);

	entry = kmem_cache_zalloc(ipa3_ctx->hdr_proc_ctx_cache, GFP_KERNEL);
	if (!entry) {
		IPAERR("failed to alloc proc_ctx object\n");
		return -ENOMEM;
	}

	INIT_LIST_HEAD(&entry->link);

	entry->type = proc_ctx->type;
	entry->hdr = hdr_entry;
	entry->l2tp_params = proc_ctx->l2tp_params;
	if (add_ref_hdr)
		hdr_entry->ref_cnt++;
	entry->cookie = IPA_PROC_HDR_COOKIE;

	needed_len = ipahal_get_proc_ctx_needed_len(proc_ctx->type);

	if (needed_len <= ipa_hdr_proc_ctx_bin_sz[IPA_HDR_PROC_CTX_BIN0]) {
		bin = IPA_HDR_PROC_CTX_BIN0;
	} else if (needed_len <=
			ipa_hdr_proc_ctx_bin_sz[IPA_HDR_PROC_CTX_BIN1]) {
		bin = IPA_HDR_PROC_CTX_BIN1;
	} else {
		IPAERR_RL("unexpected needed len %d\n", needed_len);
		WARN_ON_RATELIMIT_IPA(1);
		goto bad_len;
	}

	mem_size = (ipa3_ctx->hdr_proc_ctx_tbl_lcl) ?
		IPA_MEM_PART(apps_hdr_proc_ctx_size) :
		IPA_MEM_PART(apps_hdr_proc_ctx_size_ddr);
	if (list_empty(&htbl->head_free_offset_list[bin])) {
		if (htbl->end + ipa_hdr_proc_ctx_bin_sz[bin] > mem_size) {
			IPAERR_RL("hdr proc ctx table overflow\n");
			goto bad_len;
		}

		offset = kmem_cache_zalloc(ipa3_ctx->hdr_proc_ctx_offset_cache,
					   GFP_KERNEL);
		if (!offset) {
			IPAERR("failed to alloc offset object\n");
			goto bad_len;
		}
		INIT_LIST_HEAD(&offset->link);
		/*
		 * for a first item grow, set the bin and offset which are set
		 * in stone
		 */
		offset->offset = htbl->end;
		offset->bin = bin;
		htbl->end += ipa_hdr_proc_ctx_bin_sz[bin];
		list_add(&offset->link,
				&htbl->head_offset_list[bin]);
	} else {
		/* get the first free slot */
		offset =
		    list_first_entry(&htbl->head_free_offset_list[bin],
				struct ipa3_hdr_proc_ctx_offset_entry, link);
		list_move(&offset->link, &htbl->head_offset_list[bin]);
	}

	entry->offset_entry = offset;
	list_add(&entry->link, &htbl->head_proc_ctx_entry_list);
	htbl->proc_ctx_cnt++;
	IPADBG("add proc ctx of sz=%d cnt=%d ofst=%d\n", needed_len,
			htbl->proc_ctx_cnt, offset->offset);

	id = ipa3_id_alloc(entry);
	if (id < 0) {
		IPAERR_RL("failed to alloc id\n");
		WARN_ON_RATELIMIT_IPA(1);
		goto ipa_insert_failed;
	}
	entry->id = id;
	proc_ctx->proc_ctx_hdl = id;
	entry->ref_cnt++;

	return 0;

ipa_insert_failed:
	list_move(&offset->link,
		&htbl->head_free_offset_list[offset->bin]);
	entry->offset_entry = NULL;
	list_del(&entry->link);
	htbl->proc_ctx_cnt--;

bad_len:
	if (add_ref_hdr)
		hdr_entry->ref_cnt--;
	entry->cookie = 0;
	kmem_cache_free(ipa3_ctx->hdr_proc_ctx_cache, entry);
	return -EPERM;
}


static int __ipa_add_hdr(struct ipa_hdr_add *hdr)
{
	struct ipa3_hdr_entry *entry;
	struct ipa_hdr_offset_entry *offset = NULL;
	u32 bin;
	struct ipa3_hdr_tbl *htbl = &ipa3_ctx->hdr_tbl;
	int id;
	int mem_size;

	if (hdr->hdr_len == 0 || hdr->hdr_len > IPA_HDR_MAX_SIZE) {
		IPAERR_RL("bad parm\n");
		goto error;
	}

	if (!HDR_TYPE_IS_VALID(hdr->type)) {
		IPAERR_RL("invalid hdr type %d\n", hdr->type);
		goto error;
	}

	entry = kmem_cache_zalloc(ipa3_ctx->hdr_cache, GFP_KERNEL);
	if (!entry) {
		IPAERR("failed to alloc hdr object\n");
		goto error;
	}

	INIT_LIST_HEAD(&entry->link);

	memcpy(entry->hdr, hdr->hdr, hdr->hdr_len);
	entry->hdr_len = hdr->hdr_len;
	strlcpy(entry->name, hdr->name, IPA_RESOURCE_NAME_MAX);
	entry->is_partial = hdr->is_partial;
	entry->type = hdr->type;
	entry->is_eth2_ofst_valid = hdr->is_eth2_ofst_valid;
	entry->eth2_ofst = hdr->eth2_ofst;
	entry->cookie = IPA_HDR_COOKIE;

	if (hdr->hdr_len <= ipa_hdr_bin_sz[IPA_HDR_BIN0])
		bin = IPA_HDR_BIN0;
	else if (hdr->hdr_len <= ipa_hdr_bin_sz[IPA_HDR_BIN1])
		bin = IPA_HDR_BIN1;
	else if (hdr->hdr_len <= ipa_hdr_bin_sz[IPA_HDR_BIN2])
		bin = IPA_HDR_BIN2;
	else if (hdr->hdr_len <= ipa_hdr_bin_sz[IPA_HDR_BIN3])
		bin = IPA_HDR_BIN3;
	else if (hdr->hdr_len <= ipa_hdr_bin_sz[IPA_HDR_BIN4])
		bin = IPA_HDR_BIN4;
	else {
		IPAERR_RL("unexpected hdr len %d\n", hdr->hdr_len);
		goto bad_hdr_len;
	}

	mem_size = (ipa3_ctx->hdr_tbl_lcl) ? IPA_MEM_PART(apps_hdr_size) :
		IPA_MEM_PART(apps_hdr_size_ddr);

	if (list_empty(&htbl->head_free_offset_list[bin])) {
		/* if header does not fit to table, place it in DDR */
		if (htbl->end + ipa_hdr_bin_sz[bin] > mem_size) {
			entry->is_hdr_proc_ctx = true;
			entry->phys_base = dma_map_single(ipa3_ctx->pdev,
				entry->hdr,
				entry->hdr_len,
				DMA_TO_DEVICE);
			if (dma_mapping_error(ipa3_ctx->pdev,
				entry->phys_base)) {
				IPAERR("dma_map_single failure for entry\n");
				goto fail_dma_mapping;
			}
		} else {
			entry->is_hdr_proc_ctx = false;
			offset = kmem_cache_zalloc(ipa3_ctx->hdr_offset_cache,
						   GFP_KERNEL);
			if (!offset) {
				IPAERR("failed to alloc hdr offset object\n");
				goto bad_hdr_len;
			}
			INIT_LIST_HEAD(&offset->link);
			/*
			 * for a first item grow, set the bin and offset which
			 * are set in stone
			 */
			offset->offset = htbl->end;
			offset->bin = bin;
			htbl->end += ipa_hdr_bin_sz[bin];
			list_add(&offset->link,
					&htbl->head_offset_list[bin]);
			entry->offset_entry = offset;
		}
	} else {
		entry->is_hdr_proc_ctx = false;
		/* get the first free slot */
		offset = list_first_entry(&htbl->head_free_offset_list[bin],
			struct ipa_hdr_offset_entry, link);
		list_move(&offset->link, &htbl->head_offset_list[bin]);
		entry->offset_entry = offset;
	}

	list_add(&entry->link, &htbl->head_hdr_entry_list);
	htbl->hdr_cnt++;
	if (entry->is_hdr_proc_ctx)
		IPADBG("add hdr of sz=%d hdr_cnt=%d phys_base=%pa\n",
			hdr->hdr_len,
			htbl->hdr_cnt,
			&entry->phys_base);
	else
		IPADBG("add hdr of sz=%d hdr_cnt=%d ofst=%d\n",
			hdr->hdr_len,
			htbl->hdr_cnt,
			entry->offset_entry->offset);

	id = ipa3_id_alloc(entry);
	if (id < 0) {
		IPAERR_RL("failed to alloc id\n");
		WARN_ON_RATELIMIT_IPA(1);
		goto ipa_insert_failed;
	}
	entry->id = id;
	hdr->hdr_hdl = id;
	entry->ref_cnt++;

	if (entry->is_hdr_proc_ctx) {
		struct ipa_hdr_proc_ctx_add proc_ctx;

		IPADBG("adding processing context for header %s\n", hdr->name);
		proc_ctx.type = IPA_HDR_PROC_NONE;
		proc_ctx.hdr_hdl = id;
		if (__ipa_add_hdr_proc_ctx(&proc_ctx, false)) {
			IPAERR("failed to add hdr proc ctx\n");
			goto fail_add_proc_ctx;
		}
		entry->proc_ctx = ipa3_id_find(proc_ctx.proc_ctx_hdl);
	}

	return 0;

fail_add_proc_ctx:
	entry->ref_cnt--;
	hdr->hdr_hdl = 0;
	ipa3_id_remove(id);
ipa_insert_failed:
	if (entry->is_hdr_proc_ctx) {
		dma_unmap_single(ipa3_ctx->pdev, entry->phys_base,
			entry->hdr_len, DMA_TO_DEVICE);
	} else {
		if (offset)
			list_move(&offset->link,
			&htbl->head_free_offset_list[offset->bin]);
		entry->offset_entry = NULL;
	}
	htbl->hdr_cnt--;
	list_del(&entry->link);

fail_dma_mapping:
	entry->is_hdr_proc_ctx = false;

bad_hdr_len:
	entry->cookie = 0;
	kmem_cache_free(ipa3_ctx->hdr_cache, entry);
error:
	return -EPERM;
}

static int __ipa3_del_hdr_proc_ctx(u32 proc_ctx_hdl,
	bool release_hdr, bool by_user)
{
	struct ipa3_hdr_proc_ctx_entry *entry;
	struct ipa3_hdr_proc_ctx_tbl *htbl = &ipa3_ctx->hdr_proc_ctx_tbl;

	entry = ipa3_id_find(proc_ctx_hdl);
	if (!entry || (entry->cookie != IPA_PROC_HDR_COOKIE)) {
		IPAERR_RL("bad parm\n");
		return -EINVAL;
	}

	IPADBG("del proc ctx cnt=%d ofst=%d\n",
		htbl->proc_ctx_cnt, entry->offset_entry->offset);

	if (by_user && entry->user_deleted) {
		IPAERR_RL("proc_ctx already deleted by user\n");
		return -EINVAL;
	}

	if (by_user)
		entry->user_deleted = true;

	if (--entry->ref_cnt) {
		IPADBG("proc_ctx_hdl %x ref_cnt %d\n",
			proc_ctx_hdl, entry->ref_cnt);
		return 0;
	}

	if (release_hdr)
		__ipa3_del_hdr(entry->hdr->id, false);

	/* move the offset entry to appropriate free list */
	list_move(&entry->offset_entry->link,
		&htbl->head_free_offset_list[entry->offset_entry->bin]);
	list_del(&entry->link);
	htbl->proc_ctx_cnt--;
	entry->cookie = 0;
	kmem_cache_free(ipa3_ctx->hdr_proc_ctx_cache, entry);

	/* remove the handle from the database */
	ipa3_id_remove(proc_ctx_hdl);

	return 0;
}


int __ipa3_del_hdr(u32 hdr_hdl, bool by_user)
{
	struct ipa3_hdr_entry *entry;
	struct ipa3_hdr_tbl *htbl = &ipa3_ctx->hdr_tbl;

	entry = ipa3_id_find(hdr_hdl);
	if (entry == NULL) {
		IPAERR_RL("lookup failed\n");
		return -EINVAL;
	}

	if (entry->cookie != IPA_HDR_COOKIE) {
		IPAERR_RL("bad parm\n");
		return -EINVAL;
	}

	if (entry->is_hdr_proc_ctx)
		IPADBG("del hdr of len=%d hdr_cnt=%d phys_base=%pa\n",
			entry->hdr_len, htbl->hdr_cnt, &entry->phys_base);
	else
		IPADBG("del hdr of len=%d hdr_cnt=%d ofst=%d\n",
			entry->hdr_len, htbl->hdr_cnt,
			entry->offset_entry->offset);

	if (by_user && entry->user_deleted) {
		IPAERR_RL("proc_ctx already deleted by user\n");
		return -EINVAL;
	}

	if (by_user) {
		if (!strcmp(entry->name, IPA_LAN_RX_HDR_NAME)) {
			IPADBG("Trying to delete hdr %s offset=%u\n",
				entry->name, entry->offset_entry->offset);
			if (!entry->offset_entry->offset) {
				IPAERR("User cannot delete default header\n");
				return -EPERM;
			}
		}
		entry->user_deleted = true;
	}

	if (--entry->ref_cnt) {
		IPADBG("hdr_hdl %x ref_cnt %d\n", hdr_hdl, entry->ref_cnt);
		return 0;
	}

	if (entry->is_hdr_proc_ctx) {
		dma_unmap_single(ipa3_ctx->pdev,
			entry->phys_base,
			entry->hdr_len,
			DMA_TO_DEVICE);
		__ipa3_del_hdr_proc_ctx(entry->proc_ctx->id, false, false);
	} else {
		/* move the offset entry to appropriate free list */
		list_move(&entry->offset_entry->link,
			&htbl->head_free_offset_list[entry->offset_entry->bin]);
	}
	list_del(&entry->link);
	htbl->hdr_cnt--;
	entry->cookie = 0;
	kmem_cache_free(ipa3_ctx->hdr_cache, entry);

	/* remove the handle from the database */
	ipa3_id_remove(hdr_hdl);

	return 0;
}

/**
 * ipa3_add_hdr() - add the specified headers to SW and optionally commit them
 * to IPA HW
 * @hdrs:	[inout] set of headers to add
 *
 * Returns:	0 on success, negative on failure
 *
 * Note:	Should not be called from atomic context
 */
int ipa3_add_hdr(struct ipa_ioc_add_hdr *hdrs)
{
	int i;
	int result = -EFAULT;

	if (hdrs == NULL || hdrs->num_hdrs == 0) {
		IPAERR_RL("bad parm\n");
		return -EINVAL;
	}

	mutex_lock(&ipa3_ctx->lock);
	IPADBG("adding %d headers to IPA driver internal data struct\n",
			hdrs->num_hdrs);
	for (i = 0; i < hdrs->num_hdrs; i++) {
		if (__ipa_add_hdr(&hdrs->hdr[i])) {
			IPAERR_RL("failed to add hdr %d\n", i);
			hdrs->hdr[i].status = -1;
		} else {
			hdrs->hdr[i].status = 0;
		}
	}

	if (hdrs->commit) {
		IPADBG("committing all headers to IPA core");
		if (ipa3_ctx->ctrl->ipa3_commit_hdr()) {
			result = -EPERM;
			goto bail;
		}
	}
	result = 0;
bail:
	mutex_unlock(&ipa3_ctx->lock);
	return result;
}

/**
 * ipa3_del_hdr_by_user() - Remove the specified headers
 * from SW and optionally commit them to IPA HW
 * @hdls:	[inout] set of headers to delete
 * @by_user:	Operation requested by user?
 *
 * Returns:	0 on success, negative on failure
 *
 * Note:	Should not be called from atomic context
 */
int ipa3_del_hdr_by_user(struct ipa_ioc_del_hdr *hdls, bool by_user)
{
	int i;
	int result = -EFAULT;

	if (hdls == NULL || hdls->num_hdls == 0) {
		IPAERR_RL("bad parm\n");
		return -EINVAL;
	}

	mutex_lock(&ipa3_ctx->lock);
	for (i = 0; i < hdls->num_hdls; i++) {
		if (__ipa3_del_hdr(hdls->hdl[i].hdl, by_user)) {
			IPAERR_RL("failed to del hdr %i\n", i);
			hdls->hdl[i].status = -1;
		} else {
			hdls->hdl[i].status = 0;
		}
	}

	if (hdls->commit) {
		if (ipa3_ctx->ctrl->ipa3_commit_hdr()) {
			result = -EPERM;
			goto bail;
		}
	}
	result = 0;
bail:
	mutex_unlock(&ipa3_ctx->lock);
	return result;
}

/**
 * ipa3_del_hdr() - Remove the specified headers from SW
 * and optionally commit them to IPA HW
 * @hdls:	[inout] set of headers to delete
 *
 * Returns:	0 on success, negative on failure
 *
 * Note:	Should not be called from atomic context
 */
int ipa3_del_hdr(struct ipa_ioc_del_hdr *hdls)
{
	return ipa3_del_hdr_by_user(hdls, false);
}

/**
 * ipa3_add_hdr_proc_ctx() - add the specified headers to SW
 * and optionally commit them to IPA HW
 * @proc_ctxs:	[inout] set of processing context headers to add
 *
 * Returns:	0 on success, negative on failure
 *
 * Note:	Should not be called from atomic context
 */
int ipa3_add_hdr_proc_ctx(struct ipa_ioc_add_hdr_proc_ctx *proc_ctxs)
{
	int i;
	int result = -EFAULT;

	if (proc_ctxs == NULL || proc_ctxs->num_proc_ctxs == 0) {
		IPAERR_RL("bad parm\n");
		return -EINVAL;
	}

	mutex_lock(&ipa3_ctx->lock);
	IPADBG("adding %d header processing contextes to IPA driver\n",
			proc_ctxs->num_proc_ctxs);
	for (i = 0; i < proc_ctxs->num_proc_ctxs; i++) {
		if (__ipa_add_hdr_proc_ctx(&proc_ctxs->proc_ctx[i], true)) {
			IPAERR_RL("failed to add hdr pric ctx %d\n", i);
			proc_ctxs->proc_ctx[i].status = -1;
		} else {
			proc_ctxs->proc_ctx[i].status = 0;
		}
	}

	if (proc_ctxs->commit) {
		IPADBG("committing all headers to IPA core");
		if (ipa3_ctx->ctrl->ipa3_commit_hdr()) {
			result = -EPERM;
			goto bail;
		}
	}
	result = 0;
bail:
	mutex_unlock(&ipa3_ctx->lock);
	return result;
}

/**
 * ipa3_del_hdr_proc_ctx_by_user() -
 * Remove the specified processing context headers from SW and
 * optionally commit them to IPA HW.
 * @hdls:	[inout] set of processing context headers to delete
 * @by_user:	Operation requested by user?
 *
 * Returns:	0 on success, negative on failure
 *
 * Note:	Should not be called from atomic context
 */
int ipa3_del_hdr_proc_ctx_by_user(struct ipa_ioc_del_hdr_proc_ctx *hdls,
	bool by_user)
{
	int i;
	int result;

	if (hdls == NULL || hdls->num_hdls == 0) {
		IPAERR_RL("bad parm\n");
		return -EINVAL;
	}

	mutex_lock(&ipa3_ctx->lock);
	for (i = 0; i < hdls->num_hdls; i++) {
		if (__ipa3_del_hdr_proc_ctx(hdls->hdl[i].hdl, true, by_user)) {
			IPAERR_RL("failed to del hdr %i\n", i);
			hdls->hdl[i].status = -1;
		} else {
			hdls->hdl[i].status = 0;
		}
	}

	if (hdls->commit) {
		if (ipa3_ctx->ctrl->ipa3_commit_hdr()) {
			result = -EPERM;
			goto bail;
		}
	}
	result = 0;
bail:
	mutex_unlock(&ipa3_ctx->lock);
	return result;
}

/**
 * ipa3_del_hdr_proc_ctx() -
 * Remove the specified processing context headers from SW and
 * optionally commit them to IPA HW.
 * @hdls:	[inout] set of processing context headers to delete
 *
 * Returns:	0 on success, negative on failure
 *
 * Note:	Should not be called from atomic context
 */
int ipa3_del_hdr_proc_ctx(struct ipa_ioc_del_hdr_proc_ctx *hdls)
{
	return ipa3_del_hdr_proc_ctx_by_user(hdls, false);
}

/**
 * ipa3_commit_hdr() - commit to IPA HW the current header table in SW
 *
 * Returns:	0 on success, negative on failure
 *
 * Note:	Should not be called from atomic context
 */
int ipa3_commit_hdr(void)
{
	int result = -EFAULT;

	/*
	 * issue a commit on the routing module since routing rules point to
	 * header table entries
	 */
	if (ipa3_commit_rt(IPA_IP_v4))
		return -EPERM;
	if (ipa3_commit_rt(IPA_IP_v6))
		return -EPERM;

	mutex_lock(&ipa3_ctx->lock);
	if (ipa3_ctx->ctrl->ipa3_commit_hdr()) {
		result = -EPERM;
		goto bail;
	}
	result = 0;
bail:
	mutex_unlock(&ipa3_ctx->lock);
	return result;
}

/**
 * ipa3_reset_hdr() - reset the current header table in SW (does not commit to
 * HW)
 *
 * Returns:	0 on success, negative on failure
 *
 * Note:	Should not be called from atomic context
 */
int ipa3_reset_hdr(void)
{
	struct ipa3_hdr_entry *entry;
	struct ipa3_hdr_entry *next;
	struct ipa3_hdr_proc_ctx_entry *ctx_entry;
	struct ipa3_hdr_proc_ctx_entry *ctx_next;
	struct ipa_hdr_offset_entry *off_entry;
	struct ipa_hdr_offset_entry *off_next;
	struct ipa3_hdr_proc_ctx_offset_entry *ctx_off_entry;
	struct ipa3_hdr_proc_ctx_offset_entry *ctx_off_next;
	int i;

	/*
	 * issue a reset on the routing module since routing rules point to
	 * header table entries
	 */
	if (ipa3_reset_rt(IPA_IP_v4))
		IPAERR("fail to reset v4 rt\n");
	if (ipa3_reset_rt(IPA_IP_v6))
		IPAERR("fail to reset v4 rt\n");

	mutex_lock(&ipa3_ctx->lock);
	IPADBG("reset hdr\n");
	list_for_each_entry_safe(entry, next,
			&ipa3_ctx->hdr_tbl.head_hdr_entry_list, link) {

		/* do not remove the default header */
		if (!strcmp(entry->name, IPA_LAN_RX_HDR_NAME)) {
<<<<<<< HEAD
			if (entry->is_hdr_proc_ctx) {
				IPAERR("default header is proc ctx\n");
				mutex_unlock(&ipa3_ctx->lock);
				WARN_ON_RATELIMIT_IPA(1);
				return -EFAULT;
=======
			IPADBG("Trying to remove hdr %s offset=%u\n",
				entry->name, entry->offset_entry->offset);
			if (!entry->offset_entry->offset) {
				if (entry->is_hdr_proc_ctx) {
					IPAERR("default header is proc ctx\n");
					mutex_unlock(&ipa3_ctx->lock);
					WARN_ON_RATELIMIT_IPA(1);
					return -EFAULT;
				}
				IPADBG("skip default header\n");
				continue;
>>>>>>> 38ef2dbc
			}
		}

		if (ipa3_id_find(entry->id) == NULL) {
			mutex_unlock(&ipa3_ctx->lock);
			WARN_ON_RATELIMIT_IPA(1);
			return -EFAULT;
		}
		if (entry->is_hdr_proc_ctx) {
			dma_unmap_single(ipa3_ctx->pdev,
				entry->phys_base,
				entry->hdr_len,
				DMA_TO_DEVICE);
			entry->proc_ctx = NULL;
		}
		list_del(&entry->link);
		entry->ref_cnt = 0;
		entry->cookie = 0;

		/* remove the handle from the database */
		ipa3_id_remove(entry->id);
		kmem_cache_free(ipa3_ctx->hdr_cache, entry);

	}
	for (i = 0; i < IPA_HDR_BIN_MAX; i++) {
		list_for_each_entry_safe(off_entry, off_next,
					 &ipa3_ctx->hdr_tbl.head_offset_list[i],
					 link) {

			/*
			 * do not remove the default exception header which is
			 * at offset 0
			 */
			if (off_entry->offset == 0)
				continue;

			list_del(&off_entry->link);
			kmem_cache_free(ipa3_ctx->hdr_offset_cache, off_entry);
		}
		list_for_each_entry_safe(off_entry, off_next,
				&ipa3_ctx->hdr_tbl.head_free_offset_list[i],
				link) {
			list_del(&off_entry->link);
			kmem_cache_free(ipa3_ctx->hdr_offset_cache, off_entry);
		}
	}
	/* there is one header of size 8 */
	ipa3_ctx->hdr_tbl.end = 8;
	ipa3_ctx->hdr_tbl.hdr_cnt = 1;

	IPADBG("reset hdr proc ctx\n");
	list_for_each_entry_safe(
		ctx_entry,
		ctx_next,
		&ipa3_ctx->hdr_proc_ctx_tbl.head_proc_ctx_entry_list,
		link) {

		if (ipa3_id_find(ctx_entry->id) == NULL) {
			mutex_unlock(&ipa3_ctx->lock);
			WARN_ON_RATELIMIT_IPA(1);
			return -EFAULT;
		}
		list_del(&ctx_entry->link);
		ctx_entry->ref_cnt = 0;
		ctx_entry->cookie = 0;

		/* remove the handle from the database */
		ipa3_id_remove(ctx_entry->id);
		kmem_cache_free(ipa3_ctx->hdr_proc_ctx_cache, ctx_entry);

	}
	for (i = 0; i < IPA_HDR_PROC_CTX_BIN_MAX; i++) {
		list_for_each_entry_safe(ctx_off_entry, ctx_off_next,
				&ipa3_ctx->hdr_proc_ctx_tbl.head_offset_list[i],
				link) {

			list_del(&ctx_off_entry->link);
			kmem_cache_free(ipa3_ctx->hdr_proc_ctx_offset_cache,
					ctx_off_entry);
		}
		list_for_each_entry_safe(ctx_off_entry, ctx_off_next,
			&ipa3_ctx->hdr_proc_ctx_tbl.head_free_offset_list[i],
			link) {
			list_del(&ctx_off_entry->link);
			kmem_cache_free(ipa3_ctx->hdr_proc_ctx_offset_cache,
				ctx_off_entry);
		}
	}
	ipa3_ctx->hdr_proc_ctx_tbl.end = 0;
	ipa3_ctx->hdr_proc_ctx_tbl.proc_ctx_cnt = 0;
	mutex_unlock(&ipa3_ctx->lock);

	return 0;
}

static struct ipa3_hdr_entry *__ipa_find_hdr(const char *name)
{
	struct ipa3_hdr_entry *entry;

	if (strnlen(name, IPA_RESOURCE_NAME_MAX) == IPA_RESOURCE_NAME_MAX) {
		IPAERR_RL("Header name too long: %s\n", name);
		return NULL;
	}

	list_for_each_entry(entry, &ipa3_ctx->hdr_tbl.head_hdr_entry_list,
			link) {
		if (!strcmp(name, entry->name))
			return entry;
	}

	return NULL;
}

/**
 * ipa3_get_hdr() - Lookup the specified header resource
 * @lookup:	[inout] header to lookup and its handle
 *
 * lookup the specified header resource and return handle if it exists
 *
 * Returns:	0 on success, negative on failure
 *
 * Note:	Should not be called from atomic context
 *		Caller should call ipa3_put_hdr later if this function succeeds
 */
int ipa3_get_hdr(struct ipa_ioc_get_hdr *lookup)
{
	struct ipa3_hdr_entry *entry;
	int result = -1;

	if (lookup == NULL) {
		IPAERR_RL("bad parm\n");
		return -EINVAL;
	}
	mutex_lock(&ipa3_ctx->lock);
	lookup->name[IPA_RESOURCE_NAME_MAX-1] = '\0';
	entry = __ipa_find_hdr(lookup->name);
	if (entry) {
		lookup->hdl = entry->id;
		result = 0;
	}
	mutex_unlock(&ipa3_ctx->lock);

	return result;
}

/**
 * __ipa3_release_hdr() - drop reference to header and cause
 * deletion if reference count permits
 * @hdr_hdl:	[in] handle of header to be released
 *
 * Returns:	0 on success, negative on failure
 */
int __ipa3_release_hdr(u32 hdr_hdl)
{
	int result = 0;

	if (__ipa3_del_hdr(hdr_hdl, false)) {
		IPADBG("fail to del hdr %x\n", hdr_hdl);
		result = -EFAULT;
		goto bail;
	}

	/* commit for put */
	if (ipa3_ctx->ctrl->ipa3_commit_hdr()) {
		IPAERR("fail to commit hdr\n");
		result = -EFAULT;
		goto bail;
	}

bail:
	return result;
}

/**
 * __ipa3_release_hdr_proc_ctx() - drop reference to processing context
 *  and cause deletion if reference count permits
 * @proc_ctx_hdl:	[in] handle of processing context to be released
 *
 * Returns:	0 on success, negative on failure
 */
int __ipa3_release_hdr_proc_ctx(u32 proc_ctx_hdl)
{
	int result = 0;

	if (__ipa3_del_hdr_proc_ctx(proc_ctx_hdl, true, false)) {
		IPADBG("fail to del hdr %x\n", proc_ctx_hdl);
		result = -EFAULT;
		goto bail;
	}

	/* commit for put */
	if (ipa3_ctx->ctrl->ipa3_commit_hdr()) {
		IPAERR("fail to commit hdr\n");
		result = -EFAULT;
		goto bail;
	}

bail:
	return result;
}

/**
 * ipa3_put_hdr() - Release the specified header handle
 * @hdr_hdl:	[in] the header handle to release
 *
 * Returns:	0 on success, negative on failure
 *
 * Note:	Should not be called from atomic context
 */
int ipa3_put_hdr(u32 hdr_hdl)
{
	struct ipa3_hdr_entry *entry;
	int result = -EFAULT;

	mutex_lock(&ipa3_ctx->lock);

	entry = ipa3_id_find(hdr_hdl);
	if (entry == NULL) {
		IPAERR_RL("lookup failed\n");
		result = -EINVAL;
		goto bail;
	}

	if (entry->cookie != IPA_HDR_COOKIE) {
		IPAERR_RL("invalid header entry\n");
		result = -EINVAL;
		goto bail;
	}

	result = 0;
bail:
	mutex_unlock(&ipa3_ctx->lock);
	return result;
}

/**
 * ipa3_copy_hdr() - Lookup the specified header resource and return a copy of
 * it
 * @copy:	[inout] header to lookup and its copy
 *
 * lookup the specified header resource and return a copy of it (along with its
 * attributes) if it exists, this would be called for partial headers
 *
 * Returns:	0 on success, negative on failure
 *
 * Note:	Should not be called from atomic context
 */
int ipa3_copy_hdr(struct ipa_ioc_copy_hdr *copy)
{
	struct ipa3_hdr_entry *entry;
	int result = -EFAULT;

	if (copy == NULL) {
		IPAERR_RL("bad parm\n");
		return -EINVAL;
	}
	mutex_lock(&ipa3_ctx->lock);
	copy->name[IPA_RESOURCE_NAME_MAX-1] = '\0';
	entry = __ipa_find_hdr(copy->name);
	if (entry) {
		memcpy(copy->hdr, entry->hdr, entry->hdr_len);
		copy->hdr_len = entry->hdr_len;
		copy->type = entry->type;
		copy->is_partial = entry->is_partial;
		copy->is_eth2_ofst_valid = entry->is_eth2_ofst_valid;
		copy->eth2_ofst = entry->eth2_ofst;
		result = 0;
	}
	mutex_unlock(&ipa3_ctx->lock);

	return result;
}<|MERGE_RESOLUTION|>--- conflicted
+++ resolved
@@ -990,13 +990,6 @@
 
 		/* do not remove the default header */
 		if (!strcmp(entry->name, IPA_LAN_RX_HDR_NAME)) {
-<<<<<<< HEAD
-			if (entry->is_hdr_proc_ctx) {
-				IPAERR("default header is proc ctx\n");
-				mutex_unlock(&ipa3_ctx->lock);
-				WARN_ON_RATELIMIT_IPA(1);
-				return -EFAULT;
-=======
 			IPADBG("Trying to remove hdr %s offset=%u\n",
 				entry->name, entry->offset_entry->offset);
 			if (!entry->offset_entry->offset) {
@@ -1008,7 +1001,6 @@
 				}
 				IPADBG("skip default header\n");
 				continue;
->>>>>>> 38ef2dbc
 			}
 		}
 
