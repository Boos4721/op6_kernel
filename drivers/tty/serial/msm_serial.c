/*
 * Driver for msm7k serial device and console
 *
 * Copyright (C) 2007 Google, Inc.
 * Author: Robert Love <rlove@google.com>
 * Copyright (c) 2011, Code Aurora Forum. All rights reserved.
 *
 * This software is licensed under the terms of the GNU General Public
 * License version 2, as published by the Free Software Foundation, and
 * may be copied, distributed, and modified under those terms.
 *
 * This program is distributed in the hope that it will be useful,
 * but WITHOUT ANY WARRANTY; without even the implied warranty of
 * MERCHANTABILITY or FITNESS FOR A PARTICULAR PURPOSE.  See the
 * GNU General Public License for more details.
 */

#if defined(CONFIG_SERIAL_MSM_CONSOLE) && defined(CONFIG_MAGIC_SYSRQ)
# define SUPPORT_SYSRQ
#endif

#include <linux/kernel.h>
#include <linux/atomic.h>
#include <linux/dma-mapping.h>
#include <linux/dmaengine.h>
#include <linux/module.h>
#include <linux/io.h>
#include <linux/ioport.h>
#include <linux/interrupt.h>
#include <linux/init.h>
#include <linux/console.h>
#include <linux/tty.h>
#include <linux/tty_flip.h>
#include <linux/serial_core.h>
#include <linux/slab.h>
#include <linux/clk.h>
#include <linux/platform_device.h>
#include <linux/delay.h>
#include <linux/of.h>
#include <linux/of_device.h>
#include <linux/wait.h>

#define UART_MR1			0x0000

#define UART_MR1_AUTO_RFR_LEVEL0	0x3F
#define UART_MR1_AUTO_RFR_LEVEL1	0x3FF00
#define UART_DM_MR1_AUTO_RFR_LEVEL1	0xFFFFFF00
#define UART_MR1_RX_RDY_CTL		BIT(7)
#define UART_MR1_CTS_CTL		BIT(6)

#define UART_MR2			0x0004
#define UART_MR2_ERROR_MODE		BIT(6)
#define UART_MR2_BITS_PER_CHAR		0x30
#define UART_MR2_BITS_PER_CHAR_5	(0x0 << 4)
#define UART_MR2_BITS_PER_CHAR_6	(0x1 << 4)
#define UART_MR2_BITS_PER_CHAR_7	(0x2 << 4)
#define UART_MR2_BITS_PER_CHAR_8	(0x3 << 4)
#define UART_MR2_STOP_BIT_LEN_ONE	(0x1 << 2)
#define UART_MR2_STOP_BIT_LEN_TWO	(0x3 << 2)
#define UART_MR2_PARITY_MODE_NONE	0x0
#define UART_MR2_PARITY_MODE_ODD	0x1
#define UART_MR2_PARITY_MODE_EVEN	0x2
#define UART_MR2_PARITY_MODE_SPACE	0x3
#define UART_MR2_PARITY_MODE		0x3

#define UART_CSR			0x0008

#define UART_TF				0x000C
#define UARTDM_TF			0x0070

#define UART_CR				0x0010
#define UART_CR_CMD_NULL		(0 << 4)
#define UART_CR_CMD_RESET_RX		(1 << 4)
#define UART_CR_CMD_RESET_TX		(2 << 4)
#define UART_CR_CMD_RESET_ERR		(3 << 4)
#define UART_CR_CMD_RESET_BREAK_INT	(4 << 4)
#define UART_CR_CMD_START_BREAK		(5 << 4)
#define UART_CR_CMD_STOP_BREAK		(6 << 4)
#define UART_CR_CMD_RESET_CTS		(7 << 4)
#define UART_CR_CMD_RESET_STALE_INT	(8 << 4)
#define UART_CR_CMD_PACKET_MODE		(9 << 4)
#define UART_CR_CMD_MODE_RESET		(12 << 4)
#define UART_CR_CMD_SET_RFR		(13 << 4)
#define UART_CR_CMD_RESET_RFR		(14 << 4)
#define UART_CR_CMD_PROTECTION_EN	(16 << 4)
#define UART_CR_CMD_STALE_EVENT_DISABLE	(6 << 8)
#define UART_CR_CMD_STALE_EVENT_ENABLE	(80 << 4)
#define UART_CR_CMD_FORCE_STALE		(4 << 8)
#define UART_CR_CMD_RESET_TX_READY	(3 << 8)
#define UART_CR_TX_DISABLE		BIT(3)
#define UART_CR_TX_ENABLE		BIT(2)
#define UART_CR_RX_DISABLE		BIT(1)
#define UART_CR_RX_ENABLE		BIT(0)
#define UART_CR_CMD_RESET_RXBREAK_START	((1 << 11) | (2 << 4))

#define UART_IMR			0x0014
#define UART_IMR_TXLEV			BIT(0)
#define UART_IMR_RXSTALE		BIT(3)
#define UART_IMR_RXLEV			BIT(4)
#define UART_IMR_DELTA_CTS		BIT(5)
#define UART_IMR_CURRENT_CTS		BIT(6)
#define UART_IMR_RXBREAK_START		BIT(10)

#define UART_IPR_RXSTALE_LAST		0x20
#define UART_IPR_STALE_LSB		0x1F
#define UART_IPR_STALE_TIMEOUT_MSB	0x3FF80
#define UART_DM_IPR_STALE_TIMEOUT_MSB	0xFFFFFF80

#define UART_IPR			0x0018
#define UART_TFWR			0x001C
#define UART_RFWR			0x0020
#define UART_HCR			0x0024

#define UART_MREG			0x0028
#define UART_NREG			0x002C
#define UART_DREG			0x0030
#define UART_MNDREG			0x0034
#define UART_IRDA			0x0038
#define UART_MISR_MODE			0x0040
#define UART_MISR_RESET			0x0044
#define UART_MISR_EXPORT		0x0048
#define UART_MISR_VAL			0x004C
#define UART_TEST_CTRL			0x0050

#define UART_SR				0x0008
#define UART_SR_HUNT_CHAR		BIT(7)
#define UART_SR_RX_BREAK		BIT(6)
#define UART_SR_PAR_FRAME_ERR		BIT(5)
#define UART_SR_OVERRUN			BIT(4)
#define UART_SR_TX_EMPTY		BIT(3)
#define UART_SR_TX_READY		BIT(2)
#define UART_SR_RX_FULL			BIT(1)
#define UART_SR_RX_READY		BIT(0)

#define UART_RF				0x000C
#define UARTDM_RF			0x0070
#define UART_MISR			0x0010
#define UART_ISR			0x0014
#define UART_ISR_TX_READY		BIT(7)

#define UARTDM_RXFS			0x50
#define UARTDM_RXFS_BUF_SHIFT		0x7
#define UARTDM_RXFS_BUF_MASK		0x7

#define UARTDM_DMEN			0x3C
#define UARTDM_DMEN_RX_SC_ENABLE	BIT(5)
#define UARTDM_DMEN_TX_SC_ENABLE	BIT(4)

#define UARTDM_DMEN_TX_BAM_ENABLE	BIT(2)	/* UARTDM_1P4 */
#define UARTDM_DMEN_TX_DM_ENABLE	BIT(0)	/* < UARTDM_1P4 */

#define UARTDM_DMEN_RX_BAM_ENABLE	BIT(3)	/* UARTDM_1P4 */
#define UARTDM_DMEN_RX_DM_ENABLE	BIT(1)	/* < UARTDM_1P4 */

#define UARTDM_DMRX			0x34
#define UARTDM_NCF_TX			0x40
#define UARTDM_RX_TOTAL_SNAP		0x38

#define UARTDM_BURST_SIZE		16   /* in bytes */
#define UARTDM_TX_AIGN(x)		((x) & ~0x3) /* valid for > 1p3 */
#define UARTDM_TX_MAX			256   /* in bytes, valid for <= 1p3 */
#define UARTDM_RX_SIZE			(UART_XMIT_SIZE / 4)

enum {
	UARTDM_1P1 = 1,
	UARTDM_1P2,
	UARTDM_1P3,
	UARTDM_1P4,
};

struct msm_dma {
	struct dma_chan		*chan;
	enum dma_data_direction dir;
	dma_addr_t		phys;
	unsigned char		*virt;
	dma_cookie_t		cookie;
	u32			enable_bit;
	unsigned int		count;
	struct dma_async_tx_descriptor	*desc;
};

struct msm_port {
	struct uart_port	uart;
	char			name[16];
	struct clk		*clk;
	struct clk		*pclk;
	unsigned int		imr;
	int			is_uartdm;
	unsigned int		old_snap_state;
	bool			break_detected;
	struct msm_dma		tx_dma;
	struct msm_dma		rx_dma;
};

#define UART_TO_MSM(uart_port)	container_of(uart_port, struct msm_port, uart)

static
void msm_write(struct uart_port *port, unsigned int val, unsigned int off)
{
	writel_relaxed_no_log(val, port->membase + off);
}

static
unsigned int msm_read(struct uart_port *port, unsigned int off)
{
	return readl_relaxed_no_log(port->membase + off);
}

/*
 * Setup the MND registers to use the TCXO clock.
 */
static void msm_serial_set_mnd_regs_tcxo(struct uart_port *port)
{
	msm_write(port, 0x06, UART_MREG);
	msm_write(port, 0xF1, UART_NREG);
	msm_write(port, 0x0F, UART_DREG);
	msm_write(port, 0x1A, UART_MNDREG);
	port->uartclk = 1843200;
}

/*
 * Setup the MND registers to use the TCXO clock divided by 4.
 */
static void msm_serial_set_mnd_regs_tcxoby4(struct uart_port *port)
{
	msm_write(port, 0x18, UART_MREG);
	msm_write(port, 0xF6, UART_NREG);
	msm_write(port, 0x0F, UART_DREG);
	msm_write(port, 0x0A, UART_MNDREG);
	port->uartclk = 1843200;
}

static void msm_serial_set_mnd_regs(struct uart_port *port)
{
	struct msm_port *msm_port = UART_TO_MSM(port);

	/*
	 * These registers don't exist so we change the clk input rate
	 * on uartdm hardware instead
	 */
	if (msm_port->is_uartdm)
		return;

	if (port->uartclk == 19200000)
		msm_serial_set_mnd_regs_tcxo(port);
	else if (port->uartclk == 4800000)
		msm_serial_set_mnd_regs_tcxoby4(port);
}

static void msm_handle_tx(struct uart_port *port);
static void msm_start_rx_dma(struct msm_port *msm_port);

static void msm_stop_dma(struct uart_port *port, struct msm_dma *dma)
{
	struct device *dev = port->dev;
	unsigned int mapped;
	u32 val;

	mapped = dma->count;
	dma->count = 0;

	dmaengine_terminate_all(dma->chan);

	/*
	 * DMA Stall happens if enqueue and flush command happens concurrently.
	 * For example before changing the baud rate/protocol configuration and
	 * sending flush command to ADM, disable the channel of UARTDM.
	 * Note: should not reset the receiver here immediately as it is not
	 * suggested to do disable/reset or reset/disable at the same time.
	 */
	val = msm_read(port, UARTDM_DMEN);
	val &= ~dma->enable_bit;
	msm_write(port, val, UARTDM_DMEN);

	if (mapped)
		dma_unmap_single(dev, dma->phys, mapped, dma->dir);
}

static void msm_release_dma(struct msm_port *msm_port)
{
	struct msm_dma *dma;

	dma = &msm_port->tx_dma;
	if (dma->chan) {
		msm_stop_dma(&msm_port->uart, dma);
		dma_release_channel(dma->chan);
	}

	memset(dma, 0, sizeof(*dma));

	dma = &msm_port->rx_dma;
	if (dma->chan) {
		msm_stop_dma(&msm_port->uart, dma);
		dma_release_channel(dma->chan);
		kfree(dma->virt);
	}

	memset(dma, 0, sizeof(*dma));
}

static void msm_request_tx_dma(struct msm_port *msm_port, resource_size_t base)
{
	struct device *dev = msm_port->uart.dev;
	struct dma_slave_config conf;
	struct msm_dma *dma;
	struct dma_chan *dma_chan;
	u32 crci = 0;
	int ret;

	dma = &msm_port->tx_dma;

	/* allocate DMA resources, if available */
	dma_chan = dma_request_slave_channel_reason(dev, "tx");
	if (IS_ERR(dma_chan))
		goto no_tx;
	dma->chan = dma_chan;

	of_property_read_u32(dev->of_node, "qcom,tx-crci", &crci);

	memset(&conf, 0, sizeof(conf));
	conf.direction = DMA_MEM_TO_DEV;
	conf.device_fc = true;
	conf.dst_addr = base + UARTDM_TF;
	conf.dst_maxburst = UARTDM_BURST_SIZE;
	conf.slave_id = crci;

	ret = dmaengine_slave_config(dma->chan, &conf);
	if (ret)
		goto rel_tx;

	dma->dir = DMA_TO_DEVICE;

	if (msm_port->is_uartdm < UARTDM_1P4)
		dma->enable_bit = UARTDM_DMEN_TX_DM_ENABLE;
	else
		dma->enable_bit = UARTDM_DMEN_TX_BAM_ENABLE;

	return;

rel_tx:
	dma_release_channel(dma->chan);
no_tx:
	memset(dma, 0, sizeof(*dma));
}

static void msm_request_rx_dma(struct msm_port *msm_port, resource_size_t base)
{
	struct device *dev = msm_port->uart.dev;
	struct dma_slave_config conf;
	struct msm_dma *dma;
	struct dma_chan *dma_chan;
	u32 crci = 0;
	int ret;

	dma = &msm_port->rx_dma;

	/* allocate DMA resources, if available */
	dma_chan = dma_request_slave_channel_reason(dev, "rx");
	if (IS_ERR(dma_chan))
		goto no_rx;
	dma->chan = dma_chan;

	of_property_read_u32(dev->of_node, "qcom,rx-crci", &crci);

	dma->virt = kzalloc(UARTDM_RX_SIZE, GFP_KERNEL);
	if (!dma->virt)
		goto rel_rx;

	memset(&conf, 0, sizeof(conf));
	conf.direction = DMA_DEV_TO_MEM;
	conf.device_fc = true;
	conf.src_addr = base + UARTDM_RF;
	conf.src_maxburst = UARTDM_BURST_SIZE;
	conf.slave_id = crci;

	ret = dmaengine_slave_config(dma->chan, &conf);
	if (ret)
		goto err;

	dma->dir = DMA_FROM_DEVICE;

	if (msm_port->is_uartdm < UARTDM_1P4)
		dma->enable_bit = UARTDM_DMEN_RX_DM_ENABLE;
	else
		dma->enable_bit = UARTDM_DMEN_RX_BAM_ENABLE;

	return;
err:
	kfree(dma->virt);
rel_rx:
	dma_release_channel(dma->chan);
no_rx:
	memset(dma, 0, sizeof(*dma));
}

static inline void msm_wait_for_xmitr(struct uart_port *port)
{
	u32 count = 500000;

	while (!(msm_read(port, UART_SR) & UART_SR_TX_EMPTY)) {
		if (msm_read(port, UART_ISR) & UART_ISR_TX_READY)
			break;
		udelay(1);

		/* At worst case, it is stuck in this loop for waiting
		 * TX ready, have a 500ms timeout to avoid stuck here
		 * and only miss some log to uart.
		 */
<<<<<<< HEAD
		if (!timeout--) {
=======
		if (count-- == 0) {
>>>>>>> e276e60d
			msm_write(port, UART_CR_CMD_RESET_TX, UART_CR);
			printk_deferred("uart may lost data, resetting TX!\n");
			break;
		}
	}
	msm_write(port, UART_CR_CMD_RESET_TX_READY, UART_CR);
}

static void msm_stop_tx(struct uart_port *port)
{
	struct msm_port *msm_port = UART_TO_MSM(port);

	msm_port->imr &= ~UART_IMR_TXLEV;
	msm_write(port, msm_port->imr, UART_IMR);
}

static void msm_start_tx(struct uart_port *port)
{
	struct msm_port *msm_port = UART_TO_MSM(port);
	struct msm_dma *dma = &msm_port->tx_dma;

	/* No need to start tx when system suspended. */
	if (port->suspended) {
		printk_deferred("port suspended!\n");
		return;
	}

	/* Already started in DMA mode */
	if (dma->count)
		return;

	msm_port->imr |= UART_IMR_TXLEV;
	msm_write(port, msm_port->imr, UART_IMR);
}

static void msm_reset_dm_count(struct uart_port *port, int count)
{
	msm_wait_for_xmitr(port);
	msm_write(port, count, UARTDM_NCF_TX);
	msm_read(port, UARTDM_NCF_TX);
}

static void msm_complete_tx_dma(void *args)
{
	struct msm_port *msm_port = args;
	struct uart_port *port = &msm_port->uart;
	struct circ_buf *xmit = &port->state->xmit;
	struct msm_dma *dma = &msm_port->tx_dma;
	struct dma_tx_state state;
	enum dma_status status;
	unsigned long flags;
	unsigned int count;
	u32 val;

	spin_lock_irqsave(&port->lock, flags);

	/* Already stopped */
	if (!dma->count)
		goto done;

	status = dmaengine_tx_status(dma->chan, dma->cookie, &state);

	dma_unmap_single(port->dev, dma->phys, dma->count, dma->dir);

	val = msm_read(port, UARTDM_DMEN);
	val &= ~dma->enable_bit;
	msm_write(port, val, UARTDM_DMEN);

	if (msm_port->is_uartdm > UARTDM_1P3) {
		msm_write(port, UART_CR_CMD_RESET_TX, UART_CR);
		msm_write(port, UART_CR_TX_ENABLE, UART_CR);
	}

	count = dma->count - state.residue;
	port->icount.tx += count;
	dma->count = 0;

	xmit->tail += count;
	xmit->tail &= UART_XMIT_SIZE - 1;

	/* Restore "Tx FIFO below watermark" interrupt */
	msm_port->imr |= UART_IMR_TXLEV;
	msm_write(port, msm_port->imr, UART_IMR);

	if (uart_circ_chars_pending(xmit) < WAKEUP_CHARS)
		uart_write_wakeup(port);

	msm_handle_tx(port);
done:
	spin_unlock_irqrestore(&port->lock, flags);
}

static int msm_handle_tx_dma(struct msm_port *msm_port, unsigned int count)
{
	struct circ_buf *xmit = &msm_port->uart.state->xmit;
	struct uart_port *port = &msm_port->uart;
	struct msm_dma *dma = &msm_port->tx_dma;
	void *cpu_addr;
	int ret;
	u32 val;

	cpu_addr = &xmit->buf[xmit->tail];

	dma->phys = dma_map_single(port->dev, cpu_addr, count, dma->dir);
	ret = dma_mapping_error(port->dev, dma->phys);
	if (ret)
		return ret;

	dma->desc = dmaengine_prep_slave_single(dma->chan, dma->phys,
						count, DMA_MEM_TO_DEV,
						DMA_PREP_INTERRUPT |
						DMA_PREP_FENCE);
	if (!dma->desc) {
		ret = -EIO;
		goto unmap;
	}

	dma->desc->callback = msm_complete_tx_dma;
	dma->desc->callback_param = msm_port;

	dma->cookie = dmaengine_submit(dma->desc);
	ret = dma_submit_error(dma->cookie);
	if (ret)
		goto unmap;

	/*
	 * Using DMA complete for Tx FIFO reload, no need for
	 * "Tx FIFO below watermark" one, disable it
	 */
	msm_port->imr &= ~UART_IMR_TXLEV;
	msm_write(port, msm_port->imr, UART_IMR);

	dma->count = count;

	val = msm_read(port, UARTDM_DMEN);
	val |= dma->enable_bit;

	if (msm_port->is_uartdm < UARTDM_1P4)
		msm_write(port, val, UARTDM_DMEN);

	msm_reset_dm_count(port, count);

	if (msm_port->is_uartdm > UARTDM_1P3)
		msm_write(port, val, UARTDM_DMEN);

	dma_async_issue_pending(dma->chan);
	return 0;
unmap:
	dma_unmap_single(port->dev, dma->phys, count, dma->dir);
	return ret;
}

static void msm_complete_rx_dma(void *args)
{
	struct msm_port *msm_port = args;
	struct uart_port *port = &msm_port->uart;
	struct tty_port *tport = &port->state->port;
	struct msm_dma *dma = &msm_port->rx_dma;
	int count = 0, i, sysrq;
	unsigned long flags;
	u32 val;

	spin_lock_irqsave(&port->lock, flags);

	/* Already stopped */
	if (!dma->count)
		goto done;

	val = msm_read(port, UARTDM_DMEN);
	val &= ~dma->enable_bit;
	msm_write(port, val, UARTDM_DMEN);

	if (msm_read(port, UART_SR) & UART_SR_OVERRUN) {
		port->icount.overrun++;
		tty_insert_flip_char(tport, 0, TTY_OVERRUN);
		msm_write(port, UART_CR_CMD_RESET_ERR, UART_CR);
	}

	count = msm_read(port, UARTDM_RX_TOTAL_SNAP);

	port->icount.rx += count;

	dma->count = 0;

	dma_unmap_single(port->dev, dma->phys, UARTDM_RX_SIZE, dma->dir);

	for (i = 0; i < count; i++) {
		char flag = TTY_NORMAL;

		if (msm_port->break_detected && dma->virt[i] == 0) {
			port->icount.brk++;
			flag = TTY_BREAK;
			msm_port->break_detected = false;
			if (uart_handle_break(port))
				continue;
		}

		if (!(port->read_status_mask & UART_SR_RX_BREAK))
			flag = TTY_NORMAL;

		spin_unlock_irqrestore(&port->lock, flags);
		sysrq = uart_handle_sysrq_char(port, dma->virt[i]);
		spin_lock_irqsave(&port->lock, flags);
		if (!sysrq)
			tty_insert_flip_char(tport, dma->virt[i], flag);
	}

	msm_start_rx_dma(msm_port);
done:
	spin_unlock_irqrestore(&port->lock, flags);

	if (count)
		tty_flip_buffer_push(tport);
}

static void msm_start_rx_dma(struct msm_port *msm_port)
{
	struct msm_dma *dma = &msm_port->rx_dma;
	struct uart_port *uart = &msm_port->uart;
	u32 val;
	int ret;

	if (!dma->chan)
		return;

	dma->phys = dma_map_single(uart->dev, dma->virt,
				   UARTDM_RX_SIZE, dma->dir);
	ret = dma_mapping_error(uart->dev, dma->phys);
	if (ret)
		return;

	dma->desc = dmaengine_prep_slave_single(dma->chan, dma->phys,
						UARTDM_RX_SIZE, DMA_DEV_TO_MEM,
						DMA_PREP_INTERRUPT);
	if (!dma->desc)
		goto unmap;

	dma->desc->callback = msm_complete_rx_dma;
	dma->desc->callback_param = msm_port;

	dma->cookie = dmaengine_submit(dma->desc);
	ret = dma_submit_error(dma->cookie);
	if (ret)
		goto unmap;
	/*
	 * Using DMA for FIFO off-load, no need for "Rx FIFO over
	 * watermark" or "stale" interrupts, disable them
	 */
	msm_port->imr &= ~(UART_IMR_RXLEV | UART_IMR_RXSTALE);

	/*
	 * Well, when DMA is ADM3 engine(implied by <= UARTDM v1.3),
	 * we need RXSTALE to flush input DMA fifo to memory
	 */
	if (msm_port->is_uartdm < UARTDM_1P4)
		msm_port->imr |= UART_IMR_RXSTALE;

	msm_write(uart, msm_port->imr, UART_IMR);

	dma->count = UARTDM_RX_SIZE;

	dma_async_issue_pending(dma->chan);

	msm_write(uart, UART_CR_CMD_RESET_STALE_INT, UART_CR);
	msm_write(uart, UART_CR_CMD_STALE_EVENT_ENABLE, UART_CR);

	val = msm_read(uart, UARTDM_DMEN);
	val |= dma->enable_bit;

	if (msm_port->is_uartdm < UARTDM_1P4)
		msm_write(uart, val, UARTDM_DMEN);

	msm_write(uart, UARTDM_RX_SIZE, UARTDM_DMRX);

	if (msm_port->is_uartdm > UARTDM_1P3)
		msm_write(uart, val, UARTDM_DMEN);

	return;
unmap:
	dma_unmap_single(uart->dev, dma->phys, UARTDM_RX_SIZE, dma->dir);
}

static void msm_stop_rx(struct uart_port *port)
{
	struct msm_port *msm_port = UART_TO_MSM(port);
	struct msm_dma *dma = &msm_port->rx_dma;

	msm_port->imr &= ~(UART_IMR_RXLEV | UART_IMR_RXSTALE);
	msm_write(port, msm_port->imr, UART_IMR);

	if (dma->chan)
		msm_stop_dma(port, dma);
}

static void msm_enable_ms(struct uart_port *port)
{
	struct msm_port *msm_port = UART_TO_MSM(port);

	msm_port->imr |= UART_IMR_DELTA_CTS;
	msm_write(port, msm_port->imr, UART_IMR);
}

static void msm_handle_rx_dm(struct uart_port *port, unsigned int misr)
{
	struct tty_port *tport = &port->state->port;
	unsigned int sr;
	int count = 0;
	struct msm_port *msm_port = UART_TO_MSM(port);

	if ((msm_read(port, UART_SR) & UART_SR_OVERRUN)) {
		port->icount.overrun++;
		tty_insert_flip_char(tport, 0, TTY_OVERRUN);
		msm_write(port, UART_CR_CMD_RESET_ERR, UART_CR);
	}

	if (misr & UART_IMR_RXSTALE) {
		count = msm_read(port, UARTDM_RX_TOTAL_SNAP) -
			msm_port->old_snap_state;
		msm_port->old_snap_state = 0;
	} else {
		count = 4 * (msm_read(port, UART_RFWR));
		msm_port->old_snap_state += count;
	}

	/* TODO: Precise error reporting */

	port->icount.rx += count;

	while (count > 0) {
		unsigned char buf[4];
		int sysrq, r_count, i;

		sr = msm_read(port, UART_SR);
		if ((sr & UART_SR_RX_READY) == 0) {
			msm_port->old_snap_state -= count;
			break;
		}

		ioread32_rep(port->membase + UARTDM_RF, buf, 1);
		r_count = min_t(int, count, sizeof(buf));

		for (i = 0; i < r_count; i++) {
			char flag = TTY_NORMAL;

			if (msm_port->break_detected && buf[i] == 0) {
				port->icount.brk++;
				flag = TTY_BREAK;
				msm_port->break_detected = false;
				if (uart_handle_break(port))
					continue;
			}

			if (!(port->read_status_mask & UART_SR_RX_BREAK))
				flag = TTY_NORMAL;

			spin_unlock(&port->lock);
			sysrq = uart_handle_sysrq_char(port, buf[i]);
			spin_lock(&port->lock);
			if (!sysrq)
				tty_insert_flip_char(tport, buf[i], flag);
		}
		count -= r_count;
	}

	spin_unlock(&port->lock);
	tty_flip_buffer_push(tport);
	spin_lock(&port->lock);

	if (misr & (UART_IMR_RXSTALE))
		msm_write(port, UART_CR_CMD_RESET_STALE_INT, UART_CR);
	msm_write(port, 0xFFFFFF, UARTDM_DMRX);
	msm_write(port, UART_CR_CMD_STALE_EVENT_ENABLE, UART_CR);

	/* Try to use DMA */
	msm_start_rx_dma(msm_port);
}

static void msm_handle_rx(struct uart_port *port)
{
	struct tty_port *tport = &port->state->port;
	unsigned int sr;

	/*
	 * Handle overrun. My understanding of the hardware is that overrun
	 * is not tied to the RX buffer, so we handle the case out of band.
	 */
	if ((msm_read(port, UART_SR) & UART_SR_OVERRUN)) {
		port->icount.overrun++;
		tty_insert_flip_char(tport, 0, TTY_OVERRUN);
		msm_write(port, UART_CR_CMD_RESET_ERR, UART_CR);
	}

	/* and now the main RX loop */
	while ((sr = msm_read(port, UART_SR)) & UART_SR_RX_READY) {
		unsigned int c;
		char flag = TTY_NORMAL;
		int sysrq;

		c = msm_read(port, UART_RF);

		if (sr & UART_SR_RX_BREAK) {
			port->icount.brk++;
			if (uart_handle_break(port))
				continue;
		} else if (sr & UART_SR_PAR_FRAME_ERR) {
			port->icount.frame++;
		} else {
			port->icount.rx++;
		}

		/* Mask conditions we're ignorning. */
		sr &= port->read_status_mask;

		if (sr & UART_SR_RX_BREAK)
			flag = TTY_BREAK;
		else if (sr & UART_SR_PAR_FRAME_ERR)
			flag = TTY_FRAME;

		spin_unlock(&port->lock);
		sysrq = uart_handle_sysrq_char(port, c);
		spin_lock(&port->lock);
		if (!sysrq)
			tty_insert_flip_char(tport, c, flag);
	}

	spin_unlock(&port->lock);
	tty_flip_buffer_push(tport);
	spin_lock(&port->lock);
}

static void msm_handle_tx_pio(struct uart_port *port, unsigned int tx_count)
{
	struct circ_buf *xmit = &port->state->xmit;
	struct msm_port *msm_port = UART_TO_MSM(port);
	unsigned int num_chars;
	unsigned int tf_pointer = 0;
	void __iomem *tf;

	if (msm_port->is_uartdm)
		tf = port->membase + UARTDM_TF;
	else
		tf = port->membase + UART_TF;

	if (tx_count && msm_port->is_uartdm)
		msm_reset_dm_count(port, tx_count);

	while (tf_pointer < tx_count) {
		int i;
		char buf[4] = { 0 };

		if (!(msm_read(port, UART_SR) & UART_SR_TX_READY))
			break;

		if (msm_port->is_uartdm)
			num_chars = min(tx_count - tf_pointer,
					(unsigned int)sizeof(buf));
		else
			num_chars = 1;

		for (i = 0; i < num_chars; i++) {
			buf[i] = xmit->buf[xmit->tail + i];
			port->icount.tx++;
		}

		iowrite32_rep(tf, buf, 1);
		xmit->tail = (xmit->tail + num_chars) & (UART_XMIT_SIZE - 1);
		tf_pointer += num_chars;
	}

	/* disable tx interrupts if nothing more to send */
	if (uart_circ_empty(xmit))
		msm_stop_tx(port);

	if (uart_circ_chars_pending(xmit) < WAKEUP_CHARS)
		uart_write_wakeup(port);
}

static void msm_handle_tx(struct uart_port *port)
{
	struct msm_port *msm_port = UART_TO_MSM(port);
	struct circ_buf *xmit = &msm_port->uart.state->xmit;
	struct msm_dma *dma = &msm_port->tx_dma;
	unsigned int pio_count, dma_count, dma_min;
	char buf[4] = { 0 };
	void __iomem *tf;
	int err = 0;

	if (port->x_char) {
		if (msm_port->is_uartdm)
			tf = port->membase + UARTDM_TF;
		else
			tf = port->membase + UART_TF;

		buf[0] = port->x_char;

		if (msm_port->is_uartdm)
			msm_reset_dm_count(port, 1);

		iowrite32_rep(tf, buf, 1);
		port->icount.tx++;
		port->x_char = 0;
		return;
	}

	if (uart_circ_empty(xmit) || uart_tx_stopped(port)) {
		msm_stop_tx(port);
		return;
	}

	pio_count = CIRC_CNT_TO_END(xmit->head, xmit->tail, UART_XMIT_SIZE);
	dma_count = CIRC_CNT_TO_END(xmit->head, xmit->tail, UART_XMIT_SIZE);

	dma_min = 1;	/* Always DMA */
	if (msm_port->is_uartdm > UARTDM_1P3) {
		dma_count = UARTDM_TX_AIGN(dma_count);
		dma_min = UARTDM_BURST_SIZE;
	} else {
		if (dma_count > UARTDM_TX_MAX)
			dma_count = UARTDM_TX_MAX;
	}

	if (pio_count > port->fifosize)
		pio_count = port->fifosize;

	if (!dma->chan || dma_count < dma_min)
		msm_handle_tx_pio(port, pio_count);
	else
		err = msm_handle_tx_dma(msm_port, dma_count);

	if (err)	/* fall back to PIO mode */
		msm_handle_tx_pio(port, pio_count);
}

static void msm_handle_delta_cts(struct uart_port *port)
{
	msm_write(port, UART_CR_CMD_RESET_CTS, UART_CR);
	port->icount.cts++;
	wake_up_interruptible(&port->state->port.delta_msr_wait);
}

static irqreturn_t msm_uart_irq(int irq, void *dev_id)
{
	struct uart_port *port = dev_id;
	struct msm_port *msm_port = UART_TO_MSM(port);
	struct msm_dma *dma = &msm_port->rx_dma;
	unsigned long flags;
	unsigned int misr;
	u32 val;

	spin_lock_irqsave(&port->lock, flags);
	misr = msm_read(port, UART_MISR);
	msm_write(port, 0, UART_IMR); /* disable interrupt */

	if (misr & UART_IMR_RXBREAK_START) {
		msm_port->break_detected = true;
		msm_write(port, UART_CR_CMD_RESET_RXBREAK_START, UART_CR);
	}

	if (misr & (UART_IMR_RXLEV | UART_IMR_RXSTALE)) {
		if (dma->count) {
			val = UART_CR_CMD_STALE_EVENT_DISABLE;
			msm_write(port, val, UART_CR);
			val = UART_CR_CMD_RESET_STALE_INT;
			msm_write(port, val, UART_CR);
			/*
			 * Flush DMA input fifo to memory, this will also
			 * trigger DMA RX completion
			 */
			dmaengine_terminate_all(dma->chan);
		} else if (msm_port->is_uartdm) {
			msm_handle_rx_dm(port, misr);
		} else {
			msm_handle_rx(port);
		}
	}
	if (misr & UART_IMR_TXLEV)
		msm_handle_tx(port);
	if (misr & UART_IMR_DELTA_CTS)
		msm_handle_delta_cts(port);

	msm_write(port, msm_port->imr, UART_IMR); /* restore interrupt */
	spin_unlock_irqrestore(&port->lock, flags);

	return IRQ_HANDLED;
}

static unsigned int msm_tx_empty(struct uart_port *port)
{
	return (msm_read(port, UART_SR) & UART_SR_TX_EMPTY) ? TIOCSER_TEMT : 0;
}

static unsigned int msm_get_mctrl(struct uart_port *port)
{
	return TIOCM_CAR | TIOCM_CTS | TIOCM_DSR | TIOCM_RTS;
}

static void msm_reset(struct uart_port *port)
{
	struct msm_port *msm_port = UART_TO_MSM(port);
	unsigned int mr;

	/* reset everything */
	msm_write(port, UART_CR_CMD_RESET_RX, UART_CR);
	msm_write(port, UART_CR_CMD_RESET_TX, UART_CR);
	msm_write(port, UART_CR_CMD_RESET_ERR, UART_CR);
	msm_write(port, UART_CR_CMD_RESET_BREAK_INT, UART_CR);
	msm_write(port, UART_CR_CMD_RESET_CTS, UART_CR);
	msm_write(port, UART_CR_CMD_RESET_RFR, UART_CR);
	mr = msm_read(port, UART_MR1);
	mr &= ~UART_MR1_RX_RDY_CTL;
	msm_write(port, mr, UART_MR1);

	/* Disable DM modes */
	if (msm_port->is_uartdm)
		msm_write(port, 0, UARTDM_DMEN);
}

static void msm_set_mctrl(struct uart_port *port, unsigned int mctrl)
{
	unsigned int mr;

	mr = msm_read(port, UART_MR1);

	if (!(mctrl & TIOCM_RTS)) {
		mr &= ~UART_MR1_RX_RDY_CTL;
		msm_write(port, mr, UART_MR1);
		msm_write(port, UART_CR_CMD_RESET_RFR, UART_CR);
	} else {
		mr |= UART_MR1_RX_RDY_CTL;
		msm_write(port, mr, UART_MR1);
	}
}

static void msm_break_ctl(struct uart_port *port, int break_ctl)
{
	if (break_ctl)
		msm_write(port, UART_CR_CMD_START_BREAK, UART_CR);
	else
		msm_write(port, UART_CR_CMD_STOP_BREAK, UART_CR);
}

struct msm_baud_map {
	u16	divisor;
	u8	code;
	u8	rxstale;
};

static const struct msm_baud_map *
msm_find_best_baud(struct uart_port *port, unsigned int baud,
		   unsigned long *rate)
{
	struct msm_port *msm_port = UART_TO_MSM(port);
	unsigned int divisor, result;
	unsigned long target, old, best_rate = 0, diff, best_diff = ULONG_MAX;
	const struct msm_baud_map *entry, *end, *best;
	static const struct msm_baud_map table[] = {
		{    1, 0xff, 31 },
		{    2, 0xee, 16 },
		{    3, 0xdd,  8 },
		{    4, 0xcc,  6 },
		{    6, 0xbb,  6 },
		{    8, 0xaa,  6 },
		{   12, 0x99,  6 },
		{   16, 0x88,  1 },
		{   24, 0x77,  1 },
		{   32, 0x66,  1 },
		{   48, 0x55,  1 },
		{   96, 0x44,  1 },
		{  192, 0x33,  1 },
		{  384, 0x22,  1 },
		{  768, 0x11,  1 },
		{ 1536, 0x00,  1 },
	};

	best = table; /* Default to smallest divider */
	target = clk_round_rate(msm_port->clk, 16 * baud);
	divisor = DIV_ROUND_CLOSEST(target, 16 * baud);

	end = table + ARRAY_SIZE(table);
	entry = table;
	while (entry < end) {
		if (entry->divisor <= divisor) {
			result = target / entry->divisor / 16;
			diff = abs(result - baud);

			/* Keep track of best entry */
			if (diff < best_diff) {
				best_diff = diff;
				best = entry;
				best_rate = target;
			}

			if (result == baud)
				break;
		} else if (entry->divisor > divisor) {
			old = target;
			target = clk_round_rate(msm_port->clk, old + 1);
			/*
			 * The rate didn't get any faster so we can't do
			 * better at dividing it down
			 */
			if (target == old)
				break;

			/* Start the divisor search over at this new rate */
			entry = table;
			divisor = DIV_ROUND_CLOSEST(target, 16 * baud);
			continue;
		}
		entry++;
	}

	*rate = best_rate;
	return best;
}

static int msm_set_baud_rate(struct uart_port *port, unsigned int baud,
			     unsigned long *saved_flags)
{
	unsigned int rxstale, watermark, mask;
	struct msm_port *msm_port = UART_TO_MSM(port);
	const struct msm_baud_map *entry;
	unsigned long flags, rate;

	flags = *saved_flags;
	spin_unlock_irqrestore(&port->lock, flags);

	entry = msm_find_best_baud(port, baud, &rate);
	clk_set_rate(msm_port->clk, rate);
	baud = rate / 16 / entry->divisor;

	spin_lock_irqsave(&port->lock, flags);
	*saved_flags = flags;
	port->uartclk = rate;

	msm_write(port, entry->code, UART_CSR);

	/* RX stale watermark */
	rxstale = entry->rxstale;
	watermark = UART_IPR_STALE_LSB & rxstale;
	if (msm_port->is_uartdm) {
		mask = UART_DM_IPR_STALE_TIMEOUT_MSB;
	} else {
		watermark |= UART_IPR_RXSTALE_LAST;
		mask = UART_IPR_STALE_TIMEOUT_MSB;
	}

	watermark |= mask & (rxstale << 2);

	msm_write(port, watermark, UART_IPR);

	/* set RX watermark */
	watermark = (port->fifosize * 3) / 4;
	msm_write(port, watermark, UART_RFWR);

	/* set TX watermark */
	msm_write(port, 10, UART_TFWR);

	msm_write(port, UART_CR_CMD_PROTECTION_EN, UART_CR);
	msm_reset(port);

	/* Enable RX and TX */
	msm_write(port, UART_CR_TX_ENABLE | UART_CR_RX_ENABLE, UART_CR);

	/* turn on RX and CTS interrupts */
	msm_port->imr = UART_IMR_RXLEV | UART_IMR_RXSTALE |
			UART_IMR_CURRENT_CTS | UART_IMR_RXBREAK_START;

	msm_write(port, msm_port->imr, UART_IMR);

	if (msm_port->is_uartdm) {
		msm_write(port, UART_CR_CMD_RESET_STALE_INT, UART_CR);
		msm_write(port, 0xFFFFFF, UARTDM_DMRX);
		msm_write(port, UART_CR_CMD_STALE_EVENT_ENABLE, UART_CR);
	}

	return baud;
}

static int msm_startup(struct uart_port *port)
{
	struct msm_port *msm_port = UART_TO_MSM(port);
	unsigned int data, rfr_level, mask;
	int ret;

	snprintf(msm_port->name, sizeof(msm_port->name),
		 "msm_serial%d", port->line);

	/*
	 * UART clk must be kept enabled to
	 * avoid losing received character
	 */
	ret = clk_prepare_enable(msm_port->clk);
	if (ret)
		return ret;

	ret = clk_prepare_enable(msm_port->pclk);
	if (ret)
		goto err_pclk;

	msm_serial_set_mnd_regs(port);

	if (likely(port->fifosize > 12))
		rfr_level = port->fifosize - 12;
	else
		rfr_level = port->fifosize;

	/* set automatic RFR level */
	data = msm_read(port, UART_MR1);

	if (msm_port->is_uartdm)
		mask = UART_DM_MR1_AUTO_RFR_LEVEL1;
	else
		mask = UART_MR1_AUTO_RFR_LEVEL1;

	data &= ~mask;
	data &= ~UART_MR1_AUTO_RFR_LEVEL0;
	data |= mask & (rfr_level << 2);
	data |= UART_MR1_AUTO_RFR_LEVEL0 & rfr_level;
	msm_write(port, data, UART_MR1);

	if (msm_port->is_uartdm) {
		msm_request_tx_dma(msm_port, msm_port->uart.mapbase);
		msm_request_rx_dma(msm_port, msm_port->uart.mapbase);
	}

	ret = request_irq(port->irq, msm_uart_irq, IRQF_TRIGGER_HIGH,
			  msm_port->name, port);
	if (unlikely(ret))
		goto err_irq;

	return 0;

err_irq:
	if (msm_port->is_uartdm)
		msm_release_dma(msm_port);

	clk_disable_unprepare(msm_port->pclk);

err_pclk:
	clk_disable_unprepare(msm_port->clk);

	return ret;
}

static void msm_shutdown(struct uart_port *port)
{
	struct msm_port *msm_port = UART_TO_MSM(port);

	msm_port->imr = 0;
	msm_write(port, 0, UART_IMR); /* disable interrupts */

	if (msm_port->is_uartdm)
		msm_release_dma(msm_port);

	clk_disable_unprepare(msm_port->pclk);
	clk_disable_unprepare(msm_port->clk);

	free_irq(port->irq, port);
}

static void msm_set_termios(struct uart_port *port, struct ktermios *termios,
			    struct ktermios *old)
{
	struct msm_port *msm_port = UART_TO_MSM(port);
	struct msm_dma *dma = &msm_port->rx_dma;
	unsigned long flags;
	unsigned int baud, mr;

	spin_lock_irqsave(&port->lock, flags);

	if (dma->chan) /* Terminate if any */
		msm_stop_dma(port, dma);

	/* calculate and set baud rate */
	baud = uart_get_baud_rate(port, termios, old, 300, 4000000);
	baud = msm_set_baud_rate(port, baud, &flags);
	if (tty_termios_baud_rate(termios))
		tty_termios_encode_baud_rate(termios, baud, baud);

	/* calculate parity */
	mr = msm_read(port, UART_MR2);
	mr &= ~UART_MR2_PARITY_MODE;
	if (termios->c_cflag & PARENB) {
		if (termios->c_cflag & PARODD)
			mr |= UART_MR2_PARITY_MODE_ODD;
		else if (termios->c_cflag & CMSPAR)
			mr |= UART_MR2_PARITY_MODE_SPACE;
		else
			mr |= UART_MR2_PARITY_MODE_EVEN;
	}

	/* calculate bits per char */
	mr &= ~UART_MR2_BITS_PER_CHAR;
	switch (termios->c_cflag & CSIZE) {
	case CS5:
		mr |= UART_MR2_BITS_PER_CHAR_5;
		break;
	case CS6:
		mr |= UART_MR2_BITS_PER_CHAR_6;
		break;
	case CS7:
		mr |= UART_MR2_BITS_PER_CHAR_7;
		break;
	case CS8:
	default:
		mr |= UART_MR2_BITS_PER_CHAR_8;
		break;
	}

	/* calculate stop bits */
	mr &= ~(UART_MR2_STOP_BIT_LEN_ONE | UART_MR2_STOP_BIT_LEN_TWO);
	if (termios->c_cflag & CSTOPB)
		mr |= UART_MR2_STOP_BIT_LEN_TWO;
	else
		mr |= UART_MR2_STOP_BIT_LEN_ONE;

	/* set parity, bits per char, and stop bit */
	msm_write(port, mr, UART_MR2);

	/* calculate and set hardware flow control */
	mr = msm_read(port, UART_MR1);
	mr &= ~(UART_MR1_CTS_CTL | UART_MR1_RX_RDY_CTL);
	if (termios->c_cflag & CRTSCTS) {
		mr |= UART_MR1_CTS_CTL;
		mr |= UART_MR1_RX_RDY_CTL;
	}
	msm_write(port, mr, UART_MR1);

	/* Configure status bits to ignore based on termio flags. */
	port->read_status_mask = 0;
	if (termios->c_iflag & INPCK)
		port->read_status_mask |= UART_SR_PAR_FRAME_ERR;
	if (termios->c_iflag & (IGNBRK | BRKINT | PARMRK))
		port->read_status_mask |= UART_SR_RX_BREAK;

	uart_update_timeout(port, termios->c_cflag, baud);

	/* Try to use DMA */
	msm_start_rx_dma(msm_port);

	spin_unlock_irqrestore(&port->lock, flags);
}

static const char *msm_type(struct uart_port *port)
{
	return "MSM";
}

static void msm_release_port(struct uart_port *port)
{
	struct platform_device *pdev = to_platform_device(port->dev);
	struct resource *uart_resource;
	resource_size_t size;

	uart_resource = platform_get_resource(pdev, IORESOURCE_MEM, 0);
	if (unlikely(!uart_resource))
		return;
	size = resource_size(uart_resource);

	release_mem_region(port->mapbase, size);
	iounmap(port->membase);
	port->membase = NULL;
}

static int msm_request_port(struct uart_port *port)
{
	struct platform_device *pdev = to_platform_device(port->dev);
	struct resource *uart_resource;
	resource_size_t size;
	int ret;

	uart_resource = platform_get_resource(pdev, IORESOURCE_MEM, 0);
	if (unlikely(!uart_resource))
		return -ENXIO;

	size = resource_size(uart_resource);

	if (!request_mem_region(port->mapbase, size, "msm_serial"))
		return -EBUSY;

	port->membase = ioremap(port->mapbase, size);
	if (!port->membase) {
		ret = -EBUSY;
		goto fail_release_port;
	}

	return 0;

fail_release_port:
	release_mem_region(port->mapbase, size);
	return ret;
}

static void msm_config_port(struct uart_port *port, int flags)
{
	int ret;

	if (flags & UART_CONFIG_TYPE) {
		port->type = PORT_MSM;
		ret = msm_request_port(port);
		if (ret)
			return;
	}
}

static int msm_verify_port(struct uart_port *port, struct serial_struct *ser)
{
	if (unlikely(ser->type != PORT_UNKNOWN && ser->type != PORT_MSM))
		return -EINVAL;
	if (unlikely(port->irq != ser->irq))
		return -EINVAL;
	return 0;
}

static void msm_power(struct uart_port *port, unsigned int state,
		      unsigned int oldstate)
{
	struct msm_port *msm_port = UART_TO_MSM(port);

	switch (state) {
	case 0:
		/*
		 * UART clk must be kept enabled to
		 * avoid losing received character
		 */
		if (clk_prepare_enable(msm_port->clk))
			return;
		if (clk_prepare_enable(msm_port->pclk)) {
			clk_disable_unprepare(msm_port->clk);
			return;
		}
		break;
	case 3:
		clk_disable_unprepare(msm_port->clk);
		clk_disable_unprepare(msm_port->pclk);
		break;
	default:
		pr_err("msm_serial: Unknown PM state %d\n", state);
	}
}

#ifdef CONFIG_CONSOLE_POLL
static int msm_poll_get_char_single(struct uart_port *port)
{
	struct msm_port *msm_port = UART_TO_MSM(port);
	unsigned int rf_reg = msm_port->is_uartdm ? UARTDM_RF : UART_RF;

	if (!(msm_read(port, UART_SR) & UART_SR_RX_READY))
		return NO_POLL_CHAR;

	return msm_read(port, rf_reg) & 0xff;
}

static int msm_poll_get_char_dm(struct uart_port *port)
{
	int c;
	static u32 slop;
	static int count;
	unsigned char *sp = (unsigned char *)&slop;

	/* Check if a previous read had more than one char */
	if (count) {
		c = sp[sizeof(slop) - count];
		count--;
	/* Or if FIFO is empty */
	} else if (!(msm_read(port, UART_SR) & UART_SR_RX_READY)) {
		/*
		 * If RX packing buffer has less than a word, force stale to
		 * push contents into RX FIFO
		 */
		count = msm_read(port, UARTDM_RXFS);
		count = (count >> UARTDM_RXFS_BUF_SHIFT) & UARTDM_RXFS_BUF_MASK;
		if (count) {
			msm_write(port, UART_CR_CMD_FORCE_STALE, UART_CR);
			slop = msm_read(port, UARTDM_RF);
			c = sp[0];
			count--;
			msm_write(port, UART_CR_CMD_RESET_STALE_INT, UART_CR);
			msm_write(port, 0xFFFFFF, UARTDM_DMRX);
			msm_write(port, UART_CR_CMD_STALE_EVENT_ENABLE,
				  UART_CR);
		} else {
			c = NO_POLL_CHAR;
		}
	/* FIFO has a word */
	} else {
		slop = msm_read(port, UARTDM_RF);
		c = sp[0];
		count = sizeof(slop) - 1;
	}

	return c;
}

static int msm_poll_get_char(struct uart_port *port)
{
	u32 imr;
	int c;
	struct msm_port *msm_port = UART_TO_MSM(port);

	/* Disable all interrupts */
	imr = msm_read(port, UART_IMR);
	msm_write(port, 0, UART_IMR);

	if (msm_port->is_uartdm)
		c = msm_poll_get_char_dm(port);
	else
		c = msm_poll_get_char_single(port);

	/* Enable interrupts */
	msm_write(port, imr, UART_IMR);

	return c;
}

static void msm_poll_put_char(struct uart_port *port, unsigned char c)
{
	u32 imr;
	struct msm_port *msm_port = UART_TO_MSM(port);

	/* Disable all interrupts */
	imr = msm_read(port, UART_IMR);
	msm_write(port, 0, UART_IMR);

	if (msm_port->is_uartdm)
		msm_reset_dm_count(port, 1);

	/* Wait until FIFO is empty */
	while (!(msm_read(port, UART_SR) & UART_SR_TX_READY))
		cpu_relax();

	/* Write a character */
	msm_write(port, c, msm_port->is_uartdm ? UARTDM_TF : UART_TF);

	/* Wait until FIFO is empty */
	while (!(msm_read(port, UART_SR) & UART_SR_TX_READY))
		cpu_relax();

	/* Enable interrupts */
	msm_write(port, imr, UART_IMR);
}
#endif

static struct uart_ops msm_uart_pops = {
	.tx_empty = msm_tx_empty,
	.set_mctrl = msm_set_mctrl,
	.get_mctrl = msm_get_mctrl,
	.stop_tx = msm_stop_tx,
	.start_tx = msm_start_tx,
	.stop_rx = msm_stop_rx,
	.enable_ms = msm_enable_ms,
	.break_ctl = msm_break_ctl,
	.startup = msm_startup,
	.shutdown = msm_shutdown,
	.set_termios = msm_set_termios,
	.type = msm_type,
	.release_port = msm_release_port,
	.request_port = msm_request_port,
	.config_port = msm_config_port,
	.verify_port = msm_verify_port,
	.pm = msm_power,
#ifdef CONFIG_CONSOLE_POLL
	.poll_get_char	= msm_poll_get_char,
	.poll_put_char	= msm_poll_put_char,
#endif
};

static struct msm_port msm_uart_ports[] = {
	{
		.uart = {
			.iotype = UPIO_MEM,
			.ops = &msm_uart_pops,
			.flags = UPF_BOOT_AUTOCONF,
			.fifosize = 64,
			.line = 0,
		},
	},
	{
		.uart = {
			.iotype = UPIO_MEM,
			.ops = &msm_uart_pops,
			.flags = UPF_BOOT_AUTOCONF,
			.fifosize = 64,
			.line = 1,
		},
	},
	{
		.uart = {
			.iotype = UPIO_MEM,
			.ops = &msm_uart_pops,
			.flags = UPF_BOOT_AUTOCONF,
			.fifosize = 64,
			.line = 2,
		},
	},
};

#define UART_NR	ARRAY_SIZE(msm_uart_ports)

static inline struct uart_port *msm_get_port_from_line(unsigned int line)
{
	return &msm_uart_ports[line].uart;
}

#ifdef CONFIG_SERIAL_MSM_CONSOLE
static void __msm_console_write(struct uart_port *port, const char *s,
				unsigned int count, bool is_uartdm)
{
	int i;
	int num_newlines = 0;
	bool replaced = false;
	void __iomem *tf;
	int locked = 1;

	if (is_uartdm)
		tf = port->membase + UARTDM_TF;
	else
		tf = port->membase + UART_TF;

	/* Account for newlines that will get a carriage return added */
	for (i = 0; i < count; i++)
		if (s[i] == '\n')
			num_newlines++;
	count += num_newlines;

	if (port->sysrq)
		locked = 0;
	else if (oops_in_progress)
		locked = spin_trylock(&port->lock);
	else
		spin_lock(&port->lock);

	if (is_uartdm)
		msm_reset_dm_count(port, count);

	i = 0;
	while (i < count) {
		int j;
		unsigned int num_chars;
		char buf[4] = { 0 };
		const u32 *buffer;

		if (is_uartdm)
			num_chars = min(count - i, (unsigned int)sizeof(buf));
		else
			num_chars = 1;

		for (j = 0; j < num_chars; j++) {
			char c = *s;

			if (c == '\n' && !replaced) {
				buf[j] = '\r';
				j++;
				replaced = true;
			}
			if (j < num_chars) {
				buf[j] = c;
				s++;
				replaced = false;
			}
		}

		while (!(msm_read(port, UART_SR) & UART_SR_TX_READY))
			cpu_relax();

		buffer = (const u32 *)buf;
		writel_relaxed_no_log(*buffer, tf);
		i += num_chars;
	}

	if (locked)
		spin_unlock(&port->lock);
}

static void msm_console_write(struct console *co, const char *s,
			      unsigned int count)
{
	struct uart_port *port;
	struct msm_port *msm_port;

	BUG_ON(co->index < 0 || co->index >= UART_NR);

	port = msm_get_port_from_line(co->index);
	msm_port = UART_TO_MSM(port);

	__msm_console_write(port, s, count, msm_port->is_uartdm);
}

static int __init msm_console_setup(struct console *co, char *options)
{
	struct uart_port *port;
	int baud = 115200;
	int bits = 8;
	int parity = 'n';
	int flow = 'n';

	if (unlikely(co->index >= UART_NR || co->index < 0))
		return -ENXIO;

	port = msm_get_port_from_line(co->index);

	if (unlikely(!port->membase))
		return -ENXIO;

	msm_serial_set_mnd_regs(port);

	if (options)
		uart_parse_options(options, &baud, &parity, &bits, &flow);

	pr_info("msm_serial: console setup on port #%d\n", port->line);

	return uart_set_options(port, co, baud, parity, bits, flow);
}

static void
msm_serial_early_write(struct console *con, const char *s, unsigned n)
{
	struct earlycon_device *dev = con->data;

	__msm_console_write(&dev->port, s, n, false);
}

static int __init
msm_serial_early_console_setup(struct earlycon_device *device, const char *opt)
{
	if (!device->port.membase)
		return -ENODEV;

	device->con->write = msm_serial_early_write;
	return 0;
}
OF_EARLYCON_DECLARE(msm_serial, "qcom,msm-uart",
		    msm_serial_early_console_setup);

static void
msm_serial_early_write_dm(struct console *con, const char *s, unsigned n)
{
	struct earlycon_device *dev = con->data;

	__msm_console_write(&dev->port, s, n, true);
}

static int __init
msm_serial_early_console_setup_dm(struct earlycon_device *device,
				  const char *opt)
{
	if (!device->port.membase)
		return -ENODEV;

	device->con->write = msm_serial_early_write_dm;
	return 0;
}
OF_EARLYCON_DECLARE(msm_serial_dm, "qcom,msm-uartdm",
		    msm_serial_early_console_setup_dm);

static struct uart_driver msm_uart_driver;

static struct console msm_console = {
	.name = "ttyMSM",
	.write = msm_console_write,
	.device = uart_console_device,
	.setup = msm_console_setup,
	.flags = CON_PRINTBUFFER,
	.index = -1,
	.data = &msm_uart_driver,
};

#define MSM_CONSOLE	(&msm_console)

#else
#define MSM_CONSOLE	NULL
#endif

static struct uart_driver msm_uart_driver = {
	.owner = THIS_MODULE,
	.driver_name = "msm_serial",
	.dev_name = "ttyMSM",
	.nr = UART_NR,
	.cons = MSM_CONSOLE,
};

static atomic_t msm_uart_next_id = ATOMIC_INIT(0);

static const struct of_device_id msm_uartdm_table[] = {
	{ .compatible = "qcom,msm-uartdm-v1.1", .data = (void *)UARTDM_1P1 },
	{ .compatible = "qcom,msm-uartdm-v1.2", .data = (void *)UARTDM_1P2 },
	{ .compatible = "qcom,msm-uartdm-v1.3", .data = (void *)UARTDM_1P3 },
	{ .compatible = "qcom,msm-uartdm-v1.4", .data = (void *)UARTDM_1P4 },
	{ }
};

static int msm_serial_probe(struct platform_device *pdev)
{
	struct msm_port *msm_port;
	struct resource *resource;
	struct uart_port *port;
	const struct of_device_id *id;
	int irq, line;

	if (pdev->dev.of_node)
		line = of_alias_get_id(pdev->dev.of_node, "serial");
	else
		line = pdev->id;

	if (line < 0)
		line = atomic_inc_return(&msm_uart_next_id) - 1;

	if (unlikely(line < 0 || line >= UART_NR))
		return -ENXIO;

	dev_info(&pdev->dev, "msm_serial: detected port #%d\n", line);

	port = msm_get_port_from_line(line);
	port->dev = &pdev->dev;
	msm_port = UART_TO_MSM(port);

	id = of_match_device(msm_uartdm_table, &pdev->dev);
	if (id)
		msm_port->is_uartdm = (unsigned long)id->data;
	else
		msm_port->is_uartdm = 0;

	msm_port->clk = devm_clk_get(&pdev->dev, "core");
	if (IS_ERR(msm_port->clk))
		return PTR_ERR(msm_port->clk);

	if (msm_port->is_uartdm) {
		msm_port->pclk = devm_clk_get(&pdev->dev, "iface");
		if (IS_ERR(msm_port->pclk))
			return PTR_ERR(msm_port->pclk);
	}

	port->uartclk = clk_get_rate(msm_port->clk);
	dev_info(&pdev->dev, "uartclk = %d\n", port->uartclk);

	resource = platform_get_resource(pdev, IORESOURCE_MEM, 0);
	if (unlikely(!resource))
		return -ENXIO;
	port->mapbase = resource->start;

	irq = platform_get_irq(pdev, 0);
	if (unlikely(irq < 0))
		return -ENXIO;
	port->irq = irq;

	platform_set_drvdata(pdev, port);

	return uart_add_one_port(&msm_uart_driver, port);
}

static int msm_serial_remove(struct platform_device *pdev)
{
	struct uart_port *port = platform_get_drvdata(pdev);

	uart_remove_one_port(&msm_uart_driver, port);

	return 0;
}

static const struct of_device_id msm_match_table[] = {
	{ .compatible = "qcom,msm-uart" },
	{ .compatible = "qcom,msm-uartdm" },
	{}
};
MODULE_DEVICE_TABLE(of, msm_match_table);

#ifdef CONFIG_PM_SLEEP
static int msm_serial_suspend(struct device *dev)
{
	struct uart_port *port = dev_get_drvdata(dev);

	uart_suspend_port(&msm_uart_driver, port);

	return 0;
}

static int msm_serial_resume(struct device *dev)
{
	struct uart_port *port = dev_get_drvdata(dev);

	uart_resume_port(&msm_uart_driver, port);

	return 0;
}

static int msm_serial_freeze(struct device *dev)
{
	struct uart_port *port = dev_get_drvdata(dev);
	struct msm_port *msm_port = UART_TO_MSM(port);
	int ret;

	ret = msm_serial_suspend(dev);
	if (ret)
		return ret;

	/*
	 * Set the rate as recommended to avoid issues where the clock
	 * driver skips reconfiguring the clock hardware during
	 * hibernation resume.
	 */
	return clk_set_rate(msm_port->clk, 19200000);
}
#endif

static const struct dev_pm_ops msm_serial_pm_ops = {
#ifdef CONFIG_PM_SLEEP
	.suspend = msm_serial_suspend,
	.resume = msm_serial_resume,
	.freeze = msm_serial_freeze,
	.thaw = msm_serial_resume,
	.poweroff = msm_serial_suspend,
	.restore = msm_serial_resume,
#endif
};

static struct platform_driver msm_platform_driver = {
	.remove = msm_serial_remove,
	.probe = msm_serial_probe,
	.driver = {
		.name = "msm_serial",
		.of_match_table = msm_match_table,
		.pm = &msm_serial_pm_ops,
	},
};

static int __init msm_serial_init(void)
{
	int ret;

	ret = uart_register_driver(&msm_uart_driver);
	if (unlikely(ret))
		return ret;

	ret = platform_driver_register(&msm_platform_driver);
	if (unlikely(ret))
		uart_unregister_driver(&msm_uart_driver);

	pr_info("msm_serial: driver initialized\n");

	return ret;
}

static void __exit msm_serial_exit(void)
{
	platform_driver_unregister(&msm_platform_driver);
	uart_unregister_driver(&msm_uart_driver);
}

module_init(msm_serial_init);
module_exit(msm_serial_exit);

MODULE_AUTHOR("Robert Love <rlove@google.com>");
MODULE_DESCRIPTION("Driver for msm7x serial device");
MODULE_LICENSE("GPL");<|MERGE_RESOLUTION|>--- conflicted
+++ resolved
@@ -406,11 +406,7 @@
 		 * TX ready, have a 500ms timeout to avoid stuck here
 		 * and only miss some log to uart.
 		 */
-<<<<<<< HEAD
 		if (!timeout--) {
-=======
-		if (count-- == 0) {
->>>>>>> e276e60d
 			msm_write(port, UART_CR_CMD_RESET_TX, UART_CR);
 			printk_deferred("uart may lost data, resetting TX!\n");
 			break;
