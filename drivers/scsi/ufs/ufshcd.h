/*
 * Universal Flash Storage Host controller driver
 *
 * This code is based on drivers/scsi/ufs/ufshcd.h
 * Copyright (C) 2011-2013 Samsung India Software Operations
 * Copyright (c) 2013-2017, The Linux Foundation. All rights reserved.
 *
 * Authors:
 *	Santosh Yaraganavi <santosh.sy@samsung.com>
 *	Vinayak Holikatti <h.vinayak@samsung.com>
 *
 * This program is free software; you can redistribute it and/or
 * modify it under the terms of the GNU General Public License
 * as published by the Free Software Foundation; either version 2
 * of the License, or (at your option) any later version.
 * See the COPYING file in the top-level directory or visit
 * <http://www.gnu.org/licenses/gpl-2.0.html>
 *
 * This program is distributed in the hope that it will be useful,
 * but WITHOUT ANY WARRANTY; without even the implied warranty of
 * MERCHANTABILITY or FITNESS FOR A PARTICULAR PURPOSE.  See the
 * GNU General Public License for more details.
 *
 * This program is provided "AS IS" and "WITH ALL FAULTS" and
 * without warranty of any kind. You are solely responsible for
 * determining the appropriateness of using and distributing
 * the program and assume all risks associated with your exercise
 * of rights with respect to the program, including but not limited
 * to infringement of third party rights, the risks and costs of
 * program errors, damage to or loss of data, programs or equipment,
 * and unavailability or interruption of operations. Under no
 * circumstances will the contributor of this Program be liable for
 * any damages of any kind arising from your use or distribution of
 * this program.
 */

#ifndef _UFSHCD_H
#define _UFSHCD_H

#include <linux/module.h>
#include <linux/kernel.h>
#include <linux/hrtimer.h>
#include <linux/init.h>
#include <linux/interrupt.h>
#include <linux/io.h>
#include <linux/delay.h>
#include <linux/slab.h>
#include <linux/spinlock.h>
#include <linux/rwsem.h>
#include <linux/workqueue.h>
#include <linux/errno.h>
#include <linux/types.h>
#include <linux/wait.h>
#include <linux/bitops.h>
#include <linux/pm_runtime.h>
#include <linux/clk.h>
#include <linux/completion.h>
#include <linux/regulator/consumer.h>
#include <linux/reset.h>
#include "unipro.h"

#include <asm/irq.h>
#include <asm/byteorder.h>
#include <scsi/scsi.h>
#include <scsi/scsi_cmnd.h>
#include <scsi/scsi_host.h>
#include <scsi/scsi_tcq.h>
#include <scsi/scsi_dbg.h>
#include <scsi/scsi_eh.h>

#include <linux/fault-inject.h>
#include "ufs.h"
#include "ufshci.h"

#define UFSHCD "ufshcd"
#define UFSHCD_DRIVER_VERSION "0.3"

#define UFS_BIT(x)	BIT(x)
#define UFS_MASK(x, y)	(x << ((y) % BITS_PER_LONG))

struct ufs_hba;

enum dev_cmd_type {
	DEV_CMD_TYPE_NOP		= 0x0,
	DEV_CMD_TYPE_QUERY		= 0x1,
};

/**
 * struct uic_command - UIC command structure
 * @command: UIC command
 * @argument1: UIC command argument 1
 * @argument2: UIC command argument 2
 * @argument3: UIC command argument 3
 * @cmd_active: Indicate if UIC command is outstanding
 * @result: UIC command result
 * @done: UIC command completion
 */
struct uic_command {
	u32 command;
	u32 argument1;
	u32 argument2;
	u32 argument3;
	int cmd_active;
	int result;
	struct completion done;
};

/* Used to differentiate the power management options */
enum ufs_pm_op {
	UFS_RUNTIME_PM,
	UFS_SYSTEM_PM,
	UFS_SHUTDOWN_PM,
};

#define ufshcd_is_runtime_pm(op) ((op) == UFS_RUNTIME_PM)
#define ufshcd_is_system_pm(op) ((op) == UFS_SYSTEM_PM)
#define ufshcd_is_shutdown_pm(op) ((op) == UFS_SHUTDOWN_PM)

/* Host <-> Device UniPro Link state */
enum uic_link_state {
	UIC_LINK_OFF_STATE	= 0, /* Link powered down or disabled */
	UIC_LINK_ACTIVE_STATE	= 1, /* Link is in Fast/Slow/Sleep state */
	UIC_LINK_HIBERN8_STATE	= 2, /* Link is in Hibernate state */
};

#define ufshcd_is_link_off(hba) ((hba)->uic_link_state == UIC_LINK_OFF_STATE)
#define ufshcd_is_link_active(hba) ((hba)->uic_link_state == \
				    UIC_LINK_ACTIVE_STATE)
#define ufshcd_is_link_hibern8(hba) ((hba)->uic_link_state == \
				    UIC_LINK_HIBERN8_STATE)
#define ufshcd_set_link_off(hba) ((hba)->uic_link_state = UIC_LINK_OFF_STATE)
#define ufshcd_set_link_active(hba) ((hba)->uic_link_state = \
				    UIC_LINK_ACTIVE_STATE)
#define ufshcd_set_link_hibern8(hba) ((hba)->uic_link_state = \
				    UIC_LINK_HIBERN8_STATE)

enum {
	/* errors which require the host controller reset for recovery */
	UFS_ERR_HIBERN8_EXIT,
	UFS_ERR_VOPS_SUSPEND,
	UFS_ERR_EH,
	UFS_ERR_CLEAR_PEND_XFER_TM,
	UFS_ERR_INT_FATAL_ERRORS,
	UFS_ERR_INT_UIC_ERROR,
	UFS_ERR_CRYPTO_ENGINE,

	/* other errors */
	UFS_ERR_HIBERN8_ENTER,
	UFS_ERR_RESUME,
	UFS_ERR_SUSPEND,
	UFS_ERR_LINKSTARTUP,
	UFS_ERR_POWER_MODE_CHANGE,
	UFS_ERR_TASK_ABORT,
	UFS_ERR_MAX,
};

/*
 * UFS Power management levels.
 * Each level is in increasing order of power savings.
 */
enum ufs_pm_level {
	UFS_PM_LVL_0, /* UFS_ACTIVE_PWR_MODE, UIC_LINK_ACTIVE_STATE */
	UFS_PM_LVL_1, /* UFS_ACTIVE_PWR_MODE, UIC_LINK_HIBERN8_STATE */
	UFS_PM_LVL_2, /* UFS_SLEEP_PWR_MODE, UIC_LINK_ACTIVE_STATE */
	UFS_PM_LVL_3, /* UFS_SLEEP_PWR_MODE, UIC_LINK_HIBERN8_STATE */
	UFS_PM_LVL_4, /* UFS_POWERDOWN_PWR_MODE, UIC_LINK_HIBERN8_STATE */
	UFS_PM_LVL_5, /* UFS_POWERDOWN_PWR_MODE, UIC_LINK_OFF_STATE */
	UFS_PM_LVL_MAX
};

struct ufs_pm_lvl_states {
	enum ufs_dev_pwr_mode dev_state;
	enum uic_link_state link_state;
};

/**
 * struct ufshcd_lrb - local reference block
 * @utr_descriptor_ptr: UTRD address of the command
 * @ucd_req_ptr: UCD address of the command
 * @ucd_rsp_ptr: Response UPIU address for this command
 * @ucd_prdt_ptr: PRDT address of the command
 * @utrd_dma_addr: UTRD dma address for debug
 * @ucd_prdt_dma_addr: PRDT dma address for debug
 * @ucd_rsp_dma_addr: UPIU response dma address for debug
 * @ucd_req_dma_addr: UPIU request dma address for debug
 * @cmd: pointer to SCSI command
 * @sense_buffer: pointer to sense buffer address of the SCSI command
 * @sense_bufflen: Length of the sense buffer
 * @scsi_status: SCSI status of the command
 * @command_type: SCSI, UFS, Query.
 * @task_tag: Task tag of the command
 * @lun: LUN of the command
 * @intr_cmd: Interrupt command (doesn't participate in interrupt aggregation)
 * @issue_time_stamp: time stamp for debug purposes
 * @complete_time_stamp: time stamp for statistics
 * @req_abort_skip: skip request abort task flag
 */
struct ufshcd_lrb {
	struct utp_transfer_req_desc *utr_descriptor_ptr;
	struct utp_upiu_req *ucd_req_ptr;
	struct utp_upiu_rsp *ucd_rsp_ptr;
	struct ufshcd_sg_entry *ucd_prdt_ptr;

	dma_addr_t utrd_dma_addr;
	dma_addr_t ucd_req_dma_addr;
	dma_addr_t ucd_rsp_dma_addr;
	dma_addr_t ucd_prdt_dma_addr;

	struct scsi_cmnd *cmd;
	u8 *sense_buffer;
	unsigned int sense_bufflen;
	int scsi_status;

	int command_type;
	int task_tag;
	u8 lun; /* UPIU LUN id field is only 8-bit wide */
	bool intr_cmd;
	ktime_t issue_time_stamp;
	ktime_t complete_time_stamp;

	bool req_abort_skip;
};

/**
 * struct ufs_query - holds relevent data structures for query request
 * @request: request upiu and function
 * @descriptor: buffer for sending/receiving descriptor
 * @response: response upiu and response
 */
struct ufs_query {
	struct ufs_query_req request;
	u8 *descriptor;
	struct ufs_query_res response;
};

/**
 * struct ufs_dev_cmd - all assosiated fields with device management commands
 * @type: device management command type - Query, NOP OUT
 * @lock: lock to allow one command at a time
 * @complete: internal commands completion
 * @tag_wq: wait queue until free command slot is available
 */
struct ufs_dev_cmd {
	enum dev_cmd_type type;
	struct mutex lock;
	struct completion *complete;
	wait_queue_head_t tag_wq;
	struct ufs_query query;
};

/**
 * struct ufs_clk_info - UFS clock related info
 * @list: list headed by hba->clk_list_head
 * @clk: clock node
 * @name: clock name
 * @max_freq: maximum frequency supported by the clock
 * @min_freq: min frequency that can be used for clock scaling
 * @curr_freq: indicates the current frequency that it is set to
 * @enabled: variable to check against multiple enable/disable
 */
struct ufs_clk_info {
	struct list_head list;
	struct clk *clk;
	const char *name;
	u32 max_freq;
	u32 min_freq;
	u32 curr_freq;
	bool enabled;
};

enum ufs_notify_change_status {
	PRE_CHANGE,
	POST_CHANGE,
};

struct ufs_pa_layer_attr {
	u32 gear_rx;
	u32 gear_tx;
	u32 lane_rx;
	u32 lane_tx;
	u32 pwr_rx;
	u32 pwr_tx;
	u32 hs_rate;
};

struct ufs_pwr_mode_info {
	bool is_valid;
	struct ufs_pa_layer_attr info;
};

/**
 * struct ufs_hba_variant_ops - variant specific callbacks
 * @init: called when the driver is initialized
 * @exit: called to cleanup everything done in init
 * @get_ufs_hci_version: called to get UFS HCI version
 * @clk_scale_notify: notifies that clks are scaled up/down
 * @setup_clocks: called before touching any of the controller registers
 * @setup_regulators: called before accessing the host controller
 * @hce_enable_notify: called before and after HCE enable bit is set to allow
 *                     variant specific Uni-Pro initialization.
 * @link_startup_notify: called before and after Link startup is carried out
 *                       to allow variant specific Uni-Pro initialization.
 * @pwr_change_notify: called before and after a power mode change
 *			is carried out to allow vendor spesific capabilities
 *			to be set.
 * @apply_dev_quirks: called to apply device specific quirks
 * @suspend: called during host controller PM callback
 * @resume: called during host controller PM callback
 * @full_reset:  called during link recovery for handling variant specific
 *		 implementations of resetting the hci
 * @dbg_register_dump: used to dump controller debug information
 * @update_sec_cfg: called to restore host controller secure configuration
 * @get_scale_down_gear: called to get the minimum supported gear to
 *			 scale down
 * @set_bus_vote: called to vote for the required bus bandwidth
 * @add_debugfs: used to add debugfs entries
 * @remove_debugfs: used to remove debugfs entries
 */
struct ufs_hba_variant_ops {
	int	(*init)(struct ufs_hba *);
	void	(*exit)(struct ufs_hba *);
	u32	(*get_ufs_hci_version)(struct ufs_hba *);
	int	(*clk_scale_notify)(struct ufs_hba *, bool,
				    enum ufs_notify_change_status);
	int	(*setup_clocks)(struct ufs_hba *, bool, bool);
	int	(*setup_regulators)(struct ufs_hba *, bool);
	int	(*hce_enable_notify)(struct ufs_hba *,
				     enum ufs_notify_change_status);
	int	(*link_startup_notify)(struct ufs_hba *,
				       enum ufs_notify_change_status);
	int	(*pwr_change_notify)(struct ufs_hba *,
					enum ufs_notify_change_status status,
					struct ufs_pa_layer_attr *,
					struct ufs_pa_layer_attr *);
	int	(*apply_dev_quirks)(struct ufs_hba *);
<<<<<<< HEAD
	int	(*suspend)(struct ufs_hba *, enum ufs_pm_op);
	int	(*resume)(struct ufs_hba *, enum ufs_pm_op);
	int	(*full_reset)(struct ufs_hba *);
	void	(*dbg_register_dump)(struct ufs_hba *hba, bool no_sleep);
	int	(*update_sec_cfg)(struct ufs_hba *hba, bool restore_sec_cfg);
	u32	(*get_scale_down_gear)(struct ufs_hba *);
	int	(*set_bus_vote)(struct ufs_hba *, bool);
#ifdef CONFIG_DEBUG_FS
	void	(*add_debugfs)(struct ufs_hba *hba, struct dentry *root);
	void	(*remove_debugfs)(struct ufs_hba *hba);
#endif
};

/**
 * struct ufs_hba_crypto_variant_ops - variant specific crypto callbacks
 * @crypto_req_setup:	retreieve the necessary cryptographic arguments to setup
			a requests's transfer descriptor.
 * @crypto_engine_cfg_start: start configuring cryptographic engine
 *							 according to tag
 *							 parameter
 * @crypto_engine_cfg_end: end configuring cryptographic engine
 *						   according to tag parameter
 * @crypto_engine_reset: perform reset to the cryptographic engine
 * @crypto_engine_get_status: get errors status of the cryptographic engine
 */
struct ufs_hba_crypto_variant_ops {
	int	(*crypto_req_setup)(struct ufs_hba *, struct ufshcd_lrb *lrbp,
				    u8 *cc_index, bool *enable, u64 *dun);
	int	(*crypto_engine_cfg_start)(struct ufs_hba *, unsigned int);
	int	(*crypto_engine_cfg_end)(struct ufs_hba *, struct ufshcd_lrb *,
			struct request *);
	int	(*crypto_engine_reset)(struct ufs_hba *);
	int	(*crypto_engine_get_status)(struct ufs_hba *, u32 *);
};

/**
* struct ufs_hba_pm_qos_variant_ops - variant specific PM QoS callbacks
*/
struct ufs_hba_pm_qos_variant_ops {
	void		(*req_start)(struct ufs_hba *, struct request *);
	void		(*req_end)(struct ufs_hba *, struct request *, bool);
};

/**
 * struct ufs_hba_variant - variant specific parameters
 * @name: variant name
 */
struct ufs_hba_variant {
	struct device				*dev;
	const char				*name;
	struct ufs_hba_variant_ops		*vops;
	struct ufs_hba_crypto_variant_ops	*crypto_vops;
	struct ufs_hba_pm_qos_variant_ops	*pm_qos_vops;
=======
	int     (*suspend)(struct ufs_hba *, enum ufs_pm_op);
	int     (*resume)(struct ufs_hba *, enum ufs_pm_op);
	void	(*dbg_register_dump)(struct ufs_hba *hba);
	int	(*phy_initialization)(struct ufs_hba *);
>>>>>>> 44e63be6
};

/* clock gating state  */
enum clk_gating_state {
	CLKS_OFF,
	CLKS_ON,
	REQ_CLKS_OFF,
	REQ_CLKS_ON,
};

/**
 * struct ufs_clk_gating - UFS clock gating related info
 * @gate_hrtimer: hrtimer to invoke @gate_work after some delay as
 * specified in @delay_ms
 * @gate_work: worker to turn off clocks
 * @ungate_work: worker to turn on clocks that will be used in case of
 * interrupt context
 * @state: the current clocks state
 * @delay_ms: current gating delay in ms
 * @delay_ms_pwr_save: gating delay (in ms) in power save mode
 * @delay_ms_perf: gating delay (in ms) in performance mode
 * @is_suspended: clk gating is suspended when set to 1 which can be used
 * during suspend/resume
 * @delay_attr: sysfs attribute to control delay_ms if clock scaling is disabled
 * @delay_pwr_save_attr: sysfs attribute to control delay_ms_pwr_save
 * @delay_perf_attr: sysfs attribute to control delay_ms_perf
 * @enable_attr: sysfs attribute to enable/disable clock gating
 * @is_enabled: Indicates the current status of clock gating
 * @active_reqs: number of requests that are pending and should be waited for
 * completion before gating clocks.
 */
struct ufs_clk_gating {
	struct hrtimer gate_hrtimer;
	struct work_struct gate_work;
	struct work_struct ungate_work;
	enum clk_gating_state state;
	unsigned long delay_ms;
	unsigned long delay_ms_pwr_save;
	unsigned long delay_ms_perf;
	bool is_suspended;
	struct device_attribute delay_attr;
	struct device_attribute delay_pwr_save_attr;
	struct device_attribute delay_perf_attr;
	struct device_attribute enable_attr;
	bool is_enabled;
	int active_reqs;
	struct workqueue_struct *ungating_workq;
};

/* Hibern8 state  */
enum ufshcd_hibern8_on_idle_state {
	HIBERN8_ENTERED,
	HIBERN8_EXITED,
	REQ_HIBERN8_ENTER,
	REQ_HIBERN8_EXIT,
	AUTO_HIBERN8,
};

/**
 * struct ufs_hibern8_on_idle - UFS Hibern8 on idle related data
 * @enter_work: worker to put UFS link in hibern8 after some delay as
 * specified in delay_ms
 * @exit_work: worker to bring UFS link out of hibern8
 * @state: the current hibern8 state
 * @delay_ms: hibern8 enter delay in ms
 * @is_suspended: hibern8 enter is suspended when set to 1 which can be used
 * during suspend/resume
 * @active_reqs: number of requests that are pending and should be waited for
 * completion before scheduling delayed "enter_work".
 * @delay_attr: sysfs attribute to control delay_attr
 * @enable_attr: sysfs attribute to enable/disable hibern8 on idle
 * @is_enabled: Indicates the current status of hibern8
 */
struct ufs_hibern8_on_idle {
	struct delayed_work enter_work;
	struct work_struct exit_work;
	enum ufshcd_hibern8_on_idle_state state;
	unsigned long delay_ms;
	bool is_suspended;
	int active_reqs;
	struct device_attribute delay_attr;
	struct device_attribute enable_attr;
	bool is_enabled;
};

struct ufs_saved_pwr_info {
	struct ufs_pa_layer_attr info;
	bool is_valid;
};

/**
 * struct ufs_clk_scaling - UFS clock scaling related data
 * @active_reqs: number of requests that are pending. If this is zero when
 * devfreq ->target() function is called then schedule "suspend_work" to
 * suspend devfreq.
 * @tot_busy_t: Total busy time in current polling window
 * @window_start_t: Start time (in jiffies) of the current polling window
 * @busy_start_t: Start time of current busy period
 * @enable_attr: sysfs attribute to enable/disable clock scaling
 * @saved_pwr_info: UFS power mode may also be changed during scaling and this
 * one keeps track of previous power mode.
 * @workq: workqueue to schedule devfreq suspend/resume work
 * @suspend_work: worker to suspend devfreq
 * @resume_work: worker to resume devfreq
 * @is_allowed: tracks if scaling is currently allowed or not
 * @is_busy_started: tracks if busy period has started or not
 * @is_suspended: tracks if devfreq is suspended or not
 * @is_scaled_up: tracks if we are currently scaled up or scaled down
 */
struct ufs_clk_scaling {
	int active_reqs;
	unsigned long tot_busy_t;
	unsigned long window_start_t;
	ktime_t busy_start_t;
	struct device_attribute enable_attr;
	struct ufs_saved_pwr_info saved_pwr_info;
	struct workqueue_struct *workq;
	struct work_struct suspend_work;
	struct work_struct resume_work;
	bool is_allowed;
	bool is_busy_started;
	bool is_suspended;
	bool is_scaled_up;
};

#define UIC_ERR_REG_HIST_LENGTH 8
/**
 * struct ufs_uic_err_reg_hist - keeps history of uic errors
 * @pos: index to indicate cyclic buffer position
 * @reg: cyclic buffer for registers value
 * @tstamp: cyclic buffer for time stamp
 */
struct ufs_uic_err_reg_hist {
	int pos;
	u32 reg[UIC_ERR_REG_HIST_LENGTH];
	ktime_t tstamp[UIC_ERR_REG_HIST_LENGTH];
};

#ifdef CONFIG_DEBUG_FS
struct debugfs_files {
	struct dentry *debugfs_root;
	struct dentry *stats_folder;
	struct dentry *tag_stats;
	struct dentry *err_stats;
	struct dentry *show_hba;
	struct dentry *host_regs;
	struct dentry *dump_dev_desc;
	struct dentry *power_mode;
	struct dentry *dme_local_read;
	struct dentry *dme_peer_read;
	struct dentry *dbg_print_en;
	struct dentry *req_stats;
	struct dentry *query_stats;
	u32 dme_local_attr_id;
	u32 dme_peer_attr_id;
	struct dentry *reset_controller;
	struct dentry *err_state;
	bool err_occurred;
#ifdef CONFIG_UFS_FAULT_INJECTION
	struct dentry *err_inj_scenario;
	struct dentry *err_inj_stats;
	u32 err_inj_scenario_mask;
	struct fault_attr fail_attr;
#endif
	bool is_sys_suspended;
};

/* tag stats statistics types */
enum ts_types {
	TS_NOT_SUPPORTED	= -1,
	TS_TAG			= 0,
	TS_READ			= 1,
	TS_WRITE		= 2,
	TS_URGENT_READ		= 3,
	TS_URGENT_WRITE		= 4,
	TS_FLUSH		= 5,
	TS_NUM_STATS		= 6,
};

/**
 * struct ufshcd_req_stat - statistics for request handling times (in usec)
 * @min: shortest time measured
 * @max: longest time measured
 * @sum: sum of all the handling times measured (used for average calculation)
 * @count: number of measurements taken
 */
struct ufshcd_req_stat {
	u64 min;
	u64 max;
	u64 sum;
	u64 count;
};
#endif

/**
 * struct ufs_stats - keeps usage/err statistics
 * @enabled: enable tag stats for debugfs
 * @tag_stats: pointer to tag statistic counters
 * @q_depth: current amount of busy slots
 * @err_stats: counters to keep track of various errors
 * @req_stats: request handling time statistics per request type
 * @query_stats_arr: array that holds query statistics
 * @hibern8_exit_cnt: Counter to keep track of number of exits,
 *		reset this after link-startup.
 * @last_hibern8_exit_tstamp: Set time after the hibern8 exit.
 *		Clear after the first successful command completion.
 * @pa_err: tracks pa-uic errors
 * @dl_err: tracks dl-uic errors
 * @nl_err: tracks nl-uic errors
 * @tl_err: tracks tl-uic errors
 * @dme_err: tracks dme errors
 */
struct ufs_stats {
#ifdef CONFIG_DEBUG_FS
	bool enabled;
	u64 **tag_stats;
	int q_depth;
	int err_stats[UFS_ERR_MAX];
	struct ufshcd_req_stat req_stats[TS_NUM_STATS];
	int query_stats_arr[UPIU_QUERY_OPCODE_MAX][MAX_QUERY_IDN];

#endif
	u32 hibern8_exit_cnt;
	ktime_t last_hibern8_exit_tstamp;
	struct ufs_uic_err_reg_hist pa_err;
	struct ufs_uic_err_reg_hist dl_err;
	struct ufs_uic_err_reg_hist nl_err;
	struct ufs_uic_err_reg_hist tl_err;
	struct ufs_uic_err_reg_hist dme_err;
};

/* UFS Host Controller debug print bitmask */
#define UFSHCD_DBG_PRINT_CLK_FREQ_EN		UFS_BIT(0)
#define UFSHCD_DBG_PRINT_UIC_ERR_HIST_EN	UFS_BIT(1)
#define UFSHCD_DBG_PRINT_HOST_REGS_EN		UFS_BIT(2)
#define UFSHCD_DBG_PRINT_TRS_EN			UFS_BIT(3)
#define UFSHCD_DBG_PRINT_TMRS_EN		UFS_BIT(4)
#define UFSHCD_DBG_PRINT_PWR_EN			UFS_BIT(5)
#define UFSHCD_DBG_PRINT_HOST_STATE_EN		UFS_BIT(6)

#define UFSHCD_DBG_PRINT_ALL						   \
		(UFSHCD_DBG_PRINT_CLK_FREQ_EN		|		   \
		 UFSHCD_DBG_PRINT_UIC_ERR_HIST_EN	|		   \
		 UFSHCD_DBG_PRINT_HOST_REGS_EN | UFSHCD_DBG_PRINT_TRS_EN | \
		 UFSHCD_DBG_PRINT_TMRS_EN | UFSHCD_DBG_PRINT_PWR_EN |	   \
		 UFSHCD_DBG_PRINT_HOST_STATE_EN)

/**
 * struct ufs_hba - per adapter private structure
 * @mmio_base: UFSHCI base register address
 * @ucdl_base_addr: UFS Command Descriptor base address
 * @utrdl_base_addr: UTP Transfer Request Descriptor base address
 * @utmrdl_base_addr: UTP Task Management Descriptor base address
 * @ucdl_dma_addr: UFS Command Descriptor DMA address
 * @utrdl_dma_addr: UTRDL DMA address
 * @utmrdl_dma_addr: UTMRDL DMA address
 * @host: Scsi_Host instance of the driver
 * @dev: device handle
 * @lrb: local reference block
 * @lrb_in_use: lrb in use
 * @outstanding_tasks: Bits representing outstanding task requests
 * @outstanding_reqs: Bits representing outstanding transfer requests
 * @capabilities: UFS Controller Capabilities
 * @nutrs: Transfer Request Queue depth supported by controller
 * @nutmrs: Task Management Queue depth supported by controller
 * @ufs_version: UFS Version to which controller complies
 * @var: pointer to variant specific data
 * @priv: pointer to variant specific private data
 * @irq: Irq number of the controller
 * @active_uic_cmd: handle of active UIC command
 * @uic_cmd_mutex: mutex for uic command
 * @tm_wq: wait queue for task management
 * @tm_tag_wq: wait queue for free task management slots
 * @tm_slots_in_use: bit map of task management request slots in use
 * @pwr_done: completion for power mode change
 * @tm_condition: condition variable for task management
 * @ufshcd_state: UFSHCD states
 * @eh_flags: Error handling flags
 * @intr_mask: Interrupt Mask Bits
 * @ee_ctrl_mask: Exception event control mask
 * @is_powered: flag to check if HBA is powered
 * @eh_work: Worker to handle UFS errors that require s/w attention
 * @eeh_work: Worker to handle exception events
 * @errors: HBA errors
 * @uic_error: UFS interconnect layer error status
 * @saved_err: sticky error mask
 * @saved_uic_err: sticky UIC error mask
 * @dev_cmd: ufs device management command information
 * @last_dme_cmd_tstamp: time stamp of the last completed DME command
 * @auto_bkops_enabled: to track whether bkops is enabled in device
 * @ufs_stats: ufshcd statistics to be used via debugfs
 * @debugfs_files: debugfs files associated with the ufs stats
 * @ufshcd_dbg_print: Bitmask for enabling debug prints
 * @vreg_info: UFS device voltage regulator information
 * @clk_list_head: UFS host controller clocks list node head
 * @pwr_info: holds current power mode
 * @max_pwr_info: keeps the device max valid pwm
 * @hibern8_on_idle: UFS Hibern8 on idle related data
 * @urgent_bkops_lvl: keeps track of urgent bkops level for device
 * @is_urgent_bkops_lvl_checked: keeps track if the urgent bkops level for
 *  device is known or not.
 * @scsi_block_reqs_cnt: reference counting for scsi block requests
 */
struct ufs_hba {
	void __iomem *mmio_base;

	/* Virtual memory reference */
	struct utp_transfer_cmd_desc *ucdl_base_addr;
	struct utp_transfer_req_desc *utrdl_base_addr;
	struct utp_task_req_desc *utmrdl_base_addr;

	/* DMA memory reference */
	dma_addr_t ucdl_dma_addr;
	dma_addr_t utrdl_dma_addr;
	dma_addr_t utmrdl_dma_addr;

	struct Scsi_Host *host;
	struct device *dev;
	/*
	 * This field is to keep a reference to "scsi_device" corresponding to
	 * "UFS device" W-LU.
	 */
	struct scsi_device *sdev_ufs_device;

	enum ufs_dev_pwr_mode curr_dev_pwr_mode;
	enum uic_link_state uic_link_state;
	/* Desired UFS power management level during runtime PM */
	int rpm_lvl;
	/* Desired UFS power management level during system PM */
	int spm_lvl;
	struct device_attribute rpm_lvl_attr;
	struct device_attribute spm_lvl_attr;
	int pm_op_in_progress;

	struct ufshcd_lrb *lrb;
	unsigned long lrb_in_use;

	unsigned long outstanding_tasks;
	unsigned long outstanding_reqs;

	u32 capabilities;
	int nutrs;
	int nutmrs;
	u32 ufs_version;
	struct ufs_hba_variant *var;
	void *priv;
	unsigned int irq;
	bool is_irq_enabled;

	u32 dev_ref_clk_freq;

	/* Interrupt aggregation support is broken */
	#define UFSHCD_QUIRK_BROKEN_INTR_AGGR			UFS_BIT(0)

	/*
	 * delay before each dme command is required as the unipro
	 * layer has shown instabilities
	 */
	#define UFSHCD_QUIRK_DELAY_BEFORE_DME_CMDS		UFS_BIT(1)

	/*
	 * If UFS host controller is having issue in processing LCC (Line
	 * Control Command) coming from device then enable this quirk.
	 * When this quirk is enabled, host controller driver should disable
	 * the LCC transmission on UFS device (by clearing TX_LCC_ENABLE
	 * attribute of device to 0).
	 */
	#define UFSHCD_QUIRK_BROKEN_LCC				UFS_BIT(2)

	/*
	 * The attribute PA_RXHSUNTERMCAP specifies whether or not the
	 * inbound Link supports unterminated line in HS mode. Setting this
	 * attribute to 1 fixes moving to HS gear.
	 */
	#define UFSHCD_QUIRK_BROKEN_PA_RXHSUNTERMCAP		UFS_BIT(3)

	/*
	 * This quirk needs to be enabled if the host contoller only allows
	 * accessing the peer dme attributes in AUTO mode (FAST AUTO or
	 * SLOW AUTO).
	 */
	#define UFSHCD_QUIRK_DME_PEER_ACCESS_AUTO_MODE		UFS_BIT(4)

	/*
	 * This quirk needs to be enabled if the host contoller doesn't
	 * advertise the correct version in UFS_VER register. If this quirk
	 * is enabled, standard UFS host driver will call the vendor specific
	 * ops (get_ufs_hci_version) to get the correct version.
	 */
	#define UFSHCD_QUIRK_BROKEN_UFS_HCI_VERSION		UFS_BIT(5)

<<<<<<< HEAD
	/* Auto hibern8 support is broken */
	#define UFSHCD_QUIRK_BROKEN_AUTO_HIBERN8		UFS_BIT(6)
=======
	/*
	 * This quirk needs to be enabled if the host contoller regards
	 * resolution of the values of PRDTO and PRDTL in UTRD as byte.
	 */
	#define UFSHCD_QUIRK_PRDT_BYTE_GRAN			UFS_BIT(7)

	unsigned int quirks;	/* Deviations from standard UFSHCI spec. */
>>>>>>> 44e63be6

	unsigned int quirks;	/* Deviations from standard UFSHCI spec. */

	wait_queue_head_t tm_wq;
	wait_queue_head_t tm_tag_wq;
	unsigned long tm_condition;
	unsigned long tm_slots_in_use;

	struct uic_command *active_uic_cmd;
	struct mutex uic_cmd_mutex;
	struct completion *uic_async_done;

	u32 ufshcd_state;
	u32 eh_flags;
	u32 intr_mask;
	u16 ee_ctrl_mask;
	bool is_powered;

	/* Work Queues */
	struct work_struct eh_work;
	struct work_struct eeh_work;

	/* HBA Errors */
	u32 errors;
	u32 uic_error;
	u32 ce_error;	/* crypto engine errors */
	u32 saved_err;
	u32 saved_uic_err;
	u32 saved_ce_err;
	bool silence_err_logs;
	bool force_host_reset;

	/* Device management request data */
	struct ufs_dev_cmd dev_cmd;
	ktime_t last_dme_cmd_tstamp;

	/* Keeps information of the UFS device connected to this host */
	struct ufs_dev_info dev_info;
	bool auto_bkops_enabled;

	struct ufs_stats ufs_stats;
#ifdef CONFIG_DEBUG_FS
	struct debugfs_files debugfs_files;
#endif

	struct ufs_vreg_info vreg_info;
	struct list_head clk_list_head;

	bool wlun_dev_clr_ua;

	/* Number of requests aborts */
	int req_abort_count;

	/* Number of lanes available (1 or 2) for Rx/Tx */
	u32 lanes_per_direction;

	/* Gear limits */
	u32 limit_tx_hs_gear;
	u32 limit_rx_hs_gear;
	u32 limit_tx_pwm_gear;
	u32 limit_rx_pwm_gear;

	u32 scsi_cmd_timeout;

	/* Bitmask for enabling debug prints */
	u32 ufshcd_dbg_print;

	struct ufs_pa_layer_attr pwr_info;
	struct ufs_pwr_mode_info max_pwr_info;

	struct ufs_clk_gating clk_gating;
	struct ufs_hibern8_on_idle hibern8_on_idle;

	/* Control to enable/disable host capabilities */
	u32 caps;
	/* Allow dynamic clk gating */
#define UFSHCD_CAP_CLK_GATING	(1 << 0)
	/* Allow hiberb8 with clk gating */
#define UFSHCD_CAP_HIBERN8_WITH_CLK_GATING (1 << 1)
	/* Allow dynamic clk scaling */
#define UFSHCD_CAP_CLK_SCALING	(1 << 2)
	/* Allow auto bkops to enabled during runtime suspend */
#define UFSHCD_CAP_AUTO_BKOPS_SUSPEND (1 << 3)
	/*
	 * This capability allows host controller driver to use the UFS HCI's
	 * interrupt aggregation capability.
	 * CAUTION: Enabling this might reduce overall UFS throughput.
	 */
#define UFSHCD_CAP_INTR_AGGR (1 << 4)
	/* Allow standalone Hibern8 enter on idle */
#define UFSHCD_CAP_HIBERN8_ENTER_ON_IDLE (1 << 5)
	/*
	 * This capability allows the device auto-bkops to be always enabled
	 * except during suspend (both runtime and suspend).
	 * Enabling this capability means that device will always be allowed
	 * to do background operation when it's active but it might degrade
	 * the performance of ongoing read/write operations.
	 */
#define UFSHCD_CAP_KEEP_AUTO_BKOPS_ENABLED_EXCEPT_SUSPEND (1 << 6)
	/*
	 * If host controller hardware can be power collapsed when UFS link is
	 * in hibern8 then enable this cap.
	 */
#define UFSHCD_CAP_POWER_COLLAPSE_DURING_HIBERN8 (1 << 7)

	struct devfreq *devfreq;
	struct ufs_clk_scaling clk_scaling;
	bool is_sys_suspended;

	enum bkops_status urgent_bkops_lvl;
	bool is_urgent_bkops_lvl_checked;

	/* sync b/w diff contexts */
	struct rw_semaphore lock;
	unsigned long shutdown_in_prog;

	struct reset_control *core_reset;
	/* If set, don't gate device ref_clk during clock gating */
	bool no_ref_clk_gating;

	int scsi_block_reqs_cnt;

	bool full_init_linereset;
	struct pinctrl *pctrl;

	int latency_hist_enabled;
	struct io_latency_state io_lat_s;
};

static inline void ufshcd_mark_shutdown_ongoing(struct ufs_hba *hba)
{
	set_bit(0, &hba->shutdown_in_prog);
}

static inline bool ufshcd_is_shutdown_ongoing(struct ufs_hba *hba)
{
	return !!(test_bit(0, &hba->shutdown_in_prog));
}

/* Returns true if clocks can be gated. Otherwise false */
static inline bool ufshcd_is_clkgating_allowed(struct ufs_hba *hba)
{
	return hba->caps & UFSHCD_CAP_CLK_GATING;
}
static inline bool ufshcd_can_hibern8_during_gating(struct ufs_hba *hba)
{
	return hba->caps & UFSHCD_CAP_HIBERN8_WITH_CLK_GATING;
}
static inline int ufshcd_is_clkscaling_supported(struct ufs_hba *hba)
{
	return hba->caps & UFSHCD_CAP_CLK_SCALING;
}
static inline bool ufshcd_can_autobkops_during_suspend(struct ufs_hba *hba)
{
	return hba->caps & UFSHCD_CAP_AUTO_BKOPS_SUSPEND;
}
static inline bool ufshcd_is_hibern8_on_idle_allowed(struct ufs_hba *hba)
{
	return hba->caps & UFSHCD_CAP_HIBERN8_ENTER_ON_IDLE;
}

static inline bool ufshcd_is_power_collapse_during_hibern8_allowed(
						struct ufs_hba *hba)
{
	return !!(hba->caps & UFSHCD_CAP_POWER_COLLAPSE_DURING_HIBERN8);
}

static inline bool ufshcd_keep_autobkops_enabled_except_suspend(
							struct ufs_hba *hba)
{
	return hba->caps & UFSHCD_CAP_KEEP_AUTO_BKOPS_ENABLED_EXCEPT_SUSPEND;
}

static inline bool ufshcd_is_intr_aggr_allowed(struct ufs_hba *hba)
{
	if ((hba->caps & UFSHCD_CAP_INTR_AGGR) &&
	    !(hba->quirks & UFSHCD_QUIRK_BROKEN_INTR_AGGR))
		return true;
	else
		return false;
}

static inline bool ufshcd_is_auto_hibern8_supported(struct ufs_hba *hba)
{
	return !!((hba->capabilities & MASK_AUTO_HIBERN8_SUPPORT) &&
		!(hba->quirks & UFSHCD_QUIRK_BROKEN_AUTO_HIBERN8));
}

static inline bool ufshcd_is_crypto_supported(struct ufs_hba *hba)
{
	return !!(hba->capabilities & MASK_CRYPTO_SUPPORT);
}

#define ufshcd_writel(hba, val, reg)	\
	writel_relaxed((val), (hba)->mmio_base + (reg))
#define ufshcd_readl(hba, reg)	\
	readl_relaxed((hba)->mmio_base + (reg))

/**
 * ufshcd_rmwl - read modify write into a register
 * @hba - per adapter instance
 * @mask - mask to apply on read value
 * @val - actual value to write
 * @reg - register address
 */
static inline void ufshcd_rmwl(struct ufs_hba *hba, u32 mask, u32 val, u32 reg)
{
       u32 tmp;

	tmp = ufshcd_readl(hba, reg);
	tmp &= ~mask;
	tmp |= (val & mask);
	ufshcd_writel(hba, tmp, reg);
}

int ufshcd_alloc_host(struct device *, struct ufs_hba **);
void ufshcd_dealloc_host(struct ufs_hba *);
int ufshcd_init(struct ufs_hba * , void __iomem * , unsigned int);
void ufshcd_remove(struct ufs_hba *);
int ufshcd_wait_for_register(struct ufs_hba *hba, u32 reg, u32 mask,
				u32 val, unsigned long interval_us,
				unsigned long timeout_ms, bool can_sleep);
int ufshcd_uic_hibern8_enter(struct ufs_hba *hba);
int ufshcd_uic_hibern8_exit(struct ufs_hba *hba);

/**
 * ufshcd_set_variant - set variant specific data to the hba
 * @hba - per adapter instance
 * @variant - pointer to variant specific data
 */
static inline void ufshcd_set_variant(struct ufs_hba *hba, void *variant)
{
	BUG_ON(!hba);
	hba->priv = variant;
}

/**
 * ufshcd_get_variant - get variant specific data from the hba
 * @hba - per adapter instance
 */
static inline void *ufshcd_get_variant(struct ufs_hba *hba)
{
	BUG_ON(!hba);
	return hba->priv;
}

extern int ufshcd_runtime_suspend(struct ufs_hba *hba);
extern int ufshcd_runtime_resume(struct ufs_hba *hba);
extern int ufshcd_runtime_idle(struct ufs_hba *hba);
extern int ufshcd_system_suspend(struct ufs_hba *hba);
extern int ufshcd_system_resume(struct ufs_hba *hba);
extern int ufshcd_shutdown(struct ufs_hba *hba);
extern int ufshcd_dme_set_attr(struct ufs_hba *hba, u32 attr_sel,
			       u8 attr_set, u32 mib_val, u8 peer);
extern int ufshcd_dme_get_attr(struct ufs_hba *hba, u32 attr_sel,
			       u32 *mib_val, u8 peer);

/* UIC command interfaces for DME primitives */
#define DME_LOCAL	0
#define DME_PEER	1
#define ATTR_SET_NOR	0	/* NORMAL */
#define ATTR_SET_ST	1	/* STATIC */

static inline int ufshcd_dme_set(struct ufs_hba *hba, u32 attr_sel,
				 u32 mib_val)
{
	return ufshcd_dme_set_attr(hba, attr_sel, ATTR_SET_NOR,
				   mib_val, DME_LOCAL);
}

static inline int ufshcd_dme_st_set(struct ufs_hba *hba, u32 attr_sel,
				    u32 mib_val)
{
	return ufshcd_dme_set_attr(hba, attr_sel, ATTR_SET_ST,
				   mib_val, DME_LOCAL);
}

static inline int ufshcd_dme_peer_set(struct ufs_hba *hba, u32 attr_sel,
				      u32 mib_val)
{
	return ufshcd_dme_set_attr(hba, attr_sel, ATTR_SET_NOR,
				   mib_val, DME_PEER);
}

static inline int ufshcd_dme_peer_st_set(struct ufs_hba *hba, u32 attr_sel,
					 u32 mib_val)
{
	return ufshcd_dme_set_attr(hba, attr_sel, ATTR_SET_ST,
				   mib_val, DME_PEER);
}

static inline int ufshcd_dme_get(struct ufs_hba *hba,
				 u32 attr_sel, u32 *mib_val)
{
	return ufshcd_dme_get_attr(hba, attr_sel, mib_val, DME_LOCAL);
}

static inline int ufshcd_dme_peer_get(struct ufs_hba *hba,
				      u32 attr_sel, u32 *mib_val)
{
	return ufshcd_dme_get_attr(hba, attr_sel, mib_val, DME_PEER);
}

/**
 * ufshcd_dme_rmw - get modify set a dme attribute
 * @hba - per adapter instance
 * @mask - mask to apply on read value
 * @val - actual value to write
 * @attr - dme attribute
 */
static inline int ufshcd_dme_rmw(struct ufs_hba *hba, u32 mask,
				 u32 val, u32 attr)
{
	u32 cfg = 0;
	int err = 0;

	err = ufshcd_dme_get(hba, UIC_ARG_MIB(attr), &cfg);
	if (err)
		goto out;

	cfg &= ~mask;
	cfg |= (val & mask);

	err = ufshcd_dme_set(hba, UIC_ARG_MIB(attr), cfg);

out:
	return err;
}

int ufshcd_read_device_desc(struct ufs_hba *hba, u8 *buf, u32 size);

static inline bool ufshcd_is_hs_mode(struct ufs_pa_layer_attr *pwr_info)
{
	return (pwr_info->pwr_rx == FAST_MODE ||
		pwr_info->pwr_rx == FASTAUTO_MODE) &&
		(pwr_info->pwr_tx == FAST_MODE ||
		pwr_info->pwr_tx == FASTAUTO_MODE);
}

#ifdef CONFIG_DEBUG_FS
static inline void ufshcd_init_req_stats(struct ufs_hba *hba)
{
	memset(hba->ufs_stats.req_stats, 0, sizeof(hba->ufs_stats.req_stats));
}
#else
static inline void ufshcd_init_req_stats(struct ufs_hba *hba) {}
#endif

#define ASCII_STD true
#define UTF16_STD false
int ufshcd_read_string_desc(struct ufs_hba *hba, int desc_index, u8 *buf,
				u32 size, bool ascii);

/* Expose Query-Request API */
int ufshcd_query_flag(struct ufs_hba *hba, enum query_opcode opcode,
	enum flag_idn idn, bool *flag_res);
int ufshcd_query_attr(struct ufs_hba *hba, enum query_opcode opcode,
	enum attr_idn idn, u8 index, u8 selector, u32 *attr_val);
int ufshcd_query_descriptor(struct ufs_hba *hba, enum query_opcode opcode,
	enum desc_idn idn, u8 index, u8 selector, u8 *desc_buf, int *buf_len);

int ufshcd_hold(struct ufs_hba *hba, bool async);
void ufshcd_release(struct ufs_hba *hba, bool no_sched);
int ufshcd_wait_for_doorbell_clr(struct ufs_hba *hba, u64 wait_timeout_us);
int ufshcd_change_power_mode(struct ufs_hba *hba,
			     struct ufs_pa_layer_attr *pwr_mode);
void ufshcd_abort_outstanding_transfer_requests(struct ufs_hba *hba,
		int result);
u32 ufshcd_get_local_unipro_ver(struct ufs_hba *hba);

void ufshcd_scsi_block_requests(struct ufs_hba *hba);
void ufshcd_scsi_unblock_requests(struct ufs_hba *hba);

/* Wrapper functions for safely calling variant operations */
static inline const char *ufshcd_get_var_name(struct ufs_hba *hba)
{
	if (hba->var && hba->var->name)
		return hba->var->name;
	return "";
}

static inline int ufshcd_vops_init(struct ufs_hba *hba)
{
	if (hba->var && hba->var->vops && hba->var->vops->init)
		return hba->var->vops->init(hba);
	return 0;
}

static inline void ufshcd_vops_exit(struct ufs_hba *hba)
{
	if (hba->var && hba->var->vops && hba->var->vops->exit)
		hba->var->vops->exit(hba);
}

static inline u32 ufshcd_vops_get_ufs_hci_version(struct ufs_hba *hba)
{
	if (hba->var && hba->var->vops && hba->var->vops->get_ufs_hci_version)
		return hba->var->vops->get_ufs_hci_version(hba);
	return ufshcd_readl(hba, REG_UFS_VERSION);
}

static inline int ufshcd_vops_clk_scale_notify(struct ufs_hba *hba,
			bool up, enum ufs_notify_change_status status)
{
	if (hba->var && hba->var->vops && hba->var->vops->clk_scale_notify)
		return hba->var->vops->clk_scale_notify(hba, up, status);
	return 0;
}

static inline int ufshcd_vops_setup_clocks(struct ufs_hba *hba, bool on,
					   bool is_gating_context)
{
	if (hba->var && hba->var->vops && hba->var->vops->setup_clocks)
		return hba->var->vops->setup_clocks(hba, on, is_gating_context);
	return 0;
}

static inline int ufshcd_vops_setup_regulators(struct ufs_hba *hba, bool status)
{
	if (hba->var && hba->var->vops && hba->var->vops->setup_regulators)
		return hba->var->vops->setup_regulators(hba, status);
	return 0;
}

static inline int ufshcd_vops_hce_enable_notify(struct ufs_hba *hba,
						bool status)
{
	if (hba->var && hba->var->vops && hba->var->vops->hce_enable_notify)
		hba->var->vops->hce_enable_notify(hba, status);
	return 0;
}
static inline int ufshcd_vops_link_startup_notify(struct ufs_hba *hba,
						bool status)
{
	if (hba->var && hba->var->vops && hba->var->vops->link_startup_notify)
		return hba->var->vops->link_startup_notify(hba, status);
	return 0;
}

static inline int ufshcd_vops_pwr_change_notify(struct ufs_hba *hba,
				  bool status,
				  struct ufs_pa_layer_attr *dev_max_params,
				  struct ufs_pa_layer_attr *dev_req_params)
{
	if (hba->var && hba->var->vops && hba->var->vops->pwr_change_notify)
		return hba->var->vops->pwr_change_notify(hba, status,
					dev_max_params, dev_req_params);
	return -ENOTSUPP;
}

static inline int ufshcd_vops_apply_dev_quirks(struct ufs_hba *hba)
<<<<<<< HEAD
=======
{
	if (hba->vops && hba->vops->apply_dev_quirks)
		return hba->vops->apply_dev_quirks(hba);
	return 0;
}

static inline int ufshcd_vops_suspend(struct ufs_hba *hba, enum ufs_pm_op op)
>>>>>>> 44e63be6
{
	if (hba->var && hba->var->vops && hba->var->vops->apply_dev_quirks)
		return hba->var->vops->apply_dev_quirks(hba);
	return 0;
}

static inline int ufshcd_vops_suspend(struct ufs_hba *hba, enum ufs_pm_op op)
{
	if (hba->var && hba->var->vops && hba->var->vops->suspend)
		return hba->var->vops->suspend(hba, op);
	return 0;
}

static inline int ufshcd_vops_resume(struct ufs_hba *hba, enum ufs_pm_op op)
{
	if (hba->var && hba->var->vops && hba->var->vops->resume)
		return hba->var->vops->resume(hba, op);
	return 0;
}

static inline int ufshcd_vops_full_reset(struct ufs_hba *hba)
{
	if (hba->var && hba->var->vops && hba->var->vops->full_reset)
		return hba->var->vops->full_reset(hba);
	return 0;
}


static inline void ufshcd_vops_dbg_register_dump(struct ufs_hba *hba,
						 bool no_sleep)
{
	if (hba->var && hba->var->vops && hba->var->vops->dbg_register_dump)
		hba->var->vops->dbg_register_dump(hba, no_sleep);
}

static inline int ufshcd_vops_update_sec_cfg(struct ufs_hba *hba,
						bool restore_sec_cfg)
{
	if (hba->var && hba->var->vops && hba->var->vops->update_sec_cfg)
		return hba->var->vops->update_sec_cfg(hba, restore_sec_cfg);
	return 0;
}

static inline u32 ufshcd_vops_get_scale_down_gear(struct ufs_hba *hba)
{
	if (hba->var && hba->var->vops && hba->var->vops->get_scale_down_gear)
		return hba->var->vops->get_scale_down_gear(hba);
	/* Default to lowest high speed gear */
	return UFS_HS_G1;
}

static inline int ufshcd_vops_set_bus_vote(struct ufs_hba *hba, bool on)
{
	if (hba->var && hba->var->vops && hba->var->vops->set_bus_vote)
		return hba->var->vops->set_bus_vote(hba, on);
	return 0;
}

#ifdef CONFIG_DEBUG_FS
static inline void ufshcd_vops_add_debugfs(struct ufs_hba *hba,
						struct dentry *root)
{
	if (hba->var && hba->var->vops && hba->var->vops->add_debugfs)
		hba->var->vops->add_debugfs(hba, root);
}

static inline void ufshcd_vops_remove_debugfs(struct ufs_hba *hba)
{
	if (hba->var && hba->var->vops && hba->var->vops->remove_debugfs)
		hba->var->vops->remove_debugfs(hba);
}
#endif

static inline int ufshcd_vops_crypto_req_setup(struct ufs_hba *hba,
	struct ufshcd_lrb *lrbp, u8 *cc_index, bool *enable, u64 *dun)
{
	if (hba->var && hba->var->crypto_vops &&
		hba->var->crypto_vops->crypto_req_setup)
		return hba->var->crypto_vops->crypto_req_setup(hba, lrbp,
			cc_index, enable, dun);
	return 0;
}

static inline int ufshcd_vops_crypto_engine_cfg_start(struct ufs_hba *hba,
						unsigned int task_tag)
{
	if (hba->var && hba->var->crypto_vops &&
	    hba->var->crypto_vops->crypto_engine_cfg_start)
		return hba->var->crypto_vops->crypto_engine_cfg_start
				(hba, task_tag);
	return 0;
}

static inline int ufshcd_vops_crypto_engine_cfg_end(struct ufs_hba *hba,
						struct ufshcd_lrb *lrbp,
						struct request *req)
{
	if (hba->var && hba->var->crypto_vops &&
	    hba->var->crypto_vops->crypto_engine_cfg_end)
		return hba->var->crypto_vops->crypto_engine_cfg_end
				(hba, lrbp, req);
	return 0;
}

static inline int ufshcd_vops_crypto_engine_reset(struct ufs_hba *hba)
{
	if (hba->var && hba->var->crypto_vops &&
	    hba->var->crypto_vops->crypto_engine_reset)
		return hba->var->crypto_vops->crypto_engine_reset(hba);
	return 0;
}

static inline int ufshcd_vops_crypto_engine_get_status(struct ufs_hba *hba,
		u32 *status)
{
	if (hba->var && hba->var->crypto_vops &&
	    hba->var->crypto_vops->crypto_engine_get_status)
		return hba->var->crypto_vops->crypto_engine_get_status(hba,
			status);
	return 0;
}

static inline void ufshcd_vops_pm_qos_req_start(struct ufs_hba *hba,
		struct request *req)
{
	if (hba->var && hba->var->pm_qos_vops &&
		hba->var->pm_qos_vops->req_start)
		hba->var->pm_qos_vops->req_start(hba, req);
}

static inline void ufshcd_vops_pm_qos_req_end(struct ufs_hba *hba,
		struct request *req, bool lock)
{
	if (hba->var && hba->var->pm_qos_vops && hba->var->pm_qos_vops->req_end)
		hba->var->pm_qos_vops->req_end(hba, req, lock);
}

#endif /* End of Header */<|MERGE_RESOLUTION|>--- conflicted
+++ resolved
@@ -333,11 +333,11 @@
 					struct ufs_pa_layer_attr *,
 					struct ufs_pa_layer_attr *);
 	int	(*apply_dev_quirks)(struct ufs_hba *);
-<<<<<<< HEAD
 	int	(*suspend)(struct ufs_hba *, enum ufs_pm_op);
 	int	(*resume)(struct ufs_hba *, enum ufs_pm_op);
 	int	(*full_reset)(struct ufs_hba *);
 	void	(*dbg_register_dump)(struct ufs_hba *hba, bool no_sleep);
+	int	(*phy_initialization)(struct ufs_hba *);
 	int	(*update_sec_cfg)(struct ufs_hba *hba, bool restore_sec_cfg);
 	u32	(*get_scale_down_gear)(struct ufs_hba *);
 	int	(*set_bus_vote)(struct ufs_hba *, bool);
@@ -387,12 +387,9 @@
 	struct ufs_hba_variant_ops		*vops;
 	struct ufs_hba_crypto_variant_ops	*crypto_vops;
 	struct ufs_hba_pm_qos_variant_ops	*pm_qos_vops;
-=======
 	int     (*suspend)(struct ufs_hba *, enum ufs_pm_op);
 	int     (*resume)(struct ufs_hba *, enum ufs_pm_op);
 	void	(*dbg_register_dump)(struct ufs_hba *hba);
-	int	(*phy_initialization)(struct ufs_hba *);
->>>>>>> 44e63be6
 };
 
 /* clock gating state  */
@@ -784,18 +781,13 @@
 	 */
 	#define UFSHCD_QUIRK_BROKEN_UFS_HCI_VERSION		UFS_BIT(5)
 
-<<<<<<< HEAD
 	/* Auto hibern8 support is broken */
 	#define UFSHCD_QUIRK_BROKEN_AUTO_HIBERN8		UFS_BIT(6)
-=======
 	/*
 	 * This quirk needs to be enabled if the host contoller regards
 	 * resolution of the values of PRDTO and PRDTL in UTRD as byte.
 	 */
 	#define UFSHCD_QUIRK_PRDT_BYTE_GRAN			UFS_BIT(7)
-
-	unsigned int quirks;	/* Deviations from standard UFSHCI spec. */
->>>>>>> 44e63be6
 
 	unsigned int quirks;	/* Deviations from standard UFSHCI spec. */
 
@@ -1247,16 +1239,6 @@
 }
 
 static inline int ufshcd_vops_apply_dev_quirks(struct ufs_hba *hba)
-<<<<<<< HEAD
-=======
-{
-	if (hba->vops && hba->vops->apply_dev_quirks)
-		return hba->vops->apply_dev_quirks(hba);
-	return 0;
-}
-
-static inline int ufshcd_vops_suspend(struct ufs_hba *hba, enum ufs_pm_op op)
->>>>>>> 44e63be6
 {
 	if (hba->var && hba->var->vops && hba->var->vops->apply_dev_quirks)
 		return hba->var->vops->apply_dev_quirks(hba);
@@ -1265,8 +1247,8 @@
 
 static inline int ufshcd_vops_suspend(struct ufs_hba *hba, enum ufs_pm_op op)
 {
-	if (hba->var && hba->var->vops && hba->var->vops->suspend)
-		return hba->var->vops->suspend(hba, op);
+	if (hba->var && hba->var->vops && hba->var->vops->apply_dev_quirks)
+		return hba->var->vops->apply_dev_quirks(hba);
 	return 0;
 }
 
