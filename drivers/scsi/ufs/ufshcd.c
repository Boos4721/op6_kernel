/*
 * Universal Flash Storage Host controller driver Core
 *
 * This code is based on drivers/scsi/ufs/ufshcd.c
 * Copyright (C) 2011-2013 Samsung India Software Operations
 * Copyright (c) 2013-2019, The Linux Foundation. All rights reserved.
 *
 * Authors:
 *	Santosh Yaraganavi <santosh.sy@samsung.com>
 *	Vinayak Holikatti <h.vinayak@samsung.com>
 *
 * This program is free software; you can redistribute it and/or
 * modify it under the terms of the GNU General Public License
 * as published by the Free Software Foundation; either version 2
 * of the License, or (at your option) any later version.
 * See the COPYING file in the top-level directory or visit
 * <http://www.gnu.org/licenses/gpl-2.0.html>
 *
 * This program is distributed in the hope that it will be useful,
 * but WITHOUT ANY WARRANTY; without even the implied warranty of
 * MERCHANTABILITY or FITNESS FOR A PARTICULAR PURPOSE.  See the
 * GNU General Public License for more details.
 *
 * This program is provided "AS IS" and "WITH ALL FAULTS" and
 * without warranty of any kind. You are solely responsible for
 * determining the appropriateness of using and distributing
 * the program and assume all risks associated with your exercise
 * of rights with respect to the program, including but not limited
 * to infringement of third party rights, the risks and costs of
 * program errors, damage to or loss of data, programs or equipment,
 * and unavailability or interruption of operations. Under no
 * circumstances will the contributor of this Program be liable for
 * any damages of any kind arising from your use or distribution of
 * this program.
 *
 * The Linux Foundation chooses to take subject only to the GPLv2
 * license terms, and distributes only under these terms.
 */

#include <linux/async.h>
#include <scsi/ufs/ioctl.h>
#include <linux/devfreq.h>
#include <linux/nls.h>
#include <linux/of.h>
#include <linux/blkdev.h>
#include "ufshcd.h"
#include "ufshci.h"
#include "ufs_quirks.h"
#include "ufs-debugfs.h"
#include "ufs-qcom.h"

#define CREATE_TRACE_POINTS
#include <trace/events/ufs.h>

#ifdef CONFIG_DEBUG_FS

static int ufshcd_tag_req_type(struct request *rq)
{
	int rq_type = TS_WRITE;

	if (!rq || !(rq->cmd_type & REQ_TYPE_FS))
		rq_type = TS_NOT_SUPPORTED;
	else if (rq->cmd_flags & REQ_PREFLUSH)
		rq_type = TS_FLUSH;
	else if (rq_data_dir(rq) == READ)
		rq_type = (rq->cmd_flags & REQ_URGENT) ?
			TS_URGENT_READ : TS_READ;
	else if (rq->cmd_flags & REQ_URGENT)
		rq_type = TS_URGENT_WRITE;

	return rq_type;
}

static void ufshcd_update_error_stats(struct ufs_hba *hba, int type)
{
	ufsdbg_set_err_state(hba);
	if (type < UFS_ERR_MAX)
		hba->ufs_stats.err_stats[type]++;
}

static void ufshcd_update_tag_stats(struct ufs_hba *hba, int tag)
{
	struct request *rq =
		hba->lrb[tag].cmd ? hba->lrb[tag].cmd->request : NULL;
	u64 **tag_stats = hba->ufs_stats.tag_stats;
	int rq_type;

	if (!hba->ufs_stats.enabled)
		return;

	tag_stats[tag][TS_TAG]++;
	if (!rq || !(rq->cmd_type & REQ_TYPE_FS))
		return;

	WARN_ON(hba->ufs_stats.q_depth > hba->nutrs);
	rq_type = ufshcd_tag_req_type(rq);
	if (!(rq_type < 0 || rq_type > TS_NUM_STATS))
		tag_stats[hba->ufs_stats.q_depth++][rq_type]++;
}

static void ufshcd_update_tag_stats_completion(struct ufs_hba *hba,
		struct scsi_cmnd *cmd)
{
	struct request *rq = cmd ? cmd->request : NULL;

	if (rq && rq->cmd_type & REQ_TYPE_FS)
		hba->ufs_stats.q_depth--;
}

static void update_req_stats(struct ufs_hba *hba, struct ufshcd_lrb *lrbp)
{
	int rq_type;
	struct request *rq = lrbp->cmd ? lrbp->cmd->request : NULL;
	s64 delta = ktime_us_delta(lrbp->complete_time_stamp,
		lrbp->issue_time_stamp);

	/* update general request statistics */
	if (hba->ufs_stats.req_stats[TS_TAG].count == 0)
		hba->ufs_stats.req_stats[TS_TAG].min = delta;
	hba->ufs_stats.req_stats[TS_TAG].count++;
	hba->ufs_stats.req_stats[TS_TAG].sum += delta;
	if (delta > hba->ufs_stats.req_stats[TS_TAG].max)
		hba->ufs_stats.req_stats[TS_TAG].max = delta;
	if (delta < hba->ufs_stats.req_stats[TS_TAG].min)
			hba->ufs_stats.req_stats[TS_TAG].min = delta;

	rq_type = ufshcd_tag_req_type(rq);
	if (rq_type == TS_NOT_SUPPORTED)
		return;

	/* update request type specific statistics */
	if (hba->ufs_stats.req_stats[rq_type].count == 0)
		hba->ufs_stats.req_stats[rq_type].min = delta;
	hba->ufs_stats.req_stats[rq_type].count++;
	hba->ufs_stats.req_stats[rq_type].sum += delta;
	if (delta > hba->ufs_stats.req_stats[rq_type].max)
		hba->ufs_stats.req_stats[rq_type].max = delta;
	if (delta < hba->ufs_stats.req_stats[rq_type].min)
			hba->ufs_stats.req_stats[rq_type].min = delta;
}

static void
ufshcd_update_query_stats(struct ufs_hba *hba, enum query_opcode opcode, u8 idn)
{
	if (opcode < UPIU_QUERY_OPCODE_MAX && idn < MAX_QUERY_IDN)
		hba->ufs_stats.query_stats_arr[opcode][idn]++;
}

#else
static inline void ufshcd_update_tag_stats(struct ufs_hba *hba, int tag)
{
}

static inline void ufshcd_update_tag_stats_completion(struct ufs_hba *hba,
		struct scsi_cmnd *cmd)
{
}

static inline void ufshcd_update_error_stats(struct ufs_hba *hba, int type)
{
}

static inline
void update_req_stats(struct ufs_hba *hba, struct ufshcd_lrb *lrbp)
{
}

static inline
void ufshcd_update_query_stats(struct ufs_hba *hba,
			       enum query_opcode opcode, u8 idn)
{
}
#endif

static void ufshcd_update_uic_error_cnt(struct ufs_hba *hba, u32 reg, int type)
{
	unsigned long err_bits;
	int ec;

	switch (type) {
	case UFS_UIC_ERROR_PA:
		err_bits = reg & UIC_PHY_ADAPTER_LAYER_ERROR_CODE_MASK;
		for_each_set_bit(ec, &err_bits, UFS_EC_PA_MAX) {
			hba->ufs_stats.pa_err_cnt[ec]++;
			hba->ufs_stats.pa_err_cnt_total++;
		}
		break;
	case UFS_UIC_ERROR_DL:
		err_bits = reg & UIC_DATA_LINK_LAYER_ERROR_CODE_MASK;
		for_each_set_bit(ec, &err_bits, UFS_EC_DL_MAX) {
			hba->ufs_stats.dl_err_cnt[ec]++;
			hba->ufs_stats.dl_err_cnt_total++;
		}
		break;
	case UFS_UIC_ERROR_DME:
		hba->ufs_stats.dme_err_cnt++;
	default:
		break;
	}
}

#define PWR_INFO_MASK	0xF
#define PWR_RX_OFFSET	4

#define UFSHCD_REQ_SENSE_SIZE	18

#define UFSHCD_ENABLE_INTRS	(UTP_TRANSFER_REQ_COMPL |\
				 UTP_TASK_REQ_COMPL |\
				 UFSHCD_ERROR_MASK)
/* UIC command timeout, unit: ms */
#define UIC_CMD_TIMEOUT	500

/* NOP OUT retries waiting for NOP IN response */
#define NOP_OUT_RETRIES    10
/* Timeout after 30 msecs if NOP OUT hangs without response */
#define NOP_OUT_TIMEOUT    30 /* msecs */

/* Query request retries */
#define QUERY_REQ_RETRIES 3
/* Query request timeout */
#define QUERY_REQ_TIMEOUT 1500 /* 1.5 seconds */

/* Task management command timeout */
#define TM_CMD_TIMEOUT	100 /* msecs */

/* maximum number of retries for a general UIC command  */
#define UFS_UIC_COMMAND_RETRIES 3

/* maximum number of link-startup retries */
#define DME_LINKSTARTUP_RETRIES 3

/* Maximum retries for Hibern8 enter */
#define UIC_HIBERN8_ENTER_RETRIES 3

/* maximum number of reset retries before giving up */
#define MAX_HOST_RESET_RETRIES 5

/* Expose the flag value from utp_upiu_query.value */
#define MASK_QUERY_UPIU_FLAG_LOC 0xFF

/* Interrupt aggregation default timeout, unit: 40us */
#define INT_AGGR_DEF_TO	0x02

/* default value of auto suspend is 3 seconds */
#define UFSHCD_AUTO_SUSPEND_DELAY_MS 3000 /* millisecs */

/* default value of ref clock gating wait time is 100 micro seconds */
#define UFSHCD_REF_CLK_GATING_WAIT_US 100 /* microsecs */

#define UFSHCD_CLK_GATING_DELAY_MS_PWR_SAVE	10
#define UFSHCD_CLK_GATING_DELAY_MS_PERF		50

/* IOCTL opcode for command - ufs set device read only */
#define UFS_IOCTL_BLKROSET      BLKROSET

#define UFSHCD_DEFAULT_LANES_PER_DIRECTION		2

#define ufshcd_toggle_vreg(_dev, _vreg, _on)				\
	({                                                              \
		int _ret;                                               \
		if (_on)                                                \
			_ret = ufshcd_enable_vreg(_dev, _vreg);         \
		else                                                    \
			_ret = ufshcd_disable_vreg(_dev, _vreg);        \
		_ret;                                                   \
	})

static void ufshcd_hex_dump(struct ufs_hba *hba, const char * const str,
			    const void *buf, size_t len)

{
	/*
	 * device name is expected to take up ~20 characters and "str" passed
	 * to this function is expected to be of ~10 character so we would need
	 * ~30 characters string to hold the concatenation of these 2 strings.
	 */
	#define MAX_PREFIX_STR_SIZE 50
	char prefix_str[MAX_PREFIX_STR_SIZE] = {0};

	/* concatenate the device name and "str" */
	snprintf(prefix_str, MAX_PREFIX_STR_SIZE, "%s %s: ",
		 dev_name(hba->dev), str);
	print_hex_dump(KERN_ERR, prefix_str, DUMP_PREFIX_OFFSET,
		       16, 4, buf, len, false);
}

enum {
	UFSHCD_MAX_CHANNEL	= 0,
	UFSHCD_MAX_ID		= 1,
	UFSHCD_CMD_PER_LUN	= 32,
	UFSHCD_CAN_QUEUE	= 32,
};

/* UFSHCD states */
enum {
	UFSHCD_STATE_RESET,
	UFSHCD_STATE_ERROR,
	UFSHCD_STATE_OPERATIONAL,
	UFSHCD_STATE_EH_SCHEDULED,
};

/* UFSHCD error handling flags */
enum {
	UFSHCD_EH_IN_PROGRESS = (1 << 0),
};

/* UFSHCD UIC layer error flags */
enum {
	UFSHCD_UIC_DL_PA_INIT_ERROR = (1 << 0), /* Data link layer error */
	UFSHCD_UIC_DL_NAC_RECEIVED_ERROR = (1 << 1), /* Data link layer error */
	UFSHCD_UIC_DL_TCx_REPLAY_ERROR = (1 << 2), /* Data link layer error */
	UFSHCD_UIC_NL_ERROR = (1 << 3), /* Network layer error */
	UFSHCD_UIC_TL_ERROR = (1 << 4), /* Transport Layer error */
	UFSHCD_UIC_DME_ERROR = (1 << 5), /* DME error */
};

/* Interrupt configuration options */
enum {
	UFSHCD_INT_DISABLE,
	UFSHCD_INT_ENABLE,
	UFSHCD_INT_CLEAR,
};

#define DEFAULT_UFSHCD_DBG_PRINT_EN	UFSHCD_DBG_PRINT_ALL

#define ufshcd_set_eh_in_progress(h) \
	(h->eh_flags |= UFSHCD_EH_IN_PROGRESS)
#define ufshcd_eh_in_progress(h) \
	(h->eh_flags & UFSHCD_EH_IN_PROGRESS)
#define ufshcd_clear_eh_in_progress(h) \
	(h->eh_flags &= ~UFSHCD_EH_IN_PROGRESS)

#define ufshcd_set_ufs_dev_active(h) \
	((h)->curr_dev_pwr_mode = UFS_ACTIVE_PWR_MODE)
#define ufshcd_set_ufs_dev_sleep(h) \
	((h)->curr_dev_pwr_mode = UFS_SLEEP_PWR_MODE)
#define ufshcd_set_ufs_dev_poweroff(h) \
	((h)->curr_dev_pwr_mode = UFS_POWERDOWN_PWR_MODE)
#define ufshcd_is_ufs_dev_active(h) \
	((h)->curr_dev_pwr_mode == UFS_ACTIVE_PWR_MODE)
#define ufshcd_is_ufs_dev_sleep(h) \
	((h)->curr_dev_pwr_mode == UFS_SLEEP_PWR_MODE)
#define ufshcd_is_ufs_dev_poweroff(h) \
	((h)->curr_dev_pwr_mode == UFS_POWERDOWN_PWR_MODE)

static struct ufs_pm_lvl_states ufs_pm_lvl_states[] = {
	{UFS_ACTIVE_PWR_MODE, UIC_LINK_ACTIVE_STATE},
	{UFS_ACTIVE_PWR_MODE, UIC_LINK_HIBERN8_STATE},
	{UFS_SLEEP_PWR_MODE, UIC_LINK_ACTIVE_STATE},
	{UFS_SLEEP_PWR_MODE, UIC_LINK_HIBERN8_STATE},
	{UFS_POWERDOWN_PWR_MODE, UIC_LINK_HIBERN8_STATE},
	{UFS_POWERDOWN_PWR_MODE, UIC_LINK_OFF_STATE},
};

static inline enum ufs_dev_pwr_mode
ufs_get_pm_lvl_to_dev_pwr_mode(enum ufs_pm_level lvl)
{
	return ufs_pm_lvl_states[lvl].dev_state;
}

static inline enum uic_link_state
ufs_get_pm_lvl_to_link_pwr_state(enum ufs_pm_level lvl)
{
	return ufs_pm_lvl_states[lvl].link_state;
}

static inline void ufshcd_set_card_online(struct ufs_hba *hba)
{
	atomic_set(&hba->card_state, UFS_CARD_STATE_ONLINE);
}

static inline void ufshcd_set_card_offline(struct ufs_hba *hba)
{
	atomic_set(&hba->card_state, UFS_CARD_STATE_OFFLINE);
}

static inline bool ufshcd_is_card_online(struct ufs_hba *hba)
{
	return (atomic_read(&hba->card_state) == UFS_CARD_STATE_ONLINE);
}

static inline bool ufshcd_is_card_offline(struct ufs_hba *hba)
{
	return (atomic_read(&hba->card_state) == UFS_CARD_STATE_OFFLINE);
}

static inline enum ufs_pm_level
ufs_get_desired_pm_lvl_for_dev_link_state(enum ufs_dev_pwr_mode dev_state,
					enum uic_link_state link_state)
{
	enum ufs_pm_level lvl;

	for (lvl = UFS_PM_LVL_0; lvl < UFS_PM_LVL_MAX; lvl++) {
		if ((ufs_pm_lvl_states[lvl].dev_state == dev_state) &&
			(ufs_pm_lvl_states[lvl].link_state == link_state))
			return lvl;
	}

	/* if no match found, return the level 0 */
	return UFS_PM_LVL_0;
}

static inline bool ufshcd_is_valid_pm_lvl(int lvl)
{
	if (lvl >= 0 && lvl < ARRAY_SIZE(ufs_pm_lvl_states))
		return true;
	else
		return false;
}

static irqreturn_t ufshcd_intr(int irq, void *__hba);
static irqreturn_t ufshcd_tmc_handler(struct ufs_hba *hba);
static void ufshcd_async_scan(void *data, async_cookie_t cookie);
static int ufshcd_reset_and_restore(struct ufs_hba *hba);
static int ufshcd_eh_host_reset_handler(struct scsi_cmnd *cmd);
static int ufshcd_clear_tm_cmd(struct ufs_hba *hba, int tag);
static void ufshcd_hba_exit(struct ufs_hba *hba);
static int ufshcd_probe_hba(struct ufs_hba *hba);
static int ufshcd_enable_clocks(struct ufs_hba *hba);
static int ufshcd_disable_clocks(struct ufs_hba *hba,
				 bool is_gating_context);
static int ufshcd_disable_clocks_skip_ref_clk(struct ufs_hba *hba,
					      bool is_gating_context);
static void ufshcd_hold_all(struct ufs_hba *hba);
static void ufshcd_release_all(struct ufs_hba *hba);
static int ufshcd_set_vccq_rail_unused(struct ufs_hba *hba, bool unused);
static inline void ufshcd_add_delay_before_dme_cmd(struct ufs_hba *hba);
static inline void ufshcd_save_tstamp_of_last_dme_cmd(struct ufs_hba *hba);
static int ufshcd_host_reset_and_restore(struct ufs_hba *hba);
static void ufshcd_resume_clkscaling(struct ufs_hba *hba);
static void ufshcd_suspend_clkscaling(struct ufs_hba *hba);
static void __ufshcd_suspend_clkscaling(struct ufs_hba *hba);
static void ufshcd_release_all(struct ufs_hba *hba);
static void ufshcd_hba_vreg_set_lpm(struct ufs_hba *hba);
static void ufshcd_hba_vreg_set_hpm(struct ufs_hba *hba);
static int ufshcd_devfreq_target(struct device *dev,
				unsigned long *freq, u32 flags);
static int ufshcd_devfreq_get_dev_status(struct device *dev,
		struct devfreq_dev_status *stat);
static void __ufshcd_shutdown_clkscaling(struct ufs_hba *hba);

#if IS_ENABLED(CONFIG_DEVFREQ_GOV_SIMPLE_ONDEMAND)
static struct devfreq_simple_ondemand_data ufshcd_ondemand_data = {
	.upthreshold = 70,
	.downdifferential = 65,
	.simple_scaling = 1,
};

static void *gov_data = &ufshcd_ondemand_data;
#else
static void *gov_data;
#endif

static struct devfreq_dev_profile ufs_devfreq_profile = {
	.polling_ms	= 60,
	.target		= ufshcd_devfreq_target,
	.get_dev_status	= ufshcd_devfreq_get_dev_status,
};

static inline bool ufshcd_valid_tag(struct ufs_hba *hba, int tag)
{
	return tag >= 0 && tag < hba->nutrs;
}

static inline void ufshcd_enable_irq(struct ufs_hba *hba)
{
	if (!hba->is_irq_enabled) {
		enable_irq(hba->irq);
		hba->is_irq_enabled = true;
	}
}

static inline void ufshcd_disable_irq(struct ufs_hba *hba)
{
	if (hba->is_irq_enabled) {
		disable_irq(hba->irq);
		hba->is_irq_enabled = false;
	}
}

void ufshcd_scsi_unblock_requests(struct ufs_hba *hba)
{
	unsigned long flags;
	bool unblock = false;

	spin_lock_irqsave(hba->host->host_lock, flags);
	hba->scsi_block_reqs_cnt--;
	unblock = !hba->scsi_block_reqs_cnt;
	spin_unlock_irqrestore(hba->host->host_lock, flags);
	if (unblock)
		scsi_unblock_requests(hba->host);
}
EXPORT_SYMBOL(ufshcd_scsi_unblock_requests);

static inline void __ufshcd_scsi_block_requests(struct ufs_hba *hba)
{
	if (!hba->scsi_block_reqs_cnt++)
		scsi_block_requests(hba->host);
}

void ufshcd_scsi_block_requests(struct ufs_hba *hba)
{
	unsigned long flags;

	spin_lock_irqsave(hba->host->host_lock, flags);
	__ufshcd_scsi_block_requests(hba);
	spin_unlock_irqrestore(hba->host->host_lock, flags);
}
EXPORT_SYMBOL(ufshcd_scsi_block_requests);

static int ufshcd_device_reset_ctrl(struct ufs_hba *hba, bool ctrl)
{
	int ret = 0;

	if (!hba->pctrl)
		return 0;

	/* Assert reset if ctrl == true */
	if (ctrl)
		ret = pinctrl_select_state(hba->pctrl,
			pinctrl_lookup_state(hba->pctrl, "dev-reset-assert"));
	else
		ret = pinctrl_select_state(hba->pctrl,
			pinctrl_lookup_state(hba->pctrl, "dev-reset-deassert"));

	if (ret < 0)
		dev_err(hba->dev, "%s: %s failed with err %d\n",
			__func__, ctrl ? "Assert" : "Deassert", ret);

	return ret;
}

static inline int ufshcd_assert_device_reset(struct ufs_hba *hba)
{
	return ufshcd_device_reset_ctrl(hba, true);
}

static inline int ufshcd_deassert_device_reset(struct ufs_hba *hba)
{
	return ufshcd_device_reset_ctrl(hba, false);
}

static int ufshcd_reset_device(struct ufs_hba *hba)
{
	int ret;

	/* reset the connected UFS device */
	ret = ufshcd_assert_device_reset(hba);
	if (ret)
		goto out;
	/*
	 * The reset signal is active low.
	 * The UFS device shall detect more than or equal to 1us of positive
	 * or negative RST_n pulse width.
	 * To be on safe side, keep the reset low for atleast 10us.
	 */
	usleep_range(10, 15);

	ret = ufshcd_deassert_device_reset(hba);
	if (ret)
		goto out;
	/* same as assert, wait for atleast 10us after deassert */
	usleep_range(10, 15);
out:
	return ret;
}

/* replace non-printable or non-ASCII characters with spaces */
static inline void ufshcd_remove_non_printable(char *val)
{
	if (!val || !*val)
		return;

	if (*val < 0x20 || *val > 0x7e)
		*val = ' ';
}

#define UFSHCD_MAX_CMD_LOGGING	200

#ifdef CONFIG_TRACEPOINTS
static inline void ufshcd_add_command_trace(struct ufs_hba *hba,
			struct ufshcd_cmd_log_entry *entry)
{
	if (trace_ufshcd_command_enabled()) {
		u32 intr = ufshcd_readl(hba, REG_INTERRUPT_STATUS);

		trace_ufshcd_command(dev_name(hba->dev), entry->str, entry->tag,
				     entry->doorbell, entry->transfer_len, intr,
				     entry->lba, entry->cmd_id);
	}
}
#else
static inline void ufshcd_add_command_trace(struct ufs_hba *hba,
			struct ufshcd_cmd_log_entry *entry)
{
}
#endif

#ifdef CONFIG_SCSI_UFSHCD_CMD_LOGGING
static void ufshcd_cmd_log_init(struct ufs_hba *hba)
{
	/* Allocate log entries */
	if (!hba->cmd_log.entries) {
		hba->cmd_log.entries = kzalloc(UFSHCD_MAX_CMD_LOGGING *
			sizeof(struct ufshcd_cmd_log_entry), GFP_KERNEL);
		if (!hba->cmd_log.entries)
			return;
		dev_dbg(hba->dev, "%s: cmd_log.entries initialized\n",
				__func__);
	}
}

static void __ufshcd_cmd_log(struct ufs_hba *hba, char *str, char *cmd_type,
			     unsigned int tag, u8 cmd_id, u8 idn, u8 lun,
			     sector_t lba, int transfer_len)
{
	struct ufshcd_cmd_log_entry *entry;

	if (!hba->cmd_log.entries)
		return;

	entry = &hba->cmd_log.entries[hba->cmd_log.pos];
	entry->lun = lun;
	entry->str = str;
	entry->cmd_type = cmd_type;
	entry->cmd_id = cmd_id;
	entry->lba = lba;
	entry->transfer_len = transfer_len;
	entry->idn = idn;
	entry->doorbell = ufshcd_readl(hba, REG_UTP_TRANSFER_REQ_DOOR_BELL);
	entry->tag = tag;
	entry->tstamp = ktime_get();
	entry->outstanding_reqs = hba->outstanding_reqs;
	entry->seq_num = hba->cmd_log.seq_num;
	hba->cmd_log.seq_num++;
	hba->cmd_log.pos =
			(hba->cmd_log.pos + 1) % UFSHCD_MAX_CMD_LOGGING;

	ufshcd_add_command_trace(hba, entry);
}

static void ufshcd_cmd_log(struct ufs_hba *hba, char *str, char *cmd_type,
	unsigned int tag, u8 cmd_id, u8 idn)
{
	__ufshcd_cmd_log(hba, str, cmd_type, tag, cmd_id, idn, 0, 0, 0);
}

static void ufshcd_dme_cmd_log(struct ufs_hba *hba, char *str, u8 cmd_id)
{
	ufshcd_cmd_log(hba, str, "dme", 0, cmd_id, 0);
}

static void ufshcd_custom_cmd_log(struct ufs_hba *hba, char *str)
{
	ufshcd_cmd_log(hba, str, "custom", 0, 0, 0);
}

static void ufshcd_print_cmd_log(struct ufs_hba *hba)
{
	int i;
	int pos;
	struct ufshcd_cmd_log_entry *p;

	if (!hba->cmd_log.entries)
		return;

	pos = hba->cmd_log.pos;
	for (i = 0; i < UFSHCD_MAX_CMD_LOGGING; i++) {
		p = &hba->cmd_log.entries[pos];
		pos = (pos + 1) % UFSHCD_MAX_CMD_LOGGING;

		if (ktime_to_us(p->tstamp)) {
			pr_err("%s: %s: seq_no=%u lun=0x%x cmd_id=0x%02x lba=0x%llx txfer_len=%d tag=%u, doorbell=0x%x outstanding=0x%x idn=%d time=%lld us\n",
				p->cmd_type, p->str, p->seq_num,
				p->lun, p->cmd_id, (unsigned long long)p->lba,
				p->transfer_len, p->tag, p->doorbell,
				p->outstanding_reqs, p->idn,
				ktime_to_us(p->tstamp));
				usleep_range(1000, 1100);
		}
	}
}
#else
static void ufshcd_cmd_log_init(struct ufs_hba *hba)
{
}

static void __ufshcd_cmd_log(struct ufs_hba *hba, char *str, char *cmd_type,
			     unsigned int tag, u8 cmd_id, u8 idn, u8 lun,
			     sector_t lba, int transfer_len)
{
	struct ufshcd_cmd_log_entry entry;

	entry.str = str;
	entry.lba = lba;
	entry.cmd_id = cmd_id;
	entry.transfer_len = transfer_len;
	entry.doorbell = ufshcd_readl(hba, REG_UTP_TRANSFER_REQ_DOOR_BELL);
	entry.tag = tag;

	ufshcd_add_command_trace(hba, &entry);
}

static void ufshcd_dme_cmd_log(struct ufs_hba *hba, char *str, u8 cmd_id)
{
}

static void ufshcd_custom_cmd_log(struct ufs_hba *hba, char *str)
{
}

static void ufshcd_print_cmd_log(struct ufs_hba *hba)
{
}
#endif

#ifdef CONFIG_TRACEPOINTS
static inline void ufshcd_cond_add_cmd_trace(struct ufs_hba *hba,
					unsigned int tag, const char *str)
{
	struct ufshcd_lrb *lrbp;
	char *cmd_type = NULL;
	u8 opcode = 0;
	u8 cmd_id = 0, idn = 0;
	sector_t lba = 0;
	int transfer_len = 0;

	lrbp = &hba->lrb[tag];

	if (lrbp->cmd) { /* data phase exists */
		opcode = (u8)(*lrbp->cmd->cmnd);
		if ((opcode == READ_10) || (opcode == WRITE_10)) {
			/*
			 * Currently we only fully trace read(10) and write(10)
			 * commands
			 */
			if (lrbp->cmd->request && lrbp->cmd->request->bio)
				lba =
				lrbp->cmd->request->bio->bi_iter.bi_sector;
			transfer_len = be32_to_cpu(
				lrbp->ucd_req_ptr->sc.exp_data_transfer_len);
		}
	}

	if (lrbp->cmd && (lrbp->command_type == UTP_CMD_TYPE_SCSI)) {
		cmd_type = "scsi";
		cmd_id = (u8)(*lrbp->cmd->cmnd);
	} else if (lrbp->command_type == UTP_CMD_TYPE_DEV_MANAGE) {
		if (hba->dev_cmd.type == DEV_CMD_TYPE_NOP) {
			cmd_type = "nop";
			cmd_id = 0;
		} else if (hba->dev_cmd.type == DEV_CMD_TYPE_QUERY) {
			cmd_type = "query";
			cmd_id = hba->dev_cmd.query.request.upiu_req.opcode;
			idn = hba->dev_cmd.query.request.upiu_req.idn;
		}
	}

	__ufshcd_cmd_log(hba, (char *) str, cmd_type, tag, cmd_id, idn,
			 lrbp->lun, lba, transfer_len);
}
#else
static inline void ufshcd_cond_add_cmd_trace(struct ufs_hba *hba,
					unsigned int tag, const char *str)
{
}
#endif

static void ufshcd_print_clk_freqs(struct ufs_hba *hba)
{
	struct ufs_clk_info *clki;
	struct list_head *head = &hba->clk_list_head;

	if (!(hba->ufshcd_dbg_print & UFSHCD_DBG_PRINT_CLK_FREQ_EN))
		return;

	if (!head || list_empty(head))
		return;

	list_for_each_entry(clki, head, list) {
		if (!IS_ERR_OR_NULL(clki->clk) && clki->min_freq &&
				clki->max_freq)
			dev_err(hba->dev, "clk: %s, rate: %u\n",
					clki->name, clki->curr_freq);
	}
}

static void ufshcd_print_uic_err_hist(struct ufs_hba *hba,
		struct ufs_uic_err_reg_hist *err_hist, char *err_name)
{
	int i;

	if (!(hba->ufshcd_dbg_print & UFSHCD_DBG_PRINT_UIC_ERR_HIST_EN))
		return;

	for (i = 0; i < UIC_ERR_REG_HIST_LENGTH; i++) {
		int p = (i + err_hist->pos - 1) % UIC_ERR_REG_HIST_LENGTH;

		if (err_hist->reg[p] == 0)
			continue;
		dev_err(hba->dev, "%s[%d] = 0x%x at %lld us", err_name, i,
			err_hist->reg[p], ktime_to_us(err_hist->tstamp[p]));
	}
}

static inline void __ufshcd_print_host_regs(struct ufs_hba *hba, bool no_sleep)
{
	if (!(hba->ufshcd_dbg_print & UFSHCD_DBG_PRINT_HOST_REGS_EN))
		return;

	/*
	 * hex_dump reads its data without the readl macro. This might
	 * cause inconsistency issues on some platform, as the printed
	 * values may be from cache and not the most recent value.
	 * To know whether you are looking at an un-cached version verify
	 * that IORESOURCE_MEM flag is on when xxx_get_resource() is invoked
	 * during platform/pci probe function.
	 */
	ufshcd_hex_dump(hba, "host regs", hba->mmio_base,
			UFSHCI_REG_SPACE_SIZE);
	dev_err(hba->dev, "hba->ufs_version = 0x%x, hba->capabilities = 0x%x",
		hba->ufs_version, hba->capabilities);
	dev_err(hba->dev,
		"hba->outstanding_reqs = 0x%x, hba->outstanding_tasks = 0x%x",
		(u32)hba->outstanding_reqs, (u32)hba->outstanding_tasks);
	dev_err(hba->dev,
		"last_hibern8_exit_tstamp at %lld us, hibern8_exit_cnt = %d",
		ktime_to_us(hba->ufs_stats.last_hibern8_exit_tstamp),
		hba->ufs_stats.hibern8_exit_cnt);

	ufshcd_print_uic_err_hist(hba, &hba->ufs_stats.pa_err, "pa_err");
	ufshcd_print_uic_err_hist(hba, &hba->ufs_stats.dl_err, "dl_err");
	ufshcd_print_uic_err_hist(hba, &hba->ufs_stats.nl_err, "nl_err");
	ufshcd_print_uic_err_hist(hba, &hba->ufs_stats.tl_err, "tl_err");
	ufshcd_print_uic_err_hist(hba, &hba->ufs_stats.dme_err, "dme_err");

	ufshcd_print_clk_freqs(hba);

	ufshcd_vops_dbg_register_dump(hba, no_sleep);
}

static void ufshcd_print_host_regs(struct ufs_hba *hba)
{
	__ufshcd_print_host_regs(hba, false);
}

static
void ufshcd_print_trs(struct ufs_hba *hba, unsigned long bitmap, bool pr_prdt)
{
	struct ufshcd_lrb *lrbp;
	int prdt_length;
	int tag;

	if (!(hba->ufshcd_dbg_print & UFSHCD_DBG_PRINT_TRS_EN))
		return;

	for_each_set_bit(tag, &bitmap, hba->nutrs) {
		lrbp = &hba->lrb[tag];

		dev_err(hba->dev, "UPIU[%d] - issue time %lld us",
				tag, ktime_to_us(lrbp->issue_time_stamp));
		dev_err(hba->dev,
			"UPIU[%d] - Transfer Request Descriptor phys@0x%llx",
			tag, (u64)lrbp->utrd_dma_addr);
		ufshcd_hex_dump(hba, "UPIU TRD", lrbp->utr_descriptor_ptr,
				sizeof(struct utp_transfer_req_desc));
		dev_err(hba->dev, "UPIU[%d] - Request UPIU phys@0x%llx", tag,
			(u64)lrbp->ucd_req_dma_addr);
		ufshcd_hex_dump(hba, "UPIU REQ", lrbp->ucd_req_ptr,
				sizeof(struct utp_upiu_req));
		dev_err(hba->dev, "UPIU[%d] - Response UPIU phys@0x%llx", tag,
			(u64)lrbp->ucd_rsp_dma_addr);
		ufshcd_hex_dump(hba, "UPIU RSP", lrbp->ucd_rsp_ptr,
				sizeof(struct utp_upiu_rsp));
		prdt_length =
			le16_to_cpu(lrbp->utr_descriptor_ptr->prd_table_length);
		dev_err(hba->dev, "UPIU[%d] - PRDT - %d entries  phys@0x%llx",
			tag, prdt_length, (u64)lrbp->ucd_prdt_dma_addr);
		if (pr_prdt)
			ufshcd_hex_dump(hba, "UPIU PRDT", lrbp->ucd_prdt_ptr,
				sizeof(struct ufshcd_sg_entry) * prdt_length);
	}
}

static void ufshcd_print_tmrs(struct ufs_hba *hba, unsigned long bitmap)
{
	struct utp_task_req_desc *tmrdp;
	int tag;

	if (!(hba->ufshcd_dbg_print & UFSHCD_DBG_PRINT_TMRS_EN))
		return;

	for_each_set_bit(tag, &bitmap, hba->nutmrs) {
		tmrdp = &hba->utmrdl_base_addr[tag];
		dev_err(hba->dev, "TM[%d] - Task Management Header", tag);
		ufshcd_hex_dump(hba, "TM TRD", &tmrdp->header,
				sizeof(struct request_desc_header));
		dev_err(hba->dev, "TM[%d] - Task Management Request UPIU",
				tag);
		ufshcd_hex_dump(hba, "TM REQ", tmrdp->task_req_upiu,
				sizeof(struct utp_upiu_req));
		dev_err(hba->dev, "TM[%d] - Task Management Response UPIU",
				tag);
		ufshcd_hex_dump(hba, "TM RSP", tmrdp->task_rsp_upiu,
				sizeof(struct utp_task_req_desc));
	}
}

static void ufshcd_print_fsm_state(struct ufs_hba *hba)
{
	int err = 0, tx_fsm_val = 0, rx_fsm_val = 0;

	err = ufshcd_dme_get(hba,
			UIC_ARG_MIB_SEL(MPHY_TX_FSM_STATE,
			UIC_ARG_MPHY_TX_GEN_SEL_INDEX(0)),
			&tx_fsm_val);
	dev_err(hba->dev, "%s: TX_FSM_STATE = %u, err = %d\n", __func__,
			tx_fsm_val, err);
	err = ufshcd_dme_get(hba,
			UIC_ARG_MIB_SEL(MPHY_RX_FSM_STATE,
			UIC_ARG_MPHY_RX_GEN_SEL_INDEX(0)),
			&rx_fsm_val);
	dev_err(hba->dev, "%s: RX_FSM_STATE = %u, err = %d\n", __func__,
			rx_fsm_val, err);
}

static void ufshcd_print_host_state(struct ufs_hba *hba)
{
	if (!(hba->ufshcd_dbg_print & UFSHCD_DBG_PRINT_HOST_STATE_EN))
		return;

	dev_err(hba->dev, "UFS Host state=%d\n", hba->ufshcd_state);
	dev_err(hba->dev, "lrb in use=0x%lx, outstanding reqs=0x%lx tasks=0x%lx\n",
		hba->lrb_in_use, hba->outstanding_reqs, hba->outstanding_tasks);
	dev_err(hba->dev, "saved_err=0x%x, saved_uic_err=0x%x, saved_ce_err=0x%x\n",
		hba->saved_err, hba->saved_uic_err, hba->saved_ce_err);
	dev_err(hba->dev, "Device power mode=%d, UIC link state=%d\n",
		hba->curr_dev_pwr_mode, hba->uic_link_state);
	dev_err(hba->dev, "PM in progress=%d, sys. suspended=%d\n",
		hba->pm_op_in_progress, hba->is_sys_suspended);
	dev_err(hba->dev, "Auto BKOPS=%d, Host self-block=%d\n",
		hba->auto_bkops_enabled, hba->host->host_self_blocked);
	dev_err(hba->dev, "Clk gate=%d, hibern8 on idle=%d\n",
		hba->clk_gating.state, hba->hibern8_on_idle.state);
	dev_err(hba->dev, "error handling flags=0x%x, req. abort count=%d\n",
		hba->eh_flags, hba->req_abort_count);
	dev_err(hba->dev, "Host capabilities=0x%x, caps=0x%x\n",
		hba->capabilities, hba->caps);
	dev_err(hba->dev, "quirks=0x%x, dev. quirks=0x%x\n", hba->quirks,
		hba->dev_info.quirks);
	dev_err(hba->dev, "pa_err_cnt_total=%d, pa_lane_0_err_cnt=%d, pa_lane_1_err_cnt=%d, pa_line_reset_err_cnt=%d\n",
		hba->ufs_stats.pa_err_cnt_total,
		hba->ufs_stats.pa_err_cnt[UFS_EC_PA_LANE_0],
		hba->ufs_stats.pa_err_cnt[UFS_EC_PA_LANE_1],
		hba->ufs_stats.pa_err_cnt[UFS_EC_PA_LINE_RESET]);
	dev_err(hba->dev, "dl_err_cnt_total=%d, dl_nac_received_err_cnt=%d, dl_tcx_replay_timer_expired_err_cnt=%d\n",
		hba->ufs_stats.dl_err_cnt_total,
		hba->ufs_stats.dl_err_cnt[UFS_EC_DL_NAC_RECEIVED],
		hba->ufs_stats.dl_err_cnt[UFS_EC_DL_TCx_REPLAY_TIMER_EXPIRED]);
	dev_err(hba->dev, "dl_afcx_request_timer_expired_err_cnt=%d, dl_fcx_protection_timer_expired_err_cnt=%d, dl_crc_err_cnt=%d\n",
		hba->ufs_stats.dl_err_cnt[UFS_EC_DL_AFCx_REQUEST_TIMER_EXPIRED],
		hba->ufs_stats.dl_err_cnt[UFS_EC_DL_FCx_PROTECT_TIMER_EXPIRED],
		hba->ufs_stats.dl_err_cnt[UFS_EC_DL_CRC_ERROR]);
	dev_err(hba->dev, "dll_rx_buffer_overflow_err_cnt=%d, dl_max_frame_length_exceeded_err_cnt=%d, dl_wrong_sequence_number_err_cnt=%d\n",
		hba->ufs_stats.dl_err_cnt[UFS_EC_DL_RX_BUFFER_OVERFLOW],
		hba->ufs_stats.dl_err_cnt[UFS_EC_DL_MAX_FRAME_LENGTH_EXCEEDED],
		hba->ufs_stats.dl_err_cnt[UFS_EC_DL_WRONG_SEQUENCE_NUMBER]);
	dev_err(hba->dev, "dl_afc_frame_syntax_err_cnt=%d, dl_nac_frame_syntax_err_cnt=%d, dl_eof_syntax_err_cnt=%d\n",
		hba->ufs_stats.dl_err_cnt[UFS_EC_DL_AFC_FRAME_SYNTAX_ERROR],
		hba->ufs_stats.dl_err_cnt[UFS_EC_DL_NAC_FRAME_SYNTAX_ERROR],
		hba->ufs_stats.dl_err_cnt[UFS_EC_DL_EOF_SYNTAX_ERROR]);
	dev_err(hba->dev, "dl_frame_syntax_err_cnt=%d, dl_bad_ctrl_symbol_type_err_cnt=%d, dl_pa_init_err_cnt=%d, dl_pa_error_ind_received=%d\n",
		hba->ufs_stats.dl_err_cnt[UFS_EC_DL_FRAME_SYNTAX_ERROR],
		hba->ufs_stats.dl_err_cnt[UFS_EC_DL_BAD_CTRL_SYMBOL_TYPE],
		hba->ufs_stats.dl_err_cnt[UFS_EC_DL_PA_INIT_ERROR],
		hba->ufs_stats.dl_err_cnt[UFS_EC_DL_PA_ERROR_IND_RECEIVED]);
	dev_err(hba->dev, "dme_err_cnt=%d\n", hba->ufs_stats.dme_err_cnt);
}

/**
 * ufshcd_print_pwr_info - print power params as saved in hba
 * power info
 * @hba: per-adapter instance
 */
static void ufshcd_print_pwr_info(struct ufs_hba *hba)
{
	char *names[] = {
		"INVALID MODE",
		"FAST MODE",
		"SLOW_MODE",
		"INVALID MODE",
		"FASTAUTO_MODE",
		"SLOWAUTO_MODE",
		"INVALID MODE",
	};

	if (!(hba->ufshcd_dbg_print & UFSHCD_DBG_PRINT_PWR_EN))
		return;

	dev_err(hba->dev, "%s:[RX, TX]: gear=[%d, %d], lane[%d, %d], pwr[%s, %s], rate = %d\n",
		 __func__,
		 hba->pwr_info.gear_rx, hba->pwr_info.gear_tx,
		 hba->pwr_info.lane_rx, hba->pwr_info.lane_tx,
		 names[hba->pwr_info.pwr_rx],
		 names[hba->pwr_info.pwr_tx],
		 hba->pwr_info.hs_rate);
}

/*
 * ufshcd_wait_for_register - wait for register value to change
 * @hba - per-adapter interface
 * @reg - mmio register offset
 * @mask - mask to apply to read register value
 * @val - wait condition
 * @interval_us - polling interval in microsecs
 * @timeout_ms - timeout in millisecs
 * @can_sleep - perform sleep or just spin
 * Returns -ETIMEDOUT on error, zero on success
 */
int ufshcd_wait_for_register(struct ufs_hba *hba, u32 reg, u32 mask,
				u32 val, unsigned long interval_us,
				unsigned long timeout_ms, bool can_sleep)
{
	int err = 0;
	unsigned long timeout = jiffies + msecs_to_jiffies(timeout_ms);

	/* ignore bits that we don't intend to wait on */
	val = val & mask;

	while ((ufshcd_readl(hba, reg) & mask) != val) {
		if (can_sleep)
			usleep_range(interval_us, interval_us + 50);
		else
			udelay(interval_us);
		if (time_after(jiffies, timeout)) {
			if ((ufshcd_readl(hba, reg) & mask) != val)
				err = -ETIMEDOUT;
			break;
		}
	}

	return err;
}

/**
 * ufshcd_get_intr_mask - Get the interrupt bit mask
 * @hba - Pointer to adapter instance
 *
 * Returns interrupt bit mask per version
 */
static inline u32 ufshcd_get_intr_mask(struct ufs_hba *hba)
{
	u32 intr_mask = 0;

	switch (hba->ufs_version) {
	case UFSHCI_VERSION_10:
		intr_mask = INTERRUPT_MASK_ALL_VER_10;
		break;
	/* allow fall through */
	case UFSHCI_VERSION_11:
	case UFSHCI_VERSION_20:
		intr_mask = INTERRUPT_MASK_ALL_VER_11;
		break;
	/* allow fall through */
	case UFSHCI_VERSION_21:
	default:
		intr_mask = INTERRUPT_MASK_ALL_VER_21;
	}

	if (!ufshcd_is_crypto_supported(hba))
		intr_mask &= ~CRYPTO_ENGINE_FATAL_ERROR;

	return intr_mask;
}

/**
 * ufshcd_get_ufs_version - Get the UFS version supported by the HBA
 * @hba - Pointer to adapter instance
 *
 * Returns UFSHCI version supported by the controller
 */
static inline u32 ufshcd_get_ufs_version(struct ufs_hba *hba)
{
	if (hba->quirks & UFSHCD_QUIRK_BROKEN_UFS_HCI_VERSION)
		return ufshcd_vops_get_ufs_hci_version(hba);

	return ufshcd_readl(hba, REG_UFS_VERSION);
}

/**
 * ufshcd_is_device_present - Check if any device connected to
 *			      the host controller
 * @hba: pointer to adapter instance
 *
 * Returns 1 if device present, 0 if no device detected
 */
static inline int ufshcd_is_device_present(struct ufs_hba *hba)
{
	return (ufshcd_readl(hba, REG_CONTROLLER_STATUS) &
						DEVICE_PRESENT) ? 1 : 0;
}

/**
 * ufshcd_get_tr_ocs - Get the UTRD Overall Command Status
 * @lrb: pointer to local command reference block
 *
 * This function is used to get the OCS field from UTRD
 * Returns the OCS field in the UTRD
 */
static inline int ufshcd_get_tr_ocs(struct ufshcd_lrb *lrbp)
{
	return le32_to_cpu(lrbp->utr_descriptor_ptr->header.dword_2) & MASK_OCS;
}

/**
 * ufshcd_get_tmr_ocs - Get the UTMRD Overall Command Status
 * @task_req_descp: pointer to utp_task_req_desc structure
 *
 * This function is used to get the OCS field from UTMRD
 * Returns the OCS field in the UTMRD
 */
static inline int
ufshcd_get_tmr_ocs(struct utp_task_req_desc *task_req_descp)
{
	return le32_to_cpu(task_req_descp->header.dword_2) & MASK_OCS;
}

/**
 * ufshcd_get_tm_free_slot - get a free slot for task management request
 * @hba: per adapter instance
 * @free_slot: pointer to variable with available slot value
 *
 * Get a free tag and lock it until ufshcd_put_tm_slot() is called.
 * Returns 0 if free slot is not available, else return 1 with tag value
 * in @free_slot.
 */
static bool ufshcd_get_tm_free_slot(struct ufs_hba *hba, int *free_slot)
{
	int tag;
	bool ret = false;

	if (!free_slot)
		goto out;

	do {
		tag = find_first_zero_bit(&hba->tm_slots_in_use, hba->nutmrs);
		if (tag >= hba->nutmrs)
			goto out;
	} while (test_and_set_bit_lock(tag, &hba->tm_slots_in_use));

	*free_slot = tag;
	ret = true;
out:
	return ret;
}

static inline void ufshcd_put_tm_slot(struct ufs_hba *hba, int slot)
{
	clear_bit_unlock(slot, &hba->tm_slots_in_use);
}

/**
 * ufshcd_utrl_clear - Clear a bit in UTRLCLR register
 * @hba: per adapter instance
 * @pos: position of the bit to be cleared
 */
static inline void ufshcd_utrl_clear(struct ufs_hba *hba, u32 pos)
{
	ufshcd_writel(hba, ~(1 << pos), REG_UTP_TRANSFER_REQ_LIST_CLEAR);
}

/**
 * ufshcd_outstanding_req_clear - Clear a bit in outstanding request field
 * @hba: per adapter instance
 * @tag: position of the bit to be cleared
 */
static inline void ufshcd_outstanding_req_clear(struct ufs_hba *hba, int tag)
{
	__clear_bit(tag, &hba->outstanding_reqs);
}

/**
 * ufshcd_get_lists_status - Check UCRDY, UTRLRDY and UTMRLRDY
 * @reg: Register value of host controller status
 *
 * Returns integer, 0 on Success and positive value if failed
 */
static inline int ufshcd_get_lists_status(u32 reg)
{
	/*
	 * The mask 0xFF is for the following HCS register bits
	 * Bit		Description
	 *  0		Device Present
	 *  1		UTRLRDY
	 *  2		UTMRLRDY
	 *  3		UCRDY
	 * 4-7		reserved
	 */
	return ((reg & 0xFF) >> 1) ^ 0x07;
}

/**
 * ufshcd_get_uic_cmd_result - Get the UIC command result
 * @hba: Pointer to adapter instance
 *
 * This function gets the result of UIC command completion
 * Returns 0 on success, non zero value on error
 */
static inline int ufshcd_get_uic_cmd_result(struct ufs_hba *hba)
{
	return ufshcd_readl(hba, REG_UIC_COMMAND_ARG_2) &
	       MASK_UIC_COMMAND_RESULT;
}

/**
 * ufshcd_get_dme_attr_val - Get the value of attribute returned by UIC command
 * @hba: Pointer to adapter instance
 *
 * This function gets UIC command argument3
 * Returns 0 on success, non zero value on error
 */
static inline u32 ufshcd_get_dme_attr_val(struct ufs_hba *hba)
{
	return ufshcd_readl(hba, REG_UIC_COMMAND_ARG_3);
}

/**
 * ufshcd_get_req_rsp - returns the TR response transaction type
 * @ucd_rsp_ptr: pointer to response UPIU
 */
static inline int
ufshcd_get_req_rsp(struct utp_upiu_rsp *ucd_rsp_ptr)
{
	return be32_to_cpu(ucd_rsp_ptr->header.dword_0) >> 24;
}

/**
 * ufshcd_get_rsp_upiu_result - Get the result from response UPIU
 * @ucd_rsp_ptr: pointer to response UPIU
 *
 * This function gets the response status and scsi_status from response UPIU
 * Returns the response result code.
 */
static inline int
ufshcd_get_rsp_upiu_result(struct utp_upiu_rsp *ucd_rsp_ptr)
{
	return be32_to_cpu(ucd_rsp_ptr->header.dword_1) & MASK_RSP_UPIU_RESULT;
}

/*
 * ufshcd_get_rsp_upiu_data_seg_len - Get the data segment length
 *				from response UPIU
 * @ucd_rsp_ptr: pointer to response UPIU
 *
 * Return the data segment length.
 */
static inline unsigned int
ufshcd_get_rsp_upiu_data_seg_len(struct utp_upiu_rsp *ucd_rsp_ptr)
{
	return be32_to_cpu(ucd_rsp_ptr->header.dword_2) &
		MASK_RSP_UPIU_DATA_SEG_LEN;
}

/**
 * ufshcd_is_exception_event - Check if the device raised an exception event
 * @ucd_rsp_ptr: pointer to response UPIU
 *
 * The function checks if the device raised an exception event indicated in
 * the Device Information field of response UPIU.
 *
 * Returns true if exception is raised, false otherwise.
 */
static inline bool ufshcd_is_exception_event(struct utp_upiu_rsp *ucd_rsp_ptr)
{
	return be32_to_cpu(ucd_rsp_ptr->header.dword_2) &
			MASK_RSP_EXCEPTION_EVENT ? true : false;
}

/**
 * ufshcd_reset_intr_aggr - Reset interrupt aggregation values.
 * @hba: per adapter instance
 */
static inline void
ufshcd_reset_intr_aggr(struct ufs_hba *hba)
{
	ufshcd_writel(hba, INT_AGGR_ENABLE |
		      INT_AGGR_COUNTER_AND_TIMER_RESET,
		      REG_UTP_TRANSFER_REQ_INT_AGG_CONTROL);
}

/**
 * ufshcd_config_intr_aggr - Configure interrupt aggregation values.
 * @hba: per adapter instance
 * @cnt: Interrupt aggregation counter threshold
 * @tmout: Interrupt aggregation timeout value
 */
static inline void
ufshcd_config_intr_aggr(struct ufs_hba *hba, u8 cnt, u8 tmout)
{
	ufshcd_writel(hba, INT_AGGR_ENABLE | INT_AGGR_PARAM_WRITE |
		      INT_AGGR_COUNTER_THLD_VAL(cnt) |
		      INT_AGGR_TIMEOUT_VAL(tmout),
		      REG_UTP_TRANSFER_REQ_INT_AGG_CONTROL);
}

/**
 * ufshcd_disable_intr_aggr - Disables interrupt aggregation.
 * @hba: per adapter instance
 */
static inline void ufshcd_disable_intr_aggr(struct ufs_hba *hba)
{
	ufshcd_writel(hba, 0, REG_UTP_TRANSFER_REQ_INT_AGG_CONTROL);
}

/**
 * ufshcd_enable_run_stop_reg - Enable run-stop registers,
 *			When run-stop registers are set to 1, it indicates the
 *			host controller that it can process the requests
 * @hba: per adapter instance
 */
static void ufshcd_enable_run_stop_reg(struct ufs_hba *hba)
{
	ufshcd_writel(hba, UTP_TASK_REQ_LIST_RUN_STOP_BIT,
		      REG_UTP_TASK_REQ_LIST_RUN_STOP);
	ufshcd_writel(hba, UTP_TRANSFER_REQ_LIST_RUN_STOP_BIT,
		      REG_UTP_TRANSFER_REQ_LIST_RUN_STOP);
}

/**
 * ufshcd_hba_start - Start controller initialization sequence
 * @hba: per adapter instance
 */
static inline void ufshcd_hba_start(struct ufs_hba *hba)
{
	u32 val = CONTROLLER_ENABLE;

	if (ufshcd_is_crypto_supported(hba))
		val |= CRYPTO_GENERAL_ENABLE;
	ufshcd_writel(hba, val, REG_CONTROLLER_ENABLE);
}

/**
 * ufshcd_is_hba_active - Get controller state
 * @hba: per adapter instance
 *
 * Returns zero if controller is active, 1 otherwise
 */
static inline int ufshcd_is_hba_active(struct ufs_hba *hba)
{
	return (ufshcd_readl(hba, REG_CONTROLLER_ENABLE) & 0x1) ? 0 : 1;
}

static const char *ufschd_uic_link_state_to_string(
			enum uic_link_state state)
{
	switch (state) {
	case UIC_LINK_OFF_STATE:	return "OFF";
	case UIC_LINK_ACTIVE_STATE:	return "ACTIVE";
	case UIC_LINK_HIBERN8_STATE:	return "HIBERN8";
	default:			return "UNKNOWN";
	}
}

static const char *ufschd_ufs_dev_pwr_mode_to_string(
			enum ufs_dev_pwr_mode state)
{
	switch (state) {
	case UFS_ACTIVE_PWR_MODE:	return "ACTIVE";
	case UFS_SLEEP_PWR_MODE:	return "SLEEP";
	case UFS_POWERDOWN_PWR_MODE:	return "POWERDOWN";
	default:			return "UNKNOWN";
	}
}

u32 ufshcd_get_local_unipro_ver(struct ufs_hba *hba)
{
	/* HCI version 1.0 and 1.1 supports UniPro 1.41 */
	if ((hba->ufs_version == UFSHCI_VERSION_10) ||
	    (hba->ufs_version == UFSHCI_VERSION_11))
		return UFS_UNIPRO_VER_1_41;
	else
		return UFS_UNIPRO_VER_1_6;
}
EXPORT_SYMBOL(ufshcd_get_local_unipro_ver);

static bool ufshcd_is_unipro_pa_params_tuning_req(struct ufs_hba *hba)
{
	/*
	 * If both host and device support UniPro ver1.6 or later, PA layer
	 * parameters tuning happens during link startup itself.
	 *
	 * We can manually tune PA layer parameters if either host or device
	 * doesn't support UniPro ver 1.6 or later. But to keep manual tuning
	 * logic simple, we will only do manual tuning if local unipro version
	 * doesn't support ver1.6 or later.
	 */
	if (ufshcd_get_local_unipro_ver(hba) < UFS_UNIPRO_VER_1_6)
		return true;
	else
		return false;
}

/**
 * ufshcd_set_clk_freq - set UFS controller clock frequencies
 * @hba: per adapter instance
 * @scale_up: If True, set max possible frequency othewise set low frequency
 *
 * Returns 0 if successful
 * Returns < 0 for any other errors
 */
static int ufshcd_set_clk_freq(struct ufs_hba *hba, bool scale_up)
{
	int ret = 0;
	struct ufs_clk_info *clki;
	struct list_head *head = &hba->clk_list_head;

	if (!head || list_empty(head))
		goto out;

	list_for_each_entry(clki, head, list) {
		if (!IS_ERR_OR_NULL(clki->clk)) {
			if (scale_up && clki->max_freq) {
				if (clki->curr_freq == clki->max_freq)
					continue;

				ret = clk_set_rate(clki->clk, clki->max_freq);
				if (ret) {
					dev_err(hba->dev, "%s: %s clk set rate(%dHz) failed, %d\n",
						__func__, clki->name,
						clki->max_freq, ret);
					break;
				}
				trace_ufshcd_clk_scaling(dev_name(hba->dev),
						"scaled up", clki->name,
						clki->curr_freq,
						clki->max_freq);
				clki->curr_freq = clki->max_freq;

			} else if (!scale_up && clki->min_freq) {
				if (clki->curr_freq == clki->min_freq)
					continue;

				ret = clk_set_rate(clki->clk, clki->min_freq);
				if (ret) {
					dev_err(hba->dev, "%s: %s clk set rate(%dHz) failed, %d\n",
						__func__, clki->name,
						clki->min_freq, ret);
					break;
				}
				trace_ufshcd_clk_scaling(dev_name(hba->dev),
						"scaled down", clki->name,
						clki->curr_freq,
						clki->min_freq);
				clki->curr_freq = clki->min_freq;
			}
		}
		dev_dbg(hba->dev, "%s: clk: %s, rate: %lu\n", __func__,
				clki->name, clk_get_rate(clki->clk));
	}

out:
	return ret;
}

/**
 * ufshcd_scale_clks - scale up or scale down UFS controller clocks
 * @hba: per adapter instance
 * @scale_up: True if scaling up and false if scaling down
 *
 * Returns 0 if successful
 * Returns < 0 for any other errors
 */
static int ufshcd_scale_clks(struct ufs_hba *hba, bool scale_up)
{
	int ret = 0;

	ret = ufshcd_vops_clk_scale_notify(hba, scale_up, PRE_CHANGE);
	if (ret)
		return ret;

	ret = ufshcd_set_clk_freq(hba, scale_up);
	if (ret)
		return ret;

	ret = ufshcd_vops_clk_scale_notify(hba, scale_up, POST_CHANGE);
	if (ret) {
		ufshcd_set_clk_freq(hba, !scale_up);
		return ret;
	}

	return ret;
}

static inline void ufshcd_cancel_gate_work(struct ufs_hba *hba)
{
	hrtimer_cancel(&hba->clk_gating.gate_hrtimer);
	cancel_work_sync(&hba->clk_gating.gate_work);
}

static void ufshcd_ungate_work(struct work_struct *work)
{
	int ret;
	unsigned long flags;
	struct ufs_hba *hba = container_of(work, struct ufs_hba,
			clk_gating.ungate_work);

	ufshcd_cancel_gate_work(hba);

	spin_lock_irqsave(hba->host->host_lock, flags);
	if (hba->clk_gating.state == CLKS_ON) {
		spin_unlock_irqrestore(hba->host->host_lock, flags);
		goto unblock_reqs;
	}

	spin_unlock_irqrestore(hba->host->host_lock, flags);
	ufshcd_hba_vreg_set_hpm(hba);
	ufshcd_enable_clocks(hba);

	/* Exit from hibern8 */
	if (ufshcd_can_hibern8_during_gating(hba)) {
		/* Prevent gating in this path */
		hba->clk_gating.is_suspended = true;
		if (ufshcd_is_link_hibern8(hba)) {
			ret = ufshcd_uic_hibern8_exit(hba);
			if (ret)
				dev_err(hba->dev, "%s: hibern8 exit failed %d\n",
					__func__, ret);
			else
				ufshcd_set_link_active(hba);
		}
		hba->clk_gating.is_suspended = false;
	}
unblock_reqs:
	ufshcd_scsi_unblock_requests(hba);
}

/**
 * ufshcd_hold - Enable clocks that were gated earlier due to ufshcd_release.
 * Also, exit from hibern8 mode and set the link as active.
 * @hba: per adapter instance
 * @async: This indicates whether caller should ungate clocks asynchronously.
 */
int ufshcd_hold(struct ufs_hba *hba, bool async)
{
	int rc = 0;
	bool flush_result;
	unsigned long flags;

	if (!ufshcd_is_clkgating_allowed(hba))
		goto out;
	spin_lock_irqsave(hba->host->host_lock, flags);
	hba->clk_gating.active_reqs++;

	if (ufshcd_eh_in_progress(hba)) {
		spin_unlock_irqrestore(hba->host->host_lock, flags);
		return 0;
	}

start:
	switch (hba->clk_gating.state) {
	case CLKS_ON:
		/*
		 * Wait for the ungate work to complete if in progress.
		 * Though the clocks may be in ON state, the link could
		 * still be in hibner8 state if hibern8 is allowed
		 * during clock gating.
		 * Make sure we exit hibern8 state also in addition to
		 * clocks being ON.
		 */
		if (ufshcd_can_hibern8_during_gating(hba) &&
		    ufshcd_is_link_hibern8(hba)) {
			if (async) {
				rc = -EAGAIN;
				hba->clk_gating.active_reqs--;
				break;
			}
			spin_unlock_irqrestore(hba->host->host_lock, flags);
			flush_result = flush_work(&hba->clk_gating.ungate_work);
			if (hba->clk_gating.is_suspended && !flush_result)
				goto out;
			spin_lock_irqsave(hba->host->host_lock, flags);
			goto start;
		}
		break;
	case REQ_CLKS_OFF:
		/*
		 * If the timer was active but the callback was not running
		 * we have nothing to do, just change state and return.
		 */
		if (hrtimer_try_to_cancel(&hba->clk_gating.gate_hrtimer) == 1) {
			hba->clk_gating.state = CLKS_ON;
			trace_ufshcd_clk_gating(dev_name(hba->dev),
				hba->clk_gating.state);
			break;
		}
		/*
		 * If we are here, it means gating work is either done or
		 * currently running. Hence, fall through to cancel gating
		 * work and to enable clocks.
		 */
	case CLKS_OFF:
		__ufshcd_scsi_block_requests(hba);
		hba->clk_gating.state = REQ_CLKS_ON;
		trace_ufshcd_clk_gating(dev_name(hba->dev),
			hba->clk_gating.state);
		queue_work(hba->clk_gating.clk_gating_workq,
				&hba->clk_gating.ungate_work);
		/*
		 * fall through to check if we should wait for this
		 * work to be done or not.
		 */
	case REQ_CLKS_ON:
		if (async) {
			rc = -EAGAIN;
			hba->clk_gating.active_reqs--;
			break;
		}

		spin_unlock_irqrestore(hba->host->host_lock, flags);
		flush_work(&hba->clk_gating.ungate_work);
		/* Make sure state is CLKS_ON before returning */
		spin_lock_irqsave(hba->host->host_lock, flags);
		goto start;
	default:
		dev_err(hba->dev, "%s: clk gating is in invalid state %d\n",
				__func__, hba->clk_gating.state);
		break;
	}
	spin_unlock_irqrestore(hba->host->host_lock, flags);
out:
	hba->ufs_stats.clk_hold.ts = ktime_get();
	return rc;
}
EXPORT_SYMBOL_GPL(ufshcd_hold);

static void ufshcd_gate_work(struct work_struct *work)
{
	struct ufs_hba *hba = container_of(work, struct ufs_hba,
						clk_gating.gate_work);
	unsigned long flags;

	spin_lock_irqsave(hba->host->host_lock, flags);
	/*
	 * In case you are here to cancel this work the gating state
	 * would be marked as REQ_CLKS_ON. In this case save time by
	 * skipping the gating work and exit after changing the clock
	 * state to CLKS_ON.
	 */
	if (hba->clk_gating.is_suspended ||
		(hba->clk_gating.state != REQ_CLKS_OFF)) {
		hba->clk_gating.state = CLKS_ON;
		trace_ufshcd_clk_gating(dev_name(hba->dev),
			hba->clk_gating.state);
		goto rel_lock;
	}

	if (hba->clk_gating.active_reqs
		|| hba->ufshcd_state != UFSHCD_STATE_OPERATIONAL
		|| hba->lrb_in_use || hba->outstanding_tasks
		|| hba->active_uic_cmd || hba->uic_async_done)
		goto rel_lock;

	spin_unlock_irqrestore(hba->host->host_lock, flags);

	if (ufshcd_is_hibern8_on_idle_allowed(hba) &&
	    hba->hibern8_on_idle.is_enabled)
		/*
		 * Hibern8 enter work (on Idle) needs clocks to be ON hence
		 * make sure that it is flushed before turning off the clocks.
		 */
		flush_delayed_work(&hba->hibern8_on_idle.enter_work);

	/* put the link into hibern8 mode before turning off clocks */
	if (ufshcd_can_hibern8_during_gating(hba)) {
		if (ufshcd_uic_hibern8_enter(hba)) {
			hba->clk_gating.state = CLKS_ON;
			trace_ufshcd_clk_gating(dev_name(hba->dev),
				hba->clk_gating.state);
			goto out;
		}
		ufshcd_set_link_hibern8(hba);
	}

	/*
	 * If auto hibern8 is supported then the link will already
	 * be in hibern8 state and the ref clock can be gated.
	 */
	if ((ufshcd_is_auto_hibern8_supported(hba) ||
	     !ufshcd_is_link_active(hba)) && !hba->no_ref_clk_gating)
		ufshcd_disable_clocks(hba, true);
	else
		/* If link is active, device ref_clk can't be switched off */
		ufshcd_disable_clocks_skip_ref_clk(hba, true);

	/* Put the host controller in low power mode if possible */
	ufshcd_hba_vreg_set_lpm(hba);

	/*
	 * In case you are here to cancel this work the gating state
	 * would be marked as REQ_CLKS_ON. In this case keep the state
	 * as REQ_CLKS_ON which would anyway imply that clocks are off
	 * and a request to turn them on is pending. By doing this way,
	 * we keep the state machine in tact and this would ultimately
	 * prevent from doing cancel work multiple times when there are
	 * new requests arriving before the current cancel work is done.
	 */
	spin_lock_irqsave(hba->host->host_lock, flags);
	if (hba->clk_gating.state == REQ_CLKS_OFF) {
		hba->clk_gating.state = CLKS_OFF;
		trace_ufshcd_clk_gating(dev_name(hba->dev),
			hba->clk_gating.state);
	}
rel_lock:
	spin_unlock_irqrestore(hba->host->host_lock, flags);
out:
	return;
}

/* host lock must be held before calling this variant */
static void __ufshcd_release(struct ufs_hba *hba, bool no_sched)
{
	if (!ufshcd_is_clkgating_allowed(hba))
		return;

	hba->clk_gating.active_reqs--;

	if (hba->clk_gating.active_reqs || hba->clk_gating.is_suspended
		|| hba->ufshcd_state != UFSHCD_STATE_OPERATIONAL
		|| hba->lrb_in_use || hba->outstanding_tasks
		|| hba->active_uic_cmd || hba->uic_async_done
		|| ufshcd_eh_in_progress(hba) || no_sched)
		return;

	hba->clk_gating.state = REQ_CLKS_OFF;
	trace_ufshcd_clk_gating(dev_name(hba->dev), hba->clk_gating.state);
	hba->ufs_stats.clk_rel.ts = ktime_get();

	hrtimer_start(&hba->clk_gating.gate_hrtimer,
			ms_to_ktime(hba->clk_gating.delay_ms),
			HRTIMER_MODE_REL);
}

void ufshcd_release(struct ufs_hba *hba, bool no_sched)
{
	unsigned long flags;

	spin_lock_irqsave(hba->host->host_lock, flags);
	__ufshcd_release(hba, no_sched);
	spin_unlock_irqrestore(hba->host->host_lock, flags);
}
EXPORT_SYMBOL_GPL(ufshcd_release);

static ssize_t ufshcd_clkgate_delay_show(struct device *dev,
		struct device_attribute *attr, char *buf)
{
	struct ufs_hba *hba = dev_get_drvdata(dev);

	return snprintf(buf, PAGE_SIZE, "%lu\n", hba->clk_gating.delay_ms);
}

static ssize_t ufshcd_clkgate_delay_store(struct device *dev,
		struct device_attribute *attr, const char *buf, size_t count)
{
	struct ufs_hba *hba = dev_get_drvdata(dev);
	unsigned long flags, value;

	if (kstrtoul(buf, 0, &value))
		return -EINVAL;

	spin_lock_irqsave(hba->host->host_lock, flags);
	hba->clk_gating.delay_ms = value;
	spin_unlock_irqrestore(hba->host->host_lock, flags);
	return count;
}

static ssize_t ufshcd_clkgate_delay_pwr_save_show(struct device *dev,
		struct device_attribute *attr, char *buf)
{
	struct ufs_hba *hba = dev_get_drvdata(dev);

	return snprintf(buf, PAGE_SIZE, "%lu\n",
			hba->clk_gating.delay_ms_pwr_save);
}

static ssize_t ufshcd_clkgate_delay_pwr_save_store(struct device *dev,
		struct device_attribute *attr, const char *buf, size_t count)
{
	struct ufs_hba *hba = dev_get_drvdata(dev);
	unsigned long flags, value;

	if (kstrtoul(buf, 0, &value))
		return -EINVAL;

	spin_lock_irqsave(hba->host->host_lock, flags);

	hba->clk_gating.delay_ms_pwr_save = value;
	if (ufshcd_is_clkscaling_supported(hba) &&
	    !hba->clk_scaling.is_scaled_up)
		hba->clk_gating.delay_ms = hba->clk_gating.delay_ms_pwr_save;

	spin_unlock_irqrestore(hba->host->host_lock, flags);
	return count;
}

static ssize_t ufshcd_clkgate_delay_perf_show(struct device *dev,
		struct device_attribute *attr, char *buf)
{
	struct ufs_hba *hba = dev_get_drvdata(dev);

	return snprintf(buf, PAGE_SIZE, "%lu\n", hba->clk_gating.delay_ms_perf);
}

static ssize_t ufshcd_clkgate_delay_perf_store(struct device *dev,
		struct device_attribute *attr, const char *buf, size_t count)
{
	struct ufs_hba *hba = dev_get_drvdata(dev);
	unsigned long flags, value;

	if (kstrtoul(buf, 0, &value))
		return -EINVAL;

	spin_lock_irqsave(hba->host->host_lock, flags);

	hba->clk_gating.delay_ms_perf = value;
	if (ufshcd_is_clkscaling_supported(hba) &&
	    hba->clk_scaling.is_scaled_up)
		hba->clk_gating.delay_ms = hba->clk_gating.delay_ms_perf;

	spin_unlock_irqrestore(hba->host->host_lock, flags);
	return count;
}

static ssize_t ufshcd_clkgate_enable_show(struct device *dev,
		struct device_attribute *attr, char *buf)
{
	struct ufs_hba *hba = dev_get_drvdata(dev);

	return snprintf(buf, PAGE_SIZE, "%d\n", hba->clk_gating.is_enabled);
}

static ssize_t ufshcd_clkgate_enable_store(struct device *dev,
		struct device_attribute *attr, const char *buf, size_t count)
{
	struct ufs_hba *hba = dev_get_drvdata(dev);
	unsigned long flags;
	u32 value;

	if (kstrtou32(buf, 0, &value))
		return -EINVAL;

	value = !!value;
	if (value == hba->clk_gating.is_enabled)
		goto out;

	if (value) {
		ufshcd_release(hba, false);
	} else {
		spin_lock_irqsave(hba->host->host_lock, flags);
		hba->clk_gating.active_reqs++;
		spin_unlock_irqrestore(hba->host->host_lock, flags);
	}

	hba->clk_gating.is_enabled = value;
out:
	return count;
}

static enum hrtimer_restart ufshcd_clkgate_hrtimer_handler(
					struct hrtimer *timer)
{
	struct ufs_hba *hba = container_of(timer, struct ufs_hba,
					   clk_gating.gate_hrtimer);

	queue_work(hba->clk_gating.clk_gating_workq,
				&hba->clk_gating.gate_work);

	return HRTIMER_NORESTART;
}

static void ufshcd_init_clk_gating(struct ufs_hba *hba)
{
	struct ufs_clk_gating *gating = &hba->clk_gating;
	char wq_name[sizeof("ufs_clk_gating_00")];

	hba->clk_gating.state = CLKS_ON;

	if (!ufshcd_is_clkgating_allowed(hba))
		return;

	/*
	 * Disable hibern8 during clk gating if
	 * auto hibern8 is supported
	 */
	if (ufshcd_is_auto_hibern8_supported(hba))
		hba->caps &= ~UFSHCD_CAP_HIBERN8_WITH_CLK_GATING;

	INIT_WORK(&gating->gate_work, ufshcd_gate_work);
	INIT_WORK(&gating->ungate_work, ufshcd_ungate_work);
	/*
	 * Clock gating work must be executed only after auto hibern8
	 * timeout has expired in the hardware or after aggressive
	 * hibern8 on idle software timeout. Using jiffy based low
	 * resolution delayed work is not reliable to guarantee this,
	 * hence use a high resolution timer to make sure we schedule
	 * the gate work precisely more than hibern8 timeout.
	 *
	 * Always make sure gating->delay_ms > hibern8_on_idle->delay_ms
	 */
	hrtimer_init(&gating->gate_hrtimer, CLOCK_MONOTONIC, HRTIMER_MODE_REL);
	gating->gate_hrtimer.function = ufshcd_clkgate_hrtimer_handler;

	snprintf(wq_name, ARRAY_SIZE(wq_name), "ufs_clk_gating_%d",
			hba->host->host_no);
	hba->clk_gating.clk_gating_workq =
		create_singlethread_workqueue(wq_name);

	gating->is_enabled = true;

	gating->delay_ms_pwr_save = UFSHCD_CLK_GATING_DELAY_MS_PWR_SAVE;
	gating->delay_ms_perf = UFSHCD_CLK_GATING_DELAY_MS_PERF;

	/* start with performance mode */
	gating->delay_ms = gating->delay_ms_perf;

	if (!ufshcd_is_clkscaling_supported(hba))
		goto scaling_not_supported;

	gating->delay_pwr_save_attr.show = ufshcd_clkgate_delay_pwr_save_show;
	gating->delay_pwr_save_attr.store = ufshcd_clkgate_delay_pwr_save_store;
	sysfs_attr_init(&gating->delay_pwr_save_attr.attr);
	gating->delay_pwr_save_attr.attr.name = "clkgate_delay_ms_pwr_save";
	gating->delay_pwr_save_attr.attr.mode = S_IRUGO | S_IWUSR;
	if (device_create_file(hba->dev, &gating->delay_pwr_save_attr))
		dev_err(hba->dev, "Failed to create sysfs for clkgate_delay_ms_pwr_save\n");

	gating->delay_perf_attr.show = ufshcd_clkgate_delay_perf_show;
	gating->delay_perf_attr.store = ufshcd_clkgate_delay_perf_store;
	sysfs_attr_init(&gating->delay_perf_attr.attr);
	gating->delay_perf_attr.attr.name = "clkgate_delay_ms_perf";
	gating->delay_perf_attr.attr.mode = S_IRUGO | S_IWUSR;
	if (device_create_file(hba->dev, &gating->delay_perf_attr))
		dev_err(hba->dev, "Failed to create sysfs for clkgate_delay_ms_perf\n");

	goto add_clkgate_enable;

scaling_not_supported:
	hba->clk_gating.delay_attr.show = ufshcd_clkgate_delay_show;
	hba->clk_gating.delay_attr.store = ufshcd_clkgate_delay_store;
	sysfs_attr_init(&hba->clk_gating.delay_attr.attr);
	hba->clk_gating.delay_attr.attr.name = "clkgate_delay_ms";
	hba->clk_gating.delay_attr.attr.mode = S_IRUGO | S_IWUSR;
	if (device_create_file(hba->dev, &hba->clk_gating.delay_attr))
		dev_err(hba->dev, "Failed to create sysfs for clkgate_delay\n");

add_clkgate_enable:
	gating->enable_attr.show = ufshcd_clkgate_enable_show;
	gating->enable_attr.store = ufshcd_clkgate_enable_store;
	sysfs_attr_init(&gating->enable_attr.attr);
	gating->enable_attr.attr.name = "clkgate_enable";
	gating->enable_attr.attr.mode = S_IRUGO | S_IWUSR;
	if (device_create_file(hba->dev, &gating->enable_attr))
		dev_err(hba->dev, "Failed to create sysfs for clkgate_enable\n");
}

static void ufshcd_exit_clk_gating(struct ufs_hba *hba)
{
	if (!ufshcd_is_clkgating_allowed(hba))
		return;
	if (ufshcd_is_clkscaling_supported(hba)) {
		device_remove_file(hba->dev,
				   &hba->clk_gating.delay_pwr_save_attr);
		device_remove_file(hba->dev, &hba->clk_gating.delay_perf_attr);
	} else {
		device_remove_file(hba->dev, &hba->clk_gating.delay_attr);
	}
	device_remove_file(hba->dev, &hba->clk_gating.enable_attr);
	ufshcd_cancel_gate_work(hba);
	cancel_work_sync(&hba->clk_gating.ungate_work);
	destroy_workqueue(hba->clk_gating.clk_gating_workq);
}

static void ufshcd_set_auto_hibern8_timer(struct ufs_hba *hba, u32 delay)
{
	ufshcd_rmwl(hba, AUTO_HIBERN8_TIMER_SCALE_MASK |
			 AUTO_HIBERN8_IDLE_TIMER_MASK,
			AUTO_HIBERN8_TIMER_SCALE_1_MS | delay,
			REG_AUTO_HIBERN8_IDLE_TIMER);
	/* Make sure the timer gets applied before further operations */
	mb();
}

/**
 * ufshcd_hibern8_hold - Make sure that link is not in hibern8.
 *
 * @hba: per adapter instance
 * @async: This indicates whether caller wants to exit hibern8 asynchronously.
 *
 * Exit from hibern8 mode and set the link as active.
 *
 * Return 0 on success, non-zero on failure.
 */
static int ufshcd_hibern8_hold(struct ufs_hba *hba, bool async)
{
	int rc = 0;
	unsigned long flags;

	if (!ufshcd_is_hibern8_on_idle_allowed(hba))
		goto out;

	spin_lock_irqsave(hba->host->host_lock, flags);
	hba->hibern8_on_idle.active_reqs++;

	if (ufshcd_eh_in_progress(hba)) {
		spin_unlock_irqrestore(hba->host->host_lock, flags);
		return 0;
	}

start:
	switch (hba->hibern8_on_idle.state) {
	case HIBERN8_EXITED:
		break;
	case REQ_HIBERN8_ENTER:
		if (cancel_delayed_work(&hba->hibern8_on_idle.enter_work)) {
			hba->hibern8_on_idle.state = HIBERN8_EXITED;
			trace_ufshcd_hibern8_on_idle(dev_name(hba->dev),
				hba->hibern8_on_idle.state);
			break;
		}
		/*
		 * If we here, it means Hibern8 enter work is either done or
		 * currently running. Hence, fall through to cancel hibern8
		 * work and exit hibern8.
		 */
	case HIBERN8_ENTERED:
		__ufshcd_scsi_block_requests(hba);
		hba->hibern8_on_idle.state = REQ_HIBERN8_EXIT;
		trace_ufshcd_hibern8_on_idle(dev_name(hba->dev),
			hba->hibern8_on_idle.state);
		schedule_work(&hba->hibern8_on_idle.exit_work);
		/*
		 * fall through to check if we should wait for this
		 * work to be done or not.
		 */
	case REQ_HIBERN8_EXIT:
		if (async) {
			rc = -EAGAIN;
			hba->hibern8_on_idle.active_reqs--;
			break;
		} else {
			spin_unlock_irqrestore(hba->host->host_lock, flags);
			flush_work(&hba->hibern8_on_idle.exit_work);
			/* Make sure state is HIBERN8_EXITED before returning */
			spin_lock_irqsave(hba->host->host_lock, flags);
			goto start;
		}
	default:
		dev_err(hba->dev, "%s: H8 is in invalid state %d\n",
				__func__, hba->hibern8_on_idle.state);
		break;
	}
	spin_unlock_irqrestore(hba->host->host_lock, flags);
out:
	return rc;
}

/* host lock must be held before calling this variant */
static void __ufshcd_hibern8_release(struct ufs_hba *hba, bool no_sched)
{
	unsigned long delay_in_jiffies;

	if (!ufshcd_is_hibern8_on_idle_allowed(hba))
		return;

	hba->hibern8_on_idle.active_reqs--;
	BUG_ON(hba->hibern8_on_idle.active_reqs < 0);

	if (hba->hibern8_on_idle.active_reqs
		|| hba->hibern8_on_idle.is_suspended
		|| hba->ufshcd_state != UFSHCD_STATE_OPERATIONAL
		|| hba->lrb_in_use || hba->outstanding_tasks
		|| hba->active_uic_cmd || hba->uic_async_done
		|| ufshcd_eh_in_progress(hba) || no_sched)
		return;

	hba->hibern8_on_idle.state = REQ_HIBERN8_ENTER;
	trace_ufshcd_hibern8_on_idle(dev_name(hba->dev),
		hba->hibern8_on_idle.state);
	/*
	 * Scheduling the delayed work after 1 jiffies will make the work to
	 * get schedule any time from 0ms to 1000/HZ ms which is not desirable
	 * for hibern8 enter work as it may impact the performance if it gets
	 * scheduled almost immediately. Hence make sure that hibern8 enter
	 * work gets scheduled atleast after 2 jiffies (any time between
	 * 1000/HZ ms to 2000/HZ ms).
	 */
	delay_in_jiffies = msecs_to_jiffies(hba->hibern8_on_idle.delay_ms);
	if (delay_in_jiffies == 1)
		delay_in_jiffies++;

	schedule_delayed_work(&hba->hibern8_on_idle.enter_work,
			      delay_in_jiffies);
}

static void ufshcd_hibern8_release(struct ufs_hba *hba, bool no_sched)
{
	unsigned long flags;

	spin_lock_irqsave(hba->host->host_lock, flags);
	__ufshcd_hibern8_release(hba, no_sched);
	spin_unlock_irqrestore(hba->host->host_lock, flags);
}

static void ufshcd_hibern8_enter_work(struct work_struct *work)
{
	struct ufs_hba *hba = container_of(work, struct ufs_hba,
					   hibern8_on_idle.enter_work.work);
	unsigned long flags;

	spin_lock_irqsave(hba->host->host_lock, flags);
	if (hba->hibern8_on_idle.is_suspended) {
		hba->hibern8_on_idle.state = HIBERN8_EXITED;
		trace_ufshcd_hibern8_on_idle(dev_name(hba->dev),
			hba->hibern8_on_idle.state);
		goto rel_lock;
	}

	if (hba->hibern8_on_idle.active_reqs
		|| hba->ufshcd_state != UFSHCD_STATE_OPERATIONAL
		|| hba->lrb_in_use || hba->outstanding_tasks
		|| hba->active_uic_cmd || hba->uic_async_done)
		goto rel_lock;

	spin_unlock_irqrestore(hba->host->host_lock, flags);

	if (ufshcd_is_link_active(hba) && ufshcd_uic_hibern8_enter(hba)) {
		/* Enter failed */
		hba->hibern8_on_idle.state = HIBERN8_EXITED;
		trace_ufshcd_hibern8_on_idle(dev_name(hba->dev),
			hba->hibern8_on_idle.state);
		goto out;
	}
	ufshcd_set_link_hibern8(hba);

	/*
	 * In case you are here to cancel this work the hibern8_on_idle.state
	 * would be marked as REQ_HIBERN8_EXIT. In this case keep the state
	 * as REQ_HIBERN8_EXIT which would anyway imply that we are in hibern8
	 * and a request to exit from it is pending. By doing this way,
	 * we keep the state machine in tact and this would ultimately
	 * prevent from doing cancel work multiple times when there are
	 * new requests arriving before the current cancel work is done.
	 */
	spin_lock_irqsave(hba->host->host_lock, flags);
	if (hba->hibern8_on_idle.state == REQ_HIBERN8_ENTER) {
		hba->hibern8_on_idle.state = HIBERN8_ENTERED;
		trace_ufshcd_hibern8_on_idle(dev_name(hba->dev),
			hba->hibern8_on_idle.state);
	}
rel_lock:
	spin_unlock_irqrestore(hba->host->host_lock, flags);
out:
	return;
}

static void __ufshcd_set_auto_hibern8_timer(struct ufs_hba *hba,
					    unsigned long delay_ms)
{
	pm_runtime_get_sync(hba->dev);
	ufshcd_hold_all(hba);
	ufshcd_scsi_block_requests(hba);
	down_write(&hba->lock);
	/* wait for all the outstanding requests to finish */
	ufshcd_wait_for_doorbell_clr(hba, U64_MAX);
	ufshcd_set_auto_hibern8_timer(hba, delay_ms);
	up_write(&hba->lock);
	ufshcd_scsi_unblock_requests(hba);
	ufshcd_release_all(hba);
	pm_runtime_put_sync(hba->dev);
}

static void ufshcd_hibern8_exit_work(struct work_struct *work)
{
	int ret;
	unsigned long flags;
	struct ufs_hba *hba = container_of(work, struct ufs_hba,
					   hibern8_on_idle.exit_work);

	cancel_delayed_work_sync(&hba->hibern8_on_idle.enter_work);

	spin_lock_irqsave(hba->host->host_lock, flags);
	if ((hba->hibern8_on_idle.state == HIBERN8_EXITED)
	     || ufshcd_is_link_active(hba)) {
		hba->hibern8_on_idle.state = HIBERN8_EXITED;
		spin_unlock_irqrestore(hba->host->host_lock, flags);
		goto unblock_reqs;
	}
	spin_unlock_irqrestore(hba->host->host_lock, flags);

	/* Exit from hibern8 */
	if (ufshcd_is_link_hibern8(hba)) {
		hba->ufs_stats.clk_hold.ctx = H8_EXIT_WORK;
		ufshcd_hold(hba, false);
		ret = ufshcd_uic_hibern8_exit(hba);
		hba->ufs_stats.clk_rel.ctx = H8_EXIT_WORK;
		ufshcd_release(hba, false);
		if (!ret) {
			spin_lock_irqsave(hba->host->host_lock, flags);
			ufshcd_set_link_active(hba);
			hba->hibern8_on_idle.state = HIBERN8_EXITED;
			trace_ufshcd_hibern8_on_idle(dev_name(hba->dev),
				hba->hibern8_on_idle.state);
			spin_unlock_irqrestore(hba->host->host_lock, flags);
		}
	}
unblock_reqs:
	ufshcd_scsi_unblock_requests(hba);
}

static ssize_t ufshcd_hibern8_on_idle_delay_show(struct device *dev,
		struct device_attribute *attr, char *buf)
{
	struct ufs_hba *hba = dev_get_drvdata(dev);

	return snprintf(buf, PAGE_SIZE, "%lu\n", hba->hibern8_on_idle.delay_ms);
}

static ssize_t ufshcd_hibern8_on_idle_delay_store(struct device *dev,
		struct device_attribute *attr, const char *buf, size_t count)
{
	struct ufs_hba *hba = dev_get_drvdata(dev);
	unsigned long flags, value;
	bool change = true;

	if (kstrtoul(buf, 0, &value))
		return -EINVAL;

	spin_lock_irqsave(hba->host->host_lock, flags);
	if (hba->hibern8_on_idle.delay_ms == value)
		change = false;

	if (value >= hba->clk_gating.delay_ms_pwr_save ||
	    value >= hba->clk_gating.delay_ms_perf) {
		dev_err(hba->dev, "hibern8_on_idle_delay (%lu) can not be >= to clkgate_delay_ms_pwr_save (%lu) and clkgate_delay_ms_perf (%lu)\n",
			value, hba->clk_gating.delay_ms_pwr_save,
			hba->clk_gating.delay_ms_perf);
		spin_unlock_irqrestore(hba->host->host_lock, flags);
		return -EINVAL;
	}

	hba->hibern8_on_idle.delay_ms = value;
	spin_unlock_irqrestore(hba->host->host_lock, flags);

	/* Update auto hibern8 timer value if supported */
	if (change && ufshcd_is_auto_hibern8_supported(hba) &&
	    hba->hibern8_on_idle.is_enabled)
		__ufshcd_set_auto_hibern8_timer(hba,
						hba->hibern8_on_idle.delay_ms);

	return count;
}

static ssize_t ufshcd_hibern8_on_idle_enable_show(struct device *dev,
		struct device_attribute *attr, char *buf)
{
	struct ufs_hba *hba = dev_get_drvdata(dev);

	return snprintf(buf, PAGE_SIZE, "%d\n",
			hba->hibern8_on_idle.is_enabled);
}

static ssize_t ufshcd_hibern8_on_idle_enable_store(struct device *dev,
		struct device_attribute *attr, const char *buf, size_t count)
{
	struct ufs_hba *hba = dev_get_drvdata(dev);
	unsigned long flags;
	u32 value;

	if (kstrtou32(buf, 0, &value))
		return -EINVAL;

	value = !!value;
	if (value == hba->hibern8_on_idle.is_enabled)
		goto out;

	/* Update auto hibern8 timer value if supported */
	if (ufshcd_is_auto_hibern8_supported(hba)) {
		__ufshcd_set_auto_hibern8_timer(hba,
			value ? hba->hibern8_on_idle.delay_ms : value);
		goto update;
	}

	if (value) {
		/*
		 * As clock gating work would wait for the hibern8 enter work
		 * to finish, clocks would remain on during hibern8 enter work.
		 */
		ufshcd_hold(hba, false);
		ufshcd_release_all(hba);
	} else {
		spin_lock_irqsave(hba->host->host_lock, flags);
		hba->hibern8_on_idle.active_reqs++;
		spin_unlock_irqrestore(hba->host->host_lock, flags);
	}

update:
	hba->hibern8_on_idle.is_enabled = value;
out:
	return count;
}

static void ufshcd_init_hibern8_on_idle(struct ufs_hba *hba)
{
	/* initialize the state variable here */
	hba->hibern8_on_idle.state = HIBERN8_EXITED;

	if (!ufshcd_is_hibern8_on_idle_allowed(hba) &&
	    !ufshcd_is_auto_hibern8_supported(hba))
		return;

	if (ufshcd_is_auto_hibern8_supported(hba)) {
		hba->hibern8_on_idle.delay_ms = 1;
		hba->hibern8_on_idle.state = AUTO_HIBERN8;
		/*
		 * Disable SW hibern8 enter on idle in case
		 * auto hibern8 is supported
		 */
		hba->caps &= ~UFSHCD_CAP_HIBERN8_ENTER_ON_IDLE;
	} else {
		hba->hibern8_on_idle.delay_ms = 10;
		INIT_DELAYED_WORK(&hba->hibern8_on_idle.enter_work,
				  ufshcd_hibern8_enter_work);
		INIT_WORK(&hba->hibern8_on_idle.exit_work,
			  ufshcd_hibern8_exit_work);
	}

	hba->hibern8_on_idle.is_enabled = true;

	hba->hibern8_on_idle.delay_attr.show =
					ufshcd_hibern8_on_idle_delay_show;
	hba->hibern8_on_idle.delay_attr.store =
					ufshcd_hibern8_on_idle_delay_store;
	sysfs_attr_init(&hba->hibern8_on_idle.delay_attr.attr);
	hba->hibern8_on_idle.delay_attr.attr.name = "hibern8_on_idle_delay_ms";
	hba->hibern8_on_idle.delay_attr.attr.mode = S_IRUGO | S_IWUSR;
	if (device_create_file(hba->dev, &hba->hibern8_on_idle.delay_attr))
		dev_err(hba->dev, "Failed to create sysfs for hibern8_on_idle_delay\n");

	hba->hibern8_on_idle.enable_attr.show =
					ufshcd_hibern8_on_idle_enable_show;
	hba->hibern8_on_idle.enable_attr.store =
					ufshcd_hibern8_on_idle_enable_store;
	sysfs_attr_init(&hba->hibern8_on_idle.enable_attr.attr);
	hba->hibern8_on_idle.enable_attr.attr.name = "hibern8_on_idle_enable";
	hba->hibern8_on_idle.enable_attr.attr.mode = S_IRUGO | S_IWUSR;
	if (device_create_file(hba->dev, &hba->hibern8_on_idle.enable_attr))
		dev_err(hba->dev, "Failed to create sysfs for hibern8_on_idle_enable\n");
}

static void ufshcd_exit_hibern8_on_idle(struct ufs_hba *hba)
{
	if (!ufshcd_is_hibern8_on_idle_allowed(hba) &&
	    !ufshcd_is_auto_hibern8_supported(hba))
		return;
	device_remove_file(hba->dev, &hba->hibern8_on_idle.delay_attr);
	device_remove_file(hba->dev, &hba->hibern8_on_idle.enable_attr);
}

static void ufshcd_hold_all(struct ufs_hba *hba)
{
	ufshcd_hold(hba, false);
	ufshcd_hibern8_hold(hba, false);
}

static void ufshcd_release_all(struct ufs_hba *hba)
{
	ufshcd_hibern8_release(hba, false);
	ufshcd_release(hba, false);
}

/* Must be called with host lock acquired */
static void ufshcd_clk_scaling_start_busy(struct ufs_hba *hba)
{
	bool queue_resume_work = false;

	if (!ufshcd_is_clkscaling_supported(hba))
		return;

	if (!hba->clk_scaling.active_reqs++)
		queue_resume_work = true;

	if (!hba->clk_scaling.is_allowed || hba->pm_op_in_progress)
		return;

	if (queue_resume_work)
		queue_work(hba->clk_scaling.workq,
			   &hba->clk_scaling.resume_work);

	if (!hba->clk_scaling.window_start_t) {
		hba->clk_scaling.window_start_t = jiffies;
		hba->clk_scaling.tot_busy_t = 0;
		hba->clk_scaling.is_busy_started = false;
	}

	if (!hba->clk_scaling.is_busy_started) {
		hba->clk_scaling.busy_start_t = ktime_get();
		hba->clk_scaling.is_busy_started = true;
	}
}

static void ufshcd_clk_scaling_update_busy(struct ufs_hba *hba)
{
	struct ufs_clk_scaling *scaling = &hba->clk_scaling;

	if (!ufshcd_is_clkscaling_supported(hba))
		return;

	if (!hba->outstanding_reqs && scaling->is_busy_started) {
		scaling->tot_busy_t += ktime_to_us(ktime_sub(ktime_get(),
					scaling->busy_start_t));
		scaling->busy_start_t = ktime_set(0, 0);
		scaling->is_busy_started = false;
	}
}

/**
 * ufshcd_send_command - Send SCSI or device management commands
 * @hba: per adapter instance
 * @task_tag: Task tag of the command
 */
static inline
int ufshcd_send_command(struct ufs_hba *hba, unsigned int task_tag)
{
	int ret = 0;

	hba->lrb[task_tag].issue_time_stamp = ktime_get();
	hba->lrb[task_tag].complete_time_stamp = ktime_set(0, 0);
	ufshcd_clk_scaling_start_busy(hba);
	__set_bit(task_tag, &hba->outstanding_reqs);
	ufshcd_writel(hba, 1 << task_tag, REG_UTP_TRANSFER_REQ_DOOR_BELL);
	/* Make sure that doorbell is committed immediately */
	wmb();
	ufshcd_cond_add_cmd_trace(hba, task_tag,
			hba->lrb[task_tag].cmd ? "scsi_send" : "dev_cmd_send");
	ufshcd_update_tag_stats(hba, task_tag);
	return ret;
}

/**
 * ufshcd_copy_sense_data - Copy sense data in case of check condition
 * @lrb - pointer to local reference block
 */
static inline void ufshcd_copy_sense_data(struct ufshcd_lrb *lrbp)
{
	int len;
	if (lrbp->sense_buffer &&
	    ufshcd_get_rsp_upiu_data_seg_len(lrbp->ucd_rsp_ptr)) {
		int len_to_copy;

		len = be16_to_cpu(lrbp->ucd_rsp_ptr->sr.sense_data_len);
		len_to_copy = min_t(int, RESPONSE_UPIU_SENSE_DATA_LENGTH, len);

		memcpy(lrbp->sense_buffer,
			lrbp->ucd_rsp_ptr->sr.sense_data,
			min_t(int, len_to_copy, UFSHCD_REQ_SENSE_SIZE));
	}
}

/**
 * ufshcd_copy_query_response() - Copy the Query Response and the data
 * descriptor
 * @hba: per adapter instance
 * @lrb - pointer to local reference block
 */
static
int ufshcd_copy_query_response(struct ufs_hba *hba, struct ufshcd_lrb *lrbp)
{
	struct ufs_query_res *query_res = &hba->dev_cmd.query.response;

	memcpy(&query_res->upiu_res, &lrbp->ucd_rsp_ptr->qr, QUERY_OSF_SIZE);

	/* Get the descriptor */
	if (hba->dev_cmd.query.descriptor &&
	    lrbp->ucd_rsp_ptr->qr.opcode == UPIU_QUERY_OPCODE_READ_DESC) {
		u8 *descp = (u8 *)lrbp->ucd_rsp_ptr +
				GENERAL_UPIU_REQUEST_SIZE;
		u16 resp_len;
		u16 buf_len;

		/* data segment length */
		resp_len = be32_to_cpu(lrbp->ucd_rsp_ptr->header.dword_2) &
						MASK_QUERY_DATA_SEG_LEN;
		buf_len = be16_to_cpu(
				hba->dev_cmd.query.request.upiu_req.length);
		if (likely(buf_len >= resp_len)) {
			memcpy(hba->dev_cmd.query.descriptor, descp, resp_len);
		} else {
			dev_warn(hba->dev,
				"%s: Response size is bigger than buffer",
				__func__);
			return -EINVAL;
		}
	}

	return 0;
}

/**
 * ufshcd_hba_capabilities - Read controller capabilities
 * @hba: per adapter instance
 */
static inline void ufshcd_hba_capabilities(struct ufs_hba *hba)
{
	hba->capabilities = ufshcd_readl(hba, REG_CONTROLLER_CAPABILITIES);

	/* nutrs and nutmrs are 0 based values */
	hba->nutrs = (hba->capabilities & MASK_TRANSFER_REQUESTS_SLOTS) + 1;
	hba->nutmrs =
	((hba->capabilities & MASK_TASK_MANAGEMENT_REQUEST_SLOTS) >> 16) + 1;
}

/**
 * ufshcd_ready_for_uic_cmd - Check if controller is ready
 *                            to accept UIC commands
 * @hba: per adapter instance
 * Return true on success, else false
 */
static inline bool ufshcd_ready_for_uic_cmd(struct ufs_hba *hba)
{
	if (ufshcd_readl(hba, REG_CONTROLLER_STATUS) & UIC_COMMAND_READY)
		return true;
	else
		return false;
}

/**
 * ufshcd_get_upmcrs - Get the power mode change request status
 * @hba: Pointer to adapter instance
 *
 * This function gets the UPMCRS field of HCS register
 * Returns value of UPMCRS field
 */
static inline u8 ufshcd_get_upmcrs(struct ufs_hba *hba)
{
	return (ufshcd_readl(hba, REG_CONTROLLER_STATUS) >> 8) & 0x7;
}

/**
 * ufshcd_dispatch_uic_cmd - Dispatch UIC commands to unipro layers
 * @hba: per adapter instance
 * @uic_cmd: UIC command
 *
 * Mutex must be held.
 */
static inline void
ufshcd_dispatch_uic_cmd(struct ufs_hba *hba, struct uic_command *uic_cmd)
{
	WARN_ON(hba->active_uic_cmd);

	hba->active_uic_cmd = uic_cmd;

	ufshcd_dme_cmd_log(hba, "dme_send", hba->active_uic_cmd->command);
	/* Write Args */
	ufshcd_writel(hba, uic_cmd->argument1, REG_UIC_COMMAND_ARG_1);
	ufshcd_writel(hba, uic_cmd->argument2, REG_UIC_COMMAND_ARG_2);
	ufshcd_writel(hba, uic_cmd->argument3, REG_UIC_COMMAND_ARG_3);

	/* Write UIC Cmd */
	ufshcd_writel(hba, uic_cmd->command & COMMAND_OPCODE_MASK,
		      REG_UIC_COMMAND);
}

/**
 * ufshcd_wait_for_uic_cmd - Wait complectioin of UIC command
 * @hba: per adapter instance
 * @uic_command: UIC command
 *
 * Must be called with mutex held.
 * Returns 0 only if success.
 */
static int
ufshcd_wait_for_uic_cmd(struct ufs_hba *hba, struct uic_command *uic_cmd)
{
	int ret;
	unsigned long flags;

	if (wait_for_completion_timeout(&uic_cmd->done,
					msecs_to_jiffies(UIC_CMD_TIMEOUT)))
		ret = uic_cmd->argument2 & MASK_UIC_COMMAND_RESULT;
	else
		ret = -ETIMEDOUT;

	if (ret)
		ufsdbg_set_err_state(hba);

	ufshcd_dme_cmd_log(hba, "dme_cmpl_1", hba->active_uic_cmd->command);

	spin_lock_irqsave(hba->host->host_lock, flags);
	hba->active_uic_cmd = NULL;
	spin_unlock_irqrestore(hba->host->host_lock, flags);

	return ret;
}

/**
 * __ufshcd_send_uic_cmd - Send UIC commands and retrieve the result
 * @hba: per adapter instance
 * @uic_cmd: UIC command
 * @completion: initialize the completion only if this is set to true
 *
 * Identical to ufshcd_send_uic_cmd() expect mutex. Must be called
 * with mutex held and host_lock locked.
 * Returns 0 only if success.
 */
static int
__ufshcd_send_uic_cmd(struct ufs_hba *hba, struct uic_command *uic_cmd,
		      bool completion)
{
	if (!ufshcd_ready_for_uic_cmd(hba)) {
		dev_err(hba->dev,
			"Controller not ready to accept UIC commands\n");
		return -EIO;
	}

	if (completion)
		init_completion(&uic_cmd->done);

	ufshcd_dispatch_uic_cmd(hba, uic_cmd);

	return 0;
}

/**
 * ufshcd_send_uic_cmd - Send UIC commands and retrieve the result
 * @hba: per adapter instance
 * @uic_cmd: UIC command
 *
 * Returns 0 only if success.
 */
static int
ufshcd_send_uic_cmd(struct ufs_hba *hba, struct uic_command *uic_cmd)
{
	int ret;
	unsigned long flags;

	hba->ufs_stats.clk_hold.ctx = UIC_CMD_SEND;
	ufshcd_hold_all(hba);
	mutex_lock(&hba->uic_cmd_mutex);
	ufshcd_add_delay_before_dme_cmd(hba);

	spin_lock_irqsave(hba->host->host_lock, flags);
	ret = __ufshcd_send_uic_cmd(hba, uic_cmd, true);
	spin_unlock_irqrestore(hba->host->host_lock, flags);
	if (!ret)
		ret = ufshcd_wait_for_uic_cmd(hba, uic_cmd);

	ufshcd_save_tstamp_of_last_dme_cmd(hba);
	mutex_unlock(&hba->uic_cmd_mutex);
	ufshcd_release_all(hba);
	hba->ufs_stats.clk_rel.ctx = UIC_CMD_SEND;

	ufsdbg_error_inject_dispatcher(hba,
		ERR_INJECT_UIC, 0, &ret);

	return ret;
}

/**
 * ufshcd_map_sg - Map scatter-gather list to prdt
 * @lrbp - pointer to local reference block
 *
 * Returns 0 in case of success, non-zero value in case of failure
 */
static int ufshcd_map_sg(struct ufs_hba *hba, struct ufshcd_lrb *lrbp)
{
	struct ufshcd_sg_entry *prd_table;
	struct scatterlist *sg;
	struct scsi_cmnd *cmd;
	int sg_segments;
	int i;

	cmd = lrbp->cmd;
	sg_segments = scsi_dma_map(cmd);
	if (sg_segments < 0)
		return sg_segments;

	if (sg_segments) {
		if (hba->quirks & UFSHCD_QUIRK_PRDT_BYTE_GRAN)
			lrbp->utr_descriptor_ptr->prd_table_length =
				cpu_to_le16((u16)(sg_segments *
					sizeof(struct ufshcd_sg_entry)));
		else
			lrbp->utr_descriptor_ptr->prd_table_length =
				cpu_to_le16((u16) (sg_segments));

		prd_table = (struct ufshcd_sg_entry *)lrbp->ucd_prdt_ptr;

		scsi_for_each_sg(cmd, sg, sg_segments, i) {
			prd_table[i].size  =
				cpu_to_le32(((u32) sg_dma_len(sg))-1);
			prd_table[i].base_addr =
				cpu_to_le32(lower_32_bits(sg->dma_address));
			prd_table[i].upper_addr =
				cpu_to_le32(upper_32_bits(sg->dma_address));
			prd_table[i].reserved = 0;
		}
	} else {
		lrbp->utr_descriptor_ptr->prd_table_length = 0;
	}

	return 0;
}

/**
 * ufshcd_enable_intr - enable interrupts
 * @hba: per adapter instance
 * @intrs: interrupt bits
 */
static void ufshcd_enable_intr(struct ufs_hba *hba, u32 intrs)
{
	u32 set = ufshcd_readl(hba, REG_INTERRUPT_ENABLE);

	if (hba->ufs_version == UFSHCI_VERSION_10) {
		u32 rw;
		rw = set & INTERRUPT_MASK_RW_VER_10;
		set = rw | ((set ^ intrs) & intrs);
	} else {
		set |= intrs;
	}

	ufshcd_writel(hba, set, REG_INTERRUPT_ENABLE);
}

/**
 * ufshcd_disable_intr - disable interrupts
 * @hba: per adapter instance
 * @intrs: interrupt bits
 */
static void ufshcd_disable_intr(struct ufs_hba *hba, u32 intrs)
{
	u32 set = ufshcd_readl(hba, REG_INTERRUPT_ENABLE);

	if (hba->ufs_version == UFSHCI_VERSION_10) {
		u32 rw;
		rw = (set & INTERRUPT_MASK_RW_VER_10) &
			~(intrs & INTERRUPT_MASK_RW_VER_10);
		set = rw | ((set & intrs) & ~INTERRUPT_MASK_RW_VER_10);

	} else {
		set &= ~intrs;
	}

	ufshcd_writel(hba, set, REG_INTERRUPT_ENABLE);
}

static int ufshcd_prepare_crypto_utrd(struct ufs_hba *hba,
		struct ufshcd_lrb *lrbp)
{
	struct utp_transfer_req_desc *req_desc = lrbp->utr_descriptor_ptr;
	u8 cc_index = 0;
	bool enable = false;
	u64 dun = 0;
	int ret;

	/*
	 * Call vendor specific code to get crypto info for this request:
	 * enable, crypto config. index, DUN.
	 * If bypass is set, don't bother setting the other fields.
	 */
	ret = ufshcd_vops_crypto_req_setup(hba, lrbp, &cc_index, &enable, &dun);
	if (ret) {
		if (ret != -EAGAIN) {
			dev_err(hba->dev,
				"%s: failed to setup crypto request (%d)\n",
				__func__, ret);
		}

		return ret;
	}

	if (!enable)
		goto out;

	req_desc->header.dword_0 |= cc_index | UTRD_CRYPTO_ENABLE;
	req_desc->header.dword_1 = (u32)(dun & 0xFFFFFFFF);
	req_desc->header.dword_3 = (u32)((dun >> 32) & 0xFFFFFFFF);
out:
	return 0;
}

/**
 * ufshcd_prepare_req_desc_hdr() - Fills the requests header
 * descriptor according to request
 * @hba: per adapter instance
 * @lrbp: pointer to local reference block
 * @upiu_flags: flags required in the header
 * @cmd_dir: requests data direction
 */
static int ufshcd_prepare_req_desc_hdr(struct ufs_hba *hba,
	struct ufshcd_lrb *lrbp, u32 *upiu_flags,
	enum dma_data_direction cmd_dir)
{
	struct utp_transfer_req_desc *req_desc = lrbp->utr_descriptor_ptr;
	u32 data_direction;
	u32 dword_0;

	if (cmd_dir == DMA_FROM_DEVICE) {
		data_direction = UTP_DEVICE_TO_HOST;
		*upiu_flags = UPIU_CMD_FLAGS_READ;
	} else if (cmd_dir == DMA_TO_DEVICE) {
		data_direction = UTP_HOST_TO_DEVICE;
		*upiu_flags = UPIU_CMD_FLAGS_WRITE;
	} else {
		data_direction = UTP_NO_DATA_TRANSFER;
		*upiu_flags = UPIU_CMD_FLAGS_NONE;
	}

	dword_0 = data_direction | (lrbp->command_type
				<< UPIU_COMMAND_TYPE_OFFSET);
	if (lrbp->intr_cmd)
		dword_0 |= UTP_REQ_DESC_INT_CMD;

	/* Transfer request descriptor header fields */
	req_desc->header.dword_0 = cpu_to_le32(dword_0);
	/* dword_1 is reserved, hence it is set to 0 */
	req_desc->header.dword_1 = 0;
	/*
	 * assigning invalid value for command status. Controller
	 * updates OCS on command completion, with the command
	 * status
	 */
	req_desc->header.dword_2 =
		cpu_to_le32(OCS_INVALID_COMMAND_STATUS);
	/* dword_3 is reserved, hence it is set to 0 */
	req_desc->header.dword_3 = 0;

	req_desc->prd_table_length = 0;

	if (ufshcd_is_crypto_supported(hba))
		return ufshcd_prepare_crypto_utrd(hba, lrbp);

	return 0;
}

/**
 * ufshcd_prepare_utp_scsi_cmd_upiu() - fills the utp_transfer_req_desc,
 * for scsi commands
 * @lrbp - local reference block pointer
 * @upiu_flags - flags
 */
static
void ufshcd_prepare_utp_scsi_cmd_upiu(struct ufshcd_lrb *lrbp, u32 upiu_flags)
{
	struct utp_upiu_req *ucd_req_ptr = lrbp->ucd_req_ptr;
	unsigned short cdb_len;

	/* command descriptor fields */
	ucd_req_ptr->header.dword_0 = UPIU_HEADER_DWORD(
				UPIU_TRANSACTION_COMMAND, upiu_flags,
				lrbp->lun, lrbp->task_tag);
	ucd_req_ptr->header.dword_1 = UPIU_HEADER_DWORD(
				UPIU_COMMAND_SET_TYPE_SCSI, 0, 0, 0);

	/* Total EHS length and Data segment length will be zero */
	ucd_req_ptr->header.dword_2 = 0;

	ucd_req_ptr->sc.exp_data_transfer_len =
		cpu_to_be32(lrbp->cmd->sdb.length);

	cdb_len = min_t(unsigned short, lrbp->cmd->cmd_len, MAX_CDB_SIZE);
	memcpy(ucd_req_ptr->sc.cdb, lrbp->cmd->cmnd, cdb_len);
	if (cdb_len < MAX_CDB_SIZE)
		memset(ucd_req_ptr->sc.cdb + cdb_len, 0,
		       (MAX_CDB_SIZE - cdb_len));
	memset(lrbp->ucd_rsp_ptr, 0, sizeof(struct utp_upiu_rsp));
}

/**
 * ufshcd_prepare_utp_query_req_upiu() - fills the utp_transfer_req_desc,
 * for query requsts
 * @hba: UFS hba
 * @lrbp: local reference block pointer
 * @upiu_flags: flags
 */
static void ufshcd_prepare_utp_query_req_upiu(struct ufs_hba *hba,
				struct ufshcd_lrb *lrbp, u32 upiu_flags)
{
	struct utp_upiu_req *ucd_req_ptr = lrbp->ucd_req_ptr;
	struct ufs_query *query = &hba->dev_cmd.query;
	u16 len = be16_to_cpu(query->request.upiu_req.length);
	u8 *descp = (u8 *)lrbp->ucd_req_ptr + GENERAL_UPIU_REQUEST_SIZE;

	/* Query request header */
	ucd_req_ptr->header.dword_0 = UPIU_HEADER_DWORD(
			UPIU_TRANSACTION_QUERY_REQ, upiu_flags,
			lrbp->lun, lrbp->task_tag);
	ucd_req_ptr->header.dword_1 = UPIU_HEADER_DWORD(
			0, query->request.query_func, 0, 0);

	/* Data segment length only need for WRITE_DESC */
	if (query->request.upiu_req.opcode == UPIU_QUERY_OPCODE_WRITE_DESC)
		ucd_req_ptr->header.dword_2 =
			UPIU_HEADER_DWORD(0, 0, (len >> 8), (u8)len);
	else
		ucd_req_ptr->header.dword_2 = 0;

	/* Copy the Query Request buffer as is */
	memcpy(&ucd_req_ptr->qr, &query->request.upiu_req,
			QUERY_OSF_SIZE);

	/* Copy the Descriptor */
	if (query->request.upiu_req.opcode == UPIU_QUERY_OPCODE_WRITE_DESC)
		memcpy(descp, query->descriptor, len);

	memset(lrbp->ucd_rsp_ptr, 0, sizeof(struct utp_upiu_rsp));
}

static inline void ufshcd_prepare_utp_nop_upiu(struct ufshcd_lrb *lrbp)
{
	struct utp_upiu_req *ucd_req_ptr = lrbp->ucd_req_ptr;

	memset(ucd_req_ptr, 0, sizeof(struct utp_upiu_req));

	/* command descriptor fields */
	ucd_req_ptr->header.dword_0 =
		UPIU_HEADER_DWORD(
			UPIU_TRANSACTION_NOP_OUT, 0, 0, lrbp->task_tag);
	/* clear rest of the fields of basic header */
	ucd_req_ptr->header.dword_1 = 0;
	ucd_req_ptr->header.dword_2 = 0;

	memset(lrbp->ucd_rsp_ptr, 0, sizeof(struct utp_upiu_rsp));
}

/**
 * ufshcd_compose_upiu - form UFS Protocol Information Unit(UPIU)
 * @hba - per adapter instance
 * @lrb - pointer to local reference block
 */
static int ufshcd_compose_upiu(struct ufs_hba *hba, struct ufshcd_lrb *lrbp)
{
	u32 upiu_flags;
	int ret = 0;

	switch (lrbp->command_type) {
	case UTP_CMD_TYPE_SCSI:
		if (likely(lrbp->cmd)) {
			ret = ufshcd_prepare_req_desc_hdr(hba, lrbp,
				&upiu_flags, lrbp->cmd->sc_data_direction);
			ufshcd_prepare_utp_scsi_cmd_upiu(lrbp, upiu_flags);
		} else {
			ret = -EINVAL;
		}
		break;
	case UTP_CMD_TYPE_DEV_MANAGE:
		ret = ufshcd_prepare_req_desc_hdr(hba, lrbp, &upiu_flags,
			DMA_NONE);
		if (hba->dev_cmd.type == DEV_CMD_TYPE_QUERY)
			ufshcd_prepare_utp_query_req_upiu(
					hba, lrbp, upiu_flags);
		else if (hba->dev_cmd.type == DEV_CMD_TYPE_NOP)
			ufshcd_prepare_utp_nop_upiu(lrbp);
		else
			ret = -EINVAL;
		break;
	case UTP_CMD_TYPE_UFS:
		/* For UFS native command implementation */
		ret = -ENOTSUPP;
		dev_err(hba->dev, "%s: UFS native command are not supported\n",
			__func__);
		break;
	default:
		ret = -ENOTSUPP;
		dev_err(hba->dev, "%s: unknown command type: 0x%x\n",
				__func__, lrbp->command_type);
		break;
	} /* end of switch */

	return ret;
}

/*
 * ufshcd_scsi_to_upiu_lun - maps scsi LUN to UPIU LUN
 * @scsi_lun: scsi LUN id
 *
 * Returns UPIU LUN id
 */
static inline u8 ufshcd_scsi_to_upiu_lun(unsigned int scsi_lun)
{
	if (scsi_is_wlun(scsi_lun))
		return (scsi_lun & UFS_UPIU_MAX_UNIT_NUM_ID)
			| UFS_UPIU_WLUN_ID;
	else
		return scsi_lun & UFS_UPIU_MAX_UNIT_NUM_ID;
}

/**
 * ufshcd_upiu_wlun_to_scsi_wlun - maps UPIU W-LUN id to SCSI W-LUN ID
 * @scsi_lun: UPIU W-LUN id
 *
 * Returns SCSI W-LUN id
 */
static inline u16 ufshcd_upiu_wlun_to_scsi_wlun(u8 upiu_wlun_id)
{
	return (upiu_wlun_id & ~UFS_UPIU_WLUN_ID) | SCSI_W_LUN_BASE;
}

/**
 * ufshcd_get_write_lock - synchronize between shutdown, scaling &
 * arrival of requests
 * @hba: ufs host
 *
 * Lock is predominantly held by shutdown context thus, ensuring
 * that no requests from any other context may sneak through.
 */
static inline void ufshcd_get_write_lock(struct ufs_hba *hba)
{
	down_write(&hba->lock);
}

/**
 * ufshcd_get_read_lock - synchronize between shutdown, scaling &
 * arrival of requests
 * @hba: ufs host
 *
 * Returns 1 if acquired, < 0 on contention
 *
 * After shutdown's initiated, allow requests only directed to the
 * well known device lun. The sync between scaling & issue is maintained
 * as is and this restructuring syncs shutdown with these too.
 */
static int ufshcd_get_read_lock(struct ufs_hba *hba, u64 lun)
{
	int err = 0;

	err = down_read_trylock(&hba->lock);
	if (err > 0)
		goto out;
	/* let requests for well known device lun to go through */
	if (ufshcd_scsi_to_upiu_lun(lun) == UFS_UPIU_UFS_DEVICE_WLUN)
		return 0;
	else if (!ufshcd_is_shutdown_ongoing(hba))
		return -EAGAIN;
	else
		return -EPERM;

out:
	return err;
}

/**
 * ufshcd_put_read_lock - synchronize between shutdown, scaling &
 * arrival of requests
 * @hba: ufs host
 *
 * Returns none
 */
static inline void ufshcd_put_read_lock(struct ufs_hba *hba)
{
	up_read(&hba->lock);
}

/**
 * ufshcd_queuecommand - main entry point for SCSI requests
 * @cmd: command from SCSI Midlayer
 * @done: call back function
 *
 * Returns 0 for success, non-zero in case of failure
 */
static int ufshcd_queuecommand(struct Scsi_Host *host, struct scsi_cmnd *cmd)
{
	struct ufshcd_lrb *lrbp;
	struct ufs_hba *hba;
	unsigned long flags;
	int tag;
	int err = 0;
	bool has_read_lock = false;

	hba = shost_priv(host);

	if (!cmd || !cmd->request || !hba)
		return -EINVAL;

	tag = cmd->request->tag;
	if (!ufshcd_valid_tag(hba, tag)) {
		dev_err(hba->dev,
			"%s: invalid command tag %d: cmd=0x%p, cmd->request=0x%p",
			__func__, tag, cmd, cmd->request);
		BUG();
	}

	err = ufshcd_get_read_lock(hba, cmd->device->lun);
	if (unlikely(err < 0)) {
		if (err == -EPERM) {
			set_host_byte(cmd, DID_ERROR);
			cmd->scsi_done(cmd);
			return 0;
		}
		if (err == -EAGAIN)
			return SCSI_MLQUEUE_HOST_BUSY;
	} else if (err == 1) {
		has_read_lock = true;
	}

	/*
	 * err might be non-zero here but logic later in this function
	 * assumes that err is set to 0.
	 */
	err = 0;

	spin_lock_irqsave(hba->host->host_lock, flags);

	/* if error handling is in progress, return host busy */
	if (ufshcd_eh_in_progress(hba)) {
		err = SCSI_MLQUEUE_HOST_BUSY;
		goto out_unlock;
	}

	if (hba->extcon && ufshcd_is_card_offline(hba)) {
		set_host_byte(cmd, DID_BAD_TARGET);
		cmd->scsi_done(cmd);
		goto out_unlock;
	}

	switch (hba->ufshcd_state) {
	case UFSHCD_STATE_OPERATIONAL:
		break;
	case UFSHCD_STATE_EH_SCHEDULED:
	case UFSHCD_STATE_RESET:
		err = SCSI_MLQUEUE_HOST_BUSY;
		goto out_unlock;
	case UFSHCD_STATE_ERROR:
		set_host_byte(cmd, DID_ERROR);
		cmd->scsi_done(cmd);
		goto out_unlock;
	default:
		dev_WARN_ONCE(hba->dev, 1, "%s: invalid state %d\n",
				__func__, hba->ufshcd_state);
		set_host_byte(cmd, DID_BAD_TARGET);
		cmd->scsi_done(cmd);
		goto out_unlock;
	}
	spin_unlock_irqrestore(hba->host->host_lock, flags);

	hba->req_abort_count = 0;

	/* acquire the tag to make sure device cmds don't use it */
	if (test_and_set_bit_lock(tag, &hba->lrb_in_use)) {
		/*
		 * Dev manage command in progress, requeue the command.
		 * Requeuing the command helps in cases where the request *may*
		 * find different tag instead of waiting for dev manage command
		 * completion.
		 */
		err = SCSI_MLQUEUE_HOST_BUSY;
		goto out;
	}

	hba->ufs_stats.clk_hold.ctx = QUEUE_CMD;
	err = ufshcd_hold(hba, true);
	if (err) {
		err = SCSI_MLQUEUE_HOST_BUSY;
		clear_bit_unlock(tag, &hba->lrb_in_use);
		goto out;
	}

	if (ufshcd_is_clkgating_allowed(hba))
		WARN_ON(hba->clk_gating.state != CLKS_ON);

	err = ufshcd_hibern8_hold(hba, true);
	if (err) {
		clear_bit_unlock(tag, &hba->lrb_in_use);
		err = SCSI_MLQUEUE_HOST_BUSY;
		hba->ufs_stats.clk_rel.ctx = QUEUE_CMD;
		ufshcd_release(hba, true);
		goto out;
	}
	if (ufshcd_is_hibern8_on_idle_allowed(hba))
		WARN_ON(hba->hibern8_on_idle.state != HIBERN8_EXITED);

	/* Vote PM QoS for the request */
	ufshcd_vops_pm_qos_req_start(hba, cmd->request);

	/* IO svc time latency histogram */
	if (hba->latency_hist_enabled &&
	    (cmd->request->cmd_type == REQ_TYPE_FS)) {
		cmd->request->lat_hist_io_start = ktime_get();
		cmd->request->lat_hist_enabled = 1;
	} else {
		cmd->request->lat_hist_enabled = 0;
	}

	WARN_ON(hba->clk_gating.state != CLKS_ON);

	lrbp = &hba->lrb[tag];

	WARN_ON(lrbp->cmd);
	lrbp->cmd = cmd;
	lrbp->sense_bufflen = UFSHCD_REQ_SENSE_SIZE;
	lrbp->sense_buffer = cmd->sense_buffer;
	lrbp->task_tag = tag;
	lrbp->lun = ufshcd_scsi_to_upiu_lun(cmd->device->lun);
	lrbp->intr_cmd = !ufshcd_is_intr_aggr_allowed(hba) ? true : false;
	lrbp->command_type = UTP_CMD_TYPE_SCSI;
	lrbp->req_abort_skip = false;

	/* form UPIU before issuing the command */
	err = ufshcd_compose_upiu(hba, lrbp);
	if (err) {
		if (err != -EAGAIN)
			dev_err(hba->dev,
				"%s: failed to compose upiu %d\n",
				__func__, err);
		lrbp->cmd = NULL;
		clear_bit_unlock(tag, &hba->lrb_in_use);
		ufshcd_release_all(hba);
		ufshcd_vops_pm_qos_req_end(hba, cmd->request, true);
		goto out;
	}

	err = ufshcd_map_sg(hba, lrbp);
	if (err) {
		ufshcd_release(hba, false);
		lrbp->cmd = NULL;
		clear_bit_unlock(tag, &hba->lrb_in_use);
		ufshcd_release_all(hba);
		ufshcd_vops_pm_qos_req_end(hba, cmd->request, true);
		goto out;
	}

	err = ufshcd_vops_crypto_engine_cfg_start(hba, tag);
	if (err) {
		if (err != -EAGAIN)
			dev_err(hba->dev,
				"%s: failed to configure crypto engine %d\n",
				__func__, err);

		scsi_dma_unmap(lrbp->cmd);
		lrbp->cmd = NULL;
		clear_bit_unlock(tag, &hba->lrb_in_use);
		ufshcd_release_all(hba);
		ufshcd_vops_pm_qos_req_end(hba, cmd->request, true);

		goto out;
	}

	/* Make sure descriptors are ready before ringing the doorbell */
	wmb();
	/* issue command to the controller */
	spin_lock_irqsave(hba->host->host_lock, flags);

	err = ufshcd_send_command(hba, tag);
	if (err) {
		spin_unlock_irqrestore(hba->host->host_lock, flags);
		scsi_dma_unmap(lrbp->cmd);
		lrbp->cmd = NULL;
		clear_bit_unlock(tag, &hba->lrb_in_use);
		ufshcd_release_all(hba);
		ufshcd_vops_pm_qos_req_end(hba, cmd->request, true);
		ufshcd_vops_crypto_engine_cfg_end(hba, lrbp, cmd->request);
		dev_err(hba->dev, "%s: failed sending command, %d\n",
							__func__, err);
		err = DID_ERROR;
		goto out;
	}

out_unlock:
	spin_unlock_irqrestore(hba->host->host_lock, flags);
out:
	if (has_read_lock)
		ufshcd_put_read_lock(hba);
	return err;
}

static int ufshcd_compose_dev_cmd(struct ufs_hba *hba,
		struct ufshcd_lrb *lrbp, enum dev_cmd_type cmd_type, int tag)
{
	lrbp->cmd = NULL;
	lrbp->sense_bufflen = 0;
	lrbp->sense_buffer = NULL;
	lrbp->task_tag = tag;
	lrbp->lun = 0; /* device management cmd is not specific to any LUN */
	lrbp->command_type = UTP_CMD_TYPE_DEV_MANAGE;
	lrbp->intr_cmd = true; /* No interrupt aggregation */
	hba->dev_cmd.type = cmd_type;

	return ufshcd_compose_upiu(hba, lrbp);
}

static int
ufshcd_clear_cmd(struct ufs_hba *hba, int tag)
{
	int err = 0;
	unsigned long flags;
	u32 mask = 1 << tag;

	/* clear outstanding transaction before retry */
	spin_lock_irqsave(hba->host->host_lock, flags);
	ufshcd_utrl_clear(hba, tag);
	spin_unlock_irqrestore(hba->host->host_lock, flags);

	/*
	 * wait for for h/w to clear corresponding bit in door-bell.
	 * max. wait is 1 sec.
	 */
	err = ufshcd_wait_for_register(hba,
			REG_UTP_TRANSFER_REQ_DOOR_BELL,
			mask, ~mask, 1000, 1000, true);

	return err;
}

static int
ufshcd_check_query_response(struct ufs_hba *hba, struct ufshcd_lrb *lrbp)
{
	struct ufs_query_res *query_res = &hba->dev_cmd.query.response;

	/* Get the UPIU response */
	query_res->response = ufshcd_get_rsp_upiu_result(lrbp->ucd_rsp_ptr) >>
				UPIU_RSP_CODE_OFFSET;
	return query_res->response;
}

/**
 * ufshcd_dev_cmd_completion() - handles device management command responses
 * @hba: per adapter instance
 * @lrbp: pointer to local reference block
 */
static int
ufshcd_dev_cmd_completion(struct ufs_hba *hba, struct ufshcd_lrb *lrbp)
{
	int resp;
	int err = 0;

	hba->ufs_stats.last_hibern8_exit_tstamp = ktime_set(0, 0);
	resp = ufshcd_get_req_rsp(lrbp->ucd_rsp_ptr);

	switch (resp) {
	case UPIU_TRANSACTION_NOP_IN:
		if (hba->dev_cmd.type != DEV_CMD_TYPE_NOP) {
			err = -EINVAL;
			dev_err(hba->dev, "%s: unexpected response %x\n",
					__func__, resp);
		}
		break;
	case UPIU_TRANSACTION_QUERY_RSP:
		err = ufshcd_check_query_response(hba, lrbp);
		if (!err)
			err = ufshcd_copy_query_response(hba, lrbp);
		break;
	case UPIU_TRANSACTION_REJECT_UPIU:
		/* TODO: handle Reject UPIU Response */
		err = -EPERM;
		dev_err(hba->dev, "%s: Reject UPIU not fully implemented\n",
				__func__);
		break;
	default:
		err = -EINVAL;
		dev_err(hba->dev, "%s: Invalid device management cmd response: %x\n",
				__func__, resp);
		break;
	}

	return err;
}

static int ufshcd_wait_for_dev_cmd(struct ufs_hba *hba,
		struct ufshcd_lrb *lrbp, int max_timeout)
{
	int err = 0;
	unsigned long time_left;
	unsigned long flags;

	time_left = wait_for_completion_timeout(hba->dev_cmd.complete,
			msecs_to_jiffies(max_timeout));

	spin_lock_irqsave(hba->host->host_lock, flags);
	hba->dev_cmd.complete = NULL;
	if (likely(time_left)) {
		err = ufshcd_get_tr_ocs(lrbp);
		if (!err)
			err = ufshcd_dev_cmd_completion(hba, lrbp);
	}
	spin_unlock_irqrestore(hba->host->host_lock, flags);

	if (!time_left) {
		err = -ETIMEDOUT;
		dev_dbg(hba->dev, "%s: dev_cmd request timedout, tag %d\n",
			__func__, lrbp->task_tag);
		if (!ufshcd_clear_cmd(hba, lrbp->task_tag))
			/* successfully cleared the command, retry if needed */
			err = -EAGAIN;
		/*
		 * in case of an error, after clearing the doorbell,
		 * we also need to clear the outstanding_request
		 * field in hba
		 */
		ufshcd_outstanding_req_clear(hba, lrbp->task_tag);
	}

	if (err && err != -EAGAIN)
		ufsdbg_set_err_state(hba);

	return err;
}

/**
 * ufshcd_get_dev_cmd_tag - Get device management command tag
 * @hba: per-adapter instance
 * @tag: pointer to variable with available slot value
 *
 * Get a free slot and lock it until device management command
 * completes.
 *
 * Returns false if free slot is unavailable for locking, else
 * return true with tag value in @tag.
 */
static bool ufshcd_get_dev_cmd_tag(struct ufs_hba *hba, int *tag_out)
{
	int tag;
	bool ret = false;
	unsigned long tmp;

	if (!tag_out)
		goto out;

	do {
		tmp = ~hba->lrb_in_use;
		tag = find_last_bit(&tmp, hba->nutrs);
		if (tag >= hba->nutrs)
			goto out;
	} while (test_and_set_bit_lock(tag, &hba->lrb_in_use));

	*tag_out = tag;
	ret = true;
out:
	return ret;
}

static inline void ufshcd_put_dev_cmd_tag(struct ufs_hba *hba, int tag)
{
	clear_bit_unlock(tag, &hba->lrb_in_use);
}

/**
 * ufshcd_exec_dev_cmd - API for sending device management requests
 * @hba - UFS hba
 * @cmd_type - specifies the type (NOP, Query...)
 * @timeout - time in seconds
 *
 * NOTE: Since there is only one available tag for device management commands,
 * it is expected you hold the hba->dev_cmd.lock mutex.
 */
static int ufshcd_exec_dev_cmd(struct ufs_hba *hba,
		enum dev_cmd_type cmd_type, int timeout)
{
	struct ufshcd_lrb *lrbp;
	int err;
	int tag;
	struct completion wait;
	unsigned long flags;

	/*
	 * Get free slot, sleep if slots are unavailable.
	 * Even though we use wait_event() which sleeps indefinitely,
	 * the maximum wait time is bounded by SCSI request timeout.
	 */
	wait_event(hba->dev_cmd.tag_wq, ufshcd_get_dev_cmd_tag(hba, &tag));

	init_completion(&wait);
	lrbp = &hba->lrb[tag];
	WARN_ON(lrbp->cmd);
	err = ufshcd_compose_dev_cmd(hba, lrbp, cmd_type, tag);
	if (unlikely(err))
		goto out_put_tag;

	hba->dev_cmd.complete = &wait;

	/* Make sure descriptors are ready before ringing the doorbell */
	wmb();
	spin_lock_irqsave(hba->host->host_lock, flags);
	err = ufshcd_send_command(hba, tag);
	spin_unlock_irqrestore(hba->host->host_lock, flags);
	if (err) {
		dev_err(hba->dev, "%s: failed sending command, %d\n",
							__func__, err);
		goto out_put_tag;
	}
	err = ufshcd_wait_for_dev_cmd(hba, lrbp, timeout);

out_put_tag:
	ufshcd_put_dev_cmd_tag(hba, tag);
	wake_up(&hba->dev_cmd.tag_wq);
	return err;
}

/**
 * ufshcd_init_query() - init the query response and request parameters
 * @hba: per-adapter instance
 * @request: address of the request pointer to be initialized
 * @response: address of the response pointer to be initialized
 * @opcode: operation to perform
 * @idn: flag idn to access
 * @index: LU number to access
 * @selector: query/flag/descriptor further identification
 */
static inline void ufshcd_init_query(struct ufs_hba *hba,
		struct ufs_query_req **request, struct ufs_query_res **response,
		enum query_opcode opcode, u8 idn, u8 index, u8 selector)
{
	int idn_t = (int)idn;

	ufsdbg_error_inject_dispatcher(hba,
		ERR_INJECT_QUERY, idn_t, (int *)&idn_t);
	idn = idn_t;

	*request = &hba->dev_cmd.query.request;
	*response = &hba->dev_cmd.query.response;
	memset(*request, 0, sizeof(struct ufs_query_req));
	memset(*response, 0, sizeof(struct ufs_query_res));
	(*request)->upiu_req.opcode = opcode;
	(*request)->upiu_req.idn = idn;
	(*request)->upiu_req.index = index;
	(*request)->upiu_req.selector = selector;

	ufshcd_update_query_stats(hba, opcode, idn);
}

static int ufshcd_query_flag_retry(struct ufs_hba *hba,
	enum query_opcode opcode, enum flag_idn idn, bool *flag_res)
{
	int ret;
	int retries;

	for (retries = 0; retries < QUERY_REQ_RETRIES; retries++) {
		ret = ufshcd_query_flag(hba, opcode, idn, flag_res);
		if (ret)
			dev_dbg(hba->dev,
				"%s: failed with error %d, retries %d\n",
				__func__, ret, retries);
		else
			break;
	}

	if (ret)
		dev_err(hba->dev,
			"%s: query attribute, opcode %d, idn %d, failed with error %d after %d retires\n",
			__func__, opcode, idn, ret, retries);
	return ret;
}

/**
 * ufshcd_query_flag() - API function for sending flag query requests
 * hba: per-adapter instance
 * query_opcode: flag query to perform
 * idn: flag idn to access
 * flag_res: the flag value after the query request completes
 *
 * Returns 0 for success, non-zero in case of failure
 */
int ufshcd_query_flag(struct ufs_hba *hba, enum query_opcode opcode,
			enum flag_idn idn, bool *flag_res)
{
	struct ufs_query_req *request = NULL;
	struct ufs_query_res *response = NULL;
	int err, index = 0, selector = 0;
	int timeout = QUERY_REQ_TIMEOUT;
	bool has_read_lock = false;

	BUG_ON(!hba);

	ufshcd_hold_all(hba);
	if (!ufshcd_is_shutdown_ongoing(hba) && !ufshcd_eh_in_progress(hba)) {
		down_read(&hba->lock);
		has_read_lock = true;
	}
	mutex_lock(&hba->dev_cmd.lock);
	ufshcd_init_query(hba, &request, &response, opcode, idn, index,
			selector);

	switch (opcode) {
	case UPIU_QUERY_OPCODE_SET_FLAG:
	case UPIU_QUERY_OPCODE_CLEAR_FLAG:
	case UPIU_QUERY_OPCODE_TOGGLE_FLAG:
		request->query_func = UPIU_QUERY_FUNC_STANDARD_WRITE_REQUEST;
		break;
	case UPIU_QUERY_OPCODE_READ_FLAG:
		request->query_func = UPIU_QUERY_FUNC_STANDARD_READ_REQUEST;
		if (!flag_res) {
			/* No dummy reads */
			dev_err(hba->dev, "%s: Invalid argument for read request\n",
					__func__);
			err = -EINVAL;
			goto out_unlock;
		}
		break;
	default:
		dev_err(hba->dev,
			"%s: Expected query flag opcode but got = %d\n",
			__func__, opcode);
		err = -EINVAL;
		goto out_unlock;
	}

	err = ufshcd_exec_dev_cmd(hba, DEV_CMD_TYPE_QUERY, timeout);

	if (err) {
		dev_err(hba->dev,
			"%s: Sending flag query for idn %d failed, err = %d\n",
			__func__, request->upiu_req.idn, err);
		goto out_unlock;
	}

	if (flag_res)
		*flag_res = (be32_to_cpu(response->upiu_res.value) &
				MASK_QUERY_UPIU_FLAG_LOC) & 0x1;

out_unlock:
	mutex_unlock(&hba->dev_cmd.lock);
	if (has_read_lock)
		up_read(&hba->lock);
	ufshcd_release_all(hba);
	return err;
}
EXPORT_SYMBOL(ufshcd_query_flag);

/**
 * ufshcd_query_attr - API function for sending attribute requests
 * hba: per-adapter instance
 * opcode: attribute opcode
 * idn: attribute idn to access
 * index: index field
 * selector: selector field
 * attr_val: the attribute value after the query request completes
 *
 * Returns 0 for success, non-zero in case of failure
*/
int ufshcd_query_attr(struct ufs_hba *hba, enum query_opcode opcode,
			enum attr_idn idn, u8 index, u8 selector, u32 *attr_val)
{
	struct ufs_query_req *request = NULL;
	struct ufs_query_res *response = NULL;
	int err;
	bool has_read_lock = false;

	BUG_ON(!hba);

	ufshcd_hold_all(hba);
	if (!attr_val) {
		dev_err(hba->dev, "%s: attribute value required for opcode 0x%x\n",
				__func__, opcode);
		err = -EINVAL;
		goto out;
	}

	/*
	 * May get invoked from shutdown and IOCTL contexts.
	 * In shutdown context, it comes in with lock acquired.
	 * In error recovery context, it may come with lock acquired.
	 */

	if (!ufshcd_is_shutdown_ongoing(hba) && !ufshcd_eh_in_progress(hba)) {
		down_read(&hba->lock);
		has_read_lock = true;
	}
	mutex_lock(&hba->dev_cmd.lock);
	ufshcd_init_query(hba, &request, &response, opcode, idn, index,
			selector);

	switch (opcode) {
	case UPIU_QUERY_OPCODE_WRITE_ATTR:
		request->query_func = UPIU_QUERY_FUNC_STANDARD_WRITE_REQUEST;
		request->upiu_req.value = cpu_to_be32(*attr_val);
		break;
	case UPIU_QUERY_OPCODE_READ_ATTR:
		request->query_func = UPIU_QUERY_FUNC_STANDARD_READ_REQUEST;
		break;
	default:
		dev_err(hba->dev, "%s: Expected query attr opcode but got = 0x%.2x\n",
				__func__, opcode);
		err = -EINVAL;
		goto out_unlock;
	}

	err = ufshcd_exec_dev_cmd(hba, DEV_CMD_TYPE_QUERY, QUERY_REQ_TIMEOUT);

	if (err) {
		dev_err(hba->dev, "%s: opcode 0x%.2x for idn %d failed, index %d, err = %d\n",
				__func__, opcode,
				request->upiu_req.idn, index, err);
		goto out_unlock;
	}

	*attr_val = be32_to_cpu(response->upiu_res.value);

out_unlock:
	mutex_unlock(&hba->dev_cmd.lock);
	if (has_read_lock)
		up_read(&hba->lock);
out:
	ufshcd_release_all(hba);
	return err;
}
EXPORT_SYMBOL(ufshcd_query_attr);

/**
 * ufshcd_query_attr_retry() - API function for sending query
 * attribute with retries
 * @hba: per-adapter instance
 * @opcode: attribute opcode
 * @idn: attribute idn to access
 * @index: index field
 * @selector: selector field
 * @attr_val: the attribute value after the query request
 * completes
 *
 * Returns 0 for success, non-zero in case of failure
*/
static int ufshcd_query_attr_retry(struct ufs_hba *hba,
	enum query_opcode opcode, enum attr_idn idn, u8 index, u8 selector,
	u32 *attr_val)
{
	int ret = 0;
	u32 retries;

	 for (retries = QUERY_REQ_RETRIES; retries > 0; retries--) {
		ret = ufshcd_query_attr(hba, opcode, idn, index,
						selector, attr_val);
		if (ret)
			dev_dbg(hba->dev, "%s: failed with error %d, retries %d\n",
				__func__, ret, retries);
		else
			break;
	}

	if (ret)
		dev_err(hba->dev,
			"%s: query attribute, idn %d, failed with error %d after %d retires\n",
			__func__, idn, ret, retries);
	return ret;
}

static int __ufshcd_query_descriptor(struct ufs_hba *hba,
			enum query_opcode opcode, enum desc_idn idn, u8 index,
			u8 selector, u8 *desc_buf, int *buf_len)
{
	struct ufs_query_req *request = NULL;
	struct ufs_query_res *response = NULL;
	int err;
	bool has_read_lock = false;

	BUG_ON(!hba);

	ufshcd_hold_all(hba);
	if (!desc_buf) {
		dev_err(hba->dev, "%s: descriptor buffer required for opcode 0x%x\n",
				__func__, opcode);
		err = -EINVAL;
		goto out;
	}

	if (*buf_len < QUERY_DESC_MIN_SIZE || *buf_len > QUERY_DESC_MAX_SIZE) {
		dev_err(hba->dev, "%s: descriptor buffer size (%d) is out of range\n",
				__func__, *buf_len);
		err = -EINVAL;
		goto out;
	}

	if (!ufshcd_is_shutdown_ongoing(hba) && !ufshcd_eh_in_progress(hba)) {
		down_read(&hba->lock);
		has_read_lock = true;
	}
	mutex_lock(&hba->dev_cmd.lock);
	ufshcd_init_query(hba, &request, &response, opcode, idn, index,
			selector);
	hba->dev_cmd.query.descriptor = desc_buf;
	request->upiu_req.length = cpu_to_be16(*buf_len);

	switch (opcode) {
	case UPIU_QUERY_OPCODE_WRITE_DESC:
		request->query_func = UPIU_QUERY_FUNC_STANDARD_WRITE_REQUEST;
		break;
	case UPIU_QUERY_OPCODE_READ_DESC:
		request->query_func = UPIU_QUERY_FUNC_STANDARD_READ_REQUEST;
		break;
	default:
		dev_err(hba->dev,
				"%s: Expected query descriptor opcode but got = 0x%.2x\n",
				__func__, opcode);
		err = -EINVAL;
		goto out_unlock;
	}

	err = ufshcd_exec_dev_cmd(hba, DEV_CMD_TYPE_QUERY, QUERY_REQ_TIMEOUT);

	if (err) {
		dev_err(hba->dev, "%s: opcode 0x%.2x for idn %d failed, index %d, err = %d\n",
				__func__, opcode,
				request->upiu_req.idn, index, err);
		goto out_unlock;
	}

	*buf_len = be16_to_cpu(response->upiu_res.length);

out_unlock:
	hba->dev_cmd.query.descriptor = NULL;
	mutex_unlock(&hba->dev_cmd.lock);
	if (has_read_lock)
		up_read(&hba->lock);

out:
	ufshcd_release_all(hba);
	return err;
}

/**
 * ufshcd_query_descriptor - API function for sending descriptor requests
 * hba: per-adapter instance
 * opcode: attribute opcode
 * idn: attribute idn to access
 * index: index field
 * selector: selector field
 * desc_buf: the buffer that contains the descriptor
 * buf_len: length parameter passed to the device
 *
 * Returns 0 for success, non-zero in case of failure.
 * The buf_len parameter will contain, on return, the length parameter
 * received on the response.
 */
int ufshcd_query_descriptor(struct ufs_hba *hba,
			enum query_opcode opcode, enum desc_idn idn, u8 index,
			u8 selector, u8 *desc_buf, int *buf_len)
{
	int err;
	int retries;

	for (retries = QUERY_REQ_RETRIES; retries > 0; retries--) {
		err = __ufshcd_query_descriptor(hba, opcode, idn, index,
						selector, desc_buf, buf_len);
		if (!err || err == -EINVAL)
			break;
	}

	return err;
}
EXPORT_SYMBOL(ufshcd_query_descriptor);

/**
 * ufshcd_read_desc_length - read the specified descriptor length from header
 * @hba: Pointer to adapter instance
 * @desc_id: descriptor idn value
 * @desc_index: descriptor index
 * @desc_length: pointer to variable to read the length of descriptor
 *
 * Return 0 in case of success, non-zero otherwise
 */
static int ufshcd_read_desc_length(struct ufs_hba *hba,
	enum desc_idn desc_id,
	int desc_index,
	int *desc_length)
{
	int ret;
	u8 header[QUERY_DESC_HDR_SIZE];
	int header_len = QUERY_DESC_HDR_SIZE;

	if (desc_id >= QUERY_DESC_IDN_MAX)
		return -EINVAL;

	ret = ufshcd_query_descriptor(hba, UPIU_QUERY_OPCODE_READ_DESC,
					desc_id, desc_index, 0, header,
					&header_len);

	if (ret) {
		dev_err(hba->dev, "%s: Failed to get descriptor header id %d",
			__func__, desc_id);
		return ret;
	} else if (desc_id != header[QUERY_DESC_DESC_TYPE_OFFSET]) {
		dev_warn(hba->dev, "%s: descriptor header id %d and desc_id %d mismatch",
			__func__, header[QUERY_DESC_DESC_TYPE_OFFSET],
			desc_id);
		ret = -EINVAL;
	}

	*desc_length = header[QUERY_DESC_LENGTH_OFFSET];
	return ret;

}

/**
 * ufshcd_map_desc_id_to_length - map descriptor IDN to its length
 * @hba: Pointer to adapter instance
 * @desc_id: descriptor idn value
 * @desc_len: mapped desc length (out)
 *
 * Return 0 in case of success, non-zero otherwise
 */
int ufshcd_map_desc_id_to_length(struct ufs_hba *hba,
	enum desc_idn desc_id, int *desc_len)
{
	switch (desc_id) {
	case QUERY_DESC_IDN_DEVICE:
		*desc_len = hba->desc_size.dev_desc;
		break;
	case QUERY_DESC_IDN_POWER:
		*desc_len = hba->desc_size.pwr_desc;
		break;
	case QUERY_DESC_IDN_GEOMETRY:
		*desc_len = hba->desc_size.geom_desc;
		break;
	case QUERY_DESC_IDN_CONFIGURATION:
		*desc_len = hba->desc_size.conf_desc;
		break;
	case QUERY_DESC_IDN_UNIT:
		*desc_len = hba->desc_size.unit_desc;
		break;
	case QUERY_DESC_IDN_INTERCONNECT:
		*desc_len = hba->desc_size.interc_desc;
		break;
	case QUERY_DESC_IDN_STRING:
		*desc_len = QUERY_DESC_MAX_SIZE;
		break;
	case QUERY_DESC_IDN_RFU_0:
	case QUERY_DESC_IDN_RFU_1:
		*desc_len = 0;
		break;
	default:
		*desc_len = 0;
		return -EINVAL;
	}
	return 0;
}
EXPORT_SYMBOL(ufshcd_map_desc_id_to_length);

/**
 * ufshcd_read_desc_param - read the specified descriptor parameter
 * @hba: Pointer to adapter instance
 * @desc_id: descriptor idn value
 * @desc_index: descriptor index
 * @param_offset: offset of the parameter to read
 * @param_read_buf: pointer to buffer where parameter would be read
 * @param_size: sizeof(param_read_buf)
 *
 * Return 0 in case of success, non-zero otherwise
 */
static int ufshcd_read_desc_param(struct ufs_hba *hba,
				  enum desc_idn desc_id,
				  int desc_index,
				  u8 param_offset,
				  u8 *param_read_buf,
				  u8 param_size)
{
	int ret;
	u8 *desc_buf;
	int buff_len;
	bool is_kmalloc = true;

	/* Safety check */
	if (desc_id >= QUERY_DESC_IDN_MAX || !param_size)
		return -EINVAL;

	/* Get the max length of descriptor from structure filled up at probe
	 * time.
	 */
	ret = ufshcd_map_desc_id_to_length(hba, desc_id, &buff_len);

	/* Sanity checks */
	if (ret || !buff_len) {
		dev_err(hba->dev, "%s: Failed to get full descriptor length",
			__func__);
		return ret;
	}

	/* Check whether we need temp memory */
	if (param_offset != 0 || param_size < buff_len) {
		desc_buf = kmalloc(buff_len, GFP_KERNEL);
		if (!desc_buf)
			return -ENOMEM;
	} else {
		desc_buf = param_read_buf;
		is_kmalloc = false;
	}

	/* Request for full descriptor */
	ret = ufshcd_query_descriptor(hba, UPIU_QUERY_OPCODE_READ_DESC,
					desc_id, desc_index, 0,
					desc_buf, &buff_len);

	if (ret) {
		dev_err(hba->dev, "%s: Failed reading descriptor. desc_id %d, desc_index %d, param_offset %d, ret %d",
			__func__, desc_id, desc_index, param_offset, ret);

		goto out;
	}

	/* Sanity check */
	if (desc_buf[QUERY_DESC_DESC_TYPE_OFFSET] != desc_id) {
		dev_err(hba->dev, "%s: invalid desc_id %d in descriptor header",
			__func__, desc_buf[QUERY_DESC_DESC_TYPE_OFFSET]);
		ret = -EINVAL;
		goto out;
	}

	/* Check wherher we will not copy more data, than available */
	if (is_kmalloc && param_size > buff_len)
		param_size = buff_len;

	if (is_kmalloc)
		memcpy(param_read_buf, &desc_buf[param_offset], param_size);
out:
	if (is_kmalloc)
		kfree(desc_buf);
	return ret;
}

static inline int ufshcd_read_desc(struct ufs_hba *hba,
				   enum desc_idn desc_id,
				   int desc_index,
				   u8 *buf,
				   u32 size)
{
	return ufshcd_read_desc_param(hba, desc_id, desc_index, 0, buf, size);
}

static inline int ufshcd_read_power_desc(struct ufs_hba *hba,
					 u8 *buf,
					 u32 size)
{
	return ufshcd_read_desc(hba, QUERY_DESC_IDN_POWER, 0, buf, size);
}

int ufshcd_read_device_desc(struct ufs_hba *hba, u8 *buf, u32 size)
{
	return ufshcd_read_desc(hba, QUERY_DESC_IDN_DEVICE, 0, buf, size);
}

/* liochen@BSP 2016/11/30, Add ufs info into *##*37847# */
int ufshcd_read_geometry_desc(struct ufs_hba *hba, u8 *buf, u32 size)
{
       return ufshcd_read_desc(hba, QUERY_DESC_IDN_GEOMETRY, 0, buf, size);
}

/**
 * ufshcd_read_string_desc - read string descriptor
 * @hba: pointer to adapter instance
 * @desc_index: descriptor index
 * @buf: pointer to buffer where descriptor would be read
 * @size: size of buf
 * @ascii: if true convert from unicode to ascii characters
 *
 * Return 0 in case of success, non-zero otherwise
 */
int ufshcd_read_string_desc(struct ufs_hba *hba, int desc_index, u8 *buf,
				u32 size, bool ascii)
{
	int err = 0;

	err = ufshcd_read_desc(hba,
				QUERY_DESC_IDN_STRING, desc_index, buf, size);

	if (err) {
		dev_err(hba->dev, "%s: reading String Desc failed after %d retries. err = %d\n",
			__func__, QUERY_REQ_RETRIES, err);
		goto out;
	}

	if (ascii) {
		int desc_len;
		int ascii_len;
		int i;
		char *buff_ascii;

		desc_len = buf[0];
		/* remove header and divide by 2 to move from UTF16 to UTF8 */
		ascii_len = (desc_len - QUERY_DESC_HDR_SIZE) / 2 + 1;
		if (size < ascii_len + QUERY_DESC_HDR_SIZE) {
			dev_err(hba->dev, "%s: buffer allocated size is too small\n",
					__func__);
			err = -ENOMEM;
			goto out;
		}

		buff_ascii = kzalloc(ascii_len, GFP_KERNEL);
		if (!buff_ascii) {
			dev_err(hba->dev, "%s: Failed allocating %d bytes\n",
					__func__, ascii_len);
			err = -ENOMEM;
			goto out_free_buff;
		}

		/*
		 * the descriptor contains string in UTF16 format
		 * we need to convert to utf-8 so it can be displayed
		 */
		utf16s_to_utf8s((wchar_t *)&buf[QUERY_DESC_HDR_SIZE],
				desc_len - QUERY_DESC_HDR_SIZE,
				UTF16_BIG_ENDIAN, buff_ascii, ascii_len);

		/* replace non-printable or non-ASCII characters with spaces */
		for (i = 0; i < ascii_len; i++)
			ufshcd_remove_non_printable(&buff_ascii[i]);

		memset(buf + QUERY_DESC_HDR_SIZE, 0,
				size - QUERY_DESC_HDR_SIZE);
		memcpy(buf + QUERY_DESC_HDR_SIZE, buff_ascii, ascii_len);
		buf[QUERY_DESC_LENGTH_OFFSET] = ascii_len + QUERY_DESC_HDR_SIZE;
out_free_buff:
		kfree(buff_ascii);
	}
out:
	return err;
}

/**
 * ufshcd_read_unit_desc_param - read the specified unit descriptor parameter
 * @hba: Pointer to adapter instance
 * @lun: lun id
 * @param_offset: offset of the parameter to read
 * @param_read_buf: pointer to buffer where parameter would be read
 * @param_size: sizeof(param_read_buf)
 *
 * Return 0 in case of success, non-zero otherwise
 */
static inline int ufshcd_read_unit_desc_param(struct ufs_hba *hba,
					      int lun,
					      enum unit_desc_param param_offset,
					      u8 *param_read_buf,
					      u32 param_size)
{
	/*
	 * Unit descriptors are only available for general purpose LUs (LUN id
	 * from 0 to 7) and RPMB Well known LU.
	 */
	if (!ufs_is_valid_unit_desc_lun(lun))
		return -EOPNOTSUPP;

	return ufshcd_read_desc_param(hba, QUERY_DESC_IDN_UNIT, lun,
				      param_offset, param_read_buf, param_size);
}

/**
 * ufshcd_memory_alloc - allocate memory for host memory space data structures
 * @hba: per adapter instance
 *
 * 1. Allocate DMA memory for Command Descriptor array
 *	Each command descriptor consist of Command UPIU, Response UPIU and PRDT
 * 2. Allocate DMA memory for UTP Transfer Request Descriptor List (UTRDL).
 * 3. Allocate DMA memory for UTP Task Management Request Descriptor List
 *	(UTMRDL)
 * 4. Allocate memory for local reference block(lrb).
 *
 * Returns 0 for success, non-zero in case of failure
 */
static int ufshcd_memory_alloc(struct ufs_hba *hba)
{
	size_t utmrdl_size, utrdl_size, ucdl_size;

	/* Allocate memory for UTP command descriptors */
	ucdl_size = (sizeof(struct utp_transfer_cmd_desc) * hba->nutrs);
	hba->ucdl_base_addr = dmam_alloc_coherent(hba->dev,
						  ucdl_size,
						  &hba->ucdl_dma_addr,
						  GFP_KERNEL);

	/*
	 * UFSHCI requires UTP command descriptor to be 128 byte aligned.
	 * make sure hba->ucdl_dma_addr is aligned to PAGE_SIZE
	 * if hba->ucdl_dma_addr is aligned to PAGE_SIZE, then it will
	 * be aligned to 128 bytes as well
	 */
	if (!hba->ucdl_base_addr ||
	    WARN_ON(hba->ucdl_dma_addr & (PAGE_SIZE - 1))) {
		dev_err(hba->dev,
			"Command Descriptor Memory allocation failed\n");
		goto out;
	}

	/*
	 * Allocate memory for UTP Transfer descriptors
	 * UFSHCI requires 1024 byte alignment of UTRD
	 */
	utrdl_size = (sizeof(struct utp_transfer_req_desc) * hba->nutrs);
	hba->utrdl_base_addr = dmam_alloc_coherent(hba->dev,
						   utrdl_size,
						   &hba->utrdl_dma_addr,
						   GFP_KERNEL);
	if (!hba->utrdl_base_addr ||
	    WARN_ON(hba->utrdl_dma_addr & (PAGE_SIZE - 1))) {
		dev_err(hba->dev,
			"Transfer Descriptor Memory allocation failed\n");
		goto out;
	}

	/*
	 * Allocate memory for UTP Task Management descriptors
	 * UFSHCI requires 1024 byte alignment of UTMRD
	 */
	utmrdl_size = sizeof(struct utp_task_req_desc) * hba->nutmrs;
	hba->utmrdl_base_addr = dmam_alloc_coherent(hba->dev,
						    utmrdl_size,
						    &hba->utmrdl_dma_addr,
						    GFP_KERNEL);
	if (!hba->utmrdl_base_addr ||
	    WARN_ON(hba->utmrdl_dma_addr & (PAGE_SIZE - 1))) {
		dev_err(hba->dev,
		"Task Management Descriptor Memory allocation failed\n");
		goto out;
	}

	/* Allocate memory for local reference block */
	hba->lrb = devm_kzalloc(hba->dev,
				hba->nutrs * sizeof(struct ufshcd_lrb),
				GFP_KERNEL);
	if (!hba->lrb) {
		dev_err(hba->dev, "LRB Memory allocation failed\n");
		goto out;
	}
	return 0;
out:
	return -ENOMEM;
}

/**
 * ufshcd_host_memory_configure - configure local reference block with
 *				memory offsets
 * @hba: per adapter instance
 *
 * Configure Host memory space
 * 1. Update Corresponding UTRD.UCDBA and UTRD.UCDBAU with UCD DMA
 * address.
 * 2. Update each UTRD with Response UPIU offset, Response UPIU length
 * and PRDT offset.
 * 3. Save the corresponding addresses of UTRD, UCD.CMD, UCD.RSP and UCD.PRDT
 * into local reference block.
 */
static void ufshcd_host_memory_configure(struct ufs_hba *hba)
{
	struct utp_transfer_cmd_desc *cmd_descp;
	struct utp_transfer_req_desc *utrdlp;
	dma_addr_t cmd_desc_dma_addr;
	dma_addr_t cmd_desc_element_addr;
	u16 response_offset;
	u16 prdt_offset;
	int cmd_desc_size;
	int i;

	utrdlp = hba->utrdl_base_addr;
	cmd_descp = hba->ucdl_base_addr;

	response_offset =
		offsetof(struct utp_transfer_cmd_desc, response_upiu);
	prdt_offset =
		offsetof(struct utp_transfer_cmd_desc, prd_table);

	cmd_desc_size = sizeof(struct utp_transfer_cmd_desc);
	cmd_desc_dma_addr = hba->ucdl_dma_addr;

	for (i = 0; i < hba->nutrs; i++) {
		/* Configure UTRD with command descriptor base address */
		cmd_desc_element_addr =
				(cmd_desc_dma_addr + (cmd_desc_size * i));
		utrdlp[i].command_desc_base_addr_lo =
				cpu_to_le32(lower_32_bits(cmd_desc_element_addr));
		utrdlp[i].command_desc_base_addr_hi =
				cpu_to_le32(upper_32_bits(cmd_desc_element_addr));

		/* Response upiu and prdt offset should be in double words */
		if (hba->quirks & UFSHCD_QUIRK_PRDT_BYTE_GRAN) {
			utrdlp[i].response_upiu_offset =
				cpu_to_le16(response_offset);
			utrdlp[i].prd_table_offset =
				cpu_to_le16(prdt_offset);
			utrdlp[i].response_upiu_length =
				cpu_to_le16(ALIGNED_UPIU_SIZE);
		} else {
			utrdlp[i].response_upiu_offset =
				cpu_to_le16((response_offset >> 2));
			utrdlp[i].prd_table_offset =
				cpu_to_le16((prdt_offset >> 2));
			utrdlp[i].response_upiu_length =
				cpu_to_le16(ALIGNED_UPIU_SIZE >> 2);
		}

		hba->lrb[i].utr_descriptor_ptr = (utrdlp + i);
		hba->lrb[i].utrd_dma_addr = hba->utrdl_dma_addr +
				(i * sizeof(struct utp_transfer_req_desc));
		hba->lrb[i].ucd_req_ptr =
			(struct utp_upiu_req *)(cmd_descp + i);
		hba->lrb[i].ucd_req_dma_addr = cmd_desc_element_addr;
		hba->lrb[i].ucd_rsp_ptr =
			(struct utp_upiu_rsp *)cmd_descp[i].response_upiu;
		hba->lrb[i].ucd_rsp_dma_addr = cmd_desc_element_addr +
				response_offset;
		hba->lrb[i].ucd_prdt_ptr =
			(struct ufshcd_sg_entry *)cmd_descp[i].prd_table;
		hba->lrb[i].ucd_prdt_dma_addr = cmd_desc_element_addr +
				prdt_offset;
	}
}

/**
 * ufshcd_dme_link_startup - Notify Unipro to perform link startup
 * @hba: per adapter instance
 *
 * UIC_CMD_DME_LINK_STARTUP command must be issued to Unipro layer,
 * in order to initialize the Unipro link startup procedure.
 * Once the Unipro links are up, the device connected to the controller
 * is detected.
 *
 * Returns 0 on success, non-zero value on failure
 */
static int ufshcd_dme_link_startup(struct ufs_hba *hba)
{
	struct uic_command uic_cmd = {0};
	int ret;

	uic_cmd.command = UIC_CMD_DME_LINK_STARTUP;

	ret = ufshcd_send_uic_cmd(hba, &uic_cmd);
	if (ret)
		dev_dbg(hba->dev,
			"dme-link-startup: error code %d\n", ret);
	return ret;
}

static inline void ufshcd_add_delay_before_dme_cmd(struct ufs_hba *hba)
{
	#define MIN_DELAY_BEFORE_DME_CMDS_US	1000
	unsigned long min_sleep_time_us;

	if (!(hba->quirks & UFSHCD_QUIRK_DELAY_BEFORE_DME_CMDS))
		return;

	/*
	 * last_dme_cmd_tstamp will be 0 only for 1st call to
	 * this function
	 */
	if (unlikely(!ktime_to_us(hba->last_dme_cmd_tstamp))) {
		min_sleep_time_us = MIN_DELAY_BEFORE_DME_CMDS_US;
	} else {
		unsigned long delta =
			(unsigned long) ktime_to_us(
				ktime_sub(ktime_get(),
				hba->last_dme_cmd_tstamp));

		if (delta < MIN_DELAY_BEFORE_DME_CMDS_US)
			min_sleep_time_us =
				MIN_DELAY_BEFORE_DME_CMDS_US - delta;
		else
			return; /* no more delay required */
	}

	/* allow sleep for extra 50us if needed */
	usleep_range(min_sleep_time_us, min_sleep_time_us + 50);
}

static inline void ufshcd_save_tstamp_of_last_dme_cmd(
			struct ufs_hba *hba)
{
	if (hba->quirks & UFSHCD_QUIRK_DELAY_BEFORE_DME_CMDS)
		hba->last_dme_cmd_tstamp = ktime_get();
}

/**
 * ufshcd_dme_set_attr - UIC command for DME_SET, DME_PEER_SET
 * @hba: per adapter instance
 * @attr_sel: uic command argument1
 * @attr_set: attribute set type as uic command argument2
 * @mib_val: setting value as uic command argument3
 * @peer: indicate whether peer or local
 *
 * Returns 0 on success, non-zero value on failure
 */
int ufshcd_dme_set_attr(struct ufs_hba *hba, u32 attr_sel,
			u8 attr_set, u32 mib_val, u8 peer)
{
	struct uic_command uic_cmd = {0};
	static const char *const action[] = {
		"dme-set",
		"dme-peer-set"
	};
	const char *set = action[!!peer];
	int ret;
	int retries = UFS_UIC_COMMAND_RETRIES;

	ufsdbg_error_inject_dispatcher(hba,
		ERR_INJECT_DME_ATTR, attr_sel, &attr_sel);

	uic_cmd.command = peer ?
		UIC_CMD_DME_PEER_SET : UIC_CMD_DME_SET;
	uic_cmd.argument1 = attr_sel;
	uic_cmd.argument2 = UIC_ARG_ATTR_TYPE(attr_set);
	uic_cmd.argument3 = mib_val;

	do {
		/* for peer attributes we retry upon failure */
		ret = ufshcd_send_uic_cmd(hba, &uic_cmd);
		if (ret)
			dev_dbg(hba->dev, "%s: attr-id 0x%x val 0x%x error code %d\n",
				set, UIC_GET_ATTR_ID(attr_sel), mib_val, ret);
	} while (ret && peer && --retries);

	if (ret)
		dev_err(hba->dev, "%s: attr-id 0x%x val 0x%x failed %d retries\n",
			set, UIC_GET_ATTR_ID(attr_sel), mib_val,
			UFS_UIC_COMMAND_RETRIES - retries);

	return ret;
}
EXPORT_SYMBOL_GPL(ufshcd_dme_set_attr);

/**
 * ufshcd_dme_get_attr - UIC command for DME_GET, DME_PEER_GET
 * @hba: per adapter instance
 * @attr_sel: uic command argument1
 * @mib_val: the value of the attribute as returned by the UIC command
 * @peer: indicate whether peer or local
 *
 * Returns 0 on success, non-zero value on failure
 */
int ufshcd_dme_get_attr(struct ufs_hba *hba, u32 attr_sel,
			u32 *mib_val, u8 peer)
{
	struct uic_command uic_cmd = {0};
	static const char *const action[] = {
		"dme-get",
		"dme-peer-get"
	};
	const char *get = action[!!peer];
	int ret;
	int retries = UFS_UIC_COMMAND_RETRIES;
	struct ufs_pa_layer_attr orig_pwr_info;
	struct ufs_pa_layer_attr temp_pwr_info;
	bool pwr_mode_change = false;

	if (peer && (hba->quirks & UFSHCD_QUIRK_DME_PEER_ACCESS_AUTO_MODE)) {
		orig_pwr_info = hba->pwr_info;
		temp_pwr_info = orig_pwr_info;

		if (orig_pwr_info.pwr_tx == FAST_MODE ||
		    orig_pwr_info.pwr_rx == FAST_MODE) {
			temp_pwr_info.pwr_tx = FASTAUTO_MODE;
			temp_pwr_info.pwr_rx = FASTAUTO_MODE;
			pwr_mode_change = true;
		} else if (orig_pwr_info.pwr_tx == SLOW_MODE ||
		    orig_pwr_info.pwr_rx == SLOW_MODE) {
			temp_pwr_info.pwr_tx = SLOWAUTO_MODE;
			temp_pwr_info.pwr_rx = SLOWAUTO_MODE;
			pwr_mode_change = true;
		}
		if (pwr_mode_change) {
			ret = ufshcd_change_power_mode(hba, &temp_pwr_info);
			if (ret)
				goto out;
		}
	}

	uic_cmd.command = peer ?
		UIC_CMD_DME_PEER_GET : UIC_CMD_DME_GET;

	ufsdbg_error_inject_dispatcher(hba,
		ERR_INJECT_DME_ATTR, attr_sel, &attr_sel);

	uic_cmd.argument1 = attr_sel;

	do {
		/* for peer attributes we retry upon failure */
		ret = ufshcd_send_uic_cmd(hba, &uic_cmd);
		if (ret)
			dev_dbg(hba->dev, "%s: attr-id 0x%x error code %d\n",
				get, UIC_GET_ATTR_ID(attr_sel), ret);
	} while (ret && peer && --retries);

	if (ret)
		dev_err(hba->dev, "%s: attr-id 0x%x failed %d retries\n",
			get, UIC_GET_ATTR_ID(attr_sel),
			UFS_UIC_COMMAND_RETRIES - retries);

	if (mib_val && !ret)
		*mib_val = uic_cmd.argument3;

	if (peer && (hba->quirks & UFSHCD_QUIRK_DME_PEER_ACCESS_AUTO_MODE)
	    && pwr_mode_change)
		ufshcd_change_power_mode(hba, &orig_pwr_info);
out:
	return ret;
}
EXPORT_SYMBOL_GPL(ufshcd_dme_get_attr);

/**
 * ufshcd_uic_pwr_ctrl - executes UIC commands (which affects the link power
 * state) and waits for it to take effect.
 *
 * @hba: per adapter instance
 * @cmd: UIC command to execute
 *
 * DME operations like DME_SET(PA_PWRMODE), DME_HIBERNATE_ENTER &
 * DME_HIBERNATE_EXIT commands take some time to take its effect on both host
 * and device UniPro link and hence it's final completion would be indicated by
 * dedicated status bits in Interrupt Status register (UPMS, UHES, UHXS) in
 * addition to normal UIC command completion Status (UCCS). This function only
 * returns after the relevant status bits indicate the completion.
 *
 * Returns 0 on success, non-zero value on failure
 */
static int ufshcd_uic_pwr_ctrl(struct ufs_hba *hba, struct uic_command *cmd)
{
	struct completion uic_async_done;
	unsigned long flags;
	u8 status;
	int ret;
	bool reenable_intr = false;

	mutex_lock(&hba->uic_cmd_mutex);
	init_completion(&uic_async_done);
	ufshcd_add_delay_before_dme_cmd(hba);

	spin_lock_irqsave(hba->host->host_lock, flags);
	hba->uic_async_done = &uic_async_done;
	if (ufshcd_readl(hba, REG_INTERRUPT_ENABLE) & UIC_COMMAND_COMPL) {
		ufshcd_disable_intr(hba, UIC_COMMAND_COMPL);
		/*
		 * Make sure UIC command completion interrupt is disabled before
		 * issuing UIC command.
		 */
		wmb();
		reenable_intr = true;
	}
	ret = __ufshcd_send_uic_cmd(hba, cmd, false);
	spin_unlock_irqrestore(hba->host->host_lock, flags);
	if (ret) {
		dev_err(hba->dev,
			"pwr ctrl cmd 0x%x with mode 0x%x uic error %d\n",
			cmd->command, cmd->argument3, ret);
		goto out;
	}

	if (!wait_for_completion_timeout(hba->uic_async_done,
					 msecs_to_jiffies(UIC_CMD_TIMEOUT))) {
		dev_err(hba->dev,
			"pwr ctrl cmd 0x%x with mode 0x%x completion timeout\n",
			cmd->command, cmd->argument3);
		ret = -ETIMEDOUT;
		goto out;
	}

	status = ufshcd_get_upmcrs(hba);
	if (status != PWR_LOCAL) {
		dev_err(hba->dev,
			"pwr ctrl cmd 0x%0x failed, host upmcrs:0x%x\n",
			cmd->command, status);
		ret = (status != PWR_OK) ? status : -1;
	}
	ufshcd_dme_cmd_log(hba, "dme_cmpl_2", hba->active_uic_cmd->command);

out:
	if (ret) {
		ufsdbg_set_err_state(hba);
		ufshcd_print_host_state(hba);
		ufshcd_print_pwr_info(hba);
		ufshcd_print_host_regs(hba);
		ufshcd_print_cmd_log(hba);
	}

	ufshcd_save_tstamp_of_last_dme_cmd(hba);
	spin_lock_irqsave(hba->host->host_lock, flags);
	hba->active_uic_cmd = NULL;
	hba->uic_async_done = NULL;
	if (reenable_intr)
		ufshcd_enable_intr(hba, UIC_COMMAND_COMPL);
	spin_unlock_irqrestore(hba->host->host_lock, flags);
	mutex_unlock(&hba->uic_cmd_mutex);
	return ret;
}

int ufshcd_wait_for_doorbell_clr(struct ufs_hba *hba, u64 wait_timeout_us)
{
	unsigned long flags;
	int ret = 0;
	u32 tm_doorbell;
	u32 tr_doorbell;
	bool timeout = false, do_last_check = false;
	ktime_t start;

	ufshcd_hold_all(hba);
	spin_lock_irqsave(hba->host->host_lock, flags);
	/*
	 * Wait for all the outstanding tasks/transfer requests.
	 * Verify by checking the doorbell registers are clear.
	 */
	start = ktime_get();
	do {
		if (hba->ufshcd_state != UFSHCD_STATE_OPERATIONAL) {
			ret = -EBUSY;
			goto out;
		}

		tm_doorbell = ufshcd_readl(hba, REG_UTP_TASK_REQ_DOOR_BELL);
		tr_doorbell = ufshcd_readl(hba, REG_UTP_TRANSFER_REQ_DOOR_BELL);
		if (!tm_doorbell && !tr_doorbell) {
			timeout = false;
			break;
		} else if (do_last_check) {
			break;
		}

		spin_unlock_irqrestore(hba->host->host_lock, flags);
		schedule();
		if (ktime_to_us(ktime_sub(ktime_get(), start)) >
		    wait_timeout_us) {
			timeout = true;
			/*
			 * We might have scheduled out for long time so make
			 * sure to check if doorbells are cleared by this time
			 * or not.
			 */
			do_last_check = true;
		}
		spin_lock_irqsave(hba->host->host_lock, flags);
	} while (tm_doorbell || tr_doorbell);

	if (timeout) {
		dev_err(hba->dev,
			"%s: timedout waiting for doorbell to clear (tm=0x%x, tr=0x%x)\n",
			__func__, tm_doorbell, tr_doorbell);
		ret = -EBUSY;
	}
out:
	spin_unlock_irqrestore(hba->host->host_lock, flags);
	ufshcd_release_all(hba);
	return ret;
}

/**
 * ufshcd_uic_change_pwr_mode - Perform the UIC power mode chage
 *				using DME_SET primitives.
 * @hba: per adapter instance
 * @mode: powr mode value
 *
 * Returns 0 on success, non-zero value on failure
 */
static int ufshcd_uic_change_pwr_mode(struct ufs_hba *hba, u8 mode)
{
	struct uic_command uic_cmd = {0};
	int ret;

	if (hba->quirks & UFSHCD_QUIRK_BROKEN_PA_RXHSUNTERMCAP) {
		ret = ufshcd_dme_set(hba,
				UIC_ARG_MIB_SEL(PA_RXHSUNTERMCAP, 0), 1);
		if (ret) {
			dev_err(hba->dev, "%s: failed to enable PA_RXHSUNTERMCAP ret %d\n",
						__func__, ret);
			goto out;
		}
	}

	uic_cmd.command = UIC_CMD_DME_SET;
	uic_cmd.argument1 = UIC_ARG_MIB(PA_PWRMODE);
	uic_cmd.argument3 = mode;
	hba->ufs_stats.clk_hold.ctx = PWRCTL_CMD_SEND;
	ufshcd_hold_all(hba);
	ret = ufshcd_uic_pwr_ctrl(hba, &uic_cmd);
	hba->ufs_stats.clk_rel.ctx = PWRCTL_CMD_SEND;
	ufshcd_release_all(hba);
out:
	return ret;
}

static int ufshcd_link_recovery(struct ufs_hba *hba)
{
	int ret = 0;
	unsigned long flags;

	/*
	 * Check if there is any race with fatal error handling.
	 * If so, wait for it to complete. Even though fatal error
	 * handling does reset and restore in some cases, don't assume
	 * anything out of it. We are just avoiding race here.
	 */
	do {
		spin_lock_irqsave(hba->host->host_lock, flags);
		if (!(work_pending(&hba->eh_work) ||
				hba->ufshcd_state == UFSHCD_STATE_RESET))
			break;
		spin_unlock_irqrestore(hba->host->host_lock, flags);
		dev_dbg(hba->dev, "%s: reset in progress\n", __func__);
		flush_work(&hba->eh_work);
	} while (1);


	/*
	 * we don't know if previous reset had really reset the host controller
	 * or not. So let's force reset here to be sure.
	 */
	hba->ufshcd_state = UFSHCD_STATE_ERROR;
	hba->force_host_reset = true;
	schedule_work(&hba->eh_work);

	/* wait for the reset work to finish */
	do {
		if (!(work_pending(&hba->eh_work) ||
				hba->ufshcd_state == UFSHCD_STATE_RESET))
			break;
		spin_unlock_irqrestore(hba->host->host_lock, flags);
		dev_dbg(hba->dev, "%s: reset in progress\n", __func__);
		flush_work(&hba->eh_work);
		spin_lock_irqsave(hba->host->host_lock, flags);
	} while (1);

	if (!((hba->ufshcd_state == UFSHCD_STATE_OPERATIONAL) &&
	      ufshcd_is_link_active(hba)))
		ret = -ENOLINK;
	spin_unlock_irqrestore(hba->host->host_lock, flags);

	return ret;
}

static int __ufshcd_uic_hibern8_enter(struct ufs_hba *hba)
{
	int ret;
	struct uic_command uic_cmd = {0};
	ktime_t start = ktime_get();

	uic_cmd.command = UIC_CMD_DME_HIBER_ENTER;
	ret = ufshcd_uic_pwr_ctrl(hba, &uic_cmd);
	trace_ufshcd_profile_hibern8(dev_name(hba->dev), "enter",
			     ktime_to_us(ktime_sub(ktime_get(), start)), ret);

	/*
	 * Do full reinit if enter failed or if LINERESET was detected during
	 * Hibern8 operation. After LINERESET, link moves to default PWM-G1
	 * mode hence full reinit is required to move link to HS speeds.
	 */
	if (ret || hba->full_init_linereset) {
		int err;

		hba->full_init_linereset = false;
		ufshcd_update_error_stats(hba, UFS_ERR_HIBERN8_ENTER);
		dev_err(hba->dev, "%s: hibern8 enter failed. ret = %d",
			__func__, ret);
		/*
		 * If link recovery fails then return error code (-ENOLINK)
		 * returned ufshcd_link_recovery().
		 * If link recovery succeeds then return -EAGAIN to attempt
		 * hibern8 enter retry again.
		 */
		err = ufshcd_link_recovery(hba);
		if (err) {
			dev_err(hba->dev, "%s: link recovery failed", __func__);
			ret = err;
		} else {
			ret = -EAGAIN;
		}
	} else {
		dev_dbg(hba->dev, "%s: Hibern8 Enter at %lld us", __func__,
			ktime_to_us(ktime_get()));
	}

	return ret;
}

int ufshcd_uic_hibern8_enter(struct ufs_hba *hba)
{
	int ret = 0, retries;

	for (retries = UIC_HIBERN8_ENTER_RETRIES; retries > 0; retries--) {
		ret = __ufshcd_uic_hibern8_enter(hba);
		if (!ret)
			goto out;
		else if (ret != -EAGAIN)
			/* Unable to recover the link, so no point proceeding */
			BUG();
	}
out:
	return ret;
}

int ufshcd_uic_hibern8_exit(struct ufs_hba *hba)
{
	struct uic_command uic_cmd = {0};
	int ret;
	ktime_t start = ktime_get();

	uic_cmd.command = UIC_CMD_DME_HIBER_EXIT;
	ret = ufshcd_uic_pwr_ctrl(hba, &uic_cmd);
	trace_ufshcd_profile_hibern8(dev_name(hba->dev), "exit",
			     ktime_to_us(ktime_sub(ktime_get(), start)), ret);

	/* Do full reinit if exit failed */
	if (ret) {
		ufshcd_update_error_stats(hba, UFS_ERR_HIBERN8_EXIT);
		dev_err(hba->dev, "%s: hibern8 exit failed. ret = %d",
			__func__, ret);
		ret = ufshcd_link_recovery(hba);
		/* Unable to recover the link, so no point proceeding */
		if (ret)
			BUG();
	} else {
		dev_dbg(hba->dev, "%s: Hibern8 Exit at %lld us", __func__,
			ktime_to_us(ktime_get()));
		hba->ufs_stats.last_hibern8_exit_tstamp = ktime_get();
		hba->ufs_stats.hibern8_exit_cnt++;
	}

	return ret;
}

 /**
 * ufshcd_init_pwr_info - setting the POR (power on reset)
 * values in hba power info
 * @hba: per-adapter instance
 */
static void ufshcd_init_pwr_info(struct ufs_hba *hba)
{
	hba->pwr_info.gear_rx = UFS_PWM_G1;
	hba->pwr_info.gear_tx = UFS_PWM_G1;
	hba->pwr_info.lane_rx = 1;
	hba->pwr_info.lane_tx = 1;
	hba->pwr_info.pwr_rx = SLOWAUTO_MODE;
	hba->pwr_info.pwr_tx = SLOWAUTO_MODE;
	hba->pwr_info.hs_rate = 0;
}

/**
 * ufshcd_get_max_pwr_mode - reads the max power mode negotiated with device
 * @hba: per-adapter instance
 */
static int ufshcd_get_max_pwr_mode(struct ufs_hba *hba)
{
	struct ufs_pa_layer_attr *pwr_info = &hba->max_pwr_info.info;

	if (hba->max_pwr_info.is_valid)
		return 0;

	pwr_info->pwr_tx = FAST_MODE;
	pwr_info->pwr_rx = FAST_MODE;
	pwr_info->hs_rate = PA_HS_MODE_B;

	/* Get the connected lane count */
	ufshcd_dme_get(hba, UIC_ARG_MIB(PA_CONNECTEDRXDATALANES),
			&pwr_info->lane_rx);
	ufshcd_dme_get(hba, UIC_ARG_MIB(PA_CONNECTEDTXDATALANES),
			&pwr_info->lane_tx);

	if (!pwr_info->lane_rx || !pwr_info->lane_tx) {
		dev_err(hba->dev, "%s: invalid connected lanes value. rx=%d, tx=%d\n",
				__func__,
				pwr_info->lane_rx,
				pwr_info->lane_tx);
		return -EINVAL;
	}

	/*
	 * First, get the maximum gears of HS speed.
	 * If a zero value, it means there is no HSGEAR capability.
	 * Then, get the maximum gears of PWM speed.
	 */
	ufshcd_dme_get(hba, UIC_ARG_MIB(PA_MAXRXHSGEAR), &pwr_info->gear_rx);
	if (!pwr_info->gear_rx) {
		ufshcd_dme_get(hba, UIC_ARG_MIB(PA_MAXRXPWMGEAR),
				&pwr_info->gear_rx);
		if (!pwr_info->gear_rx) {
			dev_err(hba->dev, "%s: invalid max pwm rx gear read = %d\n",
				__func__, pwr_info->gear_rx);
			return -EINVAL;
		} else {
			if (hba->limit_rx_pwm_gear > 0 &&
			    (hba->limit_rx_pwm_gear < pwr_info->gear_rx))
				pwr_info->gear_rx = hba->limit_rx_pwm_gear;
		}
		pwr_info->pwr_rx = SLOW_MODE;
	} else {
		if (hba->limit_rx_hs_gear > 0 &&
		    (hba->limit_rx_hs_gear < pwr_info->gear_rx))
			pwr_info->gear_rx = hba->limit_rx_hs_gear;
	}

	ufshcd_dme_peer_get(hba, UIC_ARG_MIB(PA_MAXRXHSGEAR),
			&pwr_info->gear_tx);
	if (!pwr_info->gear_tx) {
		ufshcd_dme_peer_get(hba, UIC_ARG_MIB(PA_MAXRXPWMGEAR),
				&pwr_info->gear_tx);
		if (!pwr_info->gear_tx) {
			dev_err(hba->dev, "%s: invalid max pwm tx gear read = %d\n",
				__func__, pwr_info->gear_tx);
			return -EINVAL;
		} else {
			if (hba->limit_tx_pwm_gear > 0 &&
			    (hba->limit_tx_pwm_gear < pwr_info->gear_tx))
				pwr_info->gear_tx = hba->limit_tx_pwm_gear;
		}
		pwr_info->pwr_tx = SLOW_MODE;
	} else {
		if (hba->limit_tx_hs_gear > 0 &&
		    (hba->limit_tx_hs_gear < pwr_info->gear_tx))
			pwr_info->gear_tx = hba->limit_tx_hs_gear;
	}

	hba->max_pwr_info.is_valid = true;
	return 0;
}

int ufshcd_change_power_mode(struct ufs_hba *hba,
			     struct ufs_pa_layer_attr *pwr_mode)
{
	int ret = 0;

	/* if already configured to the requested pwr_mode */
	if (!hba->restore_needed &&
		pwr_mode->gear_rx == hba->pwr_info.gear_rx &&
		pwr_mode->gear_tx == hba->pwr_info.gear_tx &&
	    pwr_mode->lane_rx == hba->pwr_info.lane_rx &&
	    pwr_mode->lane_tx == hba->pwr_info.lane_tx &&
	    pwr_mode->pwr_rx == hba->pwr_info.pwr_rx &&
	    pwr_mode->pwr_tx == hba->pwr_info.pwr_tx &&
	    pwr_mode->hs_rate == hba->pwr_info.hs_rate) {
		dev_dbg(hba->dev, "%s: power already configured\n", __func__);
		return 0;
	}

	ufsdbg_error_inject_dispatcher(hba, ERR_INJECT_PWR_CHANGE, 0, &ret);
	if (ret)
		return ret;

	/*
	 * Configure attributes for power mode change with below.
	 * - PA_RXGEAR, PA_ACTIVERXDATALANES, PA_RXTERMINATION,
	 * - PA_TXGEAR, PA_ACTIVETXDATALANES, PA_TXTERMINATION,
	 * - PA_HSSERIES
	 */
	ufshcd_dme_set(hba, UIC_ARG_MIB(PA_RXGEAR), pwr_mode->gear_rx);
	ufshcd_dme_set(hba, UIC_ARG_MIB(PA_ACTIVERXDATALANES),
			pwr_mode->lane_rx);
	if (pwr_mode->pwr_rx == FASTAUTO_MODE ||
			pwr_mode->pwr_rx == FAST_MODE)
		ufshcd_dme_set(hba, UIC_ARG_MIB(PA_RXTERMINATION), TRUE);
	else
		ufshcd_dme_set(hba, UIC_ARG_MIB(PA_RXTERMINATION), FALSE);

	ufshcd_dme_set(hba, UIC_ARG_MIB(PA_TXGEAR), pwr_mode->gear_tx);
	ufshcd_dme_set(hba, UIC_ARG_MIB(PA_ACTIVETXDATALANES),
			pwr_mode->lane_tx);
	if (pwr_mode->pwr_tx == FASTAUTO_MODE ||
			pwr_mode->pwr_tx == FAST_MODE)
		ufshcd_dme_set(hba, UIC_ARG_MIB(PA_TXTERMINATION), TRUE);
	else
		ufshcd_dme_set(hba, UIC_ARG_MIB(PA_TXTERMINATION), FALSE);

	if (pwr_mode->pwr_rx == FASTAUTO_MODE ||
	    pwr_mode->pwr_tx == FASTAUTO_MODE ||
	    pwr_mode->pwr_rx == FAST_MODE ||
	    pwr_mode->pwr_tx == FAST_MODE)
		ufshcd_dme_set(hba, UIC_ARG_MIB(PA_HSSERIES),
						pwr_mode->hs_rate);

	ufshcd_dme_set(hba, UIC_ARG_MIB(PA_PWRMODEUSERDATA0),
			DL_FC0ProtectionTimeOutVal_Default);
	ufshcd_dme_set(hba, UIC_ARG_MIB(PA_PWRMODEUSERDATA1),
			DL_TC0ReplayTimeOutVal_Default);
	ufshcd_dme_set(hba, UIC_ARG_MIB(PA_PWRMODEUSERDATA2),
			DL_AFC0ReqTimeOutVal_Default);

	ufshcd_dme_set(hba, UIC_ARG_MIB(DME_LocalFC0ProtectionTimeOutVal),
			DL_FC0ProtectionTimeOutVal_Default);
	ufshcd_dme_set(hba, UIC_ARG_MIB(DME_LocalTC0ReplayTimeOutVal),
			DL_TC0ReplayTimeOutVal_Default);
	ufshcd_dme_set(hba, UIC_ARG_MIB(DME_LocalAFC0ReqTimeOutVal),
			DL_AFC0ReqTimeOutVal_Default);

	ret = ufshcd_uic_change_pwr_mode(hba, pwr_mode->pwr_rx << 4
			| pwr_mode->pwr_tx);

	if (ret) {
		ufshcd_update_error_stats(hba, UFS_ERR_POWER_MODE_CHANGE);
		dev_err(hba->dev,
			"%s: power mode change failed %d\n", __func__, ret);
	} else {
		ufshcd_vops_pwr_change_notify(hba, POST_CHANGE, NULL,
								pwr_mode);

		memcpy(&hba->pwr_info, pwr_mode,
			sizeof(struct ufs_pa_layer_attr));
		hba->ufs_stats.power_mode_change_cnt++;
	}

	return ret;
}

/**
 * ufshcd_config_pwr_mode - configure a new power mode
 * @hba: per-adapter instance
 * @desired_pwr_mode: desired power configuration
 */
static int ufshcd_config_pwr_mode(struct ufs_hba *hba,
		struct ufs_pa_layer_attr *desired_pwr_mode)
{
	struct ufs_pa_layer_attr final_params = { 0 };
	int ret;

	ret = ufshcd_vops_pwr_change_notify(hba, PRE_CHANGE,
					desired_pwr_mode, &final_params);

	if (ret)
		memcpy(&final_params, desired_pwr_mode, sizeof(final_params));

	ret = ufshcd_change_power_mode(hba, &final_params);
	if (!ret)
		ufshcd_print_pwr_info(hba);

	return ret;
}

/**
 * ufshcd_complete_dev_init() - checks device readiness
 * hba: per-adapter instance
 *
 * Set fDeviceInit flag and poll until device toggles it.
 */
static int ufshcd_complete_dev_init(struct ufs_hba *hba)
{
	int i;
	int err;
	bool flag_res = 1;

	err = ufshcd_query_flag_retry(hba, UPIU_QUERY_OPCODE_SET_FLAG,
		QUERY_FLAG_IDN_FDEVICEINIT, NULL);
	if (err) {
		dev_err(hba->dev,
			"%s setting fDeviceInit flag failed with error %d\n",
			__func__, err);
		goto out;
	}

	/* poll for max. 1000 iterations for fDeviceInit flag to clear */
	for (i = 0; i < 1000 && !err && flag_res; i++)
		err = ufshcd_query_flag_retry(hba, UPIU_QUERY_OPCODE_READ_FLAG,
			QUERY_FLAG_IDN_FDEVICEINIT, &flag_res);

	if (err)
		dev_err(hba->dev,
			"%s reading fDeviceInit flag failed with error %d\n",
			__func__, err);
	else if (flag_res)
		dev_err(hba->dev,
			"%s fDeviceInit was not cleared by the device\n",
			__func__);

out:
	return err;
}

/**
 * ufshcd_make_hba_operational - Make UFS controller operational
 * @hba: per adapter instance
 *
 * To bring UFS host controller to operational state,
 * 1. Enable required interrupts
 * 2. Configure interrupt aggregation
 * 3. Program UTRL and UTMRL base address
 * 4. Configure run-stop-registers
 *
 * Returns 0 on success, non-zero value on failure
 */
static int ufshcd_make_hba_operational(struct ufs_hba *hba)
{
	int err = 0;
	u32 reg;

	/* Enable required interrupts */
	ufshcd_enable_intr(hba, UFSHCD_ENABLE_INTRS);

	/* Configure interrupt aggregation */
	if (ufshcd_is_intr_aggr_allowed(hba))
		ufshcd_config_intr_aggr(hba, hba->nutrs - 1, INT_AGGR_DEF_TO);
	else
		ufshcd_disable_intr_aggr(hba);

	/* Configure UTRL and UTMRL base address registers */
	ufshcd_writel(hba, lower_32_bits(hba->utrdl_dma_addr),
			REG_UTP_TRANSFER_REQ_LIST_BASE_L);
	ufshcd_writel(hba, upper_32_bits(hba->utrdl_dma_addr),
			REG_UTP_TRANSFER_REQ_LIST_BASE_H);
	ufshcd_writel(hba, lower_32_bits(hba->utmrdl_dma_addr),
			REG_UTP_TASK_REQ_LIST_BASE_L);
	ufshcd_writel(hba, upper_32_bits(hba->utmrdl_dma_addr),
			REG_UTP_TASK_REQ_LIST_BASE_H);

	/*
	 * Make sure base address and interrupt setup are updated before
	 * enabling the run/stop registers below.
	 */
	wmb();

	/*
	 * UCRDY, UTMRLDY and UTRLRDY bits must be 1
	 */
	reg = ufshcd_readl(hba, REG_CONTROLLER_STATUS);
	if (!(ufshcd_get_lists_status(reg))) {
		ufshcd_enable_run_stop_reg(hba);
	} else {
		dev_err(hba->dev,
			"Host controller not ready to process requests");
		err = -EIO;
		goto out;
	}

out:
	return err;
}

/**
 * ufshcd_hba_stop - Send controller to reset state
 * @hba: per adapter instance
 * @can_sleep: perform sleep or just spin
 */
static inline void ufshcd_hba_stop(struct ufs_hba *hba, bool can_sleep)
{
	int err;

	ufshcd_writel(hba, CONTROLLER_DISABLE,  REG_CONTROLLER_ENABLE);
	err = ufshcd_wait_for_register(hba, REG_CONTROLLER_ENABLE,
					CONTROLLER_ENABLE, CONTROLLER_DISABLE,
					10, 1, can_sleep);
	if (err)
		dev_err(hba->dev, "%s: Controller disable failed\n", __func__);
}

/**
 * ufshcd_hba_enable - initialize the controller
 * @hba: per adapter instance
 *
 * The controller resets itself and controller firmware initialization
 * sequence kicks off. When controller is ready it will set
 * the Host Controller Enable bit to 1.
 *
 * Returns 0 on success, non-zero value on failure
 */
static int ufshcd_hba_enable(struct ufs_hba *hba)
{
	int retry;

	/*
	 * msleep of 1 and 5 used in this function might result in msleep(20),
	 * but it was necessary to send the UFS FPGA to reset mode during
	 * development and testing of this driver. msleep can be changed to
	 * mdelay and retry count can be reduced based on the controller.
	 */
	if (!ufshcd_is_hba_active(hba))
		/* change controller state to "reset state" */
		ufshcd_hba_stop(hba, true);

	/* UniPro link is disabled at this point */
	ufshcd_set_link_off(hba);

	ufshcd_vops_hce_enable_notify(hba, PRE_CHANGE);

	/* start controller initialization sequence */
	ufshcd_hba_start(hba);

	/*
	 * To initialize a UFS host controller HCE bit must be set to 1.
	 * During initialization the HCE bit value changes from 1->0->1.
	 * When the host controller completes initialization sequence
	 * it sets the value of HCE bit to 1. The same HCE bit is read back
	 * to check if the controller has completed initialization sequence.
	 * So without this delay the value HCE = 1, set in the previous
	 * instruction might be read back.
	 * This delay can be changed based on the controller.
	 */
	msleep(1);

	/* wait for the host controller to complete initialization */
	retry = 10;
	while (ufshcd_is_hba_active(hba)) {
		if (retry) {
			retry--;
		} else {
			dev_err(hba->dev,
				"Controller enable failed\n");
			return -EIO;
		}
		msleep(5);
	}

	/* enable UIC related interrupts */
	ufshcd_enable_intr(hba, UFSHCD_UIC_MASK);

	ufshcd_vops_hce_enable_notify(hba, POST_CHANGE);

	return 0;
}

static int ufshcd_disable_tx_lcc(struct ufs_hba *hba, bool peer)
{
	int tx_lanes, i, err = 0;

	if (!peer)
		ufshcd_dme_get(hba, UIC_ARG_MIB(PA_CONNECTEDTXDATALANES),
			       &tx_lanes);
	else
		ufshcd_dme_peer_get(hba, UIC_ARG_MIB(PA_CONNECTEDTXDATALANES),
				    &tx_lanes);
	for (i = 0; i < tx_lanes; i++) {
		if (!peer)
			err = ufshcd_dme_set(hba,
				UIC_ARG_MIB_SEL(TX_LCC_ENABLE,
					UIC_ARG_MPHY_TX_GEN_SEL_INDEX(i)),
					0);
		else
			err = ufshcd_dme_peer_set(hba,
				UIC_ARG_MIB_SEL(TX_LCC_ENABLE,
					UIC_ARG_MPHY_TX_GEN_SEL_INDEX(i)),
					0);
		if (err) {
			dev_err(hba->dev, "%s: TX LCC Disable failed, peer = %d, lane = %d, err = %d",
				__func__, peer, i, err);
			break;
		}
	}

	return err;
}

static inline int ufshcd_disable_host_tx_lcc(struct ufs_hba *hba)
{
	return ufshcd_disable_tx_lcc(hba, false);
}

static inline int ufshcd_disable_device_tx_lcc(struct ufs_hba *hba)
{
	return ufshcd_disable_tx_lcc(hba, true);
}

/**
 * ufshcd_link_startup - Initialize unipro link startup
 * @hba: per adapter instance
 *
 * Returns 0 for success, non-zero in case of failure
 */
static int ufshcd_link_startup(struct ufs_hba *hba)
{
	int ret;
	int retries = DME_LINKSTARTUP_RETRIES;
	bool link_startup_again = false;

	/*
	 * If UFS device isn't active then we will have to issue link startup
	 * 2 times to make sure the device state move to active.
	 */
	if (!ufshcd_is_ufs_dev_active(hba))
		link_startup_again = true;

link_startup:
	do {
		ufshcd_vops_link_startup_notify(hba, PRE_CHANGE);

		ret = ufshcd_dme_link_startup(hba);
		if (ret)
			ufshcd_update_error_stats(hba, UFS_ERR_LINKSTARTUP);

		/* check if device is detected by inter-connect layer */
		if (!ret && !ufshcd_is_device_present(hba)) {
			ufshcd_update_error_stats(hba, UFS_ERR_LINKSTARTUP);
			dev_err(hba->dev, "%s: Device not present\n", __func__);
			ret = -ENXIO;
			goto out;
		}

		/*
		 * DME link lost indication is only received when link is up,
		 * but we can't be sure if the link is up until link startup
		 * succeeds. So reset the local Uni-Pro and try again.
		 */
		if (ret && ufshcd_hba_enable(hba))
			goto out;
	} while (ret && retries--);

	if (ret)
		/* failed to get the link up... retire */
		goto out;

	if (link_startup_again) {
		link_startup_again = false;
		retries = DME_LINKSTARTUP_RETRIES;
		goto link_startup;
	}

	/* Mark that link is up in PWM-G1, 1-lane, SLOW-AUTO mode */
	ufshcd_init_pwr_info(hba);
	ufshcd_print_pwr_info(hba);

	if (hba->quirks & UFSHCD_QUIRK_BROKEN_LCC) {
		ret = ufshcd_disable_device_tx_lcc(hba);
		if (ret)
			goto out;
	}

	if (hba->dev_info.quirks & UFS_DEVICE_QUIRK_BROKEN_LCC) {
		ret = ufshcd_disable_host_tx_lcc(hba);
		if (ret)
			goto out;
	}

	/* Include any host controller configuration via UIC commands */
	ret = ufshcd_vops_link_startup_notify(hba, POST_CHANGE);
	if (ret)
		goto out;

	ret = ufshcd_make_hba_operational(hba);
out:
	if (ret)
		dev_err(hba->dev, "link startup failed %d\n", ret);
	/*
	 * For some external cards, link startup succeeds only after few link
	 * startup attempts and err_state may get set in this case.
	 * But as the link startup has finally succeded, we are clearing the
	 * error state.
	 */
	else if (hba->extcon)
		ufsdbg_clr_err_state(hba);

	return ret;
}

/**
 * ufshcd_verify_dev_init() - Verify device initialization
 * @hba: per-adapter instance
 *
 * Send NOP OUT UPIU and wait for NOP IN response to check whether the
 * device Transport Protocol (UTP) layer is ready after a reset.
 * If the UTP layer at the device side is not initialized, it may
 * not respond with NOP IN UPIU within timeout of %NOP_OUT_TIMEOUT
 * and we retry sending NOP OUT for %NOP_OUT_RETRIES iterations.
 */
static int ufshcd_verify_dev_init(struct ufs_hba *hba)
{
	int err = 0;
	int retries;
	bool has_read_lock = false;

	ufshcd_hold_all(hba);
	if (!ufshcd_is_shutdown_ongoing(hba) && !ufshcd_eh_in_progress(hba)) {
		down_read(&hba->lock);
		has_read_lock = true;
	}
	mutex_lock(&hba->dev_cmd.lock);
	for (retries = NOP_OUT_RETRIES; retries > 0; retries--) {
		err = ufshcd_exec_dev_cmd(hba, DEV_CMD_TYPE_NOP,
					       NOP_OUT_TIMEOUT);

		if (!err || err == -ETIMEDOUT)
			break;

		dev_dbg(hba->dev, "%s: error %d retrying\n", __func__, err);
	}
	mutex_unlock(&hba->dev_cmd.lock);
	if (has_read_lock)
		up_read(&hba->lock);
	ufshcd_release_all(hba);

	if (err)
		dev_err(hba->dev, "%s: NOP OUT failed %d\n", __func__, err);
	return err;
}

/**
 * ufshcd_set_queue_depth - set lun queue depth
 * @sdev: pointer to SCSI device
 *
 * Read bLUQueueDepth value and activate scsi tagged command
 * queueing. For WLUN, queue depth is set to 1. For best-effort
 * cases (bLUQueueDepth = 0) the queue depth is set to a maximum
 * value that host can queue.
 */
static void ufshcd_set_queue_depth(struct scsi_device *sdev)
{
	int ret = 0;
	u8 lun_qdepth;
	struct ufs_hba *hba;

	hba = shost_priv(sdev->host);

	lun_qdepth = hba->nutrs;
	ret = ufshcd_read_unit_desc_param(hba,
			  ufshcd_scsi_to_upiu_lun(sdev->lun),
			  UNIT_DESC_PARAM_LU_Q_DEPTH,
			  &lun_qdepth,
			  sizeof(lun_qdepth));

	/* Some WLUN doesn't support unit descriptor */
	if (ret == -EOPNOTSUPP)
		lun_qdepth = 1;
	else if (!lun_qdepth)
		/* eventually, we can figure out the real queue depth */
		lun_qdepth = hba->nutrs;
	else
		lun_qdepth = min_t(int, lun_qdepth, hba->nutrs);

	dev_dbg(hba->dev, "%s: activate tcq with queue depth %d\n",
			__func__, lun_qdepth);
	scsi_change_queue_depth(sdev, lun_qdepth);
}

/*
 * ufshcd_get_lu_wp - returns the "b_lu_write_protect" from UNIT DESCRIPTOR
 * @hba: per-adapter instance
 * @lun: UFS device lun id
 * @b_lu_write_protect: pointer to buffer to hold the LU's write protect info
 *
 * Returns 0 in case of success and b_lu_write_protect status would be returned
 * @b_lu_write_protect parameter.
 * Returns -ENOTSUPP if reading b_lu_write_protect is not supported.
 * Returns -EINVAL in case of invalid parameters passed to this function.
 */
static int ufshcd_get_lu_wp(struct ufs_hba *hba,
			    u8 lun,
			    u8 *b_lu_write_protect)
{
	int ret;

	if (!b_lu_write_protect)
		ret = -EINVAL;
	/*
	 * According to UFS device spec, RPMB LU can't be write
	 * protected so skip reading bLUWriteProtect parameter for
	 * it. For other W-LUs, UNIT DESCRIPTOR is not available.
	 */
	else if (lun >= UFS_UPIU_MAX_GENERAL_LUN)
		ret = -ENOTSUPP;
	else
		ret = ufshcd_read_unit_desc_param(hba,
					  lun,
					  UNIT_DESC_PARAM_LU_WR_PROTECT,
					  b_lu_write_protect,
					  sizeof(*b_lu_write_protect));
	return ret;
}

/**
 * ufshcd_get_lu_power_on_wp_status - get LU's power on write protect
 * status
 * @hba: per-adapter instance
 * @sdev: pointer to SCSI device
 *
 */
static inline void ufshcd_get_lu_power_on_wp_status(struct ufs_hba *hba,
						    struct scsi_device *sdev)
{
	if (hba->dev_info.f_power_on_wp_en &&
	    !hba->dev_info.is_lu_power_on_wp) {
		u8 b_lu_write_protect;

		if (!ufshcd_get_lu_wp(hba, ufshcd_scsi_to_upiu_lun(sdev->lun),
				      &b_lu_write_protect) &&
		    (b_lu_write_protect == UFS_LU_POWER_ON_WP))
			hba->dev_info.is_lu_power_on_wp = true;
	}
}

/**
 * ufshcd_slave_alloc - handle initial SCSI device configurations
 * @sdev: pointer to SCSI device
 *
 * Returns success
 */
static int ufshcd_slave_alloc(struct scsi_device *sdev)
{
	struct ufs_hba *hba;

	hba = shost_priv(sdev->host);

	/* Mode sense(6) is not supported by UFS, so use Mode sense(10) */
	sdev->use_10_for_ms = 1;

	/* allow SCSI layer to restart the device in case of errors */
	sdev->allow_restart = 1;

	/* REPORT SUPPORTED OPERATION CODES is not supported */
	sdev->no_report_opcodes = 1;

	/* WRITE_SAME command is not supported */
	sdev->no_write_same = 1;

	ufshcd_set_queue_depth(sdev);

	ufshcd_get_lu_power_on_wp_status(hba, sdev);

	return 0;
}

/**
 * ufshcd_change_queue_depth - change queue depth
 * @sdev: pointer to SCSI device
 * @depth: required depth to set
 *
 * Change queue depth and make sure the max. limits are not crossed.
 */
static int ufshcd_change_queue_depth(struct scsi_device *sdev, int depth)
{
	struct ufs_hba *hba = shost_priv(sdev->host);

	if (depth > hba->nutrs)
		depth = hba->nutrs;
	return scsi_change_queue_depth(sdev, depth);
}

/**
 * ufshcd_slave_configure - adjust SCSI device configurations
 * @sdev: pointer to SCSI device
 */
static int ufshcd_slave_configure(struct scsi_device *sdev)
{
	struct request_queue *q = sdev->request_queue;
	struct ufs_hba *hba = shost_priv(sdev->host);

	blk_queue_update_dma_pad(q, PRDT_DATA_BYTE_COUNT_PAD - 1);
	blk_queue_max_segment_size(q, PRDT_DATA_BYTE_COUNT_MAX);

	if (hba->scsi_cmd_timeout) {
		blk_queue_rq_timeout(q, hba->scsi_cmd_timeout * HZ);
		scsi_set_cmd_timeout_override(sdev, hba->scsi_cmd_timeout * HZ);
	}

	sdev->autosuspend_delay = UFSHCD_AUTO_SUSPEND_DELAY_MS;
	sdev->use_rpm_auto = 1;

	return 0;
}

/**
 * ufshcd_slave_destroy - remove SCSI device configurations
 * @sdev: pointer to SCSI device
 */
static void ufshcd_slave_destroy(struct scsi_device *sdev)
{
	struct ufs_hba *hba;

	hba = shost_priv(sdev->host);
	/* Drop the reference as it won't be needed anymore */
	if (ufshcd_scsi_to_upiu_lun(sdev->lun) == UFS_UPIU_UFS_DEVICE_WLUN) {
		unsigned long flags;

		spin_lock_irqsave(hba->host->host_lock, flags);
		hba->sdev_ufs_device = NULL;
		spin_unlock_irqrestore(hba->host->host_lock, flags);
	}
}

/**
 * ufshcd_task_req_compl - handle task management request completion
 * @hba: per adapter instance
 * @index: index of the completed request
 * @resp: task management service response
 *
 * Returns non-zero value on error, zero on success
 */
static int ufshcd_task_req_compl(struct ufs_hba *hba, u32 index, u8 *resp)
{
	struct utp_task_req_desc *task_req_descp;
	struct utp_upiu_task_rsp *task_rsp_upiup;
	unsigned long flags;
	int ocs_value;
	int task_result;

	spin_lock_irqsave(hba->host->host_lock, flags);

	/* Clear completed tasks from outstanding_tasks */
	__clear_bit(index, &hba->outstanding_tasks);

	task_req_descp = hba->utmrdl_base_addr;
	ocs_value = ufshcd_get_tmr_ocs(&task_req_descp[index]);

	if (ocs_value == OCS_SUCCESS) {
		task_rsp_upiup = (struct utp_upiu_task_rsp *)
				task_req_descp[index].task_rsp_upiu;
		task_result = be32_to_cpu(task_rsp_upiup->output_param1);
		task_result = task_result & MASK_TM_SERVICE_RESP;
		if (resp)
			*resp = (u8)task_result;
	} else {
		dev_err(hba->dev, "%s: failed, ocs = 0x%x\n",
				__func__, ocs_value);
	}
	spin_unlock_irqrestore(hba->host->host_lock, flags);

	return ocs_value;
}

/**
 * ufshcd_scsi_cmd_status - Update SCSI command result based on SCSI status
 * @lrb: pointer to local reference block of completed command
 * @scsi_status: SCSI command status
 *
 * Returns value base on SCSI command status
 */
static inline int
ufshcd_scsi_cmd_status(struct ufshcd_lrb *lrbp, int scsi_status)
{
	int result = 0;

	switch (scsi_status) {
	case SAM_STAT_CHECK_CONDITION:
		ufshcd_copy_sense_data(lrbp);
	case SAM_STAT_GOOD:
		result |= DID_OK << 16 |
			  COMMAND_COMPLETE << 8 |
			  scsi_status;
		break;
	case SAM_STAT_TASK_SET_FULL:
	case SAM_STAT_BUSY:
	case SAM_STAT_TASK_ABORTED:
		ufshcd_copy_sense_data(lrbp);
		result |= scsi_status;
		break;
	default:
		result |= DID_ERROR << 16;
		break;
	} /* end of switch */

	return result;
}

/**
 * ufshcd_transfer_rsp_status - Get overall status of the response
 * @hba: per adapter instance
 * @lrb: pointer to local reference block of completed command
 *
 * Returns result of the command to notify SCSI midlayer
 */
static inline int
ufshcd_transfer_rsp_status(struct ufs_hba *hba, struct ufshcd_lrb *lrbp)
{
	int result = 0;
	int scsi_status;
	int ocs;
	bool print_prdt;

	/* overall command status of utrd */
	ocs = ufshcd_get_tr_ocs(lrbp);

	switch (ocs) {
	case OCS_SUCCESS:
		result = ufshcd_get_req_rsp(lrbp->ucd_rsp_ptr);
		hba->ufs_stats.last_hibern8_exit_tstamp = ktime_set(0, 0);
		switch (result) {
		case UPIU_TRANSACTION_RESPONSE:
			/*
			 * get the response UPIU result to extract
			 * the SCSI command status
			 */
			result = ufshcd_get_rsp_upiu_result(lrbp->ucd_rsp_ptr);

			/*
			 * get the result based on SCSI status response
			 * to notify the SCSI midlayer of the command status
			 */
			scsi_status = result & MASK_SCSI_STATUS;
			result = ufshcd_scsi_cmd_status(lrbp, scsi_status);

			/*
			 * Currently we are only supporting BKOPs exception
			 * events hence we can ignore BKOPs exception event
			 * during power management callbacks. BKOPs exception
			 * event is not expected to be raised in runtime suspend
			 * callback as it allows the urgent bkops.
			 * During system suspend, we are anyway forcefully
			 * disabling the bkops and if urgent bkops is needed
			 * it will be enabled on system resume. Long term
			 * solution could be to abort the system suspend if
			 * UFS device needs urgent BKOPs.
			 */
			if (!hba->pm_op_in_progress &&
			    ufshcd_is_exception_event(lrbp->ucd_rsp_ptr)) {
				/*
				 * Prevent suspend once eeh_work is scheduled
				 * to avoid deadlock between ufshcd_suspend
				 * and exception event handler.
				 */
				if (schedule_work(&hba->eeh_work))
					pm_runtime_get_noresume(hba->dev);
			}
			break;
		case UPIU_TRANSACTION_REJECT_UPIU:
			/* TODO: handle Reject UPIU Response */
			result = DID_ERROR << 16;
			dev_err(hba->dev,
				"Reject UPIU not fully implemented\n");
			break;
		default:
			result = DID_ERROR << 16;
			dev_err(hba->dev,
				"Unexpected request response code = %x\n",
				result);
			break;
		}
		break;
	case OCS_ABORTED:
		result |= DID_ABORT << 16;
		break;
	case OCS_INVALID_COMMAND_STATUS:
		result |= DID_REQUEUE << 16;
		break;
	case OCS_INVALID_CMD_TABLE_ATTR:
	case OCS_INVALID_PRDT_ATTR:
	case OCS_MISMATCH_DATA_BUF_SIZE:
	case OCS_MISMATCH_RESP_UPIU_SIZE:
	case OCS_PEER_COMM_FAILURE:
	case OCS_FATAL_ERROR:
	case OCS_DEVICE_FATAL_ERROR:
	case OCS_INVALID_CRYPTO_CONFIG:
	case OCS_GENERAL_CRYPTO_ERROR:
	default:
		result |= DID_ERROR << 16;
		dev_err(hba->dev,
				"OCS error from controller = %x for tag %d\n",
				ocs, lrbp->task_tag);
		/*
		 * This is called in interrupt context, hence avoid sleep
		 * while printing debug registers. Also print only the minimum
		 * debug registers needed to debug OCS failure.
		 */
		__ufshcd_print_host_regs(hba, true);
		ufshcd_print_host_state(hba);
		break;
	} /* end of switch */

	if ((host_byte(result) != DID_OK) && !hba->silence_err_logs) {
		print_prdt = (ocs == OCS_INVALID_PRDT_ATTR ||
			ocs == OCS_MISMATCH_DATA_BUF_SIZE);
		ufshcd_print_trs(hba, 1 << lrbp->task_tag, print_prdt);
	}

	if ((host_byte(result) == DID_ERROR) ||
	    (host_byte(result) == DID_ABORT))
		ufsdbg_set_err_state(hba);

	return result;
}

/**
 * ufshcd_uic_cmd_compl - handle completion of uic command
 * @hba: per adapter instance
 * @intr_status: interrupt status generated by the controller
 *
 * Returns
 *  IRQ_HANDLED - If interrupt is valid
 *  IRQ_NONE    - If invalid interrupt
 */
static irqreturn_t ufshcd_uic_cmd_compl(struct ufs_hba *hba, u32 intr_status)
{
	irqreturn_t retval = IRQ_NONE;

	if ((intr_status & UIC_COMMAND_COMPL) && hba->active_uic_cmd) {
		hba->active_uic_cmd->argument2 |=
			ufshcd_get_uic_cmd_result(hba);
		hba->active_uic_cmd->argument3 =
			ufshcd_get_dme_attr_val(hba);
		complete(&hba->active_uic_cmd->done);
		retval = IRQ_HANDLED;
	}

	if (intr_status & UFSHCD_UIC_PWR_MASK) {
		if (hba->uic_async_done) {
			complete(hba->uic_async_done);
			retval = IRQ_HANDLED;
		} else if (ufshcd_is_auto_hibern8_supported(hba)) {
			/*
			 * If uic_async_done flag is not set then this
			 * is an Auto hibern8 err interrupt.
			 * Perform a host reset followed by a full
			 * link recovery.
			 */
			hba->ufshcd_state = UFSHCD_STATE_ERROR;
			hba->force_host_reset = true;
			dev_err(hba->dev, "%s: Auto Hibern8 %s failed - status: 0x%08x, upmcrs: 0x%08x\n",
				__func__, (intr_status & UIC_HIBERNATE_ENTER) ?
				"Enter" : "Exit",
				intr_status, ufshcd_get_upmcrs(hba));
			/*
			 * It is possible to see auto-h8 errors during card
			 * removal, so set this flag and let the error handler
			 * decide if this error is seen while card was present
			 * or due to card removal.
			 * If error is seen during card removal, we don't want
			 * to printout the debug messages.
			 */
			hba->auto_h8_err = true;
			schedule_work(&hba->eh_work);
			retval = IRQ_HANDLED;
		}
	}
	return retval;
}

/**
 * ufshcd_abort_outstanding_requests - abort all outstanding transfer requests.
 * @hba: per adapter instance
 * @result: error result to inform scsi layer about
 */
void ufshcd_abort_outstanding_transfer_requests(struct ufs_hba *hba, int result)
{
	u8 index;
	struct ufshcd_lrb *lrbp;
	struct scsi_cmnd *cmd;

	if (!hba->outstanding_reqs)
		return;

	for_each_set_bit(index, &hba->outstanding_reqs, hba->nutrs) {
		lrbp = &hba->lrb[index];
		cmd = lrbp->cmd;
		if (cmd) {
			ufshcd_cond_add_cmd_trace(hba, index, "scsi_failed");
			ufshcd_update_error_stats(hba,
					UFS_ERR_INT_FATAL_ERRORS);
			scsi_dma_unmap(cmd);
			cmd->result = result;
			/* Clear pending transfer requests */
			ufshcd_clear_cmd(hba, index);
			ufshcd_outstanding_req_clear(hba, index);
			clear_bit_unlock(index, &hba->lrb_in_use);
			lrbp->complete_time_stamp = ktime_get();
			update_req_stats(hba, lrbp);
			/* Mark completed command as NULL in LRB */
			lrbp->cmd = NULL;
			ufshcd_release_all(hba);
			if (cmd->request) {
				/*
				 * As we are accessing the "request" structure,
				 * this must be called before calling
				 * ->scsi_done() callback.
				 */
				ufshcd_vops_pm_qos_req_end(hba, cmd->request,
					true);
				ufshcd_vops_crypto_engine_cfg_end(hba,
						lrbp, cmd->request);
			}
			/* Do not touch lrbp after scsi done */
			cmd->scsi_done(cmd);
		} else if (lrbp->command_type == UTP_CMD_TYPE_DEV_MANAGE) {
			if (hba->dev_cmd.complete) {
				ufshcd_cond_add_cmd_trace(hba, index,
							"dev_cmd_failed");
				ufshcd_outstanding_req_clear(hba, index);
				complete(hba->dev_cmd.complete);
			}
		}
		if (ufshcd_is_clkscaling_supported(hba))
			hba->clk_scaling.active_reqs--;
	}
}

/**
 * __ufshcd_transfer_req_compl - handle SCSI and query command completion
 * @hba: per adapter instance
 * @completed_reqs: requests to complete
 */
static void __ufshcd_transfer_req_compl(struct ufs_hba *hba,
					unsigned long completed_reqs)
{
	struct ufshcd_lrb *lrbp;
	struct scsi_cmnd *cmd;
	int result;
	int index;
	struct request *req;

	for_each_set_bit(index, &completed_reqs, hba->nutrs) {
		lrbp = &hba->lrb[index];
		cmd = lrbp->cmd;
		if (cmd) {
			ufshcd_cond_add_cmd_trace(hba, index, "scsi_cmpl");
			ufshcd_update_tag_stats_completion(hba, cmd);
			result = ufshcd_transfer_rsp_status(hba, lrbp);
			scsi_dma_unmap(cmd);
			cmd->result = result;
			clear_bit_unlock(index, &hba->lrb_in_use);
			lrbp->complete_time_stamp = ktime_get();
			update_req_stats(hba, lrbp);
			/* Mark completed command as NULL in LRB */
			lrbp->cmd = NULL;
			hba->ufs_stats.clk_rel.ctx = XFR_REQ_COMPL;
			__ufshcd_release(hba, false);
			__ufshcd_hibern8_release(hba, false);
			if (cmd->request) {
				/*
				 * As we are accessing the "request" structure,
				 * this must be called before calling
				 * ->scsi_done() callback.
				 */
				ufshcd_vops_pm_qos_req_end(hba, cmd->request,
					false);
				ufshcd_vops_crypto_engine_cfg_end(hba,
					lrbp, cmd->request);
			}

			req = cmd->request;
			if (req) {
				/* Update IO svc time latency histogram */
				if (req->lat_hist_enabled) {
					ktime_t completion;
					u_int64_t delta_us;

					completion = ktime_get();
					delta_us = ktime_us_delta(completion,
						  req->lat_hist_io_start);
					blk_update_latency_hist(
						(rq_data_dir(req) == READ) ?
						&hba->io_lat_read :
						&hba->io_lat_write, delta_us);
				}
			}
			/* Do not touch lrbp after scsi done */
			cmd->scsi_done(cmd);
		} else if (lrbp->command_type == UTP_CMD_TYPE_DEV_MANAGE) {
			if (hba->dev_cmd.complete) {
				ufshcd_cond_add_cmd_trace(hba, index,
						"dev_cmd_cmpl");
				complete(hba->dev_cmd.complete);
			}
		}
		if (ufshcd_is_clkscaling_supported(hba))
			hba->clk_scaling.active_reqs--;
	}

	/* clear corresponding bits of completed commands */
	hba->outstanding_reqs ^= completed_reqs;

	ufshcd_clk_scaling_update_busy(hba);

	/* we might have free'd some tags above */
	wake_up(&hba->dev_cmd.tag_wq);
}

/**
 * ufshcd_transfer_req_compl - handle SCSI and query command completion
 * @hba: per adapter instance
 *
 * Returns
 *  IRQ_HANDLED - If interrupt is valid
 *  IRQ_NONE    - If invalid interrupt
 */
static irqreturn_t ufshcd_transfer_req_compl(struct ufs_hba *hba)
{
	unsigned long completed_reqs;
	u32 tr_doorbell;

	/* Resetting interrupt aggregation counters first and reading the
	 * DOOR_BELL afterward allows us to handle all the completed requests.
	 * In order to prevent other interrupts starvation the DB is read once
	 * after reset. The down side of this solution is the possibility of
	 * false interrupt if device completes another request after resetting
	 * aggregation and before reading the DB.
	 */
	if (ufshcd_is_intr_aggr_allowed(hba))
		ufshcd_reset_intr_aggr(hba);

	tr_doorbell = ufshcd_readl(hba, REG_UTP_TRANSFER_REQ_DOOR_BELL);
	completed_reqs = tr_doorbell ^ hba->outstanding_reqs;

	if (completed_reqs) {
		__ufshcd_transfer_req_compl(hba, completed_reqs);
		return IRQ_HANDLED;
	} else {
		return IRQ_NONE;
	}
}

/**
 * ufshcd_disable_ee - disable exception event
 * @hba: per-adapter instance
 * @mask: exception event to disable
 *
 * Disables exception event in the device so that the EVENT_ALERT
 * bit is not set.
 *
 * Returns zero on success, non-zero error value on failure.
 */
static int ufshcd_disable_ee(struct ufs_hba *hba, u16 mask)
{
	int err = 0;
	u32 val;

	if (!(hba->ee_ctrl_mask & mask))
		goto out;

	val = hba->ee_ctrl_mask & ~mask;
	val &= 0xFFFF; /* 2 bytes */
	err = ufshcd_query_attr_retry(hba, UPIU_QUERY_OPCODE_WRITE_ATTR,
			QUERY_ATTR_IDN_EE_CONTROL, 0, 0, &val);
	if (!err)
		hba->ee_ctrl_mask &= ~mask;
out:
	return err;
}

/**
 * ufshcd_enable_ee - enable exception event
 * @hba: per-adapter instance
 * @mask: exception event to enable
 *
 * Enable corresponding exception event in the device to allow
 * device to alert host in critical scenarios.
 *
 * Returns zero on success, non-zero error value on failure.
 */
static int ufshcd_enable_ee(struct ufs_hba *hba, u16 mask)
{
	int err = 0;
	u32 val;

	if (hba->ee_ctrl_mask & mask)
		goto out;

	val = hba->ee_ctrl_mask | mask;
	val &= 0xFFFF; /* 2 bytes */
	err = ufshcd_query_attr_retry(hba, UPIU_QUERY_OPCODE_WRITE_ATTR,
			QUERY_ATTR_IDN_EE_CONTROL, 0, 0, &val);
	if (!err)
		hba->ee_ctrl_mask |= mask;
out:
	return err;
}

/**
 * ufshcd_enable_auto_bkops - Allow device managed BKOPS
 * @hba: per-adapter instance
 *
 * Allow device to manage background operations on its own. Enabling
 * this might lead to inconsistent latencies during normal data transfers
 * as the device is allowed to manage its own way of handling background
 * operations.
 *
 * Returns zero on success, non-zero on failure.
 */
static int ufshcd_enable_auto_bkops(struct ufs_hba *hba)
{
	int err = 0;

	if (hba->auto_bkops_enabled)
		goto out;

	err = ufshcd_query_flag_retry(hba, UPIU_QUERY_OPCODE_SET_FLAG,
			QUERY_FLAG_IDN_BKOPS_EN, NULL);
	if (err) {
		dev_err(hba->dev, "%s: failed to enable bkops %d\n",
				__func__, err);
		goto out;
	}

	hba->auto_bkops_enabled = true;
	trace_ufshcd_auto_bkops_state(dev_name(hba->dev), 1);

	/* No need of URGENT_BKOPS exception from the device */
	err = ufshcd_disable_ee(hba, MASK_EE_URGENT_BKOPS);
	if (err)
		dev_err(hba->dev, "%s: failed to disable exception event %d\n",
				__func__, err);
out:
	return err;
}

/**
 * ufshcd_disable_auto_bkops - block device in doing background operations
 * @hba: per-adapter instance
 *
 * Disabling background operations improves command response latency but
 * has drawback of device moving into critical state where the device is
 * not-operable. Make sure to call ufshcd_enable_auto_bkops() whenever the
 * host is idle so that BKOPS are managed effectively without any negative
 * impacts.
 *
 * Returns zero on success, non-zero on failure.
 */
static int ufshcd_disable_auto_bkops(struct ufs_hba *hba)
{
	int err = 0;

	if (!hba->auto_bkops_enabled)
		goto out;

	/*
	 * If host assisted BKOPs is to be enabled, make sure
	 * urgent bkops exception is allowed.
	 */
	err = ufshcd_enable_ee(hba, MASK_EE_URGENT_BKOPS);
	if (err) {
		dev_err(hba->dev, "%s: failed to enable exception event %d\n",
				__func__, err);
		goto out;
	}

	err = ufshcd_query_flag_retry(hba, UPIU_QUERY_OPCODE_CLEAR_FLAG,
			QUERY_FLAG_IDN_BKOPS_EN, NULL);
	if (err) {
		dev_err(hba->dev, "%s: failed to disable bkops %d\n",
				__func__, err);
		ufshcd_disable_ee(hba, MASK_EE_URGENT_BKOPS);
		goto out;
	}

	hba->auto_bkops_enabled = false;
	trace_ufshcd_auto_bkops_state(dev_name(hba->dev), 0);
	hba->is_urgent_bkops_lvl_checked = false;
out:
	return err;
}

/**
 * ufshcd_force_reset_auto_bkops - force reset auto bkops state
 * @hba: per adapter instance
 *
 * After a device reset the device may toggle the BKOPS_EN flag
 * to default value. The s/w tracking variables should be updated
 * as well. This function would change the auto-bkops state based on
 * UFSHCD_CAP_KEEP_AUTO_BKOPS_ENABLED_EXCEPT_SUSPEND.
 */
static void ufshcd_force_reset_auto_bkops(struct ufs_hba *hba)
{
	if (ufshcd_keep_autobkops_enabled_except_suspend(hba)) {
		hba->auto_bkops_enabled = false;
		hba->ee_ctrl_mask |= MASK_EE_URGENT_BKOPS;
		ufshcd_enable_auto_bkops(hba);
	} else {
		hba->auto_bkops_enabled = true;
		hba->ee_ctrl_mask &= ~MASK_EE_URGENT_BKOPS;
		ufshcd_disable_auto_bkops(hba);
	}
	hba->is_urgent_bkops_lvl_checked = false;
}

static inline int ufshcd_get_bkops_status(struct ufs_hba *hba, u32 *status)
{
	return ufshcd_query_attr_retry(hba, UPIU_QUERY_OPCODE_READ_ATTR,
			QUERY_ATTR_IDN_BKOPS_STATUS, 0, 0, status);
}

/**
 * ufshcd_bkops_ctrl - control the auto bkops based on current bkops status
 * @hba: per-adapter instance
 * @status: bkops_status value
 *
 * Read the bkops_status from the UFS device and Enable fBackgroundOpsEn
 * flag in the device to permit background operations if the device
 * bkops_status is greater than or equal to "status" argument passed to
 * this function, disable otherwise.
 *
 * Returns 0 for success, non-zero in case of failure.
 *
 * NOTE: Caller of this function can check the "hba->auto_bkops_enabled" flag
 * to know whether auto bkops is enabled or disabled after this function
 * returns control to it.
 */
static int ufshcd_bkops_ctrl(struct ufs_hba *hba,
			     enum bkops_status status)
{
	int err;
	u32 curr_status = 0;

	err = ufshcd_get_bkops_status(hba, &curr_status);
	if (err) {
		dev_err(hba->dev, "%s: failed to get BKOPS status %d\n",
				__func__, err);
		goto out;
	} else if (curr_status > BKOPS_STATUS_MAX) {
		dev_err(hba->dev, "%s: invalid BKOPS status %d\n",
				__func__, curr_status);
		err = -EINVAL;
		goto out;
	}

	if (curr_status >= status)
		err = ufshcd_enable_auto_bkops(hba);
	else
		err = ufshcd_disable_auto_bkops(hba);
	hba->urgent_bkops_lvl = curr_status;
out:
	return err;
}

/**
 * ufshcd_urgent_bkops - handle urgent bkops exception event
 * @hba: per-adapter instance
 *
 * Enable fBackgroundOpsEn flag in the device to permit background
 * operations.
 *
 * If BKOPs is enabled, this function returns 0, 1 if the bkops in not enabled
 * and negative error value for any other failure.
 */
static int ufshcd_urgent_bkops(struct ufs_hba *hba)
{
	return ufshcd_bkops_ctrl(hba, hba->urgent_bkops_lvl);
}

static inline int ufshcd_get_ee_status(struct ufs_hba *hba, u32 *status)
{
	return ufshcd_query_attr_retry(hba, UPIU_QUERY_OPCODE_READ_ATTR,
			QUERY_ATTR_IDN_EE_STATUS, 0, 0, status);
}

static void ufshcd_bkops_exception_event_handler(struct ufs_hba *hba)
{
	int err;
	u32 curr_status = 0;

	if (hba->is_urgent_bkops_lvl_checked)
		goto enable_auto_bkops;

	err = ufshcd_get_bkops_status(hba, &curr_status);
	if (err) {
		dev_err(hba->dev, "%s: failed to get BKOPS status %d\n",
				__func__, err);
		goto out;
	}

	/*
	 * We are seeing that some devices are raising the urgent bkops
	 * exception events even when BKOPS status doesn't indicate performace
	 * impacted or critical. Handle these device by determining their urgent
	 * bkops status at runtime.
	 */
	if (curr_status < BKOPS_STATUS_PERF_IMPACT) {
		dev_err(hba->dev, "%s: device raised urgent BKOPS exception for bkops status %d\n",
				__func__, curr_status);
		/* update the current status as the urgent bkops level */
		hba->urgent_bkops_lvl = curr_status;
		hba->is_urgent_bkops_lvl_checked = true;
	}

enable_auto_bkops:
	err = ufshcd_enable_auto_bkops(hba);
out:
	if (err < 0)
		dev_err(hba->dev, "%s: failed to handle urgent bkops %d\n",
				__func__, err);
}

/**
 * ufshcd_exception_event_handler - handle exceptions raised by device
 * @work: pointer to work data
 *
 * Read bExceptionEventStatus attribute from the device and handle the
 * exception event accordingly.
 */
static void ufshcd_exception_event_handler(struct work_struct *work)
{
	struct ufs_hba *hba;
	int err;
	u32 status = 0;
	hba = container_of(work, struct ufs_hba, eeh_work);

	pm_runtime_get_sync(hba->dev);
	ufshcd_scsi_block_requests(hba);
	err = ufshcd_get_ee_status(hba, &status);
	if (err) {
		dev_err(hba->dev, "%s: failed to get exception status %d\n",
				__func__, err);
		goto out;
	}

	status &= hba->ee_ctrl_mask;

	if (status & MASK_EE_URGENT_BKOPS)
		ufshcd_bkops_exception_event_handler(hba);

out:
	ufshcd_scsi_unblock_requests(hba);
	/*
	 * pm_runtime_get_noresume is called while scheduling
	 * eeh_work to avoid suspend racing with exception work.
	 * Hence decrement usage counter using pm_runtime_put_noidle
	 * to allow suspend on completion of exception event handler.
	 */
	pm_runtime_put_noidle(hba->dev);
	pm_runtime_put(hba->dev);
	return;
}

/* Complete requests that have door-bell cleared */
static void ufshcd_complete_requests(struct ufs_hba *hba)
{
	ufshcd_transfer_req_compl(hba);
	ufshcd_tmc_handler(hba);
}

/**
 * ufshcd_quirk_dl_nac_errors - This function checks if error handling is
 *				to recover from the DL NAC errors or not.
 * @hba: per-adapter instance
 *
 * Returns true if error handling is required, false otherwise
 */
static bool ufshcd_quirk_dl_nac_errors(struct ufs_hba *hba)
{
	unsigned long flags;
	bool err_handling = true;

	spin_lock_irqsave(hba->host->host_lock, flags);
	/*
	 * UFS_DEVICE_QUIRK_RECOVERY_FROM_DL_NAC_ERRORS only workaround the
	 * device fatal error and/or DL NAC & REPLAY timeout errors.
	 */
	if (hba->saved_err & (CONTROLLER_FATAL_ERROR | SYSTEM_BUS_FATAL_ERROR))
		goto out;

	if ((hba->saved_err & DEVICE_FATAL_ERROR) ||
	    ((hba->saved_err & UIC_ERROR) &&
	     (hba->saved_uic_err & UFSHCD_UIC_DL_TCx_REPLAY_ERROR))) {
		/*
		 * we have to do error recovery but atleast silence the error
		 * logs.
		 */
		hba->silence_err_logs = true;
		goto out;
	}

	if ((hba->saved_err & UIC_ERROR) &&
	    (hba->saved_uic_err & UFSHCD_UIC_DL_NAC_RECEIVED_ERROR)) {
		int err;
		/*
		 * wait for 50ms to see if we can get any other errors or not.
		 */
		spin_unlock_irqrestore(hba->host->host_lock, flags);
		msleep(50);
		spin_lock_irqsave(hba->host->host_lock, flags);

		/*
		 * now check if we have got any other severe errors other than
		 * DL NAC error?
		 */
		if ((hba->saved_err & INT_FATAL_ERRORS) ||
		    ((hba->saved_err & UIC_ERROR) &&
		    (hba->saved_uic_err & ~UFSHCD_UIC_DL_NAC_RECEIVED_ERROR))) {
			if (((hba->saved_err & INT_FATAL_ERRORS) ==
				DEVICE_FATAL_ERROR) || (hba->saved_uic_err &
					~UFSHCD_UIC_DL_NAC_RECEIVED_ERROR))
				hba->silence_err_logs = true;
			goto out;
		}

		/*
		 * As DL NAC is the only error received so far, send out NOP
		 * command to confirm if link is still active or not.
		 *   - If we don't get any response then do error recovery.
		 *   - If we get response then clear the DL NAC error bit.
		 */

		/* silence the error logs from NOP command */
		hba->silence_err_logs = true;
		spin_unlock_irqrestore(hba->host->host_lock, flags);
		err = ufshcd_verify_dev_init(hba);
		spin_lock_irqsave(hba->host->host_lock, flags);
		hba->silence_err_logs = false;

		if (err) {
			hba->silence_err_logs = true;
			goto out;
		}

		/* Link seems to be alive hence ignore the DL NAC errors */
		if (hba->saved_uic_err == UFSHCD_UIC_DL_NAC_RECEIVED_ERROR)
			hba->saved_err &= ~UIC_ERROR;
		/* clear NAC error */
		hba->saved_uic_err &= ~UFSHCD_UIC_DL_NAC_RECEIVED_ERROR;
		if (!hba->saved_uic_err) {
			err_handling = false;
			goto out;
		}
		/*
		 * there seems to be some errors other than NAC, so do error
		 * recovery
		 */
		hba->silence_err_logs = true;
	}
out:
	spin_unlock_irqrestore(hba->host->host_lock, flags);
	return err_handling;
}

/**
 * ufshcd_err_handler - handle UFS errors that require s/w attention
 * @work: pointer to work structure
 */
static void ufshcd_err_handler(struct work_struct *work)
{
	struct ufs_hba *hba;
	unsigned long flags;
	bool err_xfer = false, err_tm = false;
	int err = 0;
	int tag;
	bool needs_reset = false;
	bool clks_enabled = false;

	hba = container_of(work, struct ufs_hba, eh_work);

	spin_lock_irqsave(hba->host->host_lock, flags);
	if (hba->extcon) {
		if (ufshcd_is_card_online(hba)) {
			spin_unlock_irqrestore(hba->host->host_lock, flags);
			/*
			 * TODO: need better way to ensure that this delay is
			 * more than extcon's debounce-ms
			 */
			msleep(300);
			spin_lock_irqsave(hba->host->host_lock, flags);
		}

		/*
		 * ignore error if card was online and offline/removed now or
		 * card was already offline.
		 */
		if (ufshcd_is_card_offline(hba)) {
			hba->saved_err = 0;
			hba->saved_uic_err = 0;
			hba->saved_ce_err = 0;
			hba->auto_h8_err = false;
			hba->force_host_reset = false;
			hba->ufshcd_state = UFSHCD_STATE_OPERATIONAL;
			goto out;
		}
	}

	ufsdbg_set_err_state(hba);

	if (hba->ufshcd_state == UFSHCD_STATE_RESET)
		goto out;

	/*
	 * Make sure the clocks are ON before we proceed with err
	 * handling. For the majority of cases err handler would be
	 * run with clocks ON. There is a possibility that the err
	 * handler was scheduled due to auto hibern8 error interrupt,
	 * in which case the clocks could be gated or be in the
	 * process of gating when the err handler runs.
	 */
	if (unlikely((hba->clk_gating.state != CLKS_ON) &&
	    ufshcd_is_auto_hibern8_supported(hba))) {
		spin_unlock_irqrestore(hba->host->host_lock, flags);
		hba->ufs_stats.clk_hold.ctx = ERR_HNDLR_WORK;
		ufshcd_hold(hba, false);
		spin_lock_irqsave(hba->host->host_lock, flags);
		clks_enabled = true;
	}

	hba->ufshcd_state = UFSHCD_STATE_RESET;
	ufshcd_set_eh_in_progress(hba);

	/* Complete requests that have door-bell cleared by h/w */
	ufshcd_complete_requests(hba);

	if (hba->dev_info.quirks &
	    UFS_DEVICE_QUIRK_RECOVERY_FROM_DL_NAC_ERRORS) {
		bool ret;

		spin_unlock_irqrestore(hba->host->host_lock, flags);
		/* release the lock as ufshcd_quirk_dl_nac_errors() may sleep */
		ret = ufshcd_quirk_dl_nac_errors(hba);
		spin_lock_irqsave(hba->host->host_lock, flags);
		if (!ret)
			goto skip_err_handling;
	}

	/*
	 * Dump controller state before resetting. Transfer requests state
	 * will be dump as part of the request completion.
	 */
	if ((hba->saved_err & (INT_FATAL_ERRORS | UIC_ERROR | UIC_LINK_LOST)) ||
	    hba->auto_h8_err) {
		dev_err(hba->dev, "%s: saved_err 0x%x saved_uic_err 0x%x",
			__func__, hba->saved_err, hba->saved_uic_err);
		if (!hba->silence_err_logs) {
			/* release lock as print host regs sleeps */
			spin_unlock_irqrestore(hba->host->host_lock, flags);
			ufshcd_print_host_regs(hba);
			ufshcd_print_host_state(hba);
			ufshcd_print_pwr_info(hba);
			ufshcd_print_tmrs(hba, hba->outstanding_tasks);
			ufshcd_print_cmd_log(hba);
			spin_lock_irqsave(hba->host->host_lock, flags);
		}
		hba->auto_h8_err = false;
	}

	if ((hba->saved_err & (INT_FATAL_ERRORS | UIC_LINK_LOST))
	    || hba->saved_ce_err || hba->force_host_reset ||
	    ((hba->saved_err & UIC_ERROR) &&
	    (hba->saved_uic_err & (UFSHCD_UIC_DL_PA_INIT_ERROR |
				   UFSHCD_UIC_DL_NAC_RECEIVED_ERROR |
				   UFSHCD_UIC_DL_TCx_REPLAY_ERROR))))
		needs_reset = true;

	/*
	 * if host reset is required then skip clearing the pending
	 * transfers forcefully because they will automatically get
	 * cleared after link startup.
	 */
	if (needs_reset)
		goto skip_pending_xfer_clear;

	/* release lock as clear command might sleep */
	spin_unlock_irqrestore(hba->host->host_lock, flags);
	/* Clear pending transfer requests */
	for_each_set_bit(tag, &hba->outstanding_reqs, hba->nutrs) {
		if (ufshcd_clear_cmd(hba, tag)) {
			err_xfer = true;
			goto lock_skip_pending_xfer_clear;
		}
	}

	/* Clear pending task management requests */
	for_each_set_bit(tag, &hba->outstanding_tasks, hba->nutmrs) {
		if (ufshcd_clear_tm_cmd(hba, tag)) {
			err_tm = true;
			goto lock_skip_pending_xfer_clear;
		}
	}

lock_skip_pending_xfer_clear:
	spin_lock_irqsave(hba->host->host_lock, flags);

	/* Complete the requests that are cleared by s/w */
	ufshcd_complete_requests(hba);

	if (err_xfer || err_tm)
		needs_reset = true;

skip_pending_xfer_clear:
	/* Fatal errors need reset */
	if (needs_reset) {
		unsigned long max_doorbells = (1UL << hba->nutrs) - 1;

		if (hba->saved_err & INT_FATAL_ERRORS)
			ufshcd_update_error_stats(hba,
						  UFS_ERR_INT_FATAL_ERRORS);
		if (hba->saved_ce_err)
			ufshcd_update_error_stats(hba, UFS_ERR_CRYPTO_ENGINE);

		if (hba->saved_err & UIC_ERROR)
			ufshcd_update_error_stats(hba,
						  UFS_ERR_INT_UIC_ERROR);

		if (err_xfer || err_tm)
			ufshcd_update_error_stats(hba,
						  UFS_ERR_CLEAR_PEND_XFER_TM);

		/*
		 * ufshcd_reset_and_restore() does the link reinitialization
		 * which will need atleast one empty doorbell slot to send the
		 * device management commands (NOP and query commands).
		 * If there is no slot empty at this moment then free up last
		 * slot forcefully.
		 */
		if (hba->outstanding_reqs == max_doorbells)
			__ufshcd_transfer_req_compl(hba,
						    (1UL << (hba->nutrs - 1)));

		spin_unlock_irqrestore(hba->host->host_lock, flags);
		err = ufshcd_reset_and_restore(hba);
		spin_lock_irqsave(hba->host->host_lock, flags);
		if (err) {
			dev_err(hba->dev, "%s: reset and restore failed\n",
					__func__);
			hba->ufshcd_state = UFSHCD_STATE_ERROR;
		}
		/*
		 * Inform scsi mid-layer that we did reset and allow to handle
		 * Unit Attention properly.
		 */
		scsi_report_bus_reset(hba->host, 0);
		hba->saved_err = 0;
		hba->saved_uic_err = 0;
		hba->saved_ce_err = 0;
		hba->force_host_reset = false;
	}

skip_err_handling:
	if (!needs_reset) {
		hba->ufshcd_state = UFSHCD_STATE_OPERATIONAL;
		if (hba->saved_err || hba->saved_uic_err)
			dev_err_ratelimited(hba->dev, "%s: exit: saved_err 0x%x saved_uic_err 0x%x",
			    __func__, hba->saved_err, hba->saved_uic_err);
	}

	hba->silence_err_logs = false;

	if (clks_enabled) {
		__ufshcd_release(hba, false);
		hba->ufs_stats.clk_rel.ctx = ERR_HNDLR_WORK;
	}
out:
	ufshcd_clear_eh_in_progress(hba);
	spin_unlock_irqrestore(hba->host->host_lock, flags);
}

static void ufshcd_update_uic_reg_hist(struct ufs_uic_err_reg_hist *reg_hist,
		u32 reg)
{
	reg_hist->reg[reg_hist->pos] = reg;
	reg_hist->tstamp[reg_hist->pos] = ktime_get();
	reg_hist->pos = (reg_hist->pos + 1) % UIC_ERR_REG_HIST_LENGTH;
}

static void ufshcd_rls_handler(struct work_struct *work)
{
	struct ufs_hba *hba;
	int ret = 0;
	u32 mode;

	hba = container_of(work, struct ufs_hba, rls_work);
	pm_runtime_get_sync(hba->dev);
	ufshcd_scsi_block_requests(hba);
	down_write(&hba->lock);
	ret = ufshcd_wait_for_doorbell_clr(hba, U64_MAX);
	if (ret) {
		dev_err(hba->dev,
			"Timed out (%d) waiting for DB to clear\n",
			ret);
		goto out;
	}

	ufshcd_dme_get(hba, UIC_ARG_MIB(PA_PWRMODE), &mode);
	if (hba->pwr_info.pwr_rx != ((mode >> PWR_RX_OFFSET) & PWR_INFO_MASK))
		hba->restore_needed = true;

	if (hba->pwr_info.pwr_tx != (mode & PWR_INFO_MASK))
		hba->restore_needed = true;

	ufshcd_dme_get(hba, UIC_ARG_MIB(PA_RXGEAR), &mode);
	if (hba->pwr_info.gear_rx != mode)
		hba->restore_needed = true;

	ufshcd_dme_get(hba, UIC_ARG_MIB(PA_TXGEAR), &mode);
	if (hba->pwr_info.gear_tx != mode)
		hba->restore_needed = true;

	if (hba->restore_needed)
		ret = ufshcd_config_pwr_mode(hba, &(hba->pwr_info));

	if (ret)
		dev_err(hba->dev, "%s: Failed setting power mode, err = %d\n",
			__func__, ret);
	else
		hba->restore_needed = false;

out:
	up_write(&hba->lock);
	ufshcd_scsi_unblock_requests(hba);
	pm_runtime_put_sync(hba->dev);
}

/**
 * ufshcd_update_uic_error - check and set fatal UIC error flags.
 * @hba: per-adapter instance
 *
 * Returns
 *  IRQ_HANDLED - If interrupt is valid
 *  IRQ_NONE    - If invalid interrupt
 */
static irqreturn_t ufshcd_update_uic_error(struct ufs_hba *hba)
{
	u32 reg;
	irqreturn_t retval = IRQ_NONE;

	/* PHY layer lane error */
	reg = ufshcd_readl(hba, REG_UIC_ERROR_CODE_PHY_ADAPTER_LAYER);
	if ((reg & UIC_PHY_ADAPTER_LAYER_ERROR) &&
	    (reg & UIC_PHY_ADAPTER_LAYER_ERROR_CODE_MASK)) {
		/*
		 * To know whether this error is fatal or not, DB timeout
		 * must be checked but this error is handled separately.
		 */
		dev_dbg(hba->dev, "%s: UIC Lane error reported, reg 0x%x\n",
				__func__, reg);
		ufshcd_update_uic_error_cnt(hba, reg, UFS_UIC_ERROR_PA);
		ufshcd_update_uic_reg_hist(&hba->ufs_stats.pa_err, reg);

		/*
		 * Don't ignore LINERESET indication during hibern8
		 * enter operation.
		 */
		if (reg & UIC_PHY_ADAPTER_LAYER_GENERIC_ERROR) {
			struct uic_command *cmd = hba->active_uic_cmd;

			if (cmd) {
				if (cmd->command == UIC_CMD_DME_HIBER_ENTER) {
					dev_err(hba->dev, "%s: LINERESET during hibern8 enter, reg 0x%x\n",
						__func__, reg);
					hba->full_init_linereset = true;
				}
			}
			if (!hba->full_init_linereset)
				schedule_work(&hba->rls_work);
		}
		retval |= IRQ_HANDLED;
	}

	/* PA_INIT_ERROR is fatal and needs UIC reset */
	reg = ufshcd_readl(hba, REG_UIC_ERROR_CODE_DATA_LINK_LAYER);
	if ((reg & UIC_DATA_LINK_LAYER_ERROR) &&
	    (reg & UIC_DATA_LINK_LAYER_ERROR_CODE_MASK)) {
		ufshcd_update_uic_error_cnt(hba, reg, UFS_UIC_ERROR_DL);
		ufshcd_update_uic_reg_hist(&hba->ufs_stats.dl_err, reg);

		if (reg & UIC_DATA_LINK_LAYER_ERROR_PA_INIT) {
			hba->uic_error |= UFSHCD_UIC_DL_PA_INIT_ERROR;
		} else if (hba->dev_info.quirks &
			   UFS_DEVICE_QUIRK_RECOVERY_FROM_DL_NAC_ERRORS) {
			if (reg & UIC_DATA_LINK_LAYER_ERROR_NAC_RECEIVED)
				hba->uic_error |=
					UFSHCD_UIC_DL_NAC_RECEIVED_ERROR;
			else if (reg &
				 UIC_DATA_LINK_LAYER_ERROR_TCx_REPLAY_TIMEOUT)
				hba->uic_error |=
					UFSHCD_UIC_DL_TCx_REPLAY_ERROR;
		}
		retval |= IRQ_HANDLED;
	}

	/* UIC NL/TL/DME errors needs software retry */
	reg = ufshcd_readl(hba, REG_UIC_ERROR_CODE_NETWORK_LAYER);
	if ((reg & UIC_NETWORK_LAYER_ERROR) &&
	    (reg & UIC_NETWORK_LAYER_ERROR_CODE_MASK)) {
		ufshcd_update_uic_reg_hist(&hba->ufs_stats.nl_err, reg);
		hba->uic_error |= UFSHCD_UIC_NL_ERROR;
		retval |= IRQ_HANDLED;
	}

	reg = ufshcd_readl(hba, REG_UIC_ERROR_CODE_TRANSPORT_LAYER);
	if ((reg & UIC_TRANSPORT_LAYER_ERROR) &&
	    (reg & UIC_TRANSPORT_LAYER_ERROR_CODE_MASK)) {
		ufshcd_update_uic_reg_hist(&hba->ufs_stats.tl_err, reg);
		hba->uic_error |= UFSHCD_UIC_TL_ERROR;
		retval |= IRQ_HANDLED;
	}

	reg = ufshcd_readl(hba, REG_UIC_ERROR_CODE_DME);
	if ((reg & UIC_DME_ERROR) &&
	    (reg & UIC_DME_ERROR_CODE_MASK)) {
		ufshcd_update_uic_error_cnt(hba, reg, UFS_UIC_ERROR_DME);
		ufshcd_update_uic_reg_hist(&hba->ufs_stats.dme_err, reg);
		hba->uic_error |= UFSHCD_UIC_DME_ERROR;
		retval |= IRQ_HANDLED;
	}

	dev_dbg(hba->dev, "%s: UIC error flags = 0x%08x\n",
			__func__, hba->uic_error);
	return retval;
}

/**
 * ufshcd_check_errors - Check for errors that need s/w attention
 * @hba: per-adapter instance
 *
 * Returns
 *  IRQ_HANDLED - If interrupt is valid
 *  IRQ_NONE    - If invalid interrupt
 */
static irqreturn_t ufshcd_check_errors(struct ufs_hba *hba)
{
	bool queue_eh_work = false;
	irqreturn_t retval = IRQ_NONE;

	if (hba->errors & INT_FATAL_ERRORS || hba->ce_error)
		queue_eh_work = true;

	if (hba->errors & UIC_LINK_LOST) {
		dev_err(hba->dev, "%s: UIC_LINK_LOST received, errors 0x%x\n",
					__func__, hba->errors);
		queue_eh_work = true;
	}

	if (hba->errors & UIC_ERROR) {
		hba->uic_error = 0;
		retval = ufshcd_update_uic_error(hba);
		if (hba->uic_error)
			queue_eh_work = true;
	}

	if (hba->extcon && ufshcd_is_card_offline(hba)) {
		/* ignore UIC errors if card is offline */
		retval |= IRQ_HANDLED;
	} else if (queue_eh_work) {
		/*
		 * update the transfer error masks to sticky bits, let's do this
		 * irrespective of current ufshcd_state.
		 */
		hba->saved_err |= hba->errors;
		hba->saved_uic_err |= hba->uic_error;
		hba->saved_ce_err |= hba->ce_error;

		/* handle fatal errors only when link is functional */
		if (hba->ufshcd_state == UFSHCD_STATE_OPERATIONAL) {
			/*
			 * Set error handling in progress flag early so that we
			 * don't issue new requests any more.
			 */
			ufshcd_set_eh_in_progress(hba);

			hba->ufshcd_state = UFSHCD_STATE_EH_SCHEDULED;
			schedule_work(&hba->eh_work);
		}
		retval |= IRQ_HANDLED;
	}
	/*
	 * if (!queue_eh_work) -
	 * Other errors are either non-fatal where host recovers
	 * itself without s/w intervention or errors that will be
	 * handled by the SCSI core layer.
	 */
	return retval;
}

/**
 * ufshcd_tmc_handler - handle task management function completion
 * @hba: per adapter instance
 *
 * Returns
 *  IRQ_HANDLED - If interrupt is valid
 *  IRQ_NONE    - If invalid interrupt
 */
static irqreturn_t ufshcd_tmc_handler(struct ufs_hba *hba)
{
	u32 tm_doorbell;

	tm_doorbell = ufshcd_readl(hba, REG_UTP_TASK_REQ_DOOR_BELL);
	hba->tm_condition = tm_doorbell ^ hba->outstanding_tasks;
	if (hba->tm_condition) {
		wake_up(&hba->tm_wq);
		return IRQ_HANDLED;
	} else {
		return IRQ_NONE;
	}
}

/**
 * ufshcd_sl_intr - Interrupt service routine
 * @hba: per adapter instance
 * @intr_status: contains interrupts generated by the controller
 *
 * Returns
 *  IRQ_HANDLED - If interrupt is valid
 *  IRQ_NONE    - If invalid interrupt
 */
static irqreturn_t ufshcd_sl_intr(struct ufs_hba *hba, u32 intr_status)
{
	irqreturn_t retval = IRQ_NONE;

	ufsdbg_error_inject_dispatcher(hba,
		ERR_INJECT_INTR, intr_status, &intr_status);

	ufshcd_vops_crypto_engine_get_status(hba, &hba->ce_error);

	hba->errors = UFSHCD_ERROR_MASK & intr_status;
	if (hba->errors || hba->ce_error)
		retval |= ufshcd_check_errors(hba);

	if (intr_status & UFSHCD_UIC_MASK)
		retval |= ufshcd_uic_cmd_compl(hba, intr_status);

	if (intr_status & UTP_TASK_REQ_COMPL)
		retval |= ufshcd_tmc_handler(hba);

	if (intr_status & UTP_TRANSFER_REQ_COMPL)
		retval |= ufshcd_transfer_req_compl(hba);

	return retval;
}

/**
 * ufshcd_intr - Main interrupt service routine
 * @irq: irq number
 * @__hba: pointer to adapter instance
 *
 * Returns
 *  IRQ_HANDLED - If interrupt is valid
 *  IRQ_NONE    - If invalid interrupt
 */
static irqreturn_t ufshcd_intr(int irq, void *__hba)
{
	u32 intr_status, enabled_intr_status = 0;
	irqreturn_t retval = IRQ_NONE;
	struct ufs_hba *hba = __hba;
	int retries = hba->nutrs;

	spin_lock(hba->host->host_lock);
	intr_status = ufshcd_readl(hba, REG_INTERRUPT_STATUS);
	hba->ufs_stats.last_intr_status = intr_status;
	hba->ufs_stats.last_intr_ts = ktime_get();
	/*
	 * There could be max of hba->nutrs reqs in flight and in worst case
	 * if the reqs get finished 1 by 1 after the interrupt status is
	 * read, make sure we handle them by checking the interrupt status
	 * again in a loop until we process all of the reqs before returning.
	 */
	while (intr_status && retries--) {
		enabled_intr_status =
			intr_status & ufshcd_readl(hba, REG_INTERRUPT_ENABLE);
		if (intr_status)
			ufshcd_writel(hba, intr_status, REG_INTERRUPT_STATUS);
		if (enabled_intr_status)
			retval |= ufshcd_sl_intr(hba, enabled_intr_status);

		intr_status = ufshcd_readl(hba, REG_INTERRUPT_STATUS);
	}

	if (retval == IRQ_NONE) {
		dev_err(hba->dev, "%s: Unhandled interrupt 0x%08x\n",
					__func__, intr_status);
		ufshcd_hex_dump(hba, "host regs: ", hba->mmio_base,
					UFSHCI_REG_SPACE_SIZE);
	}

	spin_unlock(hba->host->host_lock);
	return retval;
}

static int ufshcd_clear_tm_cmd(struct ufs_hba *hba, int tag)
{
	int err = 0;
	u32 mask = 1 << tag;
	unsigned long flags;

	if (!test_bit(tag, &hba->outstanding_tasks))
		goto out;

	spin_lock_irqsave(hba->host->host_lock, flags);
	ufshcd_writel(hba, ~(1 << tag), REG_UTP_TASK_REQ_LIST_CLEAR);
	spin_unlock_irqrestore(hba->host->host_lock, flags);

	/* poll for max. 1 sec to clear door bell register by h/w */
	err = ufshcd_wait_for_register(hba,
			REG_UTP_TASK_REQ_DOOR_BELL,
			mask, 0, 1000, 1000, true);
out:
	return err;
}

/**
 * ufshcd_issue_tm_cmd - issues task management commands to controller
 * @hba: per adapter instance
 * @lun_id: LUN ID to which TM command is sent
 * @task_id: task ID to which the TM command is applicable
 * @tm_function: task management function opcode
 * @tm_response: task management service response return value
 *
 * Returns non-zero value on error, zero on success.
 */
static int ufshcd_issue_tm_cmd(struct ufs_hba *hba, int lun_id, int task_id,
		u8 tm_function, u8 *tm_response)
{
	struct utp_task_req_desc *task_req_descp;
	struct utp_upiu_task_req *task_req_upiup;
	struct Scsi_Host *host;
	unsigned long flags;
	int free_slot;
	int err;
	int task_tag;

	host = hba->host;

	/*
	 * Get free slot, sleep if slots are unavailable.
	 * Even though we use wait_event() which sleeps indefinitely,
	 * the maximum wait time is bounded by %TM_CMD_TIMEOUT.
	 */
	wait_event(hba->tm_tag_wq, ufshcd_get_tm_free_slot(hba, &free_slot));
	hba->ufs_stats.clk_hold.ctx = TM_CMD_SEND;
	ufshcd_hold_all(hba);

	spin_lock_irqsave(host->host_lock, flags);
	task_req_descp = hba->utmrdl_base_addr;
	task_req_descp += free_slot;

	/* Configure task request descriptor */
	task_req_descp->header.dword_0 = cpu_to_le32(UTP_REQ_DESC_INT_CMD);
	task_req_descp->header.dword_2 =
			cpu_to_le32(OCS_INVALID_COMMAND_STATUS);

	/* Configure task request UPIU */
	task_req_upiup =
		(struct utp_upiu_task_req *) task_req_descp->task_req_upiu;
	task_tag = hba->nutrs + free_slot;
	task_req_upiup->header.dword_0 =
		UPIU_HEADER_DWORD(UPIU_TRANSACTION_TASK_REQ, 0,
					      lun_id, task_tag);
	task_req_upiup->header.dword_1 =
		UPIU_HEADER_DWORD(0, tm_function, 0, 0);
	/*
	 * The host shall provide the same value for LUN field in the basic
	 * header and for Input Parameter.
	 */
	task_req_upiup->input_param1 = cpu_to_be32(lun_id);
	task_req_upiup->input_param2 = cpu_to_be32(task_id);

	/* send command to the controller */
	__set_bit(free_slot, &hba->outstanding_tasks);

	/* Make sure descriptors are ready before ringing the task doorbell */
	wmb();

	ufshcd_writel(hba, 1 << free_slot, REG_UTP_TASK_REQ_DOOR_BELL);
	/* Make sure that doorbell is committed immediately */
	wmb();

	spin_unlock_irqrestore(host->host_lock, flags);

	/* wait until the task management command is completed */
	err = wait_event_timeout(hba->tm_wq,
			test_bit(free_slot, &hba->tm_condition),
			msecs_to_jiffies(TM_CMD_TIMEOUT));
	if (!err) {
		dev_err(hba->dev, "%s: task management cmd 0x%.2x timed-out\n",
				__func__, tm_function);
		if (ufshcd_clear_tm_cmd(hba, free_slot))
			dev_WARN(hba->dev, "%s: unable clear tm cmd (slot %d) after timeout\n",
					__func__, free_slot);
		err = -ETIMEDOUT;
	} else {
		err = ufshcd_task_req_compl(hba, free_slot, tm_response);
	}

	clear_bit(free_slot, &hba->tm_condition);
	ufshcd_put_tm_slot(hba, free_slot);
	wake_up(&hba->tm_tag_wq);
	hba->ufs_stats.clk_rel.ctx = TM_CMD_SEND;

	ufshcd_release_all(hba);
	return err;
}

/**
 * ufshcd_eh_device_reset_handler - device reset handler registered to
 *                                    scsi layer.
 * @cmd: SCSI command pointer
 *
 * Returns SUCCESS/FAILED
 */
static int ufshcd_eh_device_reset_handler(struct scsi_cmnd *cmd)
{
	struct Scsi_Host *host;
	struct ufs_hba *hba;
	unsigned int tag;
	u32 pos;
	int err;
	u8 resp = 0xF;
	struct ufshcd_lrb *lrbp;
	unsigned long flags;

	host = cmd->device->host;
	hba = shost_priv(host);
	tag = cmd->request->tag;

	ufshcd_print_cmd_log(hba);
	lrbp = &hba->lrb[tag];
	err = ufshcd_issue_tm_cmd(hba, lrbp->lun, 0, UFS_LOGICAL_RESET, &resp);
	if (err || resp != UPIU_TASK_MANAGEMENT_FUNC_COMPL) {
		if (!err)
			err = resp;
		goto out;
	}

	/* clear the commands that were pending for corresponding LUN */
	for_each_set_bit(pos, &hba->outstanding_reqs, hba->nutrs) {
		if (hba->lrb[pos].lun == lrbp->lun) {
			err = ufshcd_clear_cmd(hba, pos);
			if (err)
				break;
		}
	}
	spin_lock_irqsave(host->host_lock, flags);
	ufshcd_transfer_req_compl(hba);
	spin_unlock_irqrestore(host->host_lock, flags);

out:
	hba->req_abort_count = 0;
	if (!err) {
		err = SUCCESS;
	} else {
		dev_err(hba->dev, "%s: failed with err %d\n", __func__, err);
		err = FAILED;
	}
	return err;
}

static void ufshcd_set_req_abort_skip(struct ufs_hba *hba, unsigned long bitmap)
{
	struct ufshcd_lrb *lrbp;
	int tag;

	for_each_set_bit(tag, &bitmap, hba->nutrs) {
		lrbp = &hba->lrb[tag];
		lrbp->req_abort_skip = true;
	}
}

/**
 * ufshcd_abort - abort a specific command
 * @cmd: SCSI command pointer
 *
 * Abort the pending command in device by sending UFS_ABORT_TASK task management
 * command, and in host controller by clearing the door-bell register. There can
 * be race between controller sending the command to the device while abort is
 * issued. To avoid that, first issue UFS_QUERY_TASK to check if the command is
 * really issued and then try to abort it.
 *
 * Returns SUCCESS/FAILED
 */
static int ufshcd_abort(struct scsi_cmnd *cmd)
{
	struct Scsi_Host *host;
	struct ufs_hba *hba;
	unsigned long flags;
	unsigned int tag;
	int err = 0;
	int poll_cnt;
	u8 resp = 0xF;
	struct ufshcd_lrb *lrbp;
	u32 reg;

	host = cmd->device->host;
	hba = shost_priv(host);
	tag = cmd->request->tag;
	if (!ufshcd_valid_tag(hba, tag)) {
		dev_err(hba->dev,
			"%s: invalid command tag %d: cmd=0x%p, cmd->request=0x%p",
			__func__, tag, cmd, cmd->request);
		BUG();
	}

	lrbp = &hba->lrb[tag];

	ufshcd_update_error_stats(hba, UFS_ERR_TASK_ABORT);

	/*
	 * Task abort to the device W-LUN is illegal. When this command
	 * will fail, due to spec violation, scsi err handling next step
	 * will be to send LU reset which, again, is a spec violation.
	 * To avoid these unnecessary/illegal step we skip to the last error
	 * handling stage: reset and restore.
	 */
	if ((lrbp->lun == UFS_UPIU_UFS_DEVICE_WLUN) ||
	    (lrbp->lun == UFS_UPIU_REPORT_LUNS_WLUN) ||
	    (lrbp->lun == UFS_UPIU_BOOT_WLUN) ||
	    (lrbp->lun == UFS_UPIU_RPMB_WLUN))
		return ufshcd_eh_host_reset_handler(cmd);

	ufshcd_hold_all(hba);
	reg = ufshcd_readl(hba, REG_UTP_TRANSFER_REQ_DOOR_BELL);
	/* If command is already aborted/completed, return SUCCESS */
	if (!(test_bit(tag, &hba->outstanding_reqs))) {
		dev_err(hba->dev,
			"%s: cmd at tag %d already completed, outstanding=0x%lx, doorbell=0x%x\n",
			__func__, tag, hba->outstanding_reqs, reg);
		goto out;
	}

	if (!(reg & (1 << tag))) {
		dev_err(hba->dev,
		"%s: cmd was completed, but without a notifying intr, tag = %d",
		__func__, tag);
	}

	/* Print Transfer Request of aborted task */
	dev_err(hba->dev, "%s: Device abort task at tag %d", __func__, tag);

	/*
	 * Print detailed info about aborted request.
	 * As more than one request might get aborted at the same time,
	 * print full information only for the first aborted request in order
	 * to reduce repeated printouts. For other aborted requests only print
	 * basic details.
	 */
	scsi_print_command(cmd);
	if (!hba->req_abort_count) {
		ufshcd_print_fsm_state(hba);
		ufshcd_print_host_regs(hba);
		ufshcd_print_host_state(hba);
		ufshcd_print_pwr_info(hba);
		ufshcd_print_trs(hba, 1 << tag, true);
	} else {
		ufshcd_print_trs(hba, 1 << tag, false);
	}
	hba->req_abort_count++;


	/* Skip task abort in case previous aborts failed and report failure */
	if (lrbp->req_abort_skip) {
		err = -EIO;
		goto out;
	}

	for (poll_cnt = 100; poll_cnt; poll_cnt--) {
		err = ufshcd_issue_tm_cmd(hba, lrbp->lun, lrbp->task_tag,
				UFS_QUERY_TASK, &resp);
		if (!err && resp == UPIU_TASK_MANAGEMENT_FUNC_SUCCEEDED) {
			/* cmd pending in the device */
			dev_err(hba->dev, "%s: cmd pending in the device. tag = %d",
				__func__, tag);
			break;
		} else if (!err && resp == UPIU_TASK_MANAGEMENT_FUNC_COMPL) {
			/*
			 * cmd not pending in the device, check if it is
			 * in transition.
			 */
			dev_err(hba->dev, "%s: cmd at tag %d not pending in the device.",
				__func__, tag);
			reg = ufshcd_readl(hba, REG_UTP_TRANSFER_REQ_DOOR_BELL);
			if (reg & (1 << tag)) {
				/* sleep for max. 200us to stabilize */
				usleep_range(100, 200);
				continue;
			}
			/* command completed already */
			dev_err(hba->dev, "%s: cmd at tag %d successfully cleared from DB.",
				__func__, tag);
			goto out;
		} else {
			dev_err(hba->dev,
				"%s: no response from device. tag = %d, err %d",
				__func__, tag, err);
			if (!err)
				err = resp; /* service response error */
			goto out;
		}
	}

	if (!poll_cnt) {
		err = -EBUSY;
		goto out;
	}

	err = ufshcd_issue_tm_cmd(hba, lrbp->lun, lrbp->task_tag,
			UFS_ABORT_TASK, &resp);
	if (err || resp != UPIU_TASK_MANAGEMENT_FUNC_COMPL) {
		if (!err) {
			err = resp; /* service response error */
			dev_err(hba->dev, "%s: issued. tag = %d, err %d",
				__func__, tag, err);
		}
		goto out;
	}

	err = ufshcd_clear_cmd(hba, tag);
	if (err) {
		dev_err(hba->dev, "%s: Failed clearing cmd at tag %d, err %d",
			__func__, tag, err);
		goto out;
	}

	scsi_dma_unmap(cmd);

	spin_lock_irqsave(host->host_lock, flags);
	ufshcd_outstanding_req_clear(hba, tag);
	hba->lrb[tag].cmd = NULL;
	spin_unlock_irqrestore(host->host_lock, flags);

	clear_bit_unlock(tag, &hba->lrb_in_use);
	wake_up(&hba->dev_cmd.tag_wq);

out:
	if (!err) {
		err = SUCCESS;
	} else {
		dev_err(hba->dev, "%s: failed with err %d\n", __func__, err);
		ufshcd_set_req_abort_skip(hba, hba->outstanding_reqs);
		err = FAILED;
	}

	/*
	 * This ufshcd_release_all() corresponds to the original scsi cmd that
	 * got aborted here (as we won't get any IRQ for it).
	 */
	ufshcd_release_all(hba);
	return err;
}

/**
 * ufshcd_host_reset_and_restore - reset and restore host controller
 * @hba: per-adapter instance
 *
 * Note that host controller reset may issue DME_RESET to
 * local and remote (device) Uni-Pro stack and the attributes
 * are reset to default state.
 *
 * Returns zero on success, non-zero on failure
 */
static int ufshcd_host_reset_and_restore(struct ufs_hba *hba)
{
	int err;
	unsigned long flags;

	/* Reset the host controller */
	spin_lock_irqsave(hba->host->host_lock, flags);
	ufshcd_hba_stop(hba, false);
	spin_unlock_irqrestore(hba->host->host_lock, flags);

	/* scale up clocks to max frequency before full reinitialization */
	ufshcd_set_clk_freq(hba, true);

	err = ufshcd_hba_enable(hba);
	if (err)
		goto out;

	/* Establish the link again and restore the device */
	err = ufshcd_probe_hba(hba);

	if (!err && (hba->ufshcd_state != UFSHCD_STATE_OPERATIONAL)) {
		err = -EIO;
		goto out;
	}

	if (!err) {
		err = ufshcd_vops_crypto_engine_reset(hba);
		if (err) {
			dev_err(hba->dev,
				"%s: failed to reset crypto engine %d\n",
				__func__, err);
			goto out;
		}
	}

out:
	if (err)
		dev_err(hba->dev, "%s: Host init failed %d\n", __func__, err);

	return err;
}

static int ufshcd_detect_device(struct ufs_hba *hba)
{
	int err = 0;

	err = ufshcd_vops_full_reset(hba);
	if (err)
		dev_warn(hba->dev, "%s: full reset returned %d\n",
			 __func__, err);

	err = ufshcd_reset_device(hba);
	if (err)
		dev_warn(hba->dev, "%s: device reset failed. err %d\n",
			 __func__, err);

	return ufshcd_host_reset_and_restore(hba);
}

/**
 * ufshcd_reset_and_restore - reset and re-initialize host/device
 * @hba: per-adapter instance
 *
 * Reset and recover device, host and re-establish link. This
 * is helpful to recover the communication in fatal error conditions.
 *
 * Returns zero on success, non-zero on failure
 */
static int ufshcd_reset_and_restore(struct ufs_hba *hba)
{
	int err = 0;
	unsigned long flags;
	int retries = MAX_HOST_RESET_RETRIES;

	do {
		err = ufshcd_detect_device(hba);
	} while (err && --retries);

	/*
	 * There is no point proceeding even after failing
	 * to recover after multiple retries.
	 */
	if (err && ufshcd_is_embedded_dev(hba))
		BUG();
	/*
	 * After reset the door-bell might be cleared, complete
	 * outstanding requests in s/w here.
	 */
	spin_lock_irqsave(hba->host->host_lock, flags);
	ufshcd_transfer_req_compl(hba);
	ufshcd_tmc_handler(hba);
	spin_unlock_irqrestore(hba->host->host_lock, flags);

	return err;
}

/**
 * ufshcd_eh_host_reset_handler - host reset handler registered to scsi layer
 * @cmd - SCSI command pointer
 *
 * Returns SUCCESS/FAILED
 */
static int ufshcd_eh_host_reset_handler(struct scsi_cmnd *cmd)
{
	int err = SUCCESS;
	unsigned long flags;
	struct ufs_hba *hba;

	hba = shost_priv(cmd->device->host);

	/*
	 * Check if there is any race with fatal error handling.
	 * If so, wait for it to complete. Even though fatal error
	 * handling does reset and restore in some cases, don't assume
	 * anything out of it. We are just avoiding race here.
	 */
	do {
		spin_lock_irqsave(hba->host->host_lock, flags);
		if (!(work_pending(&hba->eh_work) ||
				hba->ufshcd_state == UFSHCD_STATE_RESET))
			break;
		spin_unlock_irqrestore(hba->host->host_lock, flags);
		dev_err(hba->dev, "%s: reset in progress - 1\n", __func__);
		flush_work(&hba->eh_work);
	} while (1);

	/*
	 * we don't know if previous reset had really reset the host controller
	 * or not. So let's force reset here to be sure.
	 */
	hba->ufshcd_state = UFSHCD_STATE_ERROR;
	hba->force_host_reset = true;
	schedule_work(&hba->eh_work);

	/* wait for the reset work to finish */
	do {
		if (!(work_pending(&hba->eh_work) ||
				hba->ufshcd_state == UFSHCD_STATE_RESET))
			break;
		spin_unlock_irqrestore(hba->host->host_lock, flags);
		dev_err(hba->dev, "%s: reset in progress - 2\n", __func__);
		flush_work(&hba->eh_work);
		spin_lock_irqsave(hba->host->host_lock, flags);
	} while (1);

	if (!((hba->ufshcd_state == UFSHCD_STATE_OPERATIONAL) &&
	      ufshcd_is_link_active(hba))) {
		err = FAILED;
		hba->ufshcd_state = UFSHCD_STATE_ERROR;
	}

	spin_unlock_irqrestore(hba->host->host_lock, flags);

	return err;
}

/**
 * ufshcd_get_max_icc_level - calculate the ICC level
 * @sup_curr_uA: max. current supported by the regulator
 * @start_scan: row at the desc table to start scan from
 * @buff: power descriptor buffer
 *
 * Returns calculated max ICC level for specific regulator
 */
static u32 ufshcd_get_max_icc_level(int sup_curr_uA, u32 start_scan, char *buff)
{
	int i;
	int curr_uA;
	u16 data;
	u16 unit;

	for (i = start_scan; i >= 0; i--) {
		data = be16_to_cpu(*((u16 *)(buff + 2*i)));
		unit = (data & ATTR_ICC_LVL_UNIT_MASK) >>
						ATTR_ICC_LVL_UNIT_OFFSET;
		curr_uA = data & ATTR_ICC_LVL_VALUE_MASK;
		switch (unit) {
		case UFSHCD_NANO_AMP:
			curr_uA = curr_uA / 1000;
			break;
		case UFSHCD_MILI_AMP:
			curr_uA = curr_uA * 1000;
			break;
		case UFSHCD_AMP:
			curr_uA = curr_uA * 1000 * 1000;
			break;
		case UFSHCD_MICRO_AMP:
		default:
			break;
		}
		if (sup_curr_uA >= curr_uA)
			break;
	}
	if (i < 0) {
		i = 0;
		pr_err("%s: Couldn't find valid icc_level = %d", __func__, i);
	}

	return (u32)i;
}

/**
 * ufshcd_find_max_sup_active_icc_level - find the max ICC level
 * In case regulators are not initialized we'll return 0
 * @hba: per-adapter instance
 * @desc_buf: power descriptor buffer to extract ICC levels from.
 * @len: length of desc_buff
 *
 * Returns calculated max ICC level
 */
static u32 ufshcd_find_max_sup_active_icc_level(struct ufs_hba *hba,
							u8 *desc_buf, int len)
{
	u32 icc_level = 0;

	/*
	 * VCCQ rail is optional for removable UFS card and also most of the
	 * vendors don't use this rail for embedded UFS devices as well. So
	 * it is normal that VCCQ rail may not be provided for given platform.
	 */
	if (!hba->vreg_info.vcc || !hba->vreg_info.vccq2) {
		dev_err(hba->dev, "%s: Regulator capability was not set, bActiveICCLevel=%d\n",
			__func__, icc_level);
		goto out;
	}

	if (hba->vreg_info.vcc && hba->vreg_info.vcc->max_uA)
		icc_level = ufshcd_get_max_icc_level(
				hba->vreg_info.vcc->max_uA,
				POWER_DESC_MAX_ACTV_ICC_LVLS - 1,
				&desc_buf[PWR_DESC_ACTIVE_LVLS_VCC_0]);

	if (hba->vreg_info.vccq && hba->vreg_info.vccq->max_uA)
		icc_level = ufshcd_get_max_icc_level(
				hba->vreg_info.vccq->max_uA,
				icc_level,
				&desc_buf[PWR_DESC_ACTIVE_LVLS_VCCQ_0]);

	if (hba->vreg_info.vccq2 && hba->vreg_info.vccq2->max_uA)
		icc_level = ufshcd_get_max_icc_level(
				hba->vreg_info.vccq2->max_uA,
				icc_level,
				&desc_buf[PWR_DESC_ACTIVE_LVLS_VCCQ2_0]);
out:
	return icc_level;
}

static void ufshcd_set_active_icc_lvl(struct ufs_hba *hba)
{
	int ret;
	int buff_len = hba->desc_size.pwr_desc;
	u8 *desc_buf = NULL;
	u32 icc_level;

	if (buff_len) {
		desc_buf = kmalloc(buff_len, GFP_KERNEL);
		if (!desc_buf) {
			dev_err(hba->dev,
				"%s: Failed to allocate desc_buf\n", __func__);
			return;
		}
	}

	ret = ufshcd_read_power_desc(hba, desc_buf, buff_len);
	if (ret) {
		dev_err(hba->dev,
			"%s: Failed reading power descriptor.len = %d ret = %d",
			__func__, buff_len, ret);
		goto out;
	}

	icc_level = ufshcd_find_max_sup_active_icc_level(hba, desc_buf,
							 buff_len);
	dev_dbg(hba->dev, "%s: setting icc_level 0x%x", __func__, icc_level);

	ret = ufshcd_query_attr_retry(hba, UPIU_QUERY_OPCODE_WRITE_ATTR,
		QUERY_ATTR_IDN_ACTIVE_ICC_LVL, 0, 0, &icc_level);

	if (ret)
		dev_err(hba->dev,
			"%s: Failed configuring bActiveICCLevel = %d ret = %d",
			__func__, icc_level, ret);

out:
	kfree(desc_buf);
}

/**
 * ufshcd_scsi_add_wlus - Adds required W-LUs
 * @hba: per-adapter instance
 *
 * UFS devices can support upto 4 well known logical units:
 *	"REPORT_LUNS" (address: 01h)
 *	"UFS Device" (address: 50h)
 *	"RPMB" (address: 44h)
 *	"BOOT" (address: 30h)
 *
 * "REPORT_LUNS" & "UFS Device" are mandatory for all device classes (see
 * "bDeviceSubClass" parameter of device descriptor) while "BOOT" is supported
 * only for bootable devices. "RPMB" is only supported with embedded devices.
 *
 * UFS device's power management needs to be controlled by "POWER CONDITION"
 * field of SSU (START STOP UNIT) command. But this "power condition" field
 * will take effect only when its sent to "UFS device" well known logical unit
 * hence we require the scsi_device instance to represent this logical unit in
 * order for the UFS host driver to send the SSU command for power management.

 * We also require the scsi_device instance for "RPMB" (Replay Protected Memory
 * Block) LU so user space process can control this LU. User space may also
 * want to have access to BOOT LU.

 * This function tries to add scsi device instances for each of all well known
 * LUs (except "REPORT LUNS" LU) depending on device class.
 *
 * Returns zero on success (all required W-LUs are added successfully),
 * non-zero error value on failure (if failed to add any of the required W-LU).
 */
static int ufshcd_scsi_add_wlus(struct ufs_hba *hba)
{
	int ret = 0;
	struct scsi_device *sdev_rpmb = NULL;
	struct scsi_device *sdev_boot = NULL;
	bool is_bootable_dev = false;
	bool is_embedded_dev = false;

	if ((hba->dev_info.b_device_sub_class == UFS_DEV_EMBEDDED_BOOTABLE) ||
	    (hba->dev_info.b_device_sub_class == UFS_DEV_REMOVABLE_BOOTABLE))
		is_bootable_dev = true;

	if ((hba->dev_info.b_device_sub_class == UFS_DEV_EMBEDDED_BOOTABLE) ||
	    (hba->dev_info.b_device_sub_class == UFS_DEV_EMBEDDED_NON_BOOTABLE))
		is_embedded_dev = true;

	hba->sdev_ufs_device = __scsi_add_device(hba->host, 0, 0,
		ufshcd_upiu_wlun_to_scsi_wlun(UFS_UPIU_UFS_DEVICE_WLUN), NULL);
	if (IS_ERR(hba->sdev_ufs_device)) {
		ret = PTR_ERR(hba->sdev_ufs_device);
		dev_err(hba->dev, "%s: failed adding DEVICE_WLUN. ret %d\n",
			__func__, ret);
		hba->sdev_ufs_device = NULL;
		goto out;
	}
	scsi_device_put(hba->sdev_ufs_device);

	if (is_bootable_dev) {
		sdev_boot = __scsi_add_device(hba->host, 0, 0,
			ufshcd_upiu_wlun_to_scsi_wlun(UFS_UPIU_BOOT_WLUN),
			NULL);

		if (IS_ERR(sdev_boot)) {
			dev_err(hba->dev, "%s: failed adding BOOT_WLUN. ret %d\n",
				__func__, ret);
			ret = PTR_ERR(sdev_boot);
			goto remove_sdev_ufs_device;
		}
		scsi_device_put(sdev_boot);
	}

	if (is_embedded_dev) {
		sdev_rpmb = __scsi_add_device(hba->host, 0, 0,
			ufshcd_upiu_wlun_to_scsi_wlun(UFS_UPIU_RPMB_WLUN),
			NULL);
		if (IS_ERR(sdev_rpmb)) {
			dev_err(hba->dev, "%s: failed adding RPMB_WLUN. ret %d\n",
				__func__, ret);
			ret = PTR_ERR(sdev_rpmb);
			goto remove_sdev_boot;
		}
		scsi_device_put(sdev_rpmb);
	}
	goto out;

remove_sdev_boot:
	if (is_bootable_dev)
		scsi_remove_device(sdev_boot);
remove_sdev_ufs_device:
	scsi_remove_device(hba->sdev_ufs_device);
out:
	return ret;
}

/**
 * ufshcd_tune_pa_tactivate - Tunes PA_TActivate of local UniPro
 * @hba: per-adapter instance
 *
 * PA_TActivate parameter can be tuned manually if UniPro version is less than
 * 1.61. PA_TActivate needs to be greater than or equal to peerM-PHY's
 * RX_MIN_ACTIVATETIME_CAPABILITY attribute. This optimal value can help reduce
 * the hibern8 exit latency.
 *
 * Returns zero on success, non-zero error value on failure.
 */
static int ufshcd_tune_pa_tactivate(struct ufs_hba *hba)
{
	int ret = 0;
	u32 peer_rx_min_activatetime = 0, tuned_pa_tactivate;

	if (!ufshcd_is_unipro_pa_params_tuning_req(hba))
		return 0;

	ret = ufshcd_dme_peer_get(hba,
				  UIC_ARG_MIB_SEL(
					RX_MIN_ACTIVATETIME_CAPABILITY,
					UIC_ARG_MPHY_RX_GEN_SEL_INDEX(0)),
				  &peer_rx_min_activatetime);
	if (ret)
		goto out;

	/* make sure proper unit conversion is applied */
	tuned_pa_tactivate =
		((peer_rx_min_activatetime * RX_MIN_ACTIVATETIME_UNIT_US)
		 / PA_TACTIVATE_TIME_UNIT_US);
	ret = ufshcd_dme_set(hba, UIC_ARG_MIB(PA_TACTIVATE),
			     tuned_pa_tactivate);

out:
	return ret;
}

/**
 * ufshcd_tune_pa_hibern8time - Tunes PA_Hibern8Time of local UniPro
 * @hba: per-adapter instance
 *
 * PA_Hibern8Time parameter can be tuned manually if UniPro version is less than
 * 1.61. PA_Hibern8Time needs to be maximum of local M-PHY's
 * TX_HIBERN8TIME_CAPABILITY & peer M-PHY's RX_HIBERN8TIME_CAPABILITY.
 * This optimal value can help reduce the hibern8 exit latency.
 *
 * Returns zero on success, non-zero error value on failure.
 */
static int ufshcd_tune_pa_hibern8time(struct ufs_hba *hba)
{
	int ret = 0;
	u32 local_tx_hibern8_time_cap = 0, peer_rx_hibern8_time_cap = 0;
	u32 max_hibern8_time, tuned_pa_hibern8time;

	ret = ufshcd_dme_get(hba,
			     UIC_ARG_MIB_SEL(TX_HIBERN8TIME_CAPABILITY,
					UIC_ARG_MPHY_TX_GEN_SEL_INDEX(0)),
				  &local_tx_hibern8_time_cap);
	if (ret)
		goto out;

	ret = ufshcd_dme_peer_get(hba,
				  UIC_ARG_MIB_SEL(RX_HIBERN8TIME_CAPABILITY,
					UIC_ARG_MPHY_RX_GEN_SEL_INDEX(0)),
				  &peer_rx_hibern8_time_cap);
	if (ret)
		goto out;

	max_hibern8_time = max(local_tx_hibern8_time_cap,
			       peer_rx_hibern8_time_cap);
	/* make sure proper unit conversion is applied */
	tuned_pa_hibern8time = ((max_hibern8_time * HIBERN8TIME_UNIT_US)
				/ PA_HIBERN8_TIME_UNIT_US);
	ret = ufshcd_dme_set(hba, UIC_ARG_MIB(PA_HIBERN8TIME),
			     tuned_pa_hibern8time);
out:
	return ret;
}

/**
 * ufshcd_quirk_tune_host_pa_tactivate - Ensures that host PA_TACTIVATE is
 * less than device PA_TACTIVATE time.
 * @hba: per-adapter instance
 *
 * Some UFS devices require host PA_TACTIVATE to be lower than device
 * PA_TACTIVATE, we need to enable UFS_DEVICE_QUIRK_HOST_PA_TACTIVATE quirk
 * for such devices.
 *
 * Returns zero on success, non-zero error value on failure.
 */
static int ufshcd_quirk_tune_host_pa_tactivate(struct ufs_hba *hba)
{
	int ret = 0;
	u32 granularity, peer_granularity;
	u32 pa_tactivate, peer_pa_tactivate;
	u32 pa_tactivate_us, peer_pa_tactivate_us;
	u8 gran_to_us_table[] = {1, 4, 8, 16, 32, 100};

	ret = ufshcd_dme_get(hba, UIC_ARG_MIB(PA_GRANULARITY),
				  &granularity);
	if (ret)
		goto out;

	ret = ufshcd_dme_peer_get(hba, UIC_ARG_MIB(PA_GRANULARITY),
				  &peer_granularity);
	if (ret)
		goto out;

	if ((granularity < PA_GRANULARITY_MIN_VAL) ||
	    (granularity > PA_GRANULARITY_MAX_VAL)) {
		dev_err(hba->dev, "%s: invalid host PA_GRANULARITY %d",
			__func__, granularity);
		return -EINVAL;
	}

	if ((peer_granularity < PA_GRANULARITY_MIN_VAL) ||
	    (peer_granularity > PA_GRANULARITY_MAX_VAL)) {
		dev_err(hba->dev, "%s: invalid device PA_GRANULARITY %d",
			__func__, peer_granularity);
		return -EINVAL;
	}

	ret = ufshcd_dme_get(hba, UIC_ARG_MIB(PA_TACTIVATE), &pa_tactivate);
	if (ret)
		goto out;

	ret = ufshcd_dme_peer_get(hba, UIC_ARG_MIB(PA_TACTIVATE),
				  &peer_pa_tactivate);
	if (ret)
		goto out;

	pa_tactivate_us = pa_tactivate * gran_to_us_table[granularity - 1];
	peer_pa_tactivate_us = peer_pa_tactivate *
			     gran_to_us_table[peer_granularity - 1];

	if (pa_tactivate_us > peer_pa_tactivate_us) {
		u32 new_peer_pa_tactivate;

		new_peer_pa_tactivate = pa_tactivate_us /
				      gran_to_us_table[peer_granularity - 1];
		new_peer_pa_tactivate++;
		ret = ufshcd_dme_peer_set(hba, UIC_ARG_MIB(PA_TACTIVATE),
					  new_peer_pa_tactivate);
	}

out:
	return ret;
}

static void ufshcd_tune_unipro_params(struct ufs_hba *hba)
{
	if (ufshcd_is_unipro_pa_params_tuning_req(hba)) {
		ufshcd_tune_pa_tactivate(hba);
		ufshcd_tune_pa_hibern8time(hba);
	}

	if (hba->dev_info.quirks & UFS_DEVICE_QUIRK_PA_TACTIVATE)
		/* set 1ms timeout for PA_TACTIVATE */
		ufshcd_dme_set(hba, UIC_ARG_MIB(PA_TACTIVATE), 10);

	if (hba->dev_info.quirks & UFS_DEVICE_QUIRK_HOST_PA_TACTIVATE)
		ufshcd_quirk_tune_host_pa_tactivate(hba);

	ufshcd_vops_apply_dev_quirks(hba);
}

static void ufshcd_clear_dbg_ufs_stats(struct ufs_hba *hba)
{
	int err_reg_hist_size = sizeof(struct ufs_uic_err_reg_hist);

	memset(&hba->ufs_stats.pa_err, 0, err_reg_hist_size);
	memset(&hba->ufs_stats.dl_err, 0, err_reg_hist_size);
	memset(&hba->ufs_stats.nl_err, 0, err_reg_hist_size);
	memset(&hba->ufs_stats.tl_err, 0, err_reg_hist_size);
	memset(&hba->ufs_stats.dme_err, 0, err_reg_hist_size);

	hba->req_abort_count = 0;
}

static void ufshcd_apply_pm_quirks(struct ufs_hba *hba)
{
	if (hba->dev_info.quirks & UFS_DEVICE_QUIRK_NO_LINK_OFF) {
		if (ufs_get_pm_lvl_to_link_pwr_state(hba->rpm_lvl) ==
		    UIC_LINK_OFF_STATE) {
			hba->rpm_lvl =
				ufs_get_desired_pm_lvl_for_dev_link_state(
						UFS_SLEEP_PWR_MODE,
						UIC_LINK_HIBERN8_STATE);
			dev_info(hba->dev, "UFS_DEVICE_QUIRK_NO_LINK_OFF enabled, changed rpm_lvl to %d\n",
				hba->rpm_lvl);
		}
		if (ufs_get_pm_lvl_to_link_pwr_state(hba->spm_lvl) ==
		    UIC_LINK_OFF_STATE) {
			hba->spm_lvl =
				ufs_get_desired_pm_lvl_for_dev_link_state(
						UFS_SLEEP_PWR_MODE,
						UIC_LINK_HIBERN8_STATE);
			dev_info(hba->dev, "UFS_DEVICE_QUIRK_NO_LINK_OFF enabled, changed spm_lvl to %d\n",
				hba->spm_lvl);
		}
	}
}

/**
 * ufshcd_set_dev_ref_clk - set the device bRefClkFreq
 * @hba: per-adapter instance
 *
 * Read the current value of the bRefClkFreq attribute from device and update it
 * if host is supplying different reference clock frequency than one mentioned
 * in bRefClkFreq attribute.
 *
 * Returns zero on success, non-zero error value on failure.
 */
static int ufshcd_set_dev_ref_clk(struct ufs_hba *hba)
{
	int err = 0;
	int ref_clk = -1;
	static const char * const ref_clk_freqs[] = {"19.2 MHz", "26 MHz",
						     "38.4 MHz", "52 MHz"};

	err = ufshcd_query_attr_retry(hba, UPIU_QUERY_OPCODE_READ_ATTR,
			QUERY_ATTR_IDN_REF_CLK_FREQ, 0, 0, &ref_clk);

	if (err) {
		dev_err(hba->dev, "%s: failed reading bRefClkFreq. err = %d\n",
			 __func__, err);
		goto out;
	}

	if ((ref_clk < 0) || (ref_clk > REF_CLK_FREQ_52_MHZ)) {
		dev_err(hba->dev, "%s: invalid ref_clk setting = %d\n",
			 __func__, ref_clk);
		err = -EINVAL;
		goto out;
	}

	if (ref_clk == hba->dev_ref_clk_freq)
		goto out; /* nothing to update */

	err = ufshcd_query_attr_retry(hba, UPIU_QUERY_OPCODE_WRITE_ATTR,
			QUERY_ATTR_IDN_REF_CLK_FREQ, 0, 0,
			&hba->dev_ref_clk_freq);

	if (err)
		dev_err(hba->dev, "%s: bRefClkFreq setting to %s failed\n",
			__func__, ref_clk_freqs[hba->dev_ref_clk_freq]);
	else
		/*
		 * It is good to print this out here to debug any later failures
		 * related to gear switch.
		 */
		dev_info(hba->dev, "%s: bRefClkFreq setting to %s succeeded\n",
			__func__, ref_clk_freqs[hba->dev_ref_clk_freq]);

out:
	return err;
}

static int ufshcd_get_dev_ref_clk_gating_wait(struct ufs_hba *hba)
{
	int err = 0;
	u32 gating_wait = UFSHCD_REF_CLK_GATING_WAIT_US;

	if (hba->dev_info.w_spec_version >= 0x300) {
		err = ufshcd_query_attr_retry(hba, UPIU_QUERY_OPCODE_READ_ATTR,
				QUERY_ATTR_IDN_REF_CLK_GATING_WAIT_TIME, 0, 0,
				&gating_wait);

		if (err)
			dev_err(hba->dev, "failed reading bRefClkGatingWait. err = %d, use default %uus\n",
					err, gating_wait);

		if (gating_wait == 0) {
			gating_wait = UFSHCD_REF_CLK_GATING_WAIT_US;
			dev_err(hba->dev, "undefined ref clk gating wait time, use default %uus\n",
					gating_wait);
		}
	}

	hba->dev_ref_clk_gating_wait = gating_wait;
	return err;
}

static int ufs_read_device_desc_data(struct ufs_hba *hba)
{
	int err = 0;
	u8 *desc_buf = NULL;

	if (hba->desc_size.dev_desc) {
		desc_buf = kmalloc(hba->desc_size.dev_desc, GFP_KERNEL);
		if (!desc_buf) {
			err = -ENOMEM;
			dev_err(hba->dev,
				"%s: Failed to allocate desc_buf\n", __func__);
			return err;
		}
	}
	err = ufshcd_read_device_desc(hba, desc_buf, hba->desc_size.dev_desc);
	if (err)
		goto out;

	/*
	 * getting vendor (manufacturerID) and Bank Index in big endian
	 * format
	 */
	hba->dev_info.w_manufacturer_id =
		desc_buf[DEVICE_DESC_PARAM_MANF_ID] << 8 |
		desc_buf[DEVICE_DESC_PARAM_MANF_ID + 1];
	hba->dev_info.b_device_sub_class =
		desc_buf[DEVICE_DESC_PARAM_DEVICE_SUB_CLASS];
	hba->dev_info.i_product_name = desc_buf[DEVICE_DESC_PARAM_PRDCT_NAME];
	hba->dev_info.w_spec_version =
		desc_buf[DEVICE_DESC_PARAM_SPEC_VER] << 8 |
		desc_buf[DEVICE_DESC_PARAM_SPEC_VER + 1];

out:
	kfree(desc_buf);
	return err;
}

static void ufshcd_init_desc_sizes(struct ufs_hba *hba)
{
	int err;

	err = ufshcd_read_desc_length(hba, QUERY_DESC_IDN_DEVICE, 0,
		&hba->desc_size.dev_desc);
	if (err)
		hba->desc_size.dev_desc = QUERY_DESC_DEVICE_DEF_SIZE;

	err = ufshcd_read_desc_length(hba, QUERY_DESC_IDN_POWER, 0,
		&hba->desc_size.pwr_desc);
	if (err)
		hba->desc_size.pwr_desc = QUERY_DESC_POWER_DEF_SIZE;

	err = ufshcd_read_desc_length(hba, QUERY_DESC_IDN_INTERCONNECT, 0,
		&hba->desc_size.interc_desc);
	if (err)
		hba->desc_size.interc_desc = QUERY_DESC_INTERCONNECT_DEF_SIZE;

	err = ufshcd_read_desc_length(hba, QUERY_DESC_IDN_CONFIGURATION, 0,
		&hba->desc_size.conf_desc);
	if (err)
		hba->desc_size.conf_desc = QUERY_DESC_CONFIGURATION_DEF_SIZE;

	err = ufshcd_read_desc_length(hba, QUERY_DESC_IDN_UNIT, 0,
		&hba->desc_size.unit_desc);
	if (err)
		hba->desc_size.unit_desc = QUERY_DESC_UNIT_DEF_SIZE;

	err = ufshcd_read_desc_length(hba, QUERY_DESC_IDN_GEOMETRY, 0,
		&hba->desc_size.geom_desc);
	if (err)
		hba->desc_size.geom_desc = QUERY_DESC_GEOMETRY_DEF_SIZE;
}

static void ufshcd_def_desc_sizes(struct ufs_hba *hba)
{
	hba->desc_size.dev_desc = QUERY_DESC_DEVICE_DEF_SIZE;
	hba->desc_size.pwr_desc = QUERY_DESC_POWER_DEF_SIZE;
	hba->desc_size.interc_desc = QUERY_DESC_INTERCONNECT_DEF_SIZE;
	hba->desc_size.conf_desc = QUERY_DESC_CONFIGURATION_DEF_SIZE;
	hba->desc_size.unit_desc = QUERY_DESC_UNIT_DEF_SIZE;
	hba->desc_size.geom_desc = QUERY_DESC_GEOMETRY_DEF_SIZE;
}

/**
 * ufshcd_probe_hba - probe hba to detect device and initialize
 * @hba: per-adapter instance
 *
 * Execute link-startup and verify device initialization
 */
static int ufshcd_probe_hba(struct ufs_hba *hba)
{
	int ret;
	ktime_t start = ktime_get();

	ret = ufshcd_link_startup(hba);
	if (ret)
		goto out;

	/* Debug counters initialization */
	ufshcd_clear_dbg_ufs_stats(hba);
	/* set the default level for urgent bkops */
	hba->urgent_bkops_lvl = BKOPS_STATUS_PERF_IMPACT;
	hba->is_urgent_bkops_lvl_checked = false;

	/* UniPro link is active now */
	ufshcd_set_link_active(hba);

	ret = ufshcd_verify_dev_init(hba);
	if (ret)
		goto out;

	ret = ufshcd_complete_dev_init(hba);
	if (ret)
		goto out;

	/* clear any previous UFS device information */
	memset(&hba->dev_info, 0, sizeof(hba->dev_info));

	/* cache important parameters from device descriptor for later use */
	ret = ufs_read_device_desc_data(hba);
	if (ret)
		goto out;

	/* Init check for device descriptor sizes */
	ufshcd_init_desc_sizes(hba);
	ufs_advertise_fixup_device(hba);
	ufshcd_tune_unipro_params(hba);

	ufshcd_apply_pm_quirks(hba);
	ret = ufshcd_set_vccq_rail_unused(hba,
		(hba->dev_info.quirks & UFS_DEVICE_NO_VCCQ) ? true : false);
	if (ret)
		goto out;

	/* UFS device is also active now */
	ufshcd_set_ufs_dev_active(hba);
	ufshcd_force_reset_auto_bkops(hba);

	if (ufshcd_get_max_pwr_mode(hba)) {
		dev_err(hba->dev,
			"%s: Failed getting max supported power mode\n",
			__func__);
	} else {
		ufshcd_get_dev_ref_clk_gating_wait(hba);
		/*
		 * Set the right value to bRefClkFreq before attempting to
		 * switch to HS gears.
		 */
		ufshcd_set_dev_ref_clk(hba);
		ret = ufshcd_config_pwr_mode(hba, &hba->max_pwr_info.info);
		if (ret) {
			dev_err(hba->dev, "%s: Failed setting power mode, err = %d\n",
					__func__, ret);
			goto out;
		}
	}

	/*
	 * bActiveICCLevel is volatile for UFS device (as per latest v2.1 spec)
	 * and for removable UFS card as well, hence always set the parameter.
	 * Note: Error handler may issue the device reset hence resetting
	 *       bActiveICCLevel as well so it is always safe to set this here.
	 */
	ufshcd_set_active_icc_lvl(hba);

	/* set the state as operational after switching to desired gear */
	hba->ufshcd_state = UFSHCD_STATE_OPERATIONAL;
	/*
	 * If we are in error handling context or in power management callbacks
	 * context, no need to scan the host
	 */
	if (!ufshcd_eh_in_progress(hba) && !hba->pm_op_in_progress) {
		bool flag;

		if (!ufshcd_query_flag_retry(hba, UPIU_QUERY_OPCODE_READ_FLAG,
				QUERY_FLAG_IDN_PWR_ON_WPE, &flag))
			hba->dev_info.f_power_on_wp_en = flag;

		/* Add required well known logical units to scsi mid layer */
		ret = ufshcd_scsi_add_wlus(hba);
		if (ret)
			goto out;

		/* Initialize devfreq after UFS device is detected */
		if (ufshcd_is_clkscaling_supported(hba)) {
			memcpy(&hba->clk_scaling.saved_pwr_info.info,
			    &hba->pwr_info, sizeof(struct ufs_pa_layer_attr));
			hba->clk_scaling.saved_pwr_info.is_valid = true;
			hba->clk_scaling.is_scaled_up = true;
			if (!hba->devfreq) {
				hba->devfreq = devfreq_add_device(hba->dev,
							&ufs_devfreq_profile,
							"simple_ondemand",
							gov_data);
				if (IS_ERR(hba->devfreq)) {
					ret = PTR_ERR(hba->devfreq);
					dev_err(hba->dev, "Unable to register with devfreq %d\n",
						ret);
					goto out;
				}
			}
			hba->clk_scaling.is_allowed = true;
		}


		/* liochen@BSP, 2016/11/30, Add ufs info into *##*37847# */
		ufs_fill_info(hba);

		scsi_scan_host(hba->host);
		pm_runtime_put_sync(hba->dev);
	}

	/*
	 * Enable auto hibern8 if supported, after full host and
	 * device initialization.
	 */
	if (ufshcd_is_auto_hibern8_supported(hba))
		ufshcd_set_auto_hibern8_timer(hba,
				      hba->hibern8_on_idle.delay_ms);
out:
	if (ret) {
		ufshcd_set_ufs_dev_poweroff(hba);
		ufshcd_set_link_off(hba);
		if (hba->extcon) {
			if (!ufshcd_is_card_online(hba))
				ufsdbg_clr_err_state(hba);
			ufshcd_set_card_offline(hba);
		}
	} else if (hba->extcon) {
		ufshcd_set_card_online(hba);
	}

	/*
	 * If we failed to initialize the device or the device is not
	 * present, turn off the power/clocks etc.
	 * In cases when there's both ufs and emmc present and regualtors
	 * are shared b/w the two, this shouldn't turn-off the regulators
	 * w/o giving emmc a chance to send PON.
	 * Hence schedule a delayed suspend, thus giving enough time to
	 * emmc to vote for the shared regulator.
	 */
	if (ret && !ufshcd_eh_in_progress(hba) && !hba->pm_op_in_progress) {
		pm_runtime_put_noidle(hba->dev);
		pm_schedule_suspend(hba->dev, MSEC_PER_SEC * 10);
	}

	trace_ufshcd_init(dev_name(hba->dev), ret,
		ktime_to_us(ktime_sub(ktime_get(), start)),
		hba->curr_dev_pwr_mode, hba->uic_link_state);
	return ret;
}

static void ufshcd_remove_device(struct ufs_hba *hba)
{
	struct scsi_device *sdev;
	struct scsi_device *sdev_cache[UFS_MAX_LUS];
	int sdev_count = 0, i;
	unsigned long flags;

	ufshcd_hold_all(hba);
	/* Reset the host controller */
	spin_lock_irqsave(hba->host->host_lock, flags);
	hba->silence_err_logs = true;
	ufshcd_hba_stop(hba, false);
	spin_unlock_irqrestore(hba->host->host_lock, flags);

	ufshcd_set_ufs_dev_poweroff(hba);
	ufshcd_set_link_off(hba);
	__ufshcd_shutdown_clkscaling(hba);

	/* Complete requests that have door-bell cleared by h/w */
	ufshcd_complete_requests(hba);

	/* remove all scsi devices */
	list_for_each_entry(sdev, &hba->host->__devices, siblings) {
		if (sdev_count < UFS_MAX_LUS) {
			sdev_cache[sdev_count] = sdev;
			sdev_count++;
		}
	}

	for (i = 0; i < sdev_count; i++)
		scsi_remove_device(sdev_cache[i]);

	spin_lock_irqsave(hba->host->host_lock, flags);
	hba->silence_err_logs = false;
	spin_unlock_irqrestore(hba->host->host_lock, flags);

	ufshcd_release_all(hba);
}

static void ufshcd_card_detect_handler(struct work_struct *work)
{
	struct ufs_hba *hba;

	hba = container_of(work, struct ufs_hba, card_detect_work);

	if (ufshcd_is_card_online(hba) && !hba->sdev_ufs_device) {
		pm_runtime_get_sync(hba->dev);
		ufshcd_detect_device(hba);
		/* ufshcd_probe_hba() calls pm_runtime_put_sync() on exit */
	} else if (ufshcd_is_card_offline(hba) && hba->sdev_ufs_device) {
		pm_runtime_get_sync(hba->dev);
		ufshcd_remove_device(hba);
		pm_runtime_put_sync(hba->dev);
		ufsdbg_clr_err_state(hba);
	}
}

static int ufshcd_card_detect_notifier(struct notifier_block *nb,
				       unsigned long event, void *ptr)
{
	struct ufs_hba *hba = container_of(nb, struct ufs_hba, card_detect_nb);

	if (event)
		ufshcd_set_card_online(hba);
	else
		ufshcd_set_card_offline(hba);

	if (ufshcd_is_card_offline(hba) && !hba->sdev_ufs_device)
		goto out;

	/*
	 * card insertion/removal are very infrequent events and having this
	 * message helps if there is some issue with card detection/removal.
	 */
	dev_info(hba->dev, "%s: card %s notification rcvd\n",
		__func__, ufshcd_is_card_online(hba) ? "inserted" : "removed");

	schedule_work(&hba->card_detect_work);
out:
	return NOTIFY_DONE;
}

static int ufshcd_extcon_register(struct ufs_hba *hba)
{
	int ret;

	if (!hba->extcon)
		return 0;

	hba->card_detect_nb.notifier_call = ufshcd_card_detect_notifier;
	ret = extcon_register_notifier(hba->extcon,
				       EXTCON_MECHANICAL,
				       &hba->card_detect_nb);
	if (ret)
		dev_err(hba->dev, "%s: extcon_register_notifier() failed, ret %d\n",
			__func__, ret);

	return ret;
}

static int ufshcd_extcon_unregister(struct ufs_hba *hba)
{
	int ret;

	if (!hba->extcon)
		return 0;

	ret = extcon_unregister_notifier(hba->extcon, EXTCON_MECHANICAL,
					 &hba->card_detect_nb);
	if (ret)
		dev_err(hba->dev, "%s: extcon_unregister_notifier() failed, ret %d\n",
			__func__, ret);

	return ret;
}

/**
 * ufshcd_async_scan - asynchronous execution for probing hba
 * @data: data pointer to pass to this function
 * @cookie: cookie data
 */
static void ufshcd_async_scan(void *data, async_cookie_t cookie)
{
	struct ufs_hba *hba = (struct ufs_hba *)data;

	/*
	 * Don't allow clock gating and hibern8 enter for faster device
	 * detection.
	 */
	ufshcd_hold_all(hba);
	ufshcd_probe_hba(hba);
	ufshcd_release_all(hba);

	ufshcd_extcon_register(hba);
}

/**
 * ufshcd_query_ioctl - perform user read queries
 * @hba: per-adapter instance
 * @lun: used for lun specific queries
 * @buffer: user space buffer for reading and submitting query data and params
 * @return: 0 for success negative error code otherwise
 *
 * Expected/Submitted buffer structure is struct ufs_ioctl_query_data.
 * It will read the opcode, idn and buf_length parameters, and, put the
 * response in the buffer field while updating the used size in buf_length.
 */
static int ufshcd_query_ioctl(struct ufs_hba *hba, u8 lun, void __user *buffer)
{
	struct ufs_ioctl_query_data *ioctl_data;
	int err = 0;
	int length = 0;
	void *data_ptr;
	bool flag;
	u32 att;
	u8 index;
	u8 *desc = NULL;

	ioctl_data = kzalloc(sizeof(struct ufs_ioctl_query_data), GFP_KERNEL);
	if (!ioctl_data) {
		dev_err(hba->dev, "%s: Failed allocating %zu bytes\n", __func__,
				sizeof(struct ufs_ioctl_query_data));
		err = -ENOMEM;
		goto out;
	}

	/* extract params from user buffer */
	err = copy_from_user(ioctl_data, buffer,
			sizeof(struct ufs_ioctl_query_data));
	if (err) {
		dev_err(hba->dev,
			"%s: Failed copying buffer from user, err %d\n",
			__func__, err);
		goto out_release_mem;
	}

	/* verify legal parameters & send query */
	switch (ioctl_data->opcode) {
	case UPIU_QUERY_OPCODE_READ_DESC:
		switch (ioctl_data->idn) {
		case QUERY_DESC_IDN_DEVICE:
		case QUERY_DESC_IDN_CONFIGURAION:
		case QUERY_DESC_IDN_INTERCONNECT:
		case QUERY_DESC_IDN_GEOMETRY:
		case QUERY_DESC_IDN_POWER:
			index = 0;
			break;
		case QUERY_DESC_IDN_UNIT:
			if (!ufs_is_valid_unit_desc_lun(lun)) {
				dev_err(hba->dev,
					"%s: No unit descriptor for lun 0x%x\n",
					__func__, lun);
				err = -EINVAL;
				goto out_release_mem;
			}
			index = lun;
			break;
		default:
			goto out_einval;
		}
		length = min_t(int, QUERY_DESC_MAX_SIZE,
				ioctl_data->buf_size);
		desc = kzalloc(length, GFP_KERNEL);
		if (!desc) {
			dev_err(hba->dev, "%s: Failed allocating %d bytes\n",
					__func__, length);
			err = -ENOMEM;
			goto out_release_mem;
		}
		err = ufshcd_query_descriptor(hba, ioctl_data->opcode,
				ioctl_data->idn, index, 0, desc, &length);
		break;
	case UPIU_QUERY_OPCODE_READ_ATTR:
		switch (ioctl_data->idn) {
		case QUERY_ATTR_IDN_BOOT_LU_EN:
		case QUERY_ATTR_IDN_POWER_MODE:
		case QUERY_ATTR_IDN_ACTIVE_ICC_LVL:
		case QUERY_ATTR_IDN_OOO_DATA_EN:
		case QUERY_ATTR_IDN_BKOPS_STATUS:
		case QUERY_ATTR_IDN_PURGE_STATUS:
		case QUERY_ATTR_IDN_MAX_DATA_IN:
		case QUERY_ATTR_IDN_MAX_DATA_OUT:
		case QUERY_ATTR_IDN_REF_CLK_FREQ:
		case QUERY_ATTR_IDN_CONF_DESC_LOCK:
		case QUERY_ATTR_IDN_MAX_NUM_OF_RTT:
		case QUERY_ATTR_IDN_EE_CONTROL:
		case QUERY_ATTR_IDN_EE_STATUS:
		case QUERY_ATTR_IDN_SECONDS_PASSED:
			index = 0;
			break;
		case QUERY_ATTR_IDN_DYN_CAP_NEEDED:
		case QUERY_ATTR_IDN_CORR_PRG_BLK_NUM:
			index = lun;
			break;
		default:
			goto out_einval;
		}
		err = ufshcd_query_attr(hba, ioctl_data->opcode, ioctl_data->idn,
					index, 0, &att);
		break;

	case UPIU_QUERY_OPCODE_WRITE_ATTR:
		err = copy_from_user(&att,
				buffer + sizeof(struct ufs_ioctl_query_data),
				sizeof(u32));
		if (err) {
			dev_err(hba->dev,
				"%s: Failed copying buffer from user, err %d\n",
				__func__, err);
			goto out_release_mem;
		}

		switch (ioctl_data->idn) {
		case QUERY_ATTR_IDN_BOOT_LU_EN:
			index = 0;
			if (!att || att > QUERY_ATTR_IDN_BOOT_LU_EN_MAX) {
				dev_err(hba->dev,
					"%s: Illegal ufs query ioctl data, opcode 0x%x, idn 0x%x, att 0x%x\n",
					__func__, ioctl_data->opcode,
					(unsigned int)ioctl_data->idn, att);
				err = -EINVAL;
				goto out_release_mem;
			}
			break;
		default:
			goto out_einval;
		}
		err = ufshcd_query_attr(hba, ioctl_data->opcode,
					ioctl_data->idn, index, 0, &att);
		break;

	case UPIU_QUERY_OPCODE_READ_FLAG:
		switch (ioctl_data->idn) {
		case QUERY_FLAG_IDN_FDEVICEINIT:
		case QUERY_FLAG_IDN_PERMANENT_WPE:
		case QUERY_FLAG_IDN_PWR_ON_WPE:
		case QUERY_FLAG_IDN_BKOPS_EN:
		case QUERY_FLAG_IDN_PURGE_ENABLE:
		case QUERY_FLAG_IDN_FPHYRESOURCEREMOVAL:
		case QUERY_FLAG_IDN_BUSY_RTC:
			break;
		default:
			goto out_einval;
		}
		err = ufshcd_query_flag_retry(hba, ioctl_data->opcode,
				ioctl_data->idn, &flag);
		break;
	default:
		goto out_einval;
	}

	if (err) {
		dev_err(hba->dev, "%s: Query for idn %d failed\n", __func__,
				ioctl_data->idn);
		goto out_release_mem;
	}

	/*
	 * copy response data
	 * As we might end up reading less data then what is specified in
	 * "ioctl_data->buf_size". So we are updating "ioctl_data->
	 * buf_size" to what exactly we have read.
	 */
	switch (ioctl_data->opcode) {
	case UPIU_QUERY_OPCODE_READ_DESC:
		ioctl_data->buf_size = min_t(int, ioctl_data->buf_size, length);
		data_ptr = desc;
		break;
	case UPIU_QUERY_OPCODE_READ_ATTR:
		ioctl_data->buf_size = sizeof(u32);
		data_ptr = &att;
		break;
	case UPIU_QUERY_OPCODE_READ_FLAG:
		ioctl_data->buf_size = 1;
		data_ptr = &flag;
		break;
	case UPIU_QUERY_OPCODE_WRITE_ATTR:
		goto out_release_mem;
	default:
		goto out_einval;
	}

	/* copy to user */
	err = copy_to_user(buffer, ioctl_data,
			sizeof(struct ufs_ioctl_query_data));
	if (err)
		dev_err(hba->dev, "%s: Failed copying back to user.\n",
			__func__);
	err = copy_to_user(buffer + sizeof(struct ufs_ioctl_query_data),
			data_ptr, ioctl_data->buf_size);
	if (err)
		dev_err(hba->dev, "%s: err %d copying back to user.\n",
				__func__, err);
	goto out_release_mem;

out_einval:
	dev_err(hba->dev,
		"%s: illegal ufs query ioctl data, opcode 0x%x, idn 0x%x\n",
		__func__, ioctl_data->opcode, (unsigned int)ioctl_data->idn);
	err = -EINVAL;
out_release_mem:
	kfree(ioctl_data);
	kfree(desc);
out:
	return err;
}

/**
 * ufshcd_ioctl - ufs ioctl callback registered in scsi_host
 * @dev: scsi device required for per LUN queries
 * @cmd: command opcode
 * @buffer: user space buffer for transferring data
 *
 * Supported commands:
 * UFS_IOCTL_QUERY
 */
static int ufshcd_ioctl(struct scsi_device *dev, int cmd, void __user *buffer)
{
	struct ufs_hba *hba = shost_priv(dev->host);
	int err = 0;

	BUG_ON(!hba);

	switch (cmd) {
	case UFS_IOCTL_QUERY:
		if (!buffer) {
			dev_err(hba->dev,
				"%s: User buffer is NULL!\n", __func__);
			return -EINVAL;
		}
		pm_runtime_get_sync(hba->dev);
		err = ufshcd_query_ioctl(hba, ufshcd_scsi_to_upiu_lun(dev->lun),
				buffer);
		pm_runtime_put_sync(hba->dev);
		break;
	default:
		err = -ENOIOCTLCMD;
		dev_dbg(hba->dev, "%s: Unsupported ioctl cmd %d\n", __func__,
			cmd);
		break;
	}

	return err;
}

static enum blk_eh_timer_return ufshcd_eh_timed_out(struct scsi_cmnd *scmd)
{
	unsigned long flags;
	struct Scsi_Host *host;
	struct ufs_hba *hba;
	int index;
	bool found = false;

	if (!scmd || !scmd->device || !scmd->device->host)
		return BLK_EH_NOT_HANDLED;

	host = scmd->device->host;
	hba = shost_priv(host);
	if (!hba)
		return BLK_EH_NOT_HANDLED;

	spin_lock_irqsave(host->host_lock, flags);

	for_each_set_bit(index, &hba->outstanding_reqs, hba->nutrs) {
		if (hba->lrb[index].cmd == scmd) {
			found = true;
			break;
		}
	}

	spin_unlock_irqrestore(host->host_lock, flags);

	/*
	 * Bypass SCSI error handling and reset the block layer timer if this
	 * SCSI command was not actually dispatched to UFS driver, otherwise
	 * let SCSI layer handle the error as usual.
	 */
	return found ? BLK_EH_NOT_HANDLED : BLK_EH_RESET_TIMER;
}

static struct scsi_host_template ufshcd_driver_template = {
	.module			= THIS_MODULE,
	.name			= UFSHCD,
	.proc_name		= UFSHCD,
	.queuecommand		= ufshcd_queuecommand,
	.slave_alloc		= ufshcd_slave_alloc,
	.slave_configure	= ufshcd_slave_configure,
	.slave_destroy		= ufshcd_slave_destroy,
	.change_queue_depth	= ufshcd_change_queue_depth,
	.eh_abort_handler	= ufshcd_abort,
	.eh_device_reset_handler = ufshcd_eh_device_reset_handler,
	.eh_host_reset_handler   = ufshcd_eh_host_reset_handler,
	.eh_timed_out		= ufshcd_eh_timed_out,
	.ioctl			= ufshcd_ioctl,
#ifdef CONFIG_COMPAT
	.compat_ioctl		= ufshcd_ioctl,
#endif
	.this_id		= -1,
	.sg_tablesize		= SG_ALL,
	.cmd_per_lun		= UFSHCD_CMD_PER_LUN,
	.can_queue		= UFSHCD_CAN_QUEUE,
	.max_host_blocked	= 1,
	.track_queue_depth	= 1,
};

static int ufshcd_config_vreg_load(struct device *dev, struct ufs_vreg *vreg,
				   int ua)
{
	int ret;

	if (!vreg)
		return 0;

	/*
	 * "set_load" operation shall be required on those regulators
	 * which specifically configured current limitation. Otherwise
	 * zero max_uA may cause unexpected behavior when regulator is
	 * enabled or set as high power mode.
	 */
	if (!vreg->max_uA)
		return 0;

	ret = regulator_set_load(vreg->reg, ua);
	if (ret < 0) {
		dev_err(dev, "%s: %s set load (ua=%d) failed, err=%d\n",
				__func__, vreg->name, ua, ret);
	}

	return ret;
}

static inline int ufshcd_config_vreg_lpm(struct ufs_hba *hba,
					 struct ufs_vreg *vreg)
{
	if (!vreg)
		return 0;
	else if (vreg->unused)
		return 0;
	else
		return ufshcd_config_vreg_load(hba->dev, vreg,
					       UFS_VREG_LPM_LOAD_UA);
}

static inline int ufshcd_config_vreg_hpm(struct ufs_hba *hba,
					 struct ufs_vreg *vreg)
{
	if (!vreg)
		return 0;
	else if (vreg->unused)
		return 0;
	else
		return ufshcd_config_vreg_load(hba->dev, vreg, vreg->max_uA);
}

static int ufshcd_config_vreg(struct device *dev,
		struct ufs_vreg *vreg, bool on)
{
	int ret = 0;
	struct regulator *reg;
	const char *name;
	int min_uV, uA_load;

	BUG_ON(!vreg);

	reg = vreg->reg;
	name = vreg->name;

	if (regulator_count_voltages(reg) > 0) {
		uA_load = on ? vreg->max_uA : 0;
		ret = ufshcd_config_vreg_load(dev, vreg, uA_load);
		if (ret)
			goto out;

		if (vreg->min_uV && vreg->max_uV) {
			min_uV = on ? vreg->min_uV : 0;
			ret = regulator_set_voltage(reg, min_uV, vreg->max_uV);
			if (ret) {
				dev_err(dev,
					"%s: %s set voltage failed, err=%d\n",
					__func__, name, ret);
				goto out;
			}
		}
	}
out:
	return ret;
}

static int ufshcd_enable_vreg(struct device *dev, struct ufs_vreg *vreg)
{
	int ret = 0;

	if (!vreg)
		goto out;
	else if (vreg->enabled || vreg->unused)
		goto out;

	ret = ufshcd_config_vreg(dev, vreg, true);
	if (!ret)
		ret = regulator_enable(vreg->reg);

	if (!ret)
		vreg->enabled = true;
	else
		dev_err(dev, "%s: %s enable failed, err=%d\n",
				__func__, vreg->name, ret);
out:
	return ret;
}

static int ufshcd_disable_vreg(struct device *dev, struct ufs_vreg *vreg)
{
	int ret = 0;

	if (!vreg)
		goto out;
	else if (!vreg->enabled || vreg->unused)
		goto out;

	ret = regulator_disable(vreg->reg);

	if (!ret) {
		/* ignore errors on applying disable config */
		ufshcd_config_vreg(dev, vreg, false);
		vreg->enabled = false;
	} else {
		dev_err(dev, "%s: %s disable failed, err=%d\n",
				__func__, vreg->name, ret);
	}
out:
	return ret;
}

static int ufshcd_setup_vreg(struct ufs_hba *hba, bool on)
{
	int ret = 0;
	struct device *dev = hba->dev;
	struct ufs_vreg_info *info = &hba->vreg_info;

	if (!info)
		goto out;

	ret = ufshcd_toggle_vreg(dev, info->vcc, on);
	if (ret)
		goto out;

	ret = ufshcd_toggle_vreg(dev, info->vccq, on);
	if (ret)
		goto out;

	ret = ufshcd_toggle_vreg(dev, info->vccq2, on);
	if (ret)
		goto out;

out:
	if (ret) {
		ufshcd_toggle_vreg(dev, info->vccq2, false);
		ufshcd_toggle_vreg(dev, info->vccq, false);
		ufshcd_toggle_vreg(dev, info->vcc, false);
	}
	return ret;
}

static int ufshcd_setup_hba_vreg(struct ufs_hba *hba, bool on)
{
	struct ufs_vreg_info *info = &hba->vreg_info;
	int ret = 0;

	if (info->vdd_hba) {
		ret = ufshcd_toggle_vreg(hba->dev, info->vdd_hba, on);

		if (!ret)
			ufshcd_vops_update_sec_cfg(hba, on);
	}

	return ret;
}

static int ufshcd_get_vreg(struct device *dev, struct ufs_vreg *vreg)
{
	int ret = 0;

	if (!vreg)
		goto out;

	vreg->reg = devm_regulator_get(dev, vreg->name);
	if (IS_ERR(vreg->reg)) {
		ret = PTR_ERR(vreg->reg);
		dev_err(dev, "%s: %s get failed, err=%d\n",
				__func__, vreg->name, ret);
	}
out:
	return ret;
}

static int ufshcd_init_vreg(struct ufs_hba *hba)
{
	int ret = 0;
	struct device *dev = hba->dev;
	struct ufs_vreg_info *info = &hba->vreg_info;

	if (!info)
		goto out;

	ret = ufshcd_get_vreg(dev, info->vcc);
	if (ret)
		goto out;

	ret = ufshcd_get_vreg(dev, info->vccq);
	if (ret)
		goto out;

	ret = ufshcd_get_vreg(dev, info->vccq2);
out:
	return ret;
}

static int ufshcd_init_hba_vreg(struct ufs_hba *hba)
{
	struct ufs_vreg_info *info = &hba->vreg_info;

	if (info)
		return ufshcd_get_vreg(hba->dev, info->vdd_hba);

	return 0;
}

static int ufshcd_set_vccq_rail_unused(struct ufs_hba *hba, bool unused)
{
	int ret = 0;
	struct ufs_vreg_info *info = &hba->vreg_info;

	if (!info)
		goto out;
	else if (!info->vccq)
		goto out;

	if (unused) {
		/* shut off the rail here */
		ret = ufshcd_toggle_vreg(hba->dev, info->vccq, false);
		/*
		 * Mark this rail as no longer used, so it doesn't get enabled
		 * later by mistake
		 */
		if (!ret)
			info->vccq->unused = true;
	} else {
		/*
		 * rail should have been already enabled hence just make sure
		 * that unused flag is cleared.
		 */
		info->vccq->unused = false;
	}
out:
	return ret;
}

static int ufshcd_setup_clocks(struct ufs_hba *hba, bool on,
			       bool skip_ref_clk, bool is_gating_context)
{
	int ret = 0;
	struct ufs_clk_info *clki;
	struct list_head *head = &hba->clk_list_head;
	unsigned long flags;
	ktime_t start = ktime_get();
	bool clk_state_changed = false;

	if (!head || list_empty(head))
		goto out;

	/* call vendor specific bus vote before enabling the clocks */
	if (on) {
		ret = ufshcd_vops_set_bus_vote(hba, on);
		if (ret)
			return ret;
	}

	/*
	 * vendor specific setup_clocks ops may depend on clocks managed by
	 * this standard driver hence call the vendor specific setup_clocks
	 * before disabling the clocks managed here.
	 */
	if (!on) {
		ret = ufshcd_vops_setup_clocks(hba, on, is_gating_context);
		if (ret)
			return ret;
	}

	list_for_each_entry(clki, head, list) {
		if (!IS_ERR_OR_NULL(clki->clk)) {
			if (skip_ref_clk && !strcmp(clki->name, "ref_clk"))
				continue;

			clk_state_changed = on ^ clki->enabled;
			if (on && !clki->enabled) {
				ret = clk_prepare_enable(clki->clk);
				if (ret) {
					dev_err(hba->dev, "%s: %s prepare enable failed, %d\n",
						__func__, clki->name, ret);
					goto out;
				}
			} else if (!on && clki->enabled) {
				clk_disable_unprepare(clki->clk);
			}
			clki->enabled = on;
			dev_dbg(hba->dev, "%s: clk: %s %sabled\n", __func__,
					clki->name, on ? "en" : "dis");
		}
	}

	/*
	 * vendor specific setup_clocks ops may depend on clocks managed by
	 * this standard driver hence call the vendor specific setup_clocks
	 * after enabling the clocks managed here.
	 */
	if (on) {
		ret = ufshcd_vops_setup_clocks(hba, on, is_gating_context);
		if (ret)
			goto out;
	}

	/*
	 * call vendor specific bus vote to remove the vote after
	 * disabling the clocks.
	 */
	if (!on)
		ret = ufshcd_vops_set_bus_vote(hba, on);

out:
	if (ret) {
		if (on)
			/* Can't do much if this fails */
			(void) ufshcd_vops_set_bus_vote(hba, false);
		list_for_each_entry(clki, head, list) {
			if (!IS_ERR_OR_NULL(clki->clk) && clki->enabled)
				clk_disable_unprepare(clki->clk);
		}
	} else if (!ret && on) {
		spin_lock_irqsave(hba->host->host_lock, flags);
		hba->clk_gating.state = CLKS_ON;
		trace_ufshcd_clk_gating(dev_name(hba->dev),
			hba->clk_gating.state);
		spin_unlock_irqrestore(hba->host->host_lock, flags);
		/* restore the secure configuration as clocks are enabled */
		ufshcd_vops_update_sec_cfg(hba, true);
	}

	if (clk_state_changed)
		trace_ufshcd_profile_clk_gating(dev_name(hba->dev),
			(on ? "on" : "off"),
			ktime_to_us(ktime_sub(ktime_get(), start)), ret);
	return ret;
}

static int ufshcd_enable_clocks(struct ufs_hba *hba)
{
	return  ufshcd_setup_clocks(hba, true, false, false);
}

static int ufshcd_disable_clocks(struct ufs_hba *hba,
				 bool is_gating_context)
{
	return  ufshcd_setup_clocks(hba, false, false, is_gating_context);
}

static int ufshcd_disable_clocks_skip_ref_clk(struct ufs_hba *hba,
					      bool is_gating_context)
{
	return  ufshcd_setup_clocks(hba, false, true, is_gating_context);
}

static int ufshcd_init_clocks(struct ufs_hba *hba)
{
	int ret = 0;
	struct ufs_clk_info *clki;
	struct device *dev = hba->dev;
	struct list_head *head = &hba->clk_list_head;

	if (!head || list_empty(head))
		goto out;

	list_for_each_entry(clki, head, list) {
		if (!clki->name)
			continue;

		clki->clk = devm_clk_get(dev, clki->name);
		if (IS_ERR(clki->clk)) {
			ret = PTR_ERR(clki->clk);
			dev_err(dev, "%s: %s clk get failed, %d\n",
					__func__, clki->name, ret);
			goto out;
		}

		if (clki->max_freq) {
			ret = clk_set_rate(clki->clk, clki->max_freq);
			if (ret) {
				dev_err(hba->dev, "%s: %s clk set rate(%dHz) failed, %d\n",
					__func__, clki->name,
					clki->max_freq, ret);
				goto out;
			}
			clki->curr_freq = clki->max_freq;
		}
		dev_dbg(dev, "%s: clk: %s, rate: %lu\n", __func__,
				clki->name, clk_get_rate(clki->clk));
	}
out:
	return ret;
}

static int ufshcd_variant_hba_init(struct ufs_hba *hba)
{
	int err = 0;

	if (!hba->var || !hba->var->vops)
		goto out;

	err = ufshcd_vops_init(hba);
	if (err)
		dev_err(hba->dev, "%s: variant %s init failed err %d\n",
			__func__, ufshcd_get_var_name(hba), err);
out:
	return err;
}

static void ufshcd_variant_hba_exit(struct ufs_hba *hba)
{
	if (!hba->var || !hba->var->vops)
		return;

	ufshcd_vops_exit(hba);
}

static int ufshcd_hba_init(struct ufs_hba *hba)
{
	int err;

	/*
	 * Handle host controller power separately from the UFS device power
	 * rails as it will help controlling the UFS host controller power
	 * collapse easily which is different than UFS device power collapse.
	 * Also, enable the host controller power before we go ahead with rest
	 * of the initialization here.
	 */
	err = ufshcd_init_hba_vreg(hba);
	if (err)
		goto out;

	err = ufshcd_setup_hba_vreg(hba, true);
	if (err)
		goto out;

	err = ufshcd_init_clocks(hba);
	if (err)
		goto out_disable_hba_vreg;

	err = ufshcd_enable_clocks(hba);
	if (err)
		goto out_disable_hba_vreg;

	err = ufshcd_init_vreg(hba);
	if (err)
		goto out_disable_clks;

	err = ufshcd_setup_vreg(hba, true);
	if (err)
		goto out_disable_clks;

	err = ufshcd_variant_hba_init(hba);
	if (err)
		goto out_disable_vreg;

	hba->is_powered = true;
	goto out;

out_disable_vreg:
	ufshcd_setup_vreg(hba, false);
out_disable_clks:
	ufshcd_disable_clocks(hba, false);
out_disable_hba_vreg:
	ufshcd_setup_hba_vreg(hba, false);
out:
	return err;
}

static void ufshcd_hba_exit(struct ufs_hba *hba)
{
	if (hba->is_powered) {
		ufshcd_extcon_unregister(hba);
		ufshcd_variant_hba_exit(hba);
		ufshcd_setup_vreg(hba, false);
		if (ufshcd_is_clkscaling_supported(hba)) {
			if (hba->devfreq)
				ufshcd_suspend_clkscaling(hba);
			if (hba->clk_scaling.workq)
				destroy_workqueue(hba->clk_scaling.workq);
		}
		ufshcd_disable_clocks(hba, false);
		ufshcd_setup_hba_vreg(hba, false);
		hba->is_powered = false;
	}
}

static int
ufshcd_send_request_sense(struct ufs_hba *hba, struct scsi_device *sdp)
{
	unsigned char cmd[6] = {REQUEST_SENSE,
				0,
				0,
				0,
				UFSHCD_REQ_SENSE_SIZE,
				0};
	char *buffer;
	int ret;

	buffer = kzalloc(UFSHCD_REQ_SENSE_SIZE, GFP_KERNEL);
	if (!buffer) {
		ret = -ENOMEM;
		goto out;
	}

	ret = scsi_execute_req_flags(sdp, cmd, DMA_FROM_DEVICE, buffer,
				UFSHCD_REQ_SENSE_SIZE, NULL,
				msecs_to_jiffies(1000), 3, NULL, REQ_PM);
	if (ret)
		pr_err("%s: failed with err %d\n", __func__, ret);

	kfree(buffer);
out:
	return ret;
}

/**
 * ufshcd_set_dev_pwr_mode - sends START STOP UNIT command to set device
 *			     power mode
 * @hba: per adapter instance
 * @pwr_mode: device power mode to set
 *
 * Returns 0 if requested power mode is set successfully
 * Returns non-zero if failed to set the requested power mode
 */
static int ufshcd_set_dev_pwr_mode(struct ufs_hba *hba,
				     enum ufs_dev_pwr_mode pwr_mode)
{
	unsigned char cmd[6] = { START_STOP };
	struct scsi_sense_hdr sshdr;
	struct scsi_device *sdp;
	unsigned long flags;
	int ret;

	spin_lock_irqsave(hba->host->host_lock, flags);
	sdp = hba->sdev_ufs_device;
	if (sdp) {
		ret = scsi_device_get(sdp);
		if (!ret && !scsi_device_online(sdp)) {
			ret = -ENODEV;
			scsi_device_put(sdp);
		}
	} else {
		ret = -ENODEV;
	}
	spin_unlock_irqrestore(hba->host->host_lock, flags);

	if (ret)
		return ret;

	/*
	 * If scsi commands fail, the scsi mid-layer schedules scsi error-
	 * handling, which would wait for host to be resumed. Since we know
	 * we are functional while we are here, skip host resume in error
	 * handling context.
	 */
	hba->host->eh_noresume = 1;
	if (!hba->dev_info.is_ufs_dev_wlun_ua_cleared) {
		ret = ufshcd_send_request_sense(hba, sdp);
		if (ret)
			goto out;
		/* Unit attention condition is cleared now */
		hba->dev_info.is_ufs_dev_wlun_ua_cleared = 1;
	}

	cmd[4] = pwr_mode << 4;

	/*
	 * Current function would be generally called from the power management
	 * callbacks hence set the REQ_PM flag so that it doesn't resume the
	 * already suspended childs.
	 */
	ret = scsi_execute_req_flags(sdp, cmd, DMA_NONE, NULL, 0, &sshdr,
				     START_STOP_TIMEOUT, 0, NULL, REQ_PM);
	if (ret) {
		sdev_printk(KERN_WARNING, sdp,
			    "START_STOP failed for power mode: %d, result %x\n",
			    pwr_mode, ret);
		if (driver_byte(ret) & DRIVER_SENSE)
			scsi_print_sense_hdr(sdp, NULL, &sshdr);
	}

	if (!ret)
		hba->curr_dev_pwr_mode = pwr_mode;
out:
	scsi_device_put(sdp);
	hba->host->eh_noresume = 0;
	return ret;
}

static int ufshcd_link_state_transition(struct ufs_hba *hba,
					enum uic_link_state req_link_state,
					int check_for_bkops)
{
	int ret = 0;

	if (req_link_state == hba->uic_link_state)
		return 0;

	if (req_link_state == UIC_LINK_HIBERN8_STATE) {
		ret = ufshcd_uic_hibern8_enter(hba);
		if (!ret)
			ufshcd_set_link_hibern8(hba);
		else
			goto out;
	}
	/*
	 * If autobkops is enabled, link can't be turned off because
	 * turning off the link would also turn off the device.
	 */
	else if ((req_link_state == UIC_LINK_OFF_STATE) &&
		   (!check_for_bkops || (check_for_bkops &&
		    !hba->auto_bkops_enabled))) {
		/*
		 * Let's make sure that link is in low power mode, we are doing
		 * this currently by putting the link in Hibern8. Otherway to
		 * put the link in low power mode is to send the DME end point
		 * to device and then send the DME reset command to local
		 * unipro. But putting the link in hibern8 is much faster.
		 */
		ret = ufshcd_uic_hibern8_enter(hba);
		if (ret)
			goto out;
		/*
		 * Change controller state to "reset state" which
		 * should also put the link in off/reset state
		 */
		ufshcd_hba_stop(hba, true);
		/*
		 * TODO: Check if we need any delay to make sure that
		 * controller is reset
		 */
		ufshcd_set_link_off(hba);
	}

out:
	return ret;
}

static void ufshcd_vreg_set_lpm(struct ufs_hba *hba)
{
	/*
	 * It seems some UFS devices may keep drawing more than sleep current
	 * (atleast for 500us) from UFS rails (especially from VCCQ rail).
	 * To avoid this situation, add 2ms delay before putting these UFS
	 * rails in LPM mode.
	 */
	if (!ufshcd_is_link_active(hba))
		usleep_range(2000, 2100);

	/*
	 * If UFS device is either in UFS_Sleep turn off VCC rail to save some
	 * power.
	 *
	 * If UFS device and link is in OFF state, all power supplies (VCC,
	 * VCCQ, VCCQ2) can be turned off if power on write protect is not
	 * required. If UFS link is inactive (Hibern8 or OFF state) and device
	 * is in sleep state, put VCCQ & VCCQ2 rails in LPM mode.
	 *
	 * Ignore the error returned by ufshcd_toggle_vreg() as device is anyway
	 * in low power state which would save some power.
	 */
	if (ufshcd_is_ufs_dev_poweroff(hba) && ufshcd_is_link_off(hba) &&
	    !hba->dev_info.is_lu_power_on_wp) {
		ufshcd_setup_vreg(hba, false);
	} else if (!ufshcd_is_ufs_dev_active(hba)) {
		ufshcd_toggle_vreg(hba->dev, hba->vreg_info.vcc, false);
		if (!ufshcd_is_link_active(hba)) {
			ufshcd_config_vreg_lpm(hba, hba->vreg_info.vccq);
			ufshcd_config_vreg_lpm(hba, hba->vreg_info.vccq2);
		}
	}
}

static int ufshcd_vreg_set_hpm(struct ufs_hba *hba)
{
	int ret = 0;

	if (ufshcd_is_ufs_dev_poweroff(hba) && ufshcd_is_link_off(hba) &&
	    !hba->dev_info.is_lu_power_on_wp) {
		ret = ufshcd_setup_vreg(hba, true);
	} else if (!ufshcd_is_ufs_dev_active(hba)) {
		if (!ret && !ufshcd_is_link_active(hba)) {
			ret = ufshcd_config_vreg_hpm(hba, hba->vreg_info.vccq);
			if (ret)
				goto vcc_disable;
			ret = ufshcd_config_vreg_hpm(hba, hba->vreg_info.vccq2);
			if (ret)
				goto vccq_lpm;
		}
		ret = ufshcd_toggle_vreg(hba->dev, hba->vreg_info.vcc, true);
	}
	goto out;

vccq_lpm:
	ufshcd_config_vreg_lpm(hba, hba->vreg_info.vccq);
vcc_disable:
	ufshcd_toggle_vreg(hba->dev, hba->vreg_info.vcc, false);
out:
	return ret;
}

static void ufshcd_hba_vreg_set_lpm(struct ufs_hba *hba)
{
	if (ufshcd_is_link_off(hba) ||
	    (ufshcd_is_link_hibern8(hba)
	     && ufshcd_is_power_collapse_during_hibern8_allowed(hba)))
		ufshcd_setup_hba_vreg(hba, false);
}

static void ufshcd_hba_vreg_set_hpm(struct ufs_hba *hba)
{
	if (ufshcd_is_link_off(hba) ||
	    (ufshcd_is_link_hibern8(hba)
	     && ufshcd_is_power_collapse_during_hibern8_allowed(hba)))
		ufshcd_setup_hba_vreg(hba, true);
}

/**
 * ufshcd_suspend - helper function for suspend operations
 * @hba: per adapter instance
 * @pm_op: desired low power operation type
 *
 * This function will try to put the UFS device and link into low power
 * mode based on the "rpm_lvl" (Runtime PM level) or "spm_lvl"
 * (System PM level).
 *
 * If this function is called during shutdown, it will make sure that
 * both UFS device and UFS link is powered off.
 *
 * NOTE: UFS device & link must be active before we enter in this function.
 *
 * Returns 0 for success and non-zero for failure
 */
static int ufshcd_suspend(struct ufs_hba *hba, enum ufs_pm_op pm_op)
{
	int ret = 0;
	enum ufs_pm_level pm_lvl;
	enum ufs_dev_pwr_mode req_dev_pwr_mode;
	enum uic_link_state req_link_state;

	hba->pm_op_in_progress = 1;
	if (!ufshcd_is_shutdown_pm(pm_op)) {
		pm_lvl = ufshcd_is_runtime_pm(pm_op) ?
			 hba->rpm_lvl : hba->spm_lvl;
		req_dev_pwr_mode = ufs_get_pm_lvl_to_dev_pwr_mode(pm_lvl);
		req_link_state = ufs_get_pm_lvl_to_link_pwr_state(pm_lvl);
	} else {
		req_dev_pwr_mode = UFS_POWERDOWN_PWR_MODE;
		req_link_state = UIC_LINK_OFF_STATE;
	}

	/*
	 * If we can't transition into any of the low power modes
	 * just gate the clocks.
	 */
	WARN_ON(hba->hibern8_on_idle.is_enabled &&
		hba->hibern8_on_idle.active_reqs);
	ufshcd_hold_all(hba);
	hba->clk_gating.is_suspended = true;
	hba->hibern8_on_idle.is_suspended = true;

	if (hba->clk_scaling.is_allowed) {
		cancel_work_sync(&hba->clk_scaling.suspend_work);
		cancel_work_sync(&hba->clk_scaling.resume_work);
		ufshcd_suspend_clkscaling(hba);
	}

	if (req_dev_pwr_mode == UFS_ACTIVE_PWR_MODE &&
			req_link_state == UIC_LINK_ACTIVE_STATE) {
		goto disable_clks;
	}

	if ((req_dev_pwr_mode == hba->curr_dev_pwr_mode) &&
	    (req_link_state == hba->uic_link_state))
		goto enable_gating;

	/* UFS device & link must be active before we enter in this function */
	if (!ufshcd_is_ufs_dev_active(hba) || !ufshcd_is_link_active(hba))
		goto set_vreg_lpm;

	if (ufshcd_is_runtime_pm(pm_op)) {
		if (ufshcd_can_autobkops_during_suspend(hba)) {
			/*
			 * The device is idle with no requests in the queue,
			 * allow background operations if bkops status shows
			 * that performance might be impacted.
			 */
			ret = ufshcd_urgent_bkops(hba);
			if (ret)
				goto enable_gating;
		} else {
			/* make sure that auto bkops is disabled */
			ufshcd_disable_auto_bkops(hba);
		}
	}

	if ((req_dev_pwr_mode != hba->curr_dev_pwr_mode) &&
	     ((ufshcd_is_runtime_pm(pm_op) && !hba->auto_bkops_enabled) ||
	       !ufshcd_is_runtime_pm(pm_op))) {
		/* ensure that bkops is disabled */
		ufshcd_disable_auto_bkops(hba);
		ret = ufshcd_set_dev_pwr_mode(hba, req_dev_pwr_mode);
		if (ret)
			goto enable_gating;
	}

	ret = ufshcd_link_state_transition(hba, req_link_state, 1);
	if (ret)
		goto set_dev_active;

	if (ufshcd_is_link_hibern8(hba) &&
	    ufshcd_is_hibern8_on_idle_allowed(hba))
		hba->hibern8_on_idle.state = HIBERN8_ENTERED;

set_vreg_lpm:
	ufshcd_vreg_set_lpm(hba);

disable_clks:
	/*
	 * Call vendor specific suspend callback. As these callbacks may access
	 * vendor specific host controller register space call them before the
	 * host clocks are ON.
	 */
	ret = ufshcd_vops_suspend(hba, pm_op);
	if (ret)
		goto set_link_active;

	if (!ufshcd_is_link_active(hba))
		ret = ufshcd_disable_clocks(hba, false);
	else
		/* If link is active, device ref_clk can't be switched off */
		ret = ufshcd_disable_clocks_skip_ref_clk(hba, false);
	if (ret)
		goto set_link_active;

	if (ufshcd_is_clkgating_allowed(hba)) {
		hba->clk_gating.state = CLKS_OFF;
		trace_ufshcd_clk_gating(dev_name(hba->dev),
					hba->clk_gating.state);
	}
	/*
	 * Disable the host irq as host controller as there won't be any
	 * host controller transaction expected till resume.
	 */
	ufshcd_disable_irq(hba);
	/* Put the host controller in low power mode if possible */
	ufshcd_hba_vreg_set_lpm(hba);
	goto out;

set_link_active:
	if (hba->clk_scaling.is_allowed)
		ufshcd_resume_clkscaling(hba);
	ufshcd_vreg_set_hpm(hba);
	if (ufshcd_is_link_hibern8(hba) && !ufshcd_uic_hibern8_exit(hba)) {
		ufshcd_set_link_active(hba);
	} else if (ufshcd_is_link_off(hba)) {
		ufshcd_update_error_stats(hba, UFS_ERR_VOPS_SUSPEND);
		ufshcd_host_reset_and_restore(hba);
	}
set_dev_active:
	if (!ufshcd_set_dev_pwr_mode(hba, UFS_ACTIVE_PWR_MODE))
		ufshcd_disable_auto_bkops(hba);
enable_gating:
	if (hba->clk_scaling.is_allowed)
		ufshcd_resume_clkscaling(hba);
	hba->hibern8_on_idle.is_suspended = false;
	hba->clk_gating.is_suspended = false;
	ufshcd_release_all(hba);
out:
	hba->pm_op_in_progress = 0;

	if (ret)
		ufshcd_update_error_stats(hba, UFS_ERR_SUSPEND);

	return ret;
}

/**
 * ufshcd_resume - helper function for resume operations
 * @hba: per adapter instance
 * @pm_op: runtime PM or system PM
 *
 * This function basically brings the UFS device, UniPro link and controller
 * to active state.
 *
 * Returns 0 for success and non-zero for failure
 */
static int ufshcd_resume(struct ufs_hba *hba, enum ufs_pm_op pm_op)
{
	int ret;
	enum uic_link_state old_link_state;

	hba->pm_op_in_progress = 1;
	old_link_state = hba->uic_link_state;

	ufshcd_hba_vreg_set_hpm(hba);
	/* Make sure clocks are enabled before accessing controller */
	ret = ufshcd_enable_clocks(hba);
	if (ret)
		goto out;

	/* enable the host irq as host controller would be active soon */
	ufshcd_enable_irq(hba);

	ret = ufshcd_vreg_set_hpm(hba);
	if (ret)
		goto disable_irq_and_vops_clks;

	/*
	 * Call vendor specific resume callback. As these callbacks may access
	 * vendor specific host controller register space call them when the
	 * host clocks are ON.
	 */
	ret = ufshcd_vops_resume(hba, pm_op);
	if (ret)
		goto disable_vreg;

	if (hba->extcon &&
	    (ufshcd_is_card_offline(hba) ||
	     (ufshcd_is_card_online(hba) && !hba->sdev_ufs_device)))
		goto skip_dev_ops;

	if (ufshcd_is_link_hibern8(hba)) {
		ret = ufshcd_uic_hibern8_exit(hba);
		if (!ret) {
			ufshcd_set_link_active(hba);
			if (ufshcd_is_hibern8_on_idle_allowed(hba))
				hba->hibern8_on_idle.state = HIBERN8_EXITED;
		} else {
			goto vendor_suspend;
		}
	} else if (ufshcd_is_link_off(hba)) {
		/*
		 * A full initialization of the host and the device is required
		 * since the link was put to off during suspend.
		 */
		ret = ufshcd_reset_and_restore(hba);
		/*
		 * ufshcd_reset_and_restore() should have already
		 * set the link state as active
		 */
		if (ret || !ufshcd_is_link_active(hba))
			goto vendor_suspend;
		/* mark link state as hibern8 exited */
		if (ufshcd_is_hibern8_on_idle_allowed(hba))
			hba->hibern8_on_idle.state = HIBERN8_EXITED;
	}

	if (!ufshcd_is_ufs_dev_active(hba)) {
		ret = ufshcd_set_dev_pwr_mode(hba, UFS_ACTIVE_PWR_MODE);
		if (ret)
			goto set_old_link_state;
	}

	if (ufshcd_keep_autobkops_enabled_except_suspend(hba))
		ufshcd_enable_auto_bkops(hba);
	else
		/*
		 * If BKOPs operations are urgently needed at this moment then
		 * keep auto-bkops enabled or else disable it.
		 */
		ufshcd_urgent_bkops(hba);

	hba->clk_gating.is_suspended = false;
	hba->hibern8_on_idle.is_suspended = false;

	if (hba->clk_scaling.is_allowed)
		ufshcd_resume_clkscaling(hba);

skip_dev_ops:
	/* Schedule clock gating in case of no access to UFS device yet */
	ufshcd_release_all(hba);
	goto out;

set_old_link_state:
	ufshcd_link_state_transition(hba, old_link_state, 0);
	if (ufshcd_is_link_hibern8(hba) &&
	    ufshcd_is_hibern8_on_idle_allowed(hba))
		hba->hibern8_on_idle.state = HIBERN8_ENTERED;
vendor_suspend:
	ufshcd_vops_suspend(hba, pm_op);
disable_vreg:
	ufshcd_vreg_set_lpm(hba);
disable_irq_and_vops_clks:
	ufshcd_disable_irq(hba);
	if (hba->clk_scaling.is_allowed)
		ufshcd_suspend_clkscaling(hba);
	ufshcd_disable_clocks(hba, false);
	if (ufshcd_is_clkgating_allowed(hba))
		hba->clk_gating.state = CLKS_OFF;
out:
	hba->pm_op_in_progress = 0;

	if (ret)
		ufshcd_update_error_stats(hba, UFS_ERR_RESUME);

	return ret;
}

/**
 * ufshcd_system_suspend - system suspend routine
 * @hba: per adapter instance
 * @pm_op: runtime PM or system PM
 *
 * Check the description of ufshcd_suspend() function for more details.
 *
 * Returns 0 for success and non-zero for failure
 */
int ufshcd_system_suspend(struct ufs_hba *hba)
{
	int ret = 0;
	ktime_t start = ktime_get();

	if (!hba || !hba->is_powered)
		return 0;

	if ((ufs_get_pm_lvl_to_dev_pwr_mode(hba->spm_lvl) ==
	     hba->curr_dev_pwr_mode) &&
	    (ufs_get_pm_lvl_to_link_pwr_state(hba->spm_lvl) ==
	     hba->uic_link_state))
		goto out;

	if (pm_runtime_suspended(hba->dev)) {
		/*
		 * UFS device and/or UFS link low power states during runtime
		 * suspend seems to be different than what is expected during
		 * system suspend. Hence runtime resume the devic & link and
		 * let the system suspend low power states to take effect.
		 * TODO: If resume takes longer time, we might have optimize
		 * it in future by not resuming everything if possible.
		 */
		ret = ufshcd_runtime_resume(hba);
		if (ret)
			goto out;
	}

	ret = ufshcd_suspend(hba, UFS_SYSTEM_PM);
out:
	trace_ufshcd_system_suspend(dev_name(hba->dev), ret,
		ktime_to_us(ktime_sub(ktime_get(), start)),
		hba->curr_dev_pwr_mode, hba->uic_link_state);
	if (!ret)
		hba->is_sys_suspended = true;
	return ret;
}
EXPORT_SYMBOL(ufshcd_system_suspend);

/**
 * ufshcd_system_resume - system resume routine
 * @hba: per adapter instance
 *
 * Returns 0 for success and non-zero for failure
 */

int ufshcd_system_resume(struct ufs_hba *hba)
{
	int ret = 0;
	ktime_t start = ktime_get();

	if (!hba)
		return -EINVAL;

	if (!hba->is_powered || pm_runtime_suspended(hba->dev))
		/*
		 * Let the runtime resume take care of resuming
		 * if runtime suspended.
		 */
		goto out;
	else
		ret = ufshcd_resume(hba, UFS_SYSTEM_PM);
out:
	trace_ufshcd_system_resume(dev_name(hba->dev), ret,
		ktime_to_us(ktime_sub(ktime_get(), start)),
		hba->curr_dev_pwr_mode, hba->uic_link_state);
	return ret;
}
EXPORT_SYMBOL(ufshcd_system_resume);

/**
 * ufshcd_runtime_suspend - runtime suspend routine
 * @hba: per adapter instance
 *
 * Check the description of ufshcd_suspend() function for more details.
 *
 * Returns 0 for success and non-zero for failure
 */
int ufshcd_runtime_suspend(struct ufs_hba *hba)
{
	int ret = 0;
	ktime_t start = ktime_get();

	if (!hba)
		return -EINVAL;

	if (!hba->is_powered)
		goto out;
	else
		ret = ufshcd_suspend(hba, UFS_RUNTIME_PM);
out:
	trace_ufshcd_runtime_suspend(dev_name(hba->dev), ret,
		ktime_to_us(ktime_sub(ktime_get(), start)),
		hba->curr_dev_pwr_mode,
		hba->uic_link_state);
	return ret;
}
EXPORT_SYMBOL(ufshcd_runtime_suspend);

/**
 * ufshcd_runtime_resume - runtime resume routine
 * @hba: per adapter instance
 *
 * This function basically brings the UFS device, UniPro link and controller
 * to active state. Following operations are done in this function:
 *
 * 1. Turn on all the controller related clocks
 * 2. Bring the UniPro link out of Hibernate state
 * 3. If UFS device is in sleep state, turn ON VCC rail and bring the UFS device
 *    to active state.
 * 4. If auto-bkops is enabled on the device, disable it.
 *
 * So following would be the possible power state after this function return
 * successfully:
 *	S1: UFS device in Active state with VCC rail ON
 *	    UniPro link in Active state
 *	    All the UFS/UniPro controller clocks are ON
 *
 * Returns 0 for success and non-zero for failure
 */
int ufshcd_runtime_resume(struct ufs_hba *hba)
{
	int ret = 0;
	ktime_t start = ktime_get();

	if (!hba)
		return -EINVAL;

	if (!hba->is_powered)
		goto out;
	else
		ret = ufshcd_resume(hba, UFS_RUNTIME_PM);
out:
	trace_ufshcd_runtime_resume(dev_name(hba->dev), ret,
		ktime_to_us(ktime_sub(ktime_get(), start)),
		hba->curr_dev_pwr_mode,
		hba->uic_link_state);
	return ret;
}
EXPORT_SYMBOL(ufshcd_runtime_resume);

int ufshcd_runtime_idle(struct ufs_hba *hba)
{
	return 0;
}
EXPORT_SYMBOL(ufshcd_runtime_idle);

static inline ssize_t ufshcd_pm_lvl_store(struct device *dev,
					   struct device_attribute *attr,
					   const char *buf, size_t count,
					   bool rpm)
{
	struct ufs_hba *hba = dev_get_drvdata(dev);
	unsigned long flags, value;

	if (kstrtoul(buf, 0, &value))
		return -EINVAL;

	if (value >= UFS_PM_LVL_MAX)
		return -EINVAL;

	spin_lock_irqsave(hba->host->host_lock, flags);
	if (rpm)
		hba->rpm_lvl = value;
	else
		hba->spm_lvl = value;
	ufshcd_apply_pm_quirks(hba);
	spin_unlock_irqrestore(hba->host->host_lock, flags);
	return count;
}

static ssize_t ufshcd_rpm_lvl_show(struct device *dev,
		struct device_attribute *attr, char *buf)
{
	struct ufs_hba *hba = dev_get_drvdata(dev);
	int curr_len;
	u8 lvl;

	curr_len = snprintf(buf, PAGE_SIZE,
			    "\nCurrent Runtime PM level [%d] => dev_state [%s] link_state [%s]\n",
			    hba->rpm_lvl,
			    ufschd_ufs_dev_pwr_mode_to_string(
				ufs_pm_lvl_states[hba->rpm_lvl].dev_state),
			    ufschd_uic_link_state_to_string(
				ufs_pm_lvl_states[hba->rpm_lvl].link_state));

	curr_len += snprintf((buf + curr_len), (PAGE_SIZE - curr_len),
			     "\nAll available Runtime PM levels info:\n");
	for (lvl = UFS_PM_LVL_0; lvl < UFS_PM_LVL_MAX; lvl++)
		curr_len += snprintf((buf + curr_len), (PAGE_SIZE - curr_len),
				     "\tRuntime PM level [%d] => dev_state [%s] link_state [%s]\n",
				    lvl,
				    ufschd_ufs_dev_pwr_mode_to_string(
					ufs_pm_lvl_states[lvl].dev_state),
				    ufschd_uic_link_state_to_string(
					ufs_pm_lvl_states[lvl].link_state));

	return curr_len;
}

static ssize_t ufshcd_rpm_lvl_store(struct device *dev,
		struct device_attribute *attr, const char *buf, size_t count)
{
	return ufshcd_pm_lvl_store(dev, attr, buf, count, true);
}

static void ufshcd_add_rpm_lvl_sysfs_nodes(struct ufs_hba *hba)
{
	hba->rpm_lvl_attr.show = ufshcd_rpm_lvl_show;
	hba->rpm_lvl_attr.store = ufshcd_rpm_lvl_store;
	sysfs_attr_init(&hba->rpm_lvl_attr.attr);
	hba->rpm_lvl_attr.attr.name = "rpm_lvl";
	hba->rpm_lvl_attr.attr.mode = S_IRUGO | S_IWUSR;
	if (device_create_file(hba->dev, &hba->rpm_lvl_attr))
		dev_err(hba->dev, "Failed to create sysfs for rpm_lvl\n");
}

static ssize_t ufshcd_spm_lvl_show(struct device *dev,
		struct device_attribute *attr, char *buf)
{
	struct ufs_hba *hba = dev_get_drvdata(dev);
	int curr_len;
	u8 lvl;

	curr_len = snprintf(buf, PAGE_SIZE,
			    "\nCurrent System PM level [%d] => dev_state [%s] link_state [%s]\n",
			    hba->spm_lvl,
			    ufschd_ufs_dev_pwr_mode_to_string(
				ufs_pm_lvl_states[hba->spm_lvl].dev_state),
			    ufschd_uic_link_state_to_string(
				ufs_pm_lvl_states[hba->spm_lvl].link_state));

	curr_len += snprintf((buf + curr_len), (PAGE_SIZE - curr_len),
			     "\nAll available System PM levels info:\n");
	for (lvl = UFS_PM_LVL_0; lvl < UFS_PM_LVL_MAX; lvl++)
		curr_len += snprintf((buf + curr_len), (PAGE_SIZE - curr_len),
				     "\tSystem PM level [%d] => dev_state [%s] link_state [%s]\n",
				    lvl,
				    ufschd_ufs_dev_pwr_mode_to_string(
					ufs_pm_lvl_states[lvl].dev_state),
				    ufschd_uic_link_state_to_string(
					ufs_pm_lvl_states[lvl].link_state));

	return curr_len;
}

static ssize_t ufshcd_spm_lvl_store(struct device *dev,
		struct device_attribute *attr, const char *buf, size_t count)
{
	return ufshcd_pm_lvl_store(dev, attr, buf, count, false);
}

static void ufshcd_add_spm_lvl_sysfs_nodes(struct ufs_hba *hba)
{
	hba->spm_lvl_attr.show = ufshcd_spm_lvl_show;
	hba->spm_lvl_attr.store = ufshcd_spm_lvl_store;
	sysfs_attr_init(&hba->spm_lvl_attr.attr);
	hba->spm_lvl_attr.attr.name = "spm_lvl";
	hba->spm_lvl_attr.attr.mode = S_IRUGO | S_IWUSR;
	if (device_create_file(hba->dev, &hba->spm_lvl_attr))
		dev_err(hba->dev, "Failed to create sysfs for spm_lvl\n");
}

static inline void ufshcd_add_sysfs_nodes(struct ufs_hba *hba)
{
	ufshcd_add_rpm_lvl_sysfs_nodes(hba);
	ufshcd_add_spm_lvl_sysfs_nodes(hba);
}

static void __ufshcd_shutdown_clkscaling(struct ufs_hba *hba)
{
	bool suspend = false;
	unsigned long flags;

	spin_lock_irqsave(hba->host->host_lock, flags);
	if (hba->clk_scaling.is_allowed) {
		hba->clk_scaling.is_allowed = false;
		suspend = true;
	}
	spin_unlock_irqrestore(hba->host->host_lock, flags);

	/**
	 * Scaling may be scheduled before, hence make sure it
	 * doesn't race with shutdown
	 */
	if (ufshcd_is_clkscaling_supported(hba)) {
		cancel_work_sync(&hba->clk_scaling.suspend_work);
		cancel_work_sync(&hba->clk_scaling.resume_work);
		if (suspend)
			ufshcd_suspend_clkscaling(hba);
	}

	/* Unregister so that devfreq_monitor can't race with shutdown */
	if (hba->devfreq) {
		devfreq_remove_device(hba->devfreq);
		hba->devfreq = NULL;
	}
}

static void ufshcd_shutdown_clkscaling(struct ufs_hba *hba)
{
	if (!ufshcd_is_clkscaling_supported(hba))
		return;
	__ufshcd_shutdown_clkscaling(hba);
	device_remove_file(hba->dev, &hba->clk_scaling.enable_attr);
}

/**
 * ufshcd_shutdown - shutdown routine
 * @hba: per adapter instance
 *
 * This function would power off both UFS device and UFS link.
 *
 * Returns 0 always to allow force shutdown even in case of errors.
 */
int ufshcd_shutdown(struct ufs_hba *hba)
{
	int ret = 0;

	if (!hba->is_powered)
		goto out;

	if (ufshcd_is_ufs_dev_poweroff(hba) && ufshcd_is_link_off(hba))
		goto out;

	pm_runtime_get_sync(hba->dev);
<<<<<<< HEAD
	ufshcd_hold_all(hba);
	ufshcd_mark_shutdown_ongoing(hba);
	ufshcd_shutdown_clkscaling(hba);
	/**
	 * (1) Acquire the lock to stop any more requests
	 * (2) Wait for all issued requests to complete
	 */
	ufshcd_get_write_lock(hba);
	ufshcd_scsi_block_requests(hba);
	ret = ufshcd_wait_for_doorbell_clr(hba, U64_MAX);
	if (ret)
		dev_err(hba->dev, "%s: waiting for DB clear: failed: %d\n",
			__func__, ret);
	/* Requests may have errored out above, let it be handled */
	flush_work(&hba->eh_work);
	/* reqs issued from contexts other than shutdown will fail from now */
	ufshcd_scsi_unblock_requests(hba);
	ufshcd_release_all(hba);
=======

>>>>>>> 5d55c2ad
	ret = ufshcd_suspend(hba, UFS_SHUTDOWN_PM);
out:
	if (ret)
		dev_err(hba->dev, "%s failed, err %d\n", __func__, ret);
	/* allow force shutdown even in case of errors */
	return 0;
}
EXPORT_SYMBOL(ufshcd_shutdown);

/*
 * Values permitted 0, 1, 2.
 * 0 -> Disable IO latency histograms (default)
 * 1 -> Enable IO latency histograms
 * 2 -> Zero out IO latency histograms
 */
static ssize_t
latency_hist_store(struct device *dev, struct device_attribute *attr,
		   const char *buf, size_t count)
{
	struct ufs_hba *hba = dev_get_drvdata(dev);
	long value;

	if (kstrtol(buf, 0, &value))
		return -EINVAL;
	if (value == BLK_IO_LAT_HIST_ZERO) {
		memset(&hba->io_lat_read, 0, sizeof(hba->io_lat_read));
		memset(&hba->io_lat_write, 0, sizeof(hba->io_lat_write));
	} else if (value == BLK_IO_LAT_HIST_ENABLE ||
		 value == BLK_IO_LAT_HIST_DISABLE)
		hba->latency_hist_enabled = value;
	return count;
}

ssize_t
latency_hist_show(struct device *dev, struct device_attribute *attr,
		  char *buf)
{
	struct ufs_hba *hba = dev_get_drvdata(dev);
	size_t written_bytes;

	written_bytes = blk_latency_hist_show("Read", &hba->io_lat_read,
			buf, PAGE_SIZE);
	written_bytes += blk_latency_hist_show("Write", &hba->io_lat_write,
			buf + written_bytes, PAGE_SIZE - written_bytes);

	return written_bytes;
}

static DEVICE_ATTR(latency_hist, S_IRUGO | S_IWUSR,
		   latency_hist_show, latency_hist_store);

static void
ufshcd_init_latency_hist(struct ufs_hba *hba)
{
	if (device_create_file(hba->dev, &dev_attr_latency_hist))
		dev_err(hba->dev, "Failed to create latency_hist sysfs entry\n");
}

static void
ufshcd_exit_latency_hist(struct ufs_hba *hba)
{
	device_create_file(hba->dev, &dev_attr_latency_hist);
}

/**
 * ufshcd_remove - de-allocate SCSI host and host memory space
 *		data structure memory
 * @hba - per adapter instance
 */
void ufshcd_remove(struct ufs_hba *hba)
{
	scsi_remove_host(hba->host);
	/* disable interrupts */
	ufshcd_disable_intr(hba, hba->intr_mask);
	ufshcd_hba_stop(hba, true);

	ufshcd_exit_clk_gating(hba);
	ufshcd_exit_hibern8_on_idle(hba);
	ufshcd_exit_latency_hist(hba);
	if (ufshcd_is_clkscaling_supported(hba)) {
		device_remove_file(hba->dev, &hba->clk_scaling.enable_attr);
		if (hba->devfreq)
			devfreq_remove_device(hba->devfreq);
	}

	ufshcd_exit_latency_hist(hba);

	ufshcd_hba_exit(hba);
	ufsdbg_remove_debugfs(hba);
}
EXPORT_SYMBOL_GPL(ufshcd_remove);

/**
 * ufshcd_dealloc_host - deallocate Host Bus Adapter (HBA)
 * @hba: pointer to Host Bus Adapter (HBA)
 */
void ufshcd_dealloc_host(struct ufs_hba *hba)
{
	scsi_host_put(hba->host);
}
EXPORT_SYMBOL_GPL(ufshcd_dealloc_host);

/**
 * ufshcd_set_dma_mask - Set dma mask based on the controller
 *			 addressing capability
 * @hba: per adapter instance
 *
 * Returns 0 for success, non-zero for failure
 */
static int ufshcd_set_dma_mask(struct ufs_hba *hba)
{
	if (hba->capabilities & MASK_64_ADDRESSING_SUPPORT) {
		if (!dma_set_mask_and_coherent(hba->dev, DMA_BIT_MASK(64)))
			return 0;
	}
	return dma_set_mask_and_coherent(hba->dev, DMA_BIT_MASK(32));
}

/**
 * ufshcd_alloc_host - allocate Host Bus Adapter (HBA)
 * @dev: pointer to device handle
 * @hba_handle: driver private handle
 * Returns 0 on success, non-zero value on failure
 */
int ufshcd_alloc_host(struct device *dev, struct ufs_hba **hba_handle)
{
	struct Scsi_Host *host;
	struct ufs_hba *hba;
	int err = 0;

	if (!dev) {
		dev_err(dev,
		"Invalid memory reference for dev is NULL\n");
		err = -ENODEV;
		goto out_error;
	}

	host = scsi_host_alloc(&ufshcd_driver_template,
				sizeof(struct ufs_hba));
	if (!host) {
		dev_err(dev, "scsi_host_alloc failed\n");
		err = -ENOMEM;
		goto out_error;
	}
	hba = shost_priv(host);
	hba->host = host;
	hba->dev = dev;
	*hba_handle = hba;

out_error:
	return err;
}
EXPORT_SYMBOL(ufshcd_alloc_host);

/**
 * ufshcd_is_devfreq_scaling_required - check if scaling is required or not
 * @hba: per adapter instance
 * @scale_up: True if scaling up and false if scaling down
 *
 * Returns true if scaling is required, false otherwise.
 */
static bool ufshcd_is_devfreq_scaling_required(struct ufs_hba *hba,
					       bool scale_up)
{
	struct ufs_clk_info *clki;
	struct list_head *head = &hba->clk_list_head;

	if (!head || list_empty(head))
		return false;

	list_for_each_entry(clki, head, list) {
		if (!IS_ERR_OR_NULL(clki->clk)) {
			if (scale_up && clki->max_freq) {
				if (clki->curr_freq == clki->max_freq)
					continue;
				return true;
			} else if (!scale_up && clki->min_freq) {
				if (clki->curr_freq == clki->min_freq)
					continue;
				return true;
			}
		}
	}

	return false;
}

/**
 * ufshcd_scale_gear - scale up/down UFS gear
 * @hba: per adapter instance
 * @scale_up: True for scaling up gear and false for scaling down
 *
 * Returns 0 for success,
 * Returns -EBUSY if scaling can't happen at this time
 * Returns non-zero for any other errors
 */
static int ufshcd_scale_gear(struct ufs_hba *hba, bool scale_up)
{
	int ret = 0;
	struct ufs_pa_layer_attr new_pwr_info;
	u32 scale_down_gear = ufshcd_vops_get_scale_down_gear(hba);

	BUG_ON(!hba->clk_scaling.saved_pwr_info.is_valid);

	if (scale_up) {
		memcpy(&new_pwr_info, &hba->clk_scaling.saved_pwr_info.info,
		       sizeof(struct ufs_pa_layer_attr));
		/*
		 * Some UFS devices may stop responding after switching from
		 * HS-G1 to HS-G3. Also, it is found that these devices work
		 * fine if we do 2 steps switch: HS-G1 to HS-G2 followed by
		 * HS-G2 to HS-G3. If UFS_DEVICE_QUIRK_HS_G1_TO_HS_G3_SWITCH
		 * quirk is enabled for such devices, this 2 steps gear switch
		 * workaround will be applied.
		 */
		if ((hba->dev_info.quirks &
		     UFS_DEVICE_QUIRK_HS_G1_TO_HS_G3_SWITCH)
		    && (hba->pwr_info.gear_tx == UFS_HS_G1)
		    && (new_pwr_info.gear_tx == UFS_HS_G3)) {
			/* scale up to G2 first */
			new_pwr_info.gear_tx = UFS_HS_G2;
			new_pwr_info.gear_rx = UFS_HS_G2;
			ret = ufshcd_change_power_mode(hba, &new_pwr_info);
			if (ret)
				goto out;

			/* scale up to G3 now */
			new_pwr_info.gear_tx = UFS_HS_G3;
			new_pwr_info.gear_rx = UFS_HS_G3;
			/* now, fall through to set the HS-G3 */
		}
		ret = ufshcd_change_power_mode(hba, &new_pwr_info);
		if (ret)
			goto out;
	} else {
		memcpy(&new_pwr_info, &hba->pwr_info,
		       sizeof(struct ufs_pa_layer_attr));

		if (hba->pwr_info.gear_tx > scale_down_gear
		    || hba->pwr_info.gear_rx > scale_down_gear) {
			/* save the current power mode */
			memcpy(&hba->clk_scaling.saved_pwr_info.info,
				&hba->pwr_info,
				sizeof(struct ufs_pa_layer_attr));

			/* scale down gear */
			new_pwr_info.gear_tx = scale_down_gear;
			new_pwr_info.gear_rx = scale_down_gear;
			if (!(hba->dev_info.quirks & UFS_DEVICE_NO_FASTAUTO)) {
				new_pwr_info.pwr_tx = FASTAUTO_MODE;
				new_pwr_info.pwr_rx = FASTAUTO_MODE;
			}
		}
		ret = ufshcd_change_power_mode(hba, &new_pwr_info);
	}

out:
	if (ret)
		dev_err(hba->dev, "%s: failed err %d, old gear: (tx %d rx %d), new gear: (tx %d rx %d), scale_up = %d",
			__func__, ret,
			hba->pwr_info.gear_tx, hba->pwr_info.gear_rx,
			new_pwr_info.gear_tx, new_pwr_info.gear_rx,
			scale_up);

	return ret;
}

static int ufshcd_clock_scaling_prepare(struct ufs_hba *hba)
{
	#define DOORBELL_CLR_TOUT_US		(1000 * 1000) /* 1 sec */
	int ret = 0;
	/*
	 * make sure that there are no outstanding requests when
	 * clock scaling is in progress
	 */
	ufshcd_scsi_block_requests(hba);
	down_write(&hba->lock);
	if (ufshcd_wait_for_doorbell_clr(hba, DOORBELL_CLR_TOUT_US)) {
		ret = -EBUSY;
		up_write(&hba->lock);
		ufshcd_scsi_unblock_requests(hba);
	}

	return ret;
}

static void ufshcd_clock_scaling_unprepare(struct ufs_hba *hba)
{
	up_write(&hba->lock);
	ufshcd_scsi_unblock_requests(hba);
}

/**
 * ufshcd_devfreq_scale - scale up/down UFS clocks and gear
 * @hba: per adapter instance
 * @scale_up: True for scaling up and false for scalin down
 *
 * Returns 0 for success,
 * Returns -EBUSY if scaling can't happen at this time
 * Returns non-zero for any other errors
 */
static int ufshcd_devfreq_scale(struct ufs_hba *hba, bool scale_up)
{
	int ret = 0;

	if (hba->extcon && ufshcd_is_card_offline(hba))
		return 0;

	/* let's not get into low power until clock scaling is completed */
	hba->ufs_stats.clk_hold.ctx = CLK_SCALE_WORK;
	ufshcd_hold_all(hba);

	ret = ufshcd_clock_scaling_prepare(hba);
	if (ret)
		goto out;

	ufshcd_custom_cmd_log(hba, "waited-for-DB-clear");

	/* scale down the gear before scaling down clocks */
	if (!scale_up) {
		ret = ufshcd_scale_gear(hba, false);
		if (ret)
			goto clk_scaling_unprepare;
		ufshcd_custom_cmd_log(hba, "Gear-scaled-down");
	}

	/*
	 * If auto hibern8 is supported then put the link in
	 * hibern8 manually, this is to avoid auto hibern8
	 * racing during clock frequency scaling sequence.
	 */
	if (ufshcd_is_auto_hibern8_supported(hba)) {
		/*
		 * Scaling prepare acquires the rw_sem: lock
		 * h8 may sleep in case of errors.
		 * e.g. link_recovery. Hence, release the rw_sem
		 * before hibern8.
		 */
		ret = ufshcd_uic_hibern8_enter(hba);
		if (ret)
			goto scale_up_gear;
		ufshcd_custom_cmd_log(hba, "Hibern8-entered");
	}

	ret = ufshcd_scale_clks(hba, scale_up);
	if (ret)
		goto scale_up_gear;
	ufshcd_custom_cmd_log(hba, "Clk-freq-switched");

	if (ufshcd_is_auto_hibern8_supported(hba)) {
		ret = ufshcd_uic_hibern8_exit(hba);
		if (ret)
			goto scale_up_gear;
		ufshcd_custom_cmd_log(hba, "Hibern8-Exited");
	}

	/* scale up the gear after scaling up clocks */
	if (scale_up) {
		ret = ufshcd_scale_gear(hba, true);
		if (ret) {
			ufshcd_scale_clks(hba, false);
			goto clk_scaling_unprepare;
		}
		ufshcd_custom_cmd_log(hba, "Gear-scaled-up");
	}

	if (!ret) {
		hba->clk_scaling.is_scaled_up = scale_up;
		if (scale_up)
			hba->clk_gating.delay_ms =
				hba->clk_gating.delay_ms_perf;
		else
			hba->clk_gating.delay_ms =
				hba->clk_gating.delay_ms_pwr_save;
	}

	goto clk_scaling_unprepare;

scale_up_gear:
	if (!scale_up)
		ufshcd_scale_gear(hba, true);
clk_scaling_unprepare:
	ufshcd_clock_scaling_unprepare(hba);
out:
	hba->ufs_stats.clk_rel.ctx = CLK_SCALE_WORK;
	ufshcd_release_all(hba);
	return ret;
}

static void __ufshcd_suspend_clkscaling(struct ufs_hba *hba)
{
	unsigned long flags;

	devfreq_suspend_device(hba->devfreq);
	spin_lock_irqsave(hba->host->host_lock, flags);
	hba->clk_scaling.window_start_t = 0;
	spin_unlock_irqrestore(hba->host->host_lock, flags);
}

static void ufshcd_suspend_clkscaling(struct ufs_hba *hba)
{
	unsigned long flags;
	bool suspend = false;

	if (!ufshcd_is_clkscaling_supported(hba))
		return;

	spin_lock_irqsave(hba->host->host_lock, flags);
	if (!hba->clk_scaling.is_suspended) {
		suspend = true;
		hba->clk_scaling.is_suspended = true;
	}
	spin_unlock_irqrestore(hba->host->host_lock, flags);

	if (suspend)
		__ufshcd_suspend_clkscaling(hba);
}

static void ufshcd_resume_clkscaling(struct ufs_hba *hba)
{
	unsigned long flags;
	bool resume = false;

	if (!ufshcd_is_clkscaling_supported(hba))
		return;

	spin_lock_irqsave(hba->host->host_lock, flags);
	if (hba->clk_scaling.is_suspended) {
		resume = true;
		hba->clk_scaling.is_suspended = false;
	}
	spin_unlock_irqrestore(hba->host->host_lock, flags);

	if (resume)
		devfreq_resume_device(hba->devfreq);
}

static ssize_t ufshcd_clkscale_enable_show(struct device *dev,
		struct device_attribute *attr, char *buf)
{
	struct ufs_hba *hba = dev_get_drvdata(dev);

	return snprintf(buf, PAGE_SIZE, "%d\n", hba->clk_scaling.is_allowed);
}

static ssize_t ufshcd_clkscale_enable_store(struct device *dev,
		struct device_attribute *attr, const char *buf, size_t count)
{
	struct ufs_hba *hba = dev_get_drvdata(dev);
	u32 value;
	int err;

	if (kstrtou32(buf, 0, &value))
		return -EINVAL;

	value = !!value;
	if (value == hba->clk_scaling.is_allowed)
		goto out;

	pm_runtime_get_sync(hba->dev);
	ufshcd_hold(hba, false);

	cancel_work_sync(&hba->clk_scaling.suspend_work);
	cancel_work_sync(&hba->clk_scaling.resume_work);

	hba->clk_scaling.is_allowed = value;

	flush_work(&hba->eh_work);

	if (value) {
		ufshcd_resume_clkscaling(hba);
	} else {
		ufshcd_suspend_clkscaling(hba);
		err = ufshcd_devfreq_scale(hba, true);
		if (err)
			dev_err(hba->dev, "%s: failed to scale clocks up %d\n",
					__func__, err);
	}

	ufshcd_release(hba, false);
	pm_runtime_put_sync(hba->dev);
out:
	return count;
}

static void ufshcd_clk_scaling_suspend_work(struct work_struct *work)
{
	struct ufs_hba *hba = container_of(work, struct ufs_hba,
					   clk_scaling.suspend_work);
	unsigned long irq_flags;

	spin_lock_irqsave(hba->host->host_lock, irq_flags);
	if (hba->clk_scaling.active_reqs || hba->clk_scaling.is_suspended) {
		spin_unlock_irqrestore(hba->host->host_lock, irq_flags);
		return;
	}
	hba->clk_scaling.is_suspended = true;
	spin_unlock_irqrestore(hba->host->host_lock, irq_flags);

	__ufshcd_suspend_clkscaling(hba);
}

static void ufshcd_clk_scaling_resume_work(struct work_struct *work)
{
	struct ufs_hba *hba = container_of(work, struct ufs_hba,
					   clk_scaling.resume_work);
	unsigned long irq_flags;

	spin_lock_irqsave(hba->host->host_lock, irq_flags);
	if (!hba->clk_scaling.is_suspended) {
		spin_unlock_irqrestore(hba->host->host_lock, irq_flags);
		return;
	}
	hba->clk_scaling.is_suspended = false;
	spin_unlock_irqrestore(hba->host->host_lock, irq_flags);

	devfreq_resume_device(hba->devfreq);
}

static int ufshcd_devfreq_target(struct device *dev,
				unsigned long *freq, u32 flags)
{
	int ret = 0;
	struct ufs_hba *hba = dev_get_drvdata(dev);
	unsigned long irq_flags = 0;
	ktime_t start;
	bool scale_up, sched_clk_scaling_suspend_work = false;

	if (!ufshcd_is_clkscaling_supported(hba))
		return -EINVAL;

	if ((*freq > 0) && (*freq < UINT_MAX)) {
		dev_err(hba->dev, "%s: invalid freq = %lu\n", __func__, *freq);
		return -EINVAL;
	}

	spin_lock_irqsave(hba->host->host_lock, irq_flags);
	if (ufshcd_eh_in_progress(hba)) {
		spin_unlock_irqrestore(hba->host->host_lock, irq_flags);
		return 0;
	}

	if (!hba->clk_scaling.active_reqs)
		sched_clk_scaling_suspend_work = true;

	scale_up = (*freq == UINT_MAX) ? true : false;
	if (!ufshcd_is_devfreq_scaling_required(hba, scale_up)) {
		spin_unlock_irqrestore(hba->host->host_lock, irq_flags);
		ret = 0;
		goto out; /* no state change required */
	}
	spin_unlock_irqrestore(hba->host->host_lock, irq_flags);

	start = ktime_get();
	ret = ufshcd_devfreq_scale(hba, scale_up);
	trace_ufshcd_profile_clk_scaling(dev_name(hba->dev),
		(scale_up ? "up" : "down"),
		ktime_to_us(ktime_sub(ktime_get(), start)), ret);

out:
	if (sched_clk_scaling_suspend_work)
		queue_work(hba->clk_scaling.workq,
			   &hba->clk_scaling.suspend_work);

	return ret;
}

static int ufshcd_devfreq_get_dev_status(struct device *dev,
		struct devfreq_dev_status *stat)
{
	struct ufs_hba *hba = dev_get_drvdata(dev);
	struct ufs_clk_scaling *scaling = &hba->clk_scaling;
	unsigned long flags;

	if (!ufshcd_is_clkscaling_supported(hba))
		return -EINVAL;

	memset(stat, 0, sizeof(*stat));

	spin_lock_irqsave(hba->host->host_lock, flags);
	if (!scaling->window_start_t)
		goto start_window;

	if (scaling->is_busy_started)
		scaling->tot_busy_t += ktime_to_us(ktime_sub(ktime_get(),
					scaling->busy_start_t));

	stat->total_time = jiffies_to_usecs((long)jiffies -
				(long)scaling->window_start_t);
	stat->busy_time = scaling->tot_busy_t;
start_window:
	scaling->window_start_t = jiffies;
	scaling->tot_busy_t = 0;

	if (hba->outstanding_reqs) {
		scaling->busy_start_t = ktime_get();
		scaling->is_busy_started = true;
	} else {
		scaling->busy_start_t = ktime_set(0, 0);
		scaling->is_busy_started = false;
	}
	spin_unlock_irqrestore(hba->host->host_lock, flags);
	return 0;
}

static void ufshcd_clkscaling_init_sysfs(struct ufs_hba *hba)
{
	hba->clk_scaling.enable_attr.show = ufshcd_clkscale_enable_show;
	hba->clk_scaling.enable_attr.store = ufshcd_clkscale_enable_store;
	sysfs_attr_init(&hba->clk_scaling.enable_attr.attr);
	hba->clk_scaling.enable_attr.attr.name = "clkscale_enable";
	hba->clk_scaling.enable_attr.attr.mode = S_IRUGO | S_IWUSR;
	if (device_create_file(hba->dev, &hba->clk_scaling.enable_attr))
		dev_err(hba->dev, "Failed to create sysfs for clkscale_enable\n");
}

static void ufshcd_init_lanes_per_dir(struct ufs_hba *hba)
{
	struct device *dev = hba->dev;
	int ret;

	ret = of_property_read_u32(dev->of_node, "lanes-per-direction",
		&hba->lanes_per_direction);
	if (ret) {
		dev_dbg(hba->dev,
			"%s: failed to read lanes-per-direction, ret=%d\n",
			__func__, ret);
		hba->lanes_per_direction = UFSHCD_DEFAULT_LANES_PER_DIRECTION;
	}
}
/**
 * ufshcd_init - Driver initialization routine
 * @hba: per-adapter instance
 * @mmio_base: base register address
 * @irq: Interrupt line of device
 * Returns 0 on success, non-zero value on failure
 */
int ufshcd_init(struct ufs_hba *hba, void __iomem *mmio_base, unsigned int irq)
{
	int err;
	struct Scsi_Host *host = hba->host;
	struct device *dev = hba->dev;

	if (!mmio_base) {
		dev_err(hba->dev,
		"Invalid memory reference for mmio_base is NULL\n");
		err = -ENODEV;
		goto out_error;
	}

	hba->mmio_base = mmio_base;
	hba->irq = irq;

	ufshcd_init_lanes_per_dir(hba);

	/* Set descriptor lengths to specification defaults */
	ufshcd_def_desc_sizes(hba);

	err = ufshcd_hba_init(hba);
	if (err)
		goto out_error;

	/* Read capabilities registers */
	ufshcd_hba_capabilities(hba);

	/* Get UFS version supported by the controller */
	hba->ufs_version = ufshcd_get_ufs_version(hba);

	/* print error message if ufs_version is not valid */
	if ((hba->ufs_version != UFSHCI_VERSION_10) &&
	    (hba->ufs_version != UFSHCI_VERSION_11) &&
	    (hba->ufs_version != UFSHCI_VERSION_20) &&
	    (hba->ufs_version != UFSHCI_VERSION_21))
		dev_err(hba->dev, "invalid UFS version 0x%x\n",
			hba->ufs_version);

	/* Get Interrupt bit mask per version */
	hba->intr_mask = ufshcd_get_intr_mask(hba);

	/* Enable debug prints */
	hba->ufshcd_dbg_print = DEFAULT_UFSHCD_DBG_PRINT_EN;

	err = ufshcd_set_dma_mask(hba);
	if (err) {
		dev_err(hba->dev, "set dma mask failed\n");
		goto out_disable;
	}

	/* Allocate memory for host memory space */
	err = ufshcd_memory_alloc(hba);
	if (err) {
		dev_err(hba->dev, "Memory allocation failed\n");
		goto out_disable;
	}

	/* Configure LRB */
	ufshcd_host_memory_configure(hba);

	host->can_queue = hba->nutrs;
	host->cmd_per_lun = hba->nutrs;
	host->max_id = UFSHCD_MAX_ID;
	host->max_lun = UFS_MAX_LUNS;
	host->max_channel = UFSHCD_MAX_CHANNEL;
	host->unique_id = host->host_no;
	host->max_cmd_len = MAX_CDB_SIZE;
	host->set_dbd_for_caching = 1;

	hba->max_pwr_info.is_valid = false;

	/* Initailize wait queue for task management */
	init_waitqueue_head(&hba->tm_wq);
	init_waitqueue_head(&hba->tm_tag_wq);

	/* Initialize work queues */
	INIT_WORK(&hba->eh_work, ufshcd_err_handler);
	INIT_WORK(&hba->eeh_work, ufshcd_exception_event_handler);
	INIT_WORK(&hba->card_detect_work, ufshcd_card_detect_handler);
	INIT_WORK(&hba->rls_work, ufshcd_rls_handler);

	/* Initialize UIC command mutex */
	mutex_init(&hba->uic_cmd_mutex);

	/* Initialize mutex for device management commands */
	mutex_init(&hba->dev_cmd.lock);

	init_rwsem(&hba->lock);

	/* Initialize device management tag acquire wait queue */
	init_waitqueue_head(&hba->dev_cmd.tag_wq);

	ufshcd_init_clk_gating(hba);
	ufshcd_init_hibern8_on_idle(hba);

	/*
	 * In order to avoid any spurious interrupt immediately after
	 * registering UFS controller interrupt handler, clear any pending UFS
	 * interrupt status and disable all the UFS interrupts.
	 */
	ufshcd_writel(hba, ufshcd_readl(hba, REG_INTERRUPT_STATUS),
		      REG_INTERRUPT_STATUS);
	ufshcd_writel(hba, 0, REG_INTERRUPT_ENABLE);
	/*
	 * Make sure that UFS interrupts are disabled and any pending interrupt
	 * status is cleared before registering UFS interrupt handler.
	 */
	mb();

	/* IRQ registration */
	err = devm_request_irq(dev, irq, ufshcd_intr, IRQF_SHARED,
				dev_name(dev), hba);
	if (err) {
		dev_err(hba->dev, "request irq failed\n");
		goto exit_gating;
	} else {
		hba->is_irq_enabled = true;
	}

	err = scsi_add_host(host, hba->dev);
	if (err) {
		dev_err(hba->dev, "scsi_add_host failed\n");
		goto exit_gating;
	}

	/* Reset controller to power on reset (POR) state */
	ufshcd_vops_full_reset(hba);

	/* reset connected UFS device */
	err = ufshcd_reset_device(hba);
	if (err)
		dev_warn(hba->dev, "%s: device reset failed. err %d\n",
			 __func__, err);

	/* Host controller enable */
	err = ufshcd_hba_enable(hba);
	if (err) {
		dev_err(hba->dev, "Host controller enable failed\n");
		ufshcd_print_host_regs(hba);
		ufshcd_print_host_state(hba);
		goto out_remove_scsi_host;
	}

	if (ufshcd_is_clkscaling_supported(hba)) {
		char wq_name[sizeof("ufs_clkscaling_00")];

		INIT_WORK(&hba->clk_scaling.suspend_work,
			  ufshcd_clk_scaling_suspend_work);
		INIT_WORK(&hba->clk_scaling.resume_work,
			  ufshcd_clk_scaling_resume_work);

		snprintf(wq_name, ARRAY_SIZE(wq_name), "ufs_clkscaling_%d",
			 host->host_no);
		hba->clk_scaling.workq = create_singlethread_workqueue(wq_name);

		ufshcd_clkscaling_init_sysfs(hba);
	}

	/*
	 * If rpm_lvl and and spm_lvl are not already set to valid levels,
	 * set the default power management level for UFS runtime and system
	 * suspend. Default power saving mode selected is keeping UFS link in
	 * Hibern8 state and UFS device in sleep.
	 */
	if (!ufshcd_is_valid_pm_lvl(hba->rpm_lvl))
		hba->rpm_lvl = ufs_get_desired_pm_lvl_for_dev_link_state(
							UFS_SLEEP_PWR_MODE,
							UIC_LINK_HIBERN8_STATE);
	if (!ufshcd_is_valid_pm_lvl(hba->spm_lvl))
		hba->spm_lvl = ufs_get_desired_pm_lvl_for_dev_link_state(
							UFS_SLEEP_PWR_MODE,
							UIC_LINK_HIBERN8_STATE);

	/* Hold auto suspend until async scan completes */
	pm_runtime_get_sync(dev);

	ufshcd_init_latency_hist(hba);

	/*
	 * We are assuming that device wasn't put in sleep/power-down
	 * state exclusively during the boot stage before kernel.
	 * This assumption helps avoid doing link startup twice during
	 * ufshcd_probe_hba().
	 */
	ufshcd_set_ufs_dev_active(hba);

	ufshcd_cmd_log_init(hba);

	async_schedule(ufshcd_async_scan, hba);

	ufsdbg_add_debugfs(hba);

	ufshcd_add_sysfs_nodes(hba);

	return 0;

out_remove_scsi_host:
	scsi_remove_host(hba->host);
exit_gating:
	ufshcd_exit_clk_gating(hba);
	ufshcd_exit_latency_hist(hba);
out_disable:
	hba->is_irq_enabled = false;
	ufshcd_hba_exit(hba);
out_error:
	return err;
}
EXPORT_SYMBOL_GPL(ufshcd_init);

MODULE_AUTHOR("Santosh Yaragnavi <santosh.sy@samsung.com>");
MODULE_AUTHOR("Vinayak Holikatti <h.vinayak@samsung.com>");
MODULE_DESCRIPTION("Generic UFS host controller driver Core");
MODULE_LICENSE("GPL");
MODULE_VERSION(UFSHCD_DRIVER_VERSION);<|MERGE_RESOLUTION|>--- conflicted
+++ resolved
@@ -9989,28 +9989,7 @@
 		goto out;
 
 	pm_runtime_get_sync(hba->dev);
-<<<<<<< HEAD
-	ufshcd_hold_all(hba);
-	ufshcd_mark_shutdown_ongoing(hba);
-	ufshcd_shutdown_clkscaling(hba);
-	/**
-	 * (1) Acquire the lock to stop any more requests
-	 * (2) Wait for all issued requests to complete
-	 */
-	ufshcd_get_write_lock(hba);
-	ufshcd_scsi_block_requests(hba);
-	ret = ufshcd_wait_for_doorbell_clr(hba, U64_MAX);
-	if (ret)
-		dev_err(hba->dev, "%s: waiting for DB clear: failed: %d\n",
-			__func__, ret);
-	/* Requests may have errored out above, let it be handled */
-	flush_work(&hba->eh_work);
-	/* reqs issued from contexts other than shutdown will fail from now */
-	ufshcd_scsi_unblock_requests(hba);
-	ufshcd_release_all(hba);
-=======
-
->>>>>>> 5d55c2ad
+
 	ret = ufshcd_suspend(hba, UFS_SHUTDOWN_PM);
 out:
 	if (ret)
