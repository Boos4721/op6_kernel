--- conflicted
+++ resolved
@@ -14,7 +14,6 @@
 #include <linux/clk.h>
 #include <linux/dma-mapping.h>
 #include <linux/module.h>
-#include <linux/pci.h>
 #include <linux/of.h>
 #include <linux/platform_device.h>
 #include <linux/usb/phy.h>
@@ -136,72 +135,16 @@
 MODULE_DEVICE_TABLE(of, usb_xhci_of_match);
 #endif
 
-static ssize_t config_imod_store(struct device *pdev,
-		struct device_attribute *attr, const char *buff, size_t size)
-{
-	struct usb_hcd *hcd = dev_get_drvdata(pdev);
-	struct xhci_hcd *xhci;
-	u32 temp;
-	u32 imod;
-	unsigned long flags;
-
-	if (kstrtouint(buff, 10, &imod) != 1)
-		return 0;
-
-	imod &= ER_IRQ_INTERVAL_MASK;
-	xhci = hcd_to_xhci(hcd);
-
-	if (xhci->shared_hcd->state == HC_STATE_SUSPENDED
-		&& hcd->state == HC_STATE_SUSPENDED)
-		return -EACCES;
-
-	spin_lock_irqsave(&xhci->lock, flags);
-	temp = readl_relaxed(&xhci->ir_set->irq_control);
-	temp &= ~ER_IRQ_INTERVAL_MASK;
-	temp |= imod;
-	writel_relaxed(temp, &xhci->ir_set->irq_control);
-	spin_unlock_irqrestore(&xhci->lock, flags);
-
-	return size;
-}
-
-static ssize_t config_imod_show(struct device *pdev,
-		struct device_attribute *attr, char *buff)
-{
-	struct usb_hcd *hcd = dev_get_drvdata(pdev);
-	struct xhci_hcd *xhci;
-	u32 temp;
-	unsigned long flags;
-
-	xhci = hcd_to_xhci(hcd);
-
-	if (xhci->shared_hcd->state == HC_STATE_SUSPENDED
-		&& hcd->state == HC_STATE_SUSPENDED)
-		return -EACCES;
-
-	spin_lock_irqsave(&xhci->lock, flags);
-	temp = readl_relaxed(&xhci->ir_set->irq_control) &
-			ER_IRQ_INTERVAL_MASK;
-	spin_unlock_irqrestore(&xhci->lock, flags);
-
-	return snprintf(buff, PAGE_SIZE, "%08u\n", temp);
-}
-
-static DEVICE_ATTR(config_imod, 0644, config_imod_show, config_imod_store);
-
 static int xhci_plat_probe(struct platform_device *pdev)
 {
 	const struct of_device_id *match;
 	const struct hc_driver	*driver;
-	struct device		*sysdev, *phydev;
 	struct xhci_hcd		*xhci;
 	struct resource         *res;
 	struct usb_hcd		*hcd;
 	struct clk              *clk;
 	int			ret;
 	int			irq;
-	u32			temp, imod;
-	unsigned long		flags;
 
 	if (usb_disabled())
 		return -ENODEV;
@@ -212,54 +155,24 @@
 	if (irq < 0)
 		return irq;
 
-	/*
-	 * sysdev must point to a device that is known to the system firmware
-	 * or PCI hardware. We handle these three cases here:
-	 * 1. xhci_plat comes from firmware
-	 * 2. xhci_plat is child of a device from firmware (dwc3-plat)
-	 * 3. xhci_plat is grandchild of a pci device (dwc3-pci)
-	 */
-	sysdev = &pdev->dev;
-	phydev = &pdev->dev;
-	if (sysdev->parent && !sysdev->of_node && sysdev->parent->of_node)
-		phydev = sysdev->parent;
-	/*
-	 * If sysdev->parent->parent is available and part of IOMMU group
-	 * (indicating possible usage of SMMU enablement), then use
-	 * sysdev->parent->parent as sysdev.
-	 */
-	if (sysdev->parent && !sysdev->of_node && sysdev->parent->of_node &&
-		sysdev->parent->parent && sysdev->parent->parent->iommu_group)
-		sysdev = sysdev->parent->parent;
-	else if (sysdev->parent && !sysdev->of_node && sysdev->parent->of_node)
-		sysdev = sysdev->parent;
-#ifdef CONFIG_PCI
-	else if (sysdev->parent && sysdev->parent->parent &&
-		 sysdev->parent->parent->bus == &pci_bus_type)
-		sysdev = sysdev->parent->parent;
-#endif
-
 	/* Try to set 64-bit DMA first */
-	if (WARN_ON(!sysdev->dma_mask))
+	if (WARN_ON(!pdev->dev.dma_mask))
 		/* Platform did not initialize dma_mask */
-		ret = dma_coerce_mask_and_coherent(sysdev,
+		ret = dma_coerce_mask_and_coherent(&pdev->dev,
 						   DMA_BIT_MASK(64));
 	else
-		ret = dma_set_mask_and_coherent(sysdev, DMA_BIT_MASK(64));
+		ret = dma_set_mask_and_coherent(&pdev->dev, DMA_BIT_MASK(64));
 
 	/* If seting 64-bit DMA mask fails, fall back to 32-bit DMA mask */
 	if (ret) {
-		ret = dma_set_mask_and_coherent(sysdev, DMA_BIT_MASK(32));
+		ret = dma_set_mask_and_coherent(&pdev->dev, DMA_BIT_MASK(32));
 		if (ret)
 			return ret;
 	}
 
-	hcd = __usb_create_hcd(driver, sysdev, &pdev->dev,
-			       dev_name(&pdev->dev), NULL);
+	hcd = usb_create_hcd(driver, &pdev->dev, dev_name(&pdev->dev));
 	if (!hcd)
 		return -ENOMEM;
-
-	hcd_to_bus(hcd)->skip_resume = true;
 
 	res = platform_get_resource(pdev, IORESOURCE_MEM, 0);
 	hcd->regs = devm_ioremap_resource(&pdev->dev, res);
@@ -285,15 +198,6 @@
 		goto put_hcd;
 	}
 
-	if (pdev->dev.parent)
-		pm_runtime_resume(pdev->dev.parent);
-
-	pm_runtime_use_autosuspend(&pdev->dev);
-	pm_runtime_set_autosuspend_delay(&pdev->dev, 1000);
-	pm_runtime_set_active(&pdev->dev);
-	pm_runtime_enable(&pdev->dev);
-	pm_runtime_get_sync(&pdev->dev);
-
 	xhci = hcd_to_xhci(hcd);
 	match = of_match_node(usb_xhci_of_match, pdev->dev.of_node);
 	if (match) {
@@ -309,28 +213,20 @@
 
 	xhci->clk = clk;
 	xhci->main_hcd = hcd;
-	xhci->shared_hcd = __usb_create_hcd(driver, sysdev, &pdev->dev,
+	xhci->shared_hcd = usb_create_shared_hcd(driver, &pdev->dev,
 			dev_name(&pdev->dev), hcd);
 	if (!xhci->shared_hcd) {
 		ret = -ENOMEM;
 		goto disable_clk;
 	}
 
-	hcd_to_bus(xhci->shared_hcd)->skip_resume = true;
-
 	if (device_property_read_bool(&pdev->dev, "usb3-lpm-capable"))
 		xhci->quirks |= XHCI_LPM_SUPPORT;
 
 	if (device_property_read_bool(&pdev->dev, "quirk-broken-port-ped"))
 		xhci->quirks |= XHCI_BROKEN_PORT_PED;
 
-	if (device_property_read_u32(&pdev->dev, "xhci-imod-value", &imod))
-		imod = 0;
-
-	if (device_property_read_u32(&pdev->dev, "usb-core-id", &xhci->core_id))
-		xhci->core_id = -EINVAL;
-
-	hcd->usb_phy = devm_usb_get_phy_by_phandle(phydev, "usb-phy", 0);
+	hcd->usb_phy = devm_usb_get_phy_by_phandle(&pdev->dev, "usb-phy", 0);
 	if (IS_ERR(hcd->usb_phy)) {
 		ret = PTR_ERR(hcd->usb_phy);
 		if (ret == -EPROBE_DEFER)
@@ -346,8 +242,6 @@
 	if (ret)
 		goto disable_usb_phy;
 
-	device_wakeup_enable(&hcd->self.root_hub->dev);
-
 	if (HCC_MAX_PSA(xhci->hcc_params) >= 4)
 		xhci->shared_hcd->can_do_streams = 1;
 
@@ -355,28 +249,6 @@
 	if (ret)
 		goto dealloc_usb2_hcd;
 
-	device_wakeup_enable(&xhci->shared_hcd->self.root_hub->dev);
-
-	/* override imod interval if specified */
-	if (imod) {
-		imod &= ER_IRQ_INTERVAL_MASK;
-		spin_lock_irqsave(&xhci->lock, flags);
-		temp = readl_relaxed(&xhci->ir_set->irq_control);
-		temp &= ~ER_IRQ_INTERVAL_MASK;
-		temp |= imod;
-		writel_relaxed(temp, &xhci->ir_set->irq_control);
-		spin_unlock_irqrestore(&xhci->lock, flags);
-		dev_dbg(&pdev->dev, "%s: imod set to %u\n", __func__, imod);
-	}
-
-	ret = device_create_file(&pdev->dev, &dev_attr_config_imod);
-	if (ret)
-		dev_err(&pdev->dev, "%s: unable to create imod sysfs entry\n",
-					__func__);
-
-	pm_runtime_mark_last_busy(&pdev->dev);
-	pm_runtime_put_autosuspend(&pdev->dev);
-
 	return 0;
 
 
@@ -405,10 +277,8 @@
 	struct xhci_hcd	*xhci = hcd_to_xhci(hcd);
 	struct clk *clk = xhci->clk;
 
-	pm_runtime_disable(&dev->dev);
 	xhci->xhc_state |= XHCI_STATE_REMOVING;
 
-	device_remove_file(&dev->dev, &dev_attr_config_imod);
 	usb_remove_hcd(xhci->shared_hcd);
 	usb_phy_shutdown(hcd->usb_phy);
 
@@ -422,17 +292,19 @@
 	return 0;
 }
 
-#ifdef CONFIG_PM
-static int xhci_plat_runtime_idle(struct device *dev)
-{
+#ifdef CONFIG_PM_SLEEP
+static int xhci_plat_suspend(struct device *dev)
+{
+	struct usb_hcd	*hcd = dev_get_drvdata(dev);
+	struct xhci_hcd	*xhci = hcd_to_xhci(hcd);
+
 	/*
-	 * When pm_runtime_put_autosuspend() is called on this device,
-	 * after this idle callback returns the PM core will schedule the
-	 * autosuspend if there is any remaining time until expiry. However,
-	 * when reaching this point because the child_count becomes 0, the
-	 * core does not honor autosuspend in that case and results in
-	 * idle/suspend happening immediately. In order to have a delay
-	 * before suspend we have to call pm_runtime_autosuspend() manually.
+	 * xhci_suspend() needs `do_wakeup` to know whether host is allowed
+	 * to do wakeup during suspend. Since xhci_plat_suspend is currently
+	 * only designed for system suspend, device_may_wakeup() is enough
+	 * to dertermine whether host is allowed to do wakeup. Need to
+	 * reconsider this when xhci_plat_suspend enlarges its scope, e.g.,
+	 * also applies to runtime suspend.
 	 */
 	pm_runtime_mark_last_busy(dev);
 	pm_runtime_autosuspend(dev);
@@ -441,7 +313,19 @@
 
 static int xhci_plat_pm_freeze(struct device *dev)
 {
-<<<<<<< HEAD
+	struct usb_hcd *hcd = dev_get_drvdata(dev);
+	struct xhci_hcd *xhci = hcd_to_xhci(hcd);
+
+	if (!xhci)
+		return 0;
+
+	dev_dbg(dev, "xhci-plat freeze\n");
+
+	return xhci_suspend(xhci, false);
+}
+
+static int xhci_plat_resume(struct device *dev)
+{
 	struct usb_hcd	*hcd = dev_get_drvdata(dev);
 	struct xhci_hcd	*xhci = hcd_to_xhci(hcd);
 	int ret;
@@ -454,20 +338,23 @@
 	pm_runtime_set_active(dev);
 	pm_runtime_enable(dev);
 
-	return 0;
-=======
+	return ret;
+}
+
+static int xhci_plat_runtime_suspend(struct device *dev)
+{
 	struct usb_hcd *hcd = dev_get_drvdata(dev);
 	struct xhci_hcd *xhci = hcd_to_xhci(hcd);
 
 	if (!xhci)
 		return 0;
 
-	dev_dbg(dev, "xhci-plat freeze\n");
-
-	return xhci_suspend(xhci, false);
-}
-
-static int xhci_plat_pm_restore(struct device *dev)
+	dev_dbg(dev, "xhci-plat runtime suspend\n");
+
+	return xhci_suspend(xhci, true);
+}
+
+static int xhci_plat_runtime_resume(struct device *dev)
 {
 	struct usb_hcd *hcd = dev_get_drvdata(dev);
 	struct xhci_hcd *xhci = hcd_to_xhci(hcd);
@@ -476,54 +363,16 @@
 	if (!xhci)
 		return 0;
 
-	dev_dbg(dev, "xhci-plat restore\n");
-
-	ret = xhci_resume(xhci, true);
-	pm_runtime_disable(dev);
-	pm_runtime_set_active(dev);
-	pm_runtime_enable(dev);
-	pm_runtime_mark_last_busy(dev);
-
-	return ret;
-}
-
-static int xhci_plat_runtime_suspend(struct device *dev)
-{
-	struct usb_hcd *hcd = dev_get_drvdata(dev);
-	struct xhci_hcd *xhci = hcd_to_xhci(hcd);
-
-	if (!xhci)
-		return 0;
-
-	dev_dbg(dev, "xhci-plat runtime suspend\n");
-
-	return xhci_suspend(xhci, true);
-}
-
-static int xhci_plat_runtime_resume(struct device *dev)
-{
-	struct usb_hcd *hcd = dev_get_drvdata(dev);
-	struct xhci_hcd *xhci = hcd_to_xhci(hcd);
-	int ret;
-
-	if (!xhci)
-		return 0;
-
 	dev_dbg(dev, "xhci-plat runtime resume\n");
 
 	ret = xhci_resume(xhci, false);
 	pm_runtime_mark_last_busy(dev);
 
 	return ret;
->>>>>>> 6b558d7a
 }
 
 static const struct dev_pm_ops xhci_plat_pm_ops = {
-	.freeze		= xhci_plat_pm_freeze,
-	.restore	= xhci_plat_pm_restore,
-	.thaw		= xhci_plat_pm_restore,
-	SET_RUNTIME_PM_OPS(xhci_plat_runtime_suspend, xhci_plat_runtime_resume,
-			   xhci_plat_runtime_idle)
+	SET_SYSTEM_SLEEP_PM_OPS(xhci_plat_suspend, xhci_plat_resume)
 };
 #define DEV_PM_OPS	(&xhci_plat_pm_ops)
 #else
