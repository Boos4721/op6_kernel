--- conflicted
+++ resolved
@@ -1091,12 +1091,8 @@
 		}
 	}
 
-<<<<<<< HEAD
-	return ret;
-=======
 	/* de-assert DRVVBUS for HOST and OTG mode */
 	dwc3_set_mode(dwc, DWC3_GCTL_PRTCAP_DEVICE);
->>>>>>> 0e96b1eb
 }
 
 #define DWC3_ALIGN_MASK		(16 - 1)
