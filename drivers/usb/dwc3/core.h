--- conflicted
+++ resolved
@@ -621,10 +621,7 @@
  * @dbg_ep_events_ts: timestamp for previous event counters
  * @fifo_depth: allocated TXFIFO depth
  * @ep_cfg_init_params: Used by GSI EP to save EP_CFG init_cmd params
-<<<<<<< HEAD
-=======
  * @gsi_db_reg_addr: Address of GSI DB register mapped to this EP
->>>>>>> e276e60d
  */
 struct dwc3_ep {
 	struct usb_ep		endpoint;
@@ -681,10 +678,7 @@
 	struct timespec		dbg_ep_events_ts;
 	int			fifo_depth;
 	struct dwc3_gadget_ep_cmd_params ep_cfg_init_params;
-<<<<<<< HEAD
-=======
 	void __iomem		*gsi_db_reg_addr;
->>>>>>> e276e60d
 };
 
 enum dwc3_phy {
@@ -998,11 +992,8 @@
  * @create_reg_debugfs: create debugfs entry to allow dwc3 register dump
  * @xhci_imod_value: imod value to use with xhci
  * @core_id: usb core id to differentiate different controller
-<<<<<<< HEAD
-=======
  * @normal_eps_in_gsi_mode: if true, two normal EPS (1 In, 1 Out) can be used in
  *			    GSI mode
->>>>>>> e276e60d
  */
 struct dwc3 {
 	struct usb_ctrlrequest	*ctrl_req;
@@ -1171,11 +1162,8 @@
 	unsigned		usb3_u1u2_disable:1;
 	unsigned		usb2_l1_disable:1;
 
-<<<<<<< HEAD
 	/*yangfb@bsp,20180228,enable usb3.1*/
 	unsigned		enable_super_speed:1;
-=======
->>>>>>> e276e60d
 	atomic_t		in_lpm;
 	int			tx_fifo_size;
 	bool			b_suspend;
@@ -1210,10 +1198,7 @@
 	u32			xhci_imod_value;
 	int			core_id;
 	int			retries_on_error;
-<<<<<<< HEAD
-=======
 	bool			normal_eps_in_gsi_mode;
->>>>>>> e276e60d
 };
 
 /* -------------------------------------------------------------------------- */
