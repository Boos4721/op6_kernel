/*
 * f_ecm.c -- USB CDC Ethernet (ECM) link function driver
 *
 * Copyright (C) 2003-2005,2008 David Brownell
 * Copyright (C) 2008 Nokia Corporation
 *
 * This program is free software; you can redistribute it and/or modify
 * it under the terms of the GNU General Public License as published by
 * the Free Software Foundation; either version 2 of the License, or
 * (at your option) any later version.
 */

/* #define VERBOSE_DEBUG */

#include <linux/slab.h>
#include <linux/kernel.h>
#include <linux/module.h>
#include <linux/device.h>
#include <linux/etherdevice.h>

#include "u_ether.h"
#include "u_ether_configfs.h"
#include "u_ecm.h"


/*
 * This function is a "CDC Ethernet Networking Control Model" (CDC ECM)
 * Ethernet link.  The data transfer model is simple (packets sent and
 * received over bulk endpoints using normal short packet termination),
 * and the control model exposes various data and optional notifications.
 *
 * ECM is well standardized and (except for Microsoft) supported by most
 * operating systems with USB host support.  It's the preferred interop
 * solution for Ethernet over USB, at least for firmware based solutions.
 * (Hardware solutions tend to be more minimalist.)  A newer and simpler
 * "Ethernet Emulation Model" (CDC EEM) hasn't yet caught on.
 *
 * Note that ECM requires the use of "alternate settings" for its data
 * interface.  This means that the set_alt() method has real work to do,
 * and also means that a get_alt() method is required.
 */


enum ecm_notify_state {
	ECM_NOTIFY_NONE,		/* don't notify */
	ECM_NOTIFY_CONNECT,		/* issue CONNECT next */
	ECM_NOTIFY_SPEED,		/* issue SPEED_CHANGE next */
};

struct f_ecm {
	struct gether			port;
	u8				ctrl_id, data_id;

	char				ethaddr[14];

	struct usb_ep			*notify;
	struct usb_request		*notify_req;
	u8				notify_state;
	atomic_t			notify_count;
	bool				is_open;

	/* FIXME is_open needs some irq-ish locking
	 * ... possibly the same as port.ioport
	 */
};

static inline struct f_ecm *func_to_ecm(struct usb_function *f)
{
	return container_of(f, struct f_ecm, port.func);
}

/* peak (theoretical) bulk transfer rate in bits-per-second */
static inline unsigned ecm_bitrate(struct usb_gadget *g)
{
	if (gadget_is_superspeed(g) && g->speed == USB_SPEED_SUPER)
		return 13 * 1024 * 8 * 1000 * 8;
	else if (gadget_is_dualspeed(g) && g->speed == USB_SPEED_HIGH)
		return 13 * 512 * 8 * 1000 * 8;
	else
		return 19 * 64 * 1 * 1000 * 8;
}

/*-------------------------------------------------------------------------*/

/*
 * Include the status endpoint if we can, even though it's optional.
 *
 * Use wMaxPacketSize big enough to fit CDC_NOTIFY_SPEED_CHANGE in one
 * packet, to simplify cancellation; and a big transfer interval, to
 * waste less bandwidth.
 *
 * Some drivers (like Linux 2.4 cdc-ether!) "need" it to exist even
 * if they ignore the connect/disconnect notifications that real aether
 * can provide.  More advanced cdc configurations might want to support
 * encapsulated commands (vendor-specific, using control-OUT).
 */

#define ECM_STATUS_INTERVAL_MS		32
#define ECM_STATUS_BYTECOUNT		16	/* 8 byte header + data */


/* interface descriptor: */

static struct usb_interface_assoc_descriptor
ecm_iad_descriptor = {
	.bLength =		sizeof ecm_iad_descriptor,
	.bDescriptorType =	USB_DT_INTERFACE_ASSOCIATION,

	/* .bFirstInterface =	DYNAMIC, */
	.bInterfaceCount =	2,	/* control + data */
	.bFunctionClass =	USB_CLASS_COMM,
	.bFunctionSubClass =	USB_CDC_SUBCLASS_ETHERNET,
	.bFunctionProtocol =	USB_CDC_PROTO_NONE,
	/* .iFunction =		DYNAMIC */
};


static struct usb_interface_descriptor ecm_control_intf = {
	.bLength =		sizeof ecm_control_intf,
	.bDescriptorType =	USB_DT_INTERFACE,

	/* .bInterfaceNumber = DYNAMIC */
	/* status endpoint is optional; this could be patched later */
	.bNumEndpoints =	1,
	.bInterfaceClass =	USB_CLASS_COMM,
	.bInterfaceSubClass =	USB_CDC_SUBCLASS_ETHERNET,
	.bInterfaceProtocol =	USB_CDC_PROTO_NONE,
	/* .iInterface = DYNAMIC */
};

static struct usb_cdc_header_desc ecm_header_desc = {
	.bLength =		sizeof ecm_header_desc,
	.bDescriptorType =	USB_DT_CS_INTERFACE,
	.bDescriptorSubType =	USB_CDC_HEADER_TYPE,

	.bcdCDC =		cpu_to_le16(0x0110),
};

static struct usb_cdc_union_desc ecm_union_desc = {
	.bLength =		sizeof(ecm_union_desc),
	.bDescriptorType =	USB_DT_CS_INTERFACE,
	.bDescriptorSubType =	USB_CDC_UNION_TYPE,
	/* .bMasterInterface0 =	DYNAMIC */
	/* .bSlaveInterface0 =	DYNAMIC */
};

static struct usb_cdc_ether_desc ecm_desc = {
	.bLength =		sizeof ecm_desc,
	.bDescriptorType =	USB_DT_CS_INTERFACE,
	.bDescriptorSubType =	USB_CDC_ETHERNET_TYPE,

	/* this descriptor actually adds value, surprise! */
	/* .iMACAddress = DYNAMIC */
	.bmEthernetStatistics =	cpu_to_le32(0), /* no statistics */
	.wMaxSegmentSize =	cpu_to_le16(ETH_FRAME_LEN),
	.wNumberMCFilters =	cpu_to_le16(0),
	.bNumberPowerFilters =	0,
};

/* the default data interface has no endpoints ... */

static struct usb_interface_descriptor ecm_data_nop_intf = {
	.bLength =		sizeof ecm_data_nop_intf,
	.bDescriptorType =	USB_DT_INTERFACE,

	.bInterfaceNumber =	1,
	.bAlternateSetting =	0,
	.bNumEndpoints =	0,
	.bInterfaceClass =	USB_CLASS_CDC_DATA,
	.bInterfaceSubClass =	0,
	.bInterfaceProtocol =	0,
	/* .iInterface = DYNAMIC */
};

/* ... but the "real" data interface has two bulk endpoints */

static struct usb_interface_descriptor ecm_data_intf = {
	.bLength =		sizeof ecm_data_intf,
	.bDescriptorType =	USB_DT_INTERFACE,

	.bInterfaceNumber =	1,
	.bAlternateSetting =	1,
	.bNumEndpoints =	2,
	.bInterfaceClass =	USB_CLASS_CDC_DATA,
	.bInterfaceSubClass =	0,
	.bInterfaceProtocol =	0,
	/* .iInterface = DYNAMIC */
};

/* full speed support: */

static struct usb_endpoint_descriptor fs_ecm_notify_desc = {
	.bLength =		USB_DT_ENDPOINT_SIZE,
	.bDescriptorType =	USB_DT_ENDPOINT,

	.bEndpointAddress =	USB_DIR_IN,
	.bmAttributes =		USB_ENDPOINT_XFER_INT,
	.wMaxPacketSize =	cpu_to_le16(ECM_STATUS_BYTECOUNT),
	.bInterval =		ECM_STATUS_INTERVAL_MS,
};

static struct usb_endpoint_descriptor fs_ecm_in_desc = {
	.bLength =		USB_DT_ENDPOINT_SIZE,
	.bDescriptorType =	USB_DT_ENDPOINT,

	.bEndpointAddress =	USB_DIR_IN,
	.bmAttributes =		USB_ENDPOINT_XFER_BULK,
};

static struct usb_endpoint_descriptor fs_ecm_out_desc = {
	.bLength =		USB_DT_ENDPOINT_SIZE,
	.bDescriptorType =	USB_DT_ENDPOINT,

	.bEndpointAddress =	USB_DIR_OUT,
	.bmAttributes =		USB_ENDPOINT_XFER_BULK,
};

static struct usb_descriptor_header *ecm_fs_function[] = {
	/* CDC ECM control descriptors */
	(struct usb_descriptor_header *) &ecm_iad_descriptor,
	(struct usb_descriptor_header *) &ecm_control_intf,
	(struct usb_descriptor_header *) &ecm_header_desc,
	(struct usb_descriptor_header *) &ecm_union_desc,
	(struct usb_descriptor_header *) &ecm_desc,

	/* NOTE: status endpoint might need to be removed */
	(struct usb_descriptor_header *) &fs_ecm_notify_desc,

	/* data interface, altsettings 0 and 1 */
	(struct usb_descriptor_header *) &ecm_data_nop_intf,
	(struct usb_descriptor_header *) &ecm_data_intf,
	(struct usb_descriptor_header *) &fs_ecm_in_desc,
	(struct usb_descriptor_header *) &fs_ecm_out_desc,
	NULL,
};

/* high speed support: */

static struct usb_endpoint_descriptor hs_ecm_notify_desc = {
	.bLength =		USB_DT_ENDPOINT_SIZE,
	.bDescriptorType =	USB_DT_ENDPOINT,

	.bEndpointAddress =	USB_DIR_IN,
	.bmAttributes =		USB_ENDPOINT_XFER_INT,
	.wMaxPacketSize =	cpu_to_le16(ECM_STATUS_BYTECOUNT),
	.bInterval =		USB_MS_TO_HS_INTERVAL(ECM_STATUS_INTERVAL_MS),
};

static struct usb_endpoint_descriptor hs_ecm_in_desc = {
	.bLength =		USB_DT_ENDPOINT_SIZE,
	.bDescriptorType =	USB_DT_ENDPOINT,

	.bEndpointAddress =	USB_DIR_IN,
	.bmAttributes =		USB_ENDPOINT_XFER_BULK,
	.wMaxPacketSize =	cpu_to_le16(512),
};

static struct usb_endpoint_descriptor hs_ecm_out_desc = {
	.bLength =		USB_DT_ENDPOINT_SIZE,
	.bDescriptorType =	USB_DT_ENDPOINT,

	.bEndpointAddress =	USB_DIR_OUT,
	.bmAttributes =		USB_ENDPOINT_XFER_BULK,
	.wMaxPacketSize =	cpu_to_le16(512),
};

static struct usb_descriptor_header *ecm_hs_function[] = {
	/* CDC ECM control descriptors */
	(struct usb_descriptor_header *) &ecm_iad_descriptor,
	(struct usb_descriptor_header *) &ecm_control_intf,
	(struct usb_descriptor_header *) &ecm_header_desc,
	(struct usb_descriptor_header *) &ecm_union_desc,
	(struct usb_descriptor_header *) &ecm_desc,

	/* NOTE: status endpoint might need to be removed */
	(struct usb_descriptor_header *) &hs_ecm_notify_desc,

	/* data interface, altsettings 0 and 1 */
	(struct usb_descriptor_header *) &ecm_data_nop_intf,
	(struct usb_descriptor_header *) &ecm_data_intf,
	(struct usb_descriptor_header *) &hs_ecm_in_desc,
	(struct usb_descriptor_header *) &hs_ecm_out_desc,
	NULL,
};

/* super speed support: */

static struct usb_endpoint_descriptor ss_ecm_notify_desc = {
	.bLength =		USB_DT_ENDPOINT_SIZE,
	.bDescriptorType =	USB_DT_ENDPOINT,

	.bEndpointAddress =	USB_DIR_IN,
	.bmAttributes =		USB_ENDPOINT_XFER_INT,
	.wMaxPacketSize =	cpu_to_le16(ECM_STATUS_BYTECOUNT),
	.bInterval =		USB_MS_TO_HS_INTERVAL(ECM_STATUS_INTERVAL_MS),
};

static struct usb_ss_ep_comp_descriptor ss_ecm_intr_comp_desc = {
	.bLength =		sizeof ss_ecm_intr_comp_desc,
	.bDescriptorType =	USB_DT_SS_ENDPOINT_COMP,

	/* the following 3 values can be tweaked if necessary */
	/* .bMaxBurst =		0, */
	/* .bmAttributes =	0, */
	.wBytesPerInterval =	cpu_to_le16(ECM_STATUS_BYTECOUNT),
};

static struct usb_endpoint_descriptor ss_ecm_in_desc = {
	.bLength =		USB_DT_ENDPOINT_SIZE,
	.bDescriptorType =	USB_DT_ENDPOINT,

	.bEndpointAddress =	USB_DIR_IN,
	.bmAttributes =		USB_ENDPOINT_XFER_BULK,
	.wMaxPacketSize =	cpu_to_le16(1024),
};

static struct usb_endpoint_descriptor ss_ecm_out_desc = {
	.bLength =		USB_DT_ENDPOINT_SIZE,
	.bDescriptorType =	USB_DT_ENDPOINT,

	.bEndpointAddress =	USB_DIR_OUT,
	.bmAttributes =		USB_ENDPOINT_XFER_BULK,
	.wMaxPacketSize =	cpu_to_le16(1024),
};

static struct usb_ss_ep_comp_descriptor ss_ecm_bulk_comp_desc = {
	.bLength =		sizeof ss_ecm_bulk_comp_desc,
	.bDescriptorType =	USB_DT_SS_ENDPOINT_COMP,

	/* the following 2 values can be tweaked if necessary */
	/* .bMaxBurst =		0, */
	/* .bmAttributes =	0, */
};

static struct usb_descriptor_header *ecm_ss_function[] = {
	/* CDC ECM control descriptors */
	(struct usb_descriptor_header *) &ecm_iad_descriptor,
	(struct usb_descriptor_header *) &ecm_control_intf,
	(struct usb_descriptor_header *) &ecm_header_desc,
	(struct usb_descriptor_header *) &ecm_union_desc,
	(struct usb_descriptor_header *) &ecm_desc,

	/* NOTE: status endpoint might need to be removed */
	(struct usb_descriptor_header *) &ss_ecm_notify_desc,
	(struct usb_descriptor_header *) &ss_ecm_intr_comp_desc,

	/* data interface, altsettings 0 and 1 */
	(struct usb_descriptor_header *) &ecm_data_nop_intf,
	(struct usb_descriptor_header *) &ecm_data_intf,
	(struct usb_descriptor_header *) &ss_ecm_in_desc,
	(struct usb_descriptor_header *) &ss_ecm_bulk_comp_desc,
	(struct usb_descriptor_header *) &ss_ecm_out_desc,
	(struct usb_descriptor_header *) &ss_ecm_bulk_comp_desc,
	NULL,
};

/* string descriptors: */

static struct usb_string ecm_string_defs[] = {
	[0].s = "CDC Ethernet Control Model (ECM)",
	[1].s = "",
	[2].s = "CDC Ethernet Data",
	[3].s = "CDC ECM",
	{  } /* end of list */
};

static struct usb_gadget_strings ecm_string_table = {
	.language =		0x0409,	/* en-us */
	.strings =		ecm_string_defs,
};

static struct usb_gadget_strings *ecm_strings[] = {
	&ecm_string_table,
	NULL,
};

/*-------------------------------------------------------------------------*/

static void ecm_do_notify(struct f_ecm *ecm)
{
	struct usb_request		*req = ecm->notify_req;
	struct usb_cdc_notification	*event;
	struct usb_composite_dev	*cdev = ecm->port.func.config->cdev;
	__le32				*data;
	int				status;

	/* notification already in flight? */
	if (atomic_read(&ecm->notify_count))
		return;

	event = req->buf;
	switch (ecm->notify_state) {
	case ECM_NOTIFY_NONE:
		return;

	case ECM_NOTIFY_CONNECT:
		event->bNotificationType = USB_CDC_NOTIFY_NETWORK_CONNECTION;
		if (ecm->is_open)
			event->wValue = cpu_to_le16(1);
		else
			event->wValue = cpu_to_le16(0);
		event->wLength = 0;
		req->length = sizeof *event;

		DBG(cdev, "notify connect %s\n",
				ecm->is_open ? "true" : "false");
		ecm->notify_state = ECM_NOTIFY_SPEED;
		break;

	case ECM_NOTIFY_SPEED:
		event->bNotificationType = USB_CDC_NOTIFY_SPEED_CHANGE;
		event->wValue = cpu_to_le16(0);
		event->wLength = cpu_to_le16(8);
		req->length = ECM_STATUS_BYTECOUNT;

		/* SPEED_CHANGE data is up/down speeds in bits/sec */
		data = req->buf + sizeof *event;
		data[0] = cpu_to_le32(ecm_bitrate(cdev->gadget));
		data[1] = data[0];

		DBG(cdev, "notify speed %d\n", ecm_bitrate(cdev->gadget));
		ecm->notify_state = ECM_NOTIFY_NONE;
		break;
	}
	event->bmRequestType = 0xA1;
	event->wIndex = cpu_to_le16(ecm->ctrl_id);

	atomic_inc(&ecm->notify_count);
	status = usb_ep_queue(ecm->notify, req, GFP_ATOMIC);
	if (status < 0) {
		atomic_dec(&ecm->notify_count);
		DBG(cdev, "notify --> %d\n", status);
	}
}

static void ecm_notify(struct f_ecm *ecm)
{
	/* NOTE on most versions of Linux, host side cdc-ethernet
	 * won't listen for notifications until its netdevice opens.
	 * The first notification then sits in the FIFO for a long
	 * time, and the second one is queued.
	 */
	ecm->notify_state = ECM_NOTIFY_CONNECT;
	ecm_do_notify(ecm);
}

static void ecm_notify_complete(struct usb_ep *ep, struct usb_request *req)
{
	struct f_ecm			*ecm = req->context;
	struct usb_composite_dev	*cdev = ecm->port.func.config->cdev;
	struct usb_cdc_notification	*event = req->buf;

	switch (req->status) {
	case 0:
		/* no fault */
		atomic_dec(&ecm->notify_count);
		break;
	case -ECONNRESET:
	case -ESHUTDOWN:
		atomic_set(&ecm->notify_count, 0);
		ecm->notify_state = ECM_NOTIFY_NONE;
		break;
	default:
		DBG(cdev, "event %02x --> %d\n",
			event->bNotificationType, req->status);
		atomic_dec(&ecm->notify_count);
		break;
	}
	ecm_do_notify(ecm);
}

static int ecm_setup(struct usb_function *f, const struct usb_ctrlrequest *ctrl)
{
	struct f_ecm		*ecm = func_to_ecm(f);
	struct usb_composite_dev *cdev = f->config->cdev;
	struct usb_request	*req = cdev->req;
	int			value = -EOPNOTSUPP;
	u16			w_index = le16_to_cpu(ctrl->wIndex);
	u16			w_value = le16_to_cpu(ctrl->wValue);
	u16			w_length = le16_to_cpu(ctrl->wLength);

	/* composite driver infrastructure handles everything except
	 * CDC class messages; interface activation uses set_alt().
	 */
	switch ((ctrl->bRequestType << 8) | ctrl->bRequest) {
	case ((USB_DIR_OUT | USB_TYPE_CLASS | USB_RECIP_INTERFACE) << 8)
			| USB_CDC_SET_ETHERNET_PACKET_FILTER:
		/* see 6.2.30: no data, wIndex = interface,
		 * wValue = packet filter bitmap
		 */
		if (w_length != 0 || w_index != ecm->ctrl_id)
			goto invalid;
		DBG(cdev, "packet filter %02x\n", w_value);
		/* REVISIT locking of cdc_filter.  This assumes the UDC
		 * driver won't have a concurrent packet TX irq running on
		 * another CPU; or that if it does, this write is atomic...
		 */
		ecm->port.cdc_filter = w_value;
		value = 0;
		break;

	/* and optionally:
	 * case USB_CDC_SEND_ENCAPSULATED_COMMAND:
	 * case USB_CDC_GET_ENCAPSULATED_RESPONSE:
	 * case USB_CDC_SET_ETHERNET_MULTICAST_FILTERS:
	 * case USB_CDC_SET_ETHERNET_PM_PATTERN_FILTER:
	 * case USB_CDC_GET_ETHERNET_PM_PATTERN_FILTER:
	 * case USB_CDC_GET_ETHERNET_STATISTIC:
	 */

	default:
invalid:
		DBG(cdev, "invalid control req%02x.%02x v%04x i%04x l%d\n",
			ctrl->bRequestType, ctrl->bRequest,
			w_value, w_index, w_length);
	}

	/* respond with data transfer or status phase? */
	if (value >= 0) {
		DBG(cdev, "ecm req%02x.%02x v%04x i%04x l%d\n",
			ctrl->bRequestType, ctrl->bRequest,
			w_value, w_index, w_length);
		req->zero = 0;
		req->length = value;
		value = usb_ep_queue(cdev->gadget->ep0, req, GFP_ATOMIC);
		if (value < 0)
			ERROR(cdev, "ecm req %02x.%02x response err %d\n",
					ctrl->bRequestType, ctrl->bRequest,
					value);
	}

	/* device either stalls (value < 0) or reports success */
	return value;
}


static int ecm_set_alt(struct usb_function *f, unsigned intf, unsigned alt)
{
	struct f_ecm		*ecm = func_to_ecm(f);
	struct usb_composite_dev *cdev = f->config->cdev;

	/* Control interface has only altsetting 0 */
	if (intf == ecm->ctrl_id) {
		if (alt != 0)
			goto fail;

		VDBG(cdev, "reset ecm control %d\n", intf);
		usb_ep_disable(ecm->notify);
		if (!(ecm->notify->desc)) {
			VDBG(cdev, "init ecm ctrl %d\n", intf);
			if (config_ep_by_speed(cdev->gadget, f, ecm->notify))
				goto fail;
		}
		usb_ep_enable(ecm->notify);

	/* Data interface has two altsettings, 0 and 1 */
	} else if (intf == ecm->data_id) {
		if (alt > 1)
			goto fail;

		if (ecm->port.in_ep->enabled) {
			DBG(cdev, "reset ecm\n");
			gether_disconnect(&ecm->port);
		}

		if (!ecm->port.in_ep->desc ||
		    !ecm->port.out_ep->desc) {
			DBG(cdev, "init ecm\n");
			if (config_ep_by_speed(cdev->gadget, f,
					       ecm->port.in_ep) ||
			    config_ep_by_speed(cdev->gadget, f,
					       ecm->port.out_ep)) {
				ecm->port.in_ep->desc = NULL;
				ecm->port.out_ep->desc = NULL;
				goto fail;
			}
		}

		/* CDC Ethernet only sends data in non-default altsettings.
		 * Changing altsettings resets filters, statistics, etc.
		 */
		if (alt == 1) {
			struct net_device	*net;

			/* Enable zlps by default for ECM conformance;
			 * override for musb_hdrc (avoids txdma ovhead).
			 */
			ecm->port.is_zlp_ok =
				gadget_is_zlp_supported(cdev->gadget);
			ecm->port.cdc_filter = DEFAULT_FILTER;
			DBG(cdev, "activate ecm\n");
			net = gether_connect(&ecm->port);
			if (IS_ERR(net))
				return PTR_ERR(net);
		}

		/* NOTE this can be a minor disagreement with the ECM spec,
		 * which says speed notifications will "always" follow
		 * connection notifications.  But we allow one connect to
		 * follow another (if the first is in flight), and instead
		 * just guarantee that a speed notification is always sent.
		 */
		ecm_notify(ecm);
	} else
		goto fail;

	return 0;
fail:
	return -EINVAL;
}

/* Because the data interface supports multiple altsettings,
 * this ECM function *MUST* implement a get_alt() method.
 */
static int ecm_get_alt(struct usb_function *f, unsigned intf)
{
	struct f_ecm		*ecm = func_to_ecm(f);

	if (intf == ecm->ctrl_id)
		return 0;
	return ecm->port.in_ep->enabled ? 1 : 0;
}

static void ecm_disable(struct usb_function *f)
{
	struct f_ecm		*ecm = func_to_ecm(f);
	struct usb_composite_dev *cdev = f->config->cdev;

	DBG(cdev, "ecm deactivated\n");

	if (ecm->port.in_ep->enabled) {
		gether_disconnect(&ecm->port);
	} else {
		ecm->port.in_ep->desc = NULL;
		ecm->port.out_ep->desc = NULL;
	}

	usb_ep_disable(ecm->notify);
	ecm->notify->desc = NULL;
}

/*-------------------------------------------------------------------------*/

/*
 * Callbacks let us notify the host about connect/disconnect when the
 * net device is opened or closed.
 *
 * For testing, note that link states on this side include both opened
 * and closed variants of:
 *
 *   - disconnected/unconfigured
 *   - configured but inactive (data alt 0)
 *   - configured and active (data alt 1)
 *
 * Each needs to be tested with unplug, rmmod, SET_CONFIGURATION, and
 * SET_INTERFACE (altsetting).  Remember also that "configured" doesn't
 * imply the host is actually polling the notification endpoint, and
 * likewise that "active" doesn't imply it's actually using the data
 * endpoints for traffic.
 */

static void ecm_open(struct gether *geth)
{
	struct f_ecm		*ecm = func_to_ecm(&geth->func);

	DBG(ecm->port.func.config->cdev, "%s\n", __func__);

	ecm->is_open = true;
	ecm_notify(ecm);
}

static void ecm_close(struct gether *geth)
{
	struct f_ecm		*ecm = func_to_ecm(&geth->func);

	DBG(ecm->port.func.config->cdev, "%s\n", __func__);

	ecm->is_open = false;
	ecm_notify(ecm);
}

/*-------------------------------------------------------------------------*/

/* ethernet function driver setup/binding */

static int
ecm_bind(struct usb_configuration *c, struct usb_function *f)
{
	struct usb_composite_dev *cdev = c->cdev;
	struct f_ecm		*ecm = func_to_ecm(f);
	struct usb_string	*us;
	int			status;
	struct usb_ep		*ep;

	struct f_ecm_opts	*ecm_opts;

	if (!can_support_ecm(cdev->gadget))
		return -EINVAL;

	ecm_opts = container_of(f->fi, struct f_ecm_opts, func_inst);

	/*
	 * in drivers/usb/gadget/configfs.c:configfs_composite_bind()
	 * configurations are bound in sequence with list_for_each_entry,
	 * in each configuration its functions are bound in sequence
	 * with list_for_each_entry, so we assume no race condition
	 * with regard to ecm_opts->bound access
	 */
	if (!ecm_opts->bound) {
		mutex_lock(&ecm_opts->lock);
<<<<<<< HEAD
		ecm_opts->net = gether_setup_default();
=======
		ecm_opts->net = gether_setup_name_default("ecm");
>>>>>>> e276e60d
		if (IS_ERR(ecm_opts->net)) {
			status = PTR_ERR(ecm_opts->net);
			mutex_unlock(&ecm_opts->lock);
			goto error;
		}
		gether_set_gadget(ecm_opts->net, cdev->gadget);
		status = gether_register_netdev(ecm_opts->net);
		mutex_unlock(&ecm_opts->lock);
		if (status) {
			free_netdev(ecm_opts->net);
			goto error;
		}
		ecm_opts->bound = true;
	}

	/* export host's Ethernet address in CDC format */
	status = gether_get_host_addr_cdc(ecm_opts->net, ecm->ethaddr,
					  sizeof(ecm->ethaddr));
	if (status < 12) {
		status = -EINVAL;
		goto netdev_cleanup;
	}
	ecm->port.ioport = netdev_priv(ecm_opts->net);
	us = usb_gstrings_attach(cdev, ecm_strings,
				 ARRAY_SIZE(ecm_string_defs));
	if (IS_ERR(us)) {
		status = PTR_ERR(us);
		goto netdev_cleanup;
	}
	ecm_control_intf.iInterface = us[0].id;
	ecm_data_intf.iInterface = us[2].id;
	ecm_desc.iMACAddress = us[1].id;
	ecm_iad_descriptor.iFunction = us[3].id;

	/* allocate instance-specific interface IDs */
	status = usb_interface_id(c, f);
	if (status < 0)
		goto netdev_cleanup;
	ecm->ctrl_id = status;
	ecm_iad_descriptor.bFirstInterface = status;

	ecm_control_intf.bInterfaceNumber = status;
	ecm_union_desc.bMasterInterface0 = status;

	status = usb_interface_id(c, f);
	if (status < 0)
		goto netdev_cleanup;
	ecm->data_id = status;

	ecm_data_nop_intf.bInterfaceNumber = status;
	ecm_data_intf.bInterfaceNumber = status;
	ecm_union_desc.bSlaveInterface0 = status;

	status = -ENODEV;

	/* allocate instance-specific endpoints */
	ep = usb_ep_autoconfig(cdev->gadget, &fs_ecm_in_desc);
	if (!ep)
		goto netdev_cleanup;
	ecm->port.in_ep = ep;

	ep = usb_ep_autoconfig(cdev->gadget, &fs_ecm_out_desc);
	if (!ep)
		goto netdev_cleanup;
	ecm->port.out_ep = ep;

	/* NOTE:  a status/notification endpoint is *OPTIONAL* but we
	 * don't treat it that way.  It's simpler, and some newer CDC
	 * profiles (wireless handsets) no longer treat it as optional.
	 */
	ep = usb_ep_autoconfig(cdev->gadget, &fs_ecm_notify_desc);
	if (!ep)
		goto netdev_cleanup;
	ecm->notify = ep;

	status = -ENOMEM;

	/* allocate notification request and buffer */
	ecm->notify_req = usb_ep_alloc_request(ep, GFP_KERNEL);
	if (!ecm->notify_req)
		goto netdev_cleanup;
	ecm->notify_req->buf = kmalloc(ECM_STATUS_BYTECOUNT, GFP_KERNEL);
	if (!ecm->notify_req->buf)
		goto fail;
	ecm->notify_req->context = ecm;
	ecm->notify_req->complete = ecm_notify_complete;

	/* support all relevant hardware speeds... we expect that when
	 * hardware is dual speed, all bulk-capable endpoints work at
	 * both speeds
	 */
	hs_ecm_in_desc.bEndpointAddress = fs_ecm_in_desc.bEndpointAddress;
	hs_ecm_out_desc.bEndpointAddress = fs_ecm_out_desc.bEndpointAddress;
	hs_ecm_notify_desc.bEndpointAddress =
		fs_ecm_notify_desc.bEndpointAddress;

	ss_ecm_in_desc.bEndpointAddress = fs_ecm_in_desc.bEndpointAddress;
	ss_ecm_out_desc.bEndpointAddress = fs_ecm_out_desc.bEndpointAddress;
	ss_ecm_notify_desc.bEndpointAddress =
		fs_ecm_notify_desc.bEndpointAddress;

	status = usb_assign_descriptors(f, ecm_fs_function, ecm_hs_function,
			ecm_ss_function, NULL);
	if (status)
		goto fail;

	/* NOTE:  all that is done without knowing or caring about
	 * the network link ... which is unavailable to this code
	 * until we're activated via set_alt().
	 */

	ecm->port.open = ecm_open;
	ecm->port.close = ecm_close;

	DBG(cdev, "CDC Ethernet: %s speed IN/%s OUT/%s NOTIFY/%s\n",
			gadget_is_superspeed(c->cdev->gadget) ? "super" :
			gadget_is_dualspeed(c->cdev->gadget) ? "dual" : "full",
			ecm->port.in_ep->name, ecm->port.out_ep->name,
			ecm->notify->name);
	return 0;

fail:
	if (ecm->notify_req) {
		kfree(ecm->notify_req->buf);
		usb_ep_free_request(ecm->notify, ecm->notify_req);
	}

netdev_cleanup:
	gether_cleanup(netdev_priv(ecm_opts->net));
error:
	ERROR(cdev, "%s: can't bind, err %d\n", f->name, status);

	return status;
}

static inline struct f_ecm_opts *to_f_ecm_opts(struct config_item *item)
{
	return container_of(to_config_group(item), struct f_ecm_opts,
			    func_inst.group);
}

/* f_ecm_item_ops */
USB_ETHERNET_CONFIGFS_ITEM(ecm);

/* f_ecm_opts_dev_addr */
USB_ETHERNET_CONFIGFS_ITEM_ATTR_DEV_ADDR(ecm);

/* f_ecm_opts_host_addr */
USB_ETHERNET_CONFIGFS_ITEM_ATTR_HOST_ADDR(ecm);

/* f_ecm_opts_qmult */
USB_ETHERNET_CONFIGFS_ITEM_ATTR_QMULT(ecm);

/* f_ecm_opts_ifname */
USB_ETHERNET_CONFIGFS_ITEM_ATTR_IFNAME(ecm);

static struct configfs_attribute *ecm_attrs[] = {
	&ecm_opts_attr_dev_addr,
	&ecm_opts_attr_host_addr,
	&ecm_opts_attr_qmult,
	&ecm_opts_attr_ifname,
	NULL,
};

static struct config_item_type ecm_func_type = {
	.ct_item_ops	= &ecm_item_ops,
	.ct_attrs	= ecm_attrs,
	.ct_owner	= THIS_MODULE,
};

static void ecm_free_inst(struct usb_function_instance *f)
{
	struct f_ecm_opts *opts;

	opts = container_of(f, struct f_ecm_opts, func_inst);
	kfree(opts);
}

static struct usb_function_instance *ecm_alloc_inst(void)
{
	struct f_ecm_opts *opts;

	opts = kzalloc(sizeof(*opts), GFP_KERNEL);
	if (!opts)
		return ERR_PTR(-ENOMEM);
	mutex_init(&opts->lock);
	opts->func_inst.free_func_inst = ecm_free_inst;

	config_group_init_type_name(&opts->func_inst.group, "", &ecm_func_type);

	return &opts->func_inst;
}

static void ecm_free(struct usb_function *f)
{
	struct f_ecm *ecm;
	struct f_ecm_opts *opts;

	ecm = func_to_ecm(f);
	opts = container_of(f->fi, struct f_ecm_opts, func_inst);
	kfree(ecm);
	mutex_lock(&opts->lock);
	opts->refcnt--;
	mutex_unlock(&opts->lock);
}

static void ecm_unbind(struct usb_configuration *c, struct usb_function *f)
{
	struct f_ecm		*ecm = func_to_ecm(f);
	struct f_ecm_opts	*opts = container_of(f->fi, struct f_ecm_opts,
						func_inst);

	DBG(c->cdev, "ecm unbind\n");

	usb_free_all_descriptors(f);

	if (atomic_read(&ecm->notify_count)) {
		usb_ep_dequeue(ecm->notify, ecm->notify_req);
		atomic_set(&ecm->notify_count, 0);
	}

	kfree(ecm->notify_req->buf);
	usb_ep_free_request(ecm->notify, ecm->notify_req);
	opts->bound = false;
	gether_cleanup(netdev_priv(opts->net));
}

static struct usb_function *ecm_alloc(struct usb_function_instance *fi)
{
	struct f_ecm	*ecm;
	struct f_ecm_opts *opts;

	/* allocate and initialize one new instance */
	ecm = kzalloc(sizeof(*ecm), GFP_KERNEL);
	if (!ecm)
		return ERR_PTR(-ENOMEM);

	opts = container_of(fi, struct f_ecm_opts, func_inst);
	mutex_lock(&opts->lock);
	opts->refcnt++;
	ecm_string_defs[1].s = ecm->ethaddr;

	mutex_unlock(&opts->lock);
	ecm->port.cdc_filter = DEFAULT_FILTER;

	ecm->port.func.name = "cdc_ethernet";
	/* descriptors are per-instance copies */
	ecm->port.func.bind = ecm_bind;
	ecm->port.func.unbind = ecm_unbind;
	ecm->port.func.set_alt = ecm_set_alt;
	ecm->port.func.get_alt = ecm_get_alt;
	ecm->port.func.setup = ecm_setup;
	ecm->port.func.disable = ecm_disable;
	ecm->port.func.free_func = ecm_free;

	return &ecm->port.func;
}

DECLARE_USB_FUNCTION_INIT(ecm, ecm_alloc_inst, ecm_alloc);
MODULE_LICENSE("GPL");
MODULE_AUTHOR("David Brownell");<|MERGE_RESOLUTION|>--- conflicted
+++ resolved
@@ -708,11 +708,7 @@
 	 */
 	if (!ecm_opts->bound) {
 		mutex_lock(&ecm_opts->lock);
-<<<<<<< HEAD
-		ecm_opts->net = gether_setup_default();
-=======
 		ecm_opts->net = gether_setup_name_default("ecm");
->>>>>>> e276e60d
 		if (IS_ERR(ecm_opts->net)) {
 			status = PTR_ERR(ecm_opts->net);
 			mutex_unlock(&ecm_opts->lock);
