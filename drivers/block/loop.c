/*
 *  linux/drivers/block/loop.c
 *
 *  Written by Theodore Ts'o, 3/29/93
 *
 * Copyright 1993 by Theodore Ts'o.  Redistribution of this file is
 * permitted under the GNU General Public License.
 *
 * DES encryption plus some minor changes by Werner Almesberger, 30-MAY-1993
 * more DES encryption plus IDEA encryption by Nicholas J. Leon, June 20, 1996
 *
 * Modularized and updated for 1.1.16 kernel - Mitch Dsouza 28th May 1994
 * Adapted for 1.3.59 kernel - Andries Brouwer, 1 Feb 1996
 *
 * Fixed do_loop_request() re-entrancy - Vincent.Renardias@waw.com Mar 20, 1997
 *
 * Added devfs support - Richard Gooch <rgooch@atnf.csiro.au> 16-Jan-1998
 *
 * Handle sparse backing files correctly - Kenn Humborg, Jun 28, 1998
 *
 * Loadable modules and other fixes by AK, 1998
 *
 * Make real block number available to downstream transfer functions, enables
 * CBC (and relatives) mode encryption requiring unique IVs per data block.
 * Reed H. Petty, rhp@draper.net
 *
 * Maximum number of loop devices now dynamic via max_loop module parameter.
 * Russell Kroll <rkroll@exploits.org> 19990701
 *
 * Maximum number of loop devices when compiled-in now selectable by passing
 * max_loop=<1-255> to the kernel on boot.
 * Erik I. Bolsø, <eriki@himolde.no>, Oct 31, 1999
 *
 * Completely rewrite request handling to be make_request_fn style and
 * non blocking, pushing work to a helper thread. Lots of fixes from
 * Al Viro too.
 * Jens Axboe <axboe@suse.de>, Nov 2000
 *
 * Support up to 256 loop devices
 * Heinz Mauelshagen <mge@sistina.com>, Feb 2002
 *
 * Support for falling back on the write file operation when the address space
 * operations write_begin is not available on the backing filesystem.
 * Anton Altaparmakov, 16 Feb 2005
 *
 * Still To Fix:
 * - Advisory locking is ignored here.
 * - Should use an own CAP_* category instead of CAP_SYS_ADMIN
 *
 */

#include <linux/module.h>
#include <linux/moduleparam.h>
#include <linux/sched.h>
#include <linux/fs.h>
#include <linux/file.h>
#include <linux/stat.h>
#include <linux/errno.h>
#include <linux/major.h>
#include <linux/wait.h>
#include <linux/blkdev.h>
#include <linux/blkpg.h>
#include <linux/init.h>
#include <linux/swap.h>
#include <linux/slab.h>
#include <linux/compat.h>
#include <linux/suspend.h>
#include <linux/freezer.h>
#include <linux/mutex.h>
#include <linux/writeback.h>
#include <linux/completion.h>
#include <linux/highmem.h>
#include <linux/kthread.h>
#include <linux/splice.h>
#include <linux/sysfs.h>
#include <linux/miscdevice.h>
#include <linux/falloc.h>
#include <linux/uio.h>
#include "loop.h"

#include <asm/uaccess.h>

static DEFINE_IDR(loop_index_idr);
static DEFINE_MUTEX(loop_index_mutex);

static int max_part;
static int part_shift;

static int transfer_xor(struct loop_device *lo, int cmd,
			struct page *raw_page, unsigned raw_off,
			struct page *loop_page, unsigned loop_off,
			int size, sector_t real_block)
{
	char *raw_buf = kmap_atomic(raw_page) + raw_off;
	char *loop_buf = kmap_atomic(loop_page) + loop_off;
	char *in, *out, *key;
	int i, keysize;

	if (cmd == READ) {
		in = raw_buf;
		out = loop_buf;
	} else {
		in = loop_buf;
		out = raw_buf;
	}

	key = lo->lo_encrypt_key;
	keysize = lo->lo_encrypt_key_size;
	for (i = 0; i < size; i++)
		*out++ = *in++ ^ key[(i & 511) % keysize];

	kunmap_atomic(loop_buf);
	kunmap_atomic(raw_buf);
	cond_resched();
	return 0;
}

static int xor_init(struct loop_device *lo, const struct loop_info64 *info)
{
	if (unlikely(info->lo_encrypt_key_size <= 0))
		return -EINVAL;
	return 0;
}

static struct loop_func_table none_funcs = {
	.number = LO_CRYPT_NONE,
}; 

static struct loop_func_table xor_funcs = {
	.number = LO_CRYPT_XOR,
	.transfer = transfer_xor,
	.init = xor_init
}; 

/* xfer_funcs[0] is special - its release function is never called */
static struct loop_func_table *xfer_funcs[MAX_LO_CRYPT] = {
	&none_funcs,
	&xor_funcs
};

static loff_t get_size(loff_t offset, loff_t sizelimit, struct file *file)
{
	loff_t loopsize;

	/* Compute loopsize in bytes */
	loopsize = i_size_read(file->f_mapping->host);
	if (offset > 0)
		loopsize -= offset;
	/* offset is beyond i_size, weird but possible */
	if (loopsize < 0)
		return 0;

	if (sizelimit > 0 && sizelimit < loopsize)
		loopsize = sizelimit;
	/*
	 * Unfortunately, if we want to do I/O on the device,
	 * the number of 512-byte sectors has to fit into a sector_t.
	 */
	return loopsize >> 9;
}

static loff_t get_loop_size(struct loop_device *lo, struct file *file)
{
	return get_size(lo->lo_offset, lo->lo_sizelimit, file);
}

static void __loop_update_dio(struct loop_device *lo, bool dio)
{
	struct file *file = lo->lo_backing_file;
	struct address_space *mapping = file->f_mapping;
	struct inode *inode = mapping->host;
	unsigned short sb_bsize = 0;
	unsigned dio_align = 0;
	bool use_dio;

	if (inode->i_sb->s_bdev) {
		sb_bsize = bdev_logical_block_size(inode->i_sb->s_bdev);
		dio_align = sb_bsize - 1;
	}

	/*
	 * We support direct I/O only if lo_offset is aligned with the
	 * logical I/O size of backing device, and the logical block
	 * size of loop is bigger than the backing device's and the loop
	 * needn't transform transfer.
	 *
	 * TODO: the above condition may be loosed in the future, and
	 * direct I/O may be switched runtime at that time because most
	 * of requests in sane appplications should be PAGE_SIZE algined
	 */
	if (dio) {
		if (queue_logical_block_size(lo->lo_queue) >= sb_bsize &&
				!(lo->lo_offset & dio_align) &&
				mapping->a_ops->direct_IO &&
				!lo->transfer)
			use_dio = true;
		else
			use_dio = false;
	} else {
		use_dio = false;
	}

	if (lo->use_dio == use_dio)
		return;

	/* flush dirty pages before changing direct IO */
	vfs_fsync(file, 0);

	/*
	 * The flag of LO_FLAGS_DIRECT_IO is handled similarly with
	 * LO_FLAGS_READ_ONLY, both are set from kernel, and losetup
	 * will get updated by ioctl(LOOP_GET_STATUS)
	 */
	if (lo->lo_state == Lo_bound)
		blk_mq_freeze_queue(lo->lo_queue);
	lo->use_dio = use_dio;
	if (use_dio)
		lo->lo_flags |= LO_FLAGS_DIRECT_IO;
	else
		lo->lo_flags &= ~LO_FLAGS_DIRECT_IO;
	if (lo->lo_state == Lo_bound)
		blk_mq_unfreeze_queue(lo->lo_queue);
}

/**
 * loop_validate_block_size() - validates the passed in block size
 * @bsize: size to validate
 */
static int
loop_validate_block_size(unsigned short bsize)
{
	if (bsize < 512 || bsize > PAGE_SIZE || !is_power_of_2(bsize))
		return -EINVAL;

	return 0;
}

/**
 * loop_set_size() - sets device size and notifies userspace
 * @lo: struct loop_device to set the size for
 * @size: new size of the loop device
 *
 * Callers must validate that the size passed into this function fits into
 * a sector_t, eg using loop_validate_size()
 */
static void loop_set_size(struct loop_device *lo, loff_t size)
{
	struct block_device *bdev = lo->lo_device;

	set_capacity(lo->lo_disk, size);
	bd_set_size(bdev, size << 9);
	/* let user-space know about the new size */
	kobject_uevent(&disk_to_dev(bdev->bd_disk)->kobj, KOBJ_CHANGE);
}

static inline int
lo_do_transfer(struct loop_device *lo, int cmd,
	       struct page *rpage, unsigned roffs,
	       struct page *lpage, unsigned loffs,
	       int size, sector_t rblock)
{
	int ret;

	ret = lo->transfer(lo, cmd, rpage, roffs, lpage, loffs, size, rblock);
	if (likely(!ret))
		return 0;

	printk_ratelimited(KERN_ERR
		"loop: Transfer error at byte offset %llu, length %i.\n",
		(unsigned long long)rblock << 9, size);
	return ret;
}

static int lo_write_bvec(struct file *file, struct bio_vec *bvec, loff_t *ppos)
{
	struct iov_iter i;
	ssize_t bw;

	iov_iter_bvec(&i, ITER_BVEC | WRITE, bvec, 1, bvec->bv_len);

	file_start_write(file);
	bw = vfs_iter_write(file, &i, ppos);
	file_end_write(file);

	if (likely(bw ==  bvec->bv_len))
		return 0;

	printk_ratelimited(KERN_ERR
		"loop: Write error at byte offset %llu, length %i.\n",
		(unsigned long long)*ppos, bvec->bv_len);
	if (bw >= 0)
		bw = -EIO;
	return bw;
}

static int lo_write_simple(struct loop_device *lo, struct request *rq,
		loff_t pos)
{
	struct bio_vec bvec;
	struct req_iterator iter;
	int ret = 0;

	rq_for_each_segment(bvec, rq, iter) {
		ret = lo_write_bvec(lo->lo_backing_file, &bvec, &pos);
		if (ret < 0)
			break;
		cond_resched();
	}

	return ret;
}

/*
 * This is the slow, transforming version that needs to double buffer the
 * data as it cannot do the transformations in place without having direct
 * access to the destination pages of the backing file.
 */
static int lo_write_transfer(struct loop_device *lo, struct request *rq,
		loff_t pos)
{
	struct bio_vec bvec, b;
	struct req_iterator iter;
	struct page *page;
	int ret = 0;

	page = alloc_page(GFP_NOIO);
	if (unlikely(!page))
		return -ENOMEM;

	rq_for_each_segment(bvec, rq, iter) {
		ret = lo_do_transfer(lo, WRITE, page, 0, bvec.bv_page,
			bvec.bv_offset, bvec.bv_len, pos >> 9);
		if (unlikely(ret))
			break;

		b.bv_page = page;
		b.bv_offset = 0;
		b.bv_len = bvec.bv_len;
		ret = lo_write_bvec(lo->lo_backing_file, &b, &pos);
		if (ret < 0)
			break;
	}

	__free_page(page);
	return ret;
}

static int lo_read_simple(struct loop_device *lo, struct request *rq,
		loff_t pos)
{
	struct bio_vec bvec;
	struct req_iterator iter;
	struct iov_iter i;
	ssize_t len;

	rq_for_each_segment(bvec, rq, iter) {
		iov_iter_bvec(&i, ITER_BVEC, &bvec, 1, bvec.bv_len);
		len = vfs_iter_read(lo->lo_backing_file, &i, &pos);
		if (len < 0)
			return len;

		flush_dcache_page(bvec.bv_page);

		if (len != bvec.bv_len) {
			struct bio *bio;

			__rq_for_each_bio(bio, rq)
				zero_fill_bio(bio);
			break;
		}
		cond_resched();
	}

	return 0;
}

static int lo_read_transfer(struct loop_device *lo, struct request *rq,
		loff_t pos)
{
	struct bio_vec bvec, b;
	struct req_iterator iter;
	struct iov_iter i;
	struct page *page;
	ssize_t len;
	int ret = 0;

	page = alloc_page(GFP_NOIO);
	if (unlikely(!page))
		return -ENOMEM;

	rq_for_each_segment(bvec, rq, iter) {
		loff_t offset = pos;

		b.bv_page = page;
		b.bv_offset = 0;
		b.bv_len = bvec.bv_len;

		iov_iter_bvec(&i, ITER_BVEC, &b, 1, b.bv_len);
		len = vfs_iter_read(lo->lo_backing_file, &i, &pos);
		if (len < 0) {
			ret = len;
			goto out_free_page;
		}

		ret = lo_do_transfer(lo, READ, page, 0, bvec.bv_page,
			bvec.bv_offset, len, offset >> 9);
		if (ret)
			goto out_free_page;

		flush_dcache_page(bvec.bv_page);

		if (len != bvec.bv_len) {
			struct bio *bio;

			__rq_for_each_bio(bio, rq)
				zero_fill_bio(bio);
			break;
		}
	}

	ret = 0;
out_free_page:
	__free_page(page);
	return ret;
}

static int lo_discard(struct loop_device *lo, struct request *rq, loff_t pos)
{
	/*
	 * We use punch hole to reclaim the free space used by the
	 * image a.k.a. discard. However we do not support discard if
	 * encryption is enabled, because it may give an attacker
	 * useful information.
	 */
	struct file *file = lo->lo_backing_file;
	int mode = FALLOC_FL_PUNCH_HOLE | FALLOC_FL_KEEP_SIZE;
	int ret;

	if ((!file->f_op->fallocate) || lo->lo_encrypt_key_size) {
		ret = -EOPNOTSUPP;
		goto out;
	}

	ret = file->f_op->fallocate(file, mode, pos, blk_rq_bytes(rq));
	if (unlikely(ret && ret != -EINVAL && ret != -EOPNOTSUPP))
		ret = -EIO;
 out:
	return ret;
}

static int lo_req_flush(struct loop_device *lo, struct request *rq)
{
	struct file *file = lo->lo_backing_file;
	int ret = vfs_fsync(file, 0);
	if (unlikely(ret && ret != -EINVAL))
		ret = -EIO;

	return ret;
}

static inline void handle_partial_read(struct loop_cmd *cmd, long bytes)
{
	if (bytes < 0 || op_is_write(req_op(cmd->rq)))
		return;

	if (unlikely(bytes < blk_rq_bytes(cmd->rq))) {
		struct bio *bio = cmd->rq->bio;

		bio_advance(bio, bytes);
		zero_fill_bio(bio);
	}
}

static void lo_rw_aio_complete(struct kiocb *iocb, long ret, long ret2)
{
	struct loop_cmd *cmd = container_of(iocb, struct loop_cmd, iocb);
	struct request *rq = cmd->rq;

	handle_partial_read(cmd, ret);

	if (ret > 0)
		ret = 0;
	else if (ret < 0)
		ret = -EIO;

	blk_mq_complete_request(rq, ret);
}

static int lo_rw_aio(struct loop_device *lo, struct loop_cmd *cmd,
		     loff_t pos, bool rw)
{
	struct iov_iter iter;
	struct bio_vec *bvec;
	struct bio *bio = cmd->rq->bio;
	struct file *file = lo->lo_backing_file;
	int ret;

	/* nomerge for loop request queue */
	WARN_ON(cmd->rq->bio != cmd->rq->biotail);

	bvec = __bvec_iter_bvec(bio->bi_io_vec, bio->bi_iter);
	iov_iter_bvec(&iter, ITER_BVEC | rw, bvec,
		      bio_segments(bio), blk_rq_bytes(cmd->rq));
	/*
	 * This bio may be started from the middle of the 'bvec'
	 * because of bio splitting, so offset from the bvec must
	 * be passed to iov iterator
	 */
	iter.iov_offset = bio->bi_iter.bi_bvec_done;

	cmd->iocb.ki_pos = pos;
	cmd->iocb.ki_filp = file;
	cmd->iocb.ki_complete = lo_rw_aio_complete;
	cmd->iocb.ki_flags = IOCB_DIRECT;

	if (rw == WRITE)
		ret = file->f_op->write_iter(&cmd->iocb, &iter);
	else
		ret = file->f_op->read_iter(&cmd->iocb, &iter);

	if (ret != -EIOCBQUEUED)
		cmd->iocb.ki_complete(&cmd->iocb, ret, 0);
	return 0;
}

static int do_req_filebacked(struct loop_device *lo, struct request *rq)
{
	struct loop_cmd *cmd = blk_mq_rq_to_pdu(rq);
	loff_t pos = ((loff_t) blk_rq_pos(rq) << 9) + lo->lo_offset;

	/*
	 * lo_write_simple and lo_read_simple should have been covered
	 * by io submit style function like lo_rw_aio(), one blocker
	 * is that lo_read_simple() need to call flush_dcache_page after
	 * the page is written from kernel, and it isn't easy to handle
	 * this in io submit style function which submits all segments
	 * of the req at one time. And direct read IO doesn't need to
	 * run flush_dcache_page().
	 */
	switch (req_op(rq)) {
	case REQ_OP_FLUSH:
		return lo_req_flush(lo, rq);
	case REQ_OP_DISCARD:
		return lo_discard(lo, rq, pos);
	case REQ_OP_WRITE:
		if (lo->transfer)
			return lo_write_transfer(lo, rq, pos);
		else if (cmd->use_aio)
			return lo_rw_aio(lo, cmd, pos, WRITE);
		else
			return lo_write_simple(lo, rq, pos);
	case REQ_OP_READ:
		if (lo->transfer)
			return lo_read_transfer(lo, rq, pos);
		else if (cmd->use_aio)
			return lo_rw_aio(lo, cmd, pos, READ);
		else
			return lo_read_simple(lo, rq, pos);
	default:
		WARN_ON_ONCE(1);
		return -EIO;
		break;
	}
}

struct switch_request {
	struct file *file;
	struct completion wait;
};

static inline void loop_update_dio(struct loop_device *lo)
{
	__loop_update_dio(lo, io_is_direct(lo->lo_backing_file) |
			lo->use_dio);
}

/*
 * Do the actual switch; called from the BIO completion routine
 */
static void do_loop_switch(struct loop_device *lo, struct switch_request *p)
{
	struct file *file = p->file;
	struct file *old_file = lo->lo_backing_file;
	struct address_space *mapping;

	/* if no new file, only flush of queued bios requested */
	if (!file)
		return;

	mapping = file->f_mapping;
	mapping_set_gfp_mask(old_file->f_mapping, lo->old_gfp_mask);
	lo->lo_backing_file = file;
	lo->lo_blocksize = S_ISBLK(mapping->host->i_mode) ?
		mapping->host->i_bdev->bd_block_size : PAGE_SIZE;
	lo->old_gfp_mask = mapping_gfp_mask(mapping);
	mapping_set_gfp_mask(mapping, lo->old_gfp_mask & ~(__GFP_IO|__GFP_FS));
	loop_update_dio(lo);
}

/*
 * loop_switch performs the hard work of switching a backing store.
 * First it needs to flush existing IO, it does this by sending a magic
 * BIO down the pipe. The completion of this BIO does the actual switch.
 */
static int loop_switch(struct loop_device *lo, struct file *file)
{
	struct switch_request w;

	w.file = file;

	/* freeze queue and wait for completion of scheduled requests */
	blk_mq_freeze_queue(lo->lo_queue);

	/* do the switch action */
	do_loop_switch(lo, &w);

	/* unfreeze */
	blk_mq_unfreeze_queue(lo->lo_queue);

	return 0;
}

/*
 * Helper to flush the IOs in loop, but keeping loop thread running
 */
static int loop_flush(struct loop_device *lo)
{
	/* loop not yet configured, no running thread, nothing to flush */
	if (lo->lo_state != Lo_bound)
		return 0;
	return loop_switch(lo, NULL);
}

static void loop_reread_partitions(struct loop_device *lo,
				   struct block_device *bdev)
{
	int rc;

	/*
	 * bd_mutex has been held already in release path, so don't
	 * acquire it if this function is called in such case.
	 *
	 * If the reread partition isn't from release path, lo_refcnt
	 * must be at least one and it can only become zero when the
	 * current holder is released.
	 */
	if (!atomic_read(&lo->lo_refcnt))
		rc = __blkdev_reread_part(bdev);
	else
		rc = blkdev_reread_part(bdev);
	if (rc)
		pr_warn("%s: partition scan of loop%d (%s) failed (rc=%d)\n",
			__func__, lo->lo_number, lo->lo_file_name, rc);
}

static inline int is_loop_device(struct file *file)
{
	struct inode *i = file->f_mapping->host;

	return i && S_ISBLK(i->i_mode) && MAJOR(i->i_rdev) == LOOP_MAJOR;
}

static int loop_validate_file(struct file *file, struct block_device *bdev)
{
	struct inode	*inode = file->f_mapping->host;
	struct file	*f = file;

	/* Avoid recursion */
	while (is_loop_device(f)) {
		struct loop_device *l;

		if (f->f_mapping->host->i_bdev == bdev)
			return -EBADF;

		l = f->f_mapping->host->i_bdev->bd_disk->private_data;
		if (l->lo_state == Lo_unbound) {
			return -EINVAL;
		}
		f = l->lo_backing_file;
	}
	if (!S_ISREG(inode->i_mode) && !S_ISBLK(inode->i_mode))
		return -EINVAL;
	return 0;
}

/*
 * loop_change_fd switched the backing store of a loopback device to
 * a new file. This is useful for operating system installers to free up
 * the original file and in High Availability environments to switch to
 * an alternative location for the content in case of server meltdown.
 * This can only work if the loop device is used read-only, and if the
 * new backing store is the same size and type as the old backing store.
 */
static int loop_change_fd(struct loop_device *lo, struct block_device *bdev,
			  unsigned int arg)
{
	struct file	*file, *old_file;
	struct inode	*inode;
	int		error;

	error = -ENXIO;
	if (lo->lo_state != Lo_bound)
		goto out;

	/* the loop device has to be read-only */
	error = -EINVAL;
	if (!(lo->lo_flags & LO_FLAGS_READ_ONLY))
		goto out;

	error = -EBADF;
	file = fget(arg);
	if (!file)
		goto out;

	error = loop_validate_file(file, bdev);
	if (error)
		goto out_putf;

	inode = file->f_mapping->host;
	old_file = lo->lo_backing_file;

	error = -EINVAL;

	/* size of the new backing store needs to be the same */
	if (get_loop_size(lo, file) != get_loop_size(lo, old_file))
		goto out_putf;

	/* and ... switch */
	error = loop_switch(lo, file);
	if (error)
		goto out_putf;

	fput(old_file);
	if (lo->lo_flags & LO_FLAGS_PARTSCAN)
		loop_reread_partitions(lo, bdev);
	return 0;

 out_putf:
	fput(file);
 out:
	return error;
}

/* loop sysfs attributes */

static ssize_t loop_attr_show(struct device *dev, char *page,
			      ssize_t (*callback)(struct loop_device *, char *))
{
	struct gendisk *disk = dev_to_disk(dev);
	struct loop_device *lo = disk->private_data;

	return callback(lo, page);
}

#define LOOP_ATTR_RO(_name)						\
static ssize_t loop_attr_##_name##_show(struct loop_device *, char *);	\
static ssize_t loop_attr_do_show_##_name(struct device *d,		\
				struct device_attribute *attr, char *b)	\
{									\
	return loop_attr_show(d, b, loop_attr_##_name##_show);		\
}									\
static struct device_attribute loop_attr_##_name =			\
	__ATTR(_name, S_IRUGO, loop_attr_do_show_##_name, NULL);

static ssize_t loop_attr_backing_file_show(struct loop_device *lo, char *buf)
{
	ssize_t ret;
	char *p = NULL;

	spin_lock_irq(&lo->lo_lock);
	if (lo->lo_backing_file)
		p = file_path(lo->lo_backing_file, buf, PAGE_SIZE - 1);
	spin_unlock_irq(&lo->lo_lock);

	if (IS_ERR_OR_NULL(p))
		ret = PTR_ERR(p);
	else {
		ret = strlen(p);
		memmove(buf, p, ret);
		buf[ret++] = '\n';
		buf[ret] = 0;
	}

	return ret;
}

static ssize_t loop_attr_offset_show(struct loop_device *lo, char *buf)
{
	return sprintf(buf, "%llu\n", (unsigned long long)lo->lo_offset);
}

static ssize_t loop_attr_sizelimit_show(struct loop_device *lo, char *buf)
{
	return sprintf(buf, "%llu\n", (unsigned long long)lo->lo_sizelimit);
}

static ssize_t loop_attr_autoclear_show(struct loop_device *lo, char *buf)
{
	int autoclear = (lo->lo_flags & LO_FLAGS_AUTOCLEAR);

	return sprintf(buf, "%s\n", autoclear ? "1" : "0");
}

static ssize_t loop_attr_partscan_show(struct loop_device *lo, char *buf)
{
	int partscan = (lo->lo_flags & LO_FLAGS_PARTSCAN);

	return sprintf(buf, "%s\n", partscan ? "1" : "0");
}

static ssize_t loop_attr_dio_show(struct loop_device *lo, char *buf)
{
	int dio = (lo->lo_flags & LO_FLAGS_DIRECT_IO);

	return sprintf(buf, "%s\n", dio ? "1" : "0");
}

LOOP_ATTR_RO(backing_file);
LOOP_ATTR_RO(offset);
LOOP_ATTR_RO(sizelimit);
LOOP_ATTR_RO(autoclear);
LOOP_ATTR_RO(partscan);
LOOP_ATTR_RO(dio);

static struct attribute *loop_attrs[] = {
	&loop_attr_backing_file.attr,
	&loop_attr_offset.attr,
	&loop_attr_sizelimit.attr,
	&loop_attr_autoclear.attr,
	&loop_attr_partscan.attr,
	&loop_attr_dio.attr,
	NULL,
};

static struct attribute_group loop_attribute_group = {
	.name = "loop",
	.attrs= loop_attrs,
};

static void loop_sysfs_init(struct loop_device *lo)
{
	lo->sysfs_inited = !sysfs_create_group(&disk_to_dev(lo->lo_disk)->kobj,
						&loop_attribute_group);
}

static void loop_sysfs_exit(struct loop_device *lo)
{
	if (lo->sysfs_inited)
		sysfs_remove_group(&disk_to_dev(lo->lo_disk)->kobj,
				   &loop_attribute_group);
}

static void loop_config_discard(struct loop_device *lo)
{
	struct file *file = lo->lo_backing_file;
	struct inode *inode = file->f_mapping->host;
	struct request_queue *q = lo->lo_queue;

	/*
	 * We use punch hole to reclaim the free space used by the
	 * image a.k.a. discard. However we do not support discard if
	 * encryption is enabled, because it may give an attacker
	 * useful information.
	 */
	if ((!file->f_op->fallocate) ||
	    lo->lo_encrypt_key_size) {
		q->limits.discard_granularity = 0;
		q->limits.discard_alignment = 0;
		blk_queue_max_discard_sectors(q, 0);
		q->limits.discard_zeroes_data = 0;
		queue_flag_clear_unlocked(QUEUE_FLAG_DISCARD, q);
		return;
	}

	q->limits.discard_granularity = inode->i_sb->s_blocksize;
	q->limits.discard_alignment = 0;
	blk_queue_max_discard_sectors(q, UINT_MAX >> 9);
	q->limits.discard_zeroes_data = 1;
	queue_flag_set_unlocked(QUEUE_FLAG_DISCARD, q);
}

static void loop_unprepare_queue(struct loop_device *lo)
{
	kthread_flush_worker(&lo->worker);
	kthread_stop(lo->worker_task);
}

static int loop_prepare_queue(struct loop_device *lo)
{
	kthread_init_worker(&lo->worker);
	lo->worker_task = kthread_run(kthread_worker_fn,
			&lo->worker, "loop%d", lo->lo_number);
	if (IS_ERR(lo->worker_task))
		return -ENOMEM;
	set_user_nice(lo->worker_task, MIN_NICE);
	return 0;
}

static int
loop_release_xfer(struct loop_device *lo)
{
	int err = 0;
	struct loop_func_table *xfer = lo->lo_encryption;

	if (xfer) {
		if (xfer->release)
			err = xfer->release(lo);
		lo->transfer = NULL;
		lo->lo_encryption = NULL;
		module_put(xfer->owner);
	}
	return err;
}

static int
loop_init_xfer(struct loop_device *lo, struct loop_func_table *xfer,
	       const struct loop_info64 *i)
{
	int err = 0;

	if (xfer) {
		struct module *owner = xfer->owner;

		if (!try_module_get(owner))
			return -EINVAL;
		if (xfer->init)
			err = xfer->init(lo, i);
		if (err)
			module_put(owner);
		else
			lo->lo_encryption = xfer;
	}
	return err;
}

/**
 * loop_set_status_from_info - configure device from loop_info
 * @lo: struct loop_device to configure
 * @info: struct loop_info64 to configure the device with
 *
 * Configures the loop device parameters according to the passed
 * in loop_info64 configuration.
 */
static int
loop_set_status_from_info(struct loop_device *lo,
			  const struct loop_info64 *info)
{
	int err;
	struct loop_func_table *xfer;
	kuid_t uid = current_uid();

	if ((unsigned int) info->lo_encrypt_key_size > LO_KEY_SIZE)
		return -EINVAL;

	err = loop_release_xfer(lo);
	if (err)
		return err;

	if (info->lo_encrypt_type) {
		unsigned int type = info->lo_encrypt_type;

		if (type >= MAX_LO_CRYPT)
			return -EINVAL;
		xfer = xfer_funcs[type];
		if (xfer == NULL)
			return -EINVAL;
	} else
		xfer = NULL;

	err = loop_init_xfer(lo, xfer, info);
	if (err)
		return err;

	lo->lo_offset = info->lo_offset;
	lo->lo_sizelimit = info->lo_sizelimit;
	memcpy(lo->lo_file_name, info->lo_file_name, LO_NAME_SIZE);
	memcpy(lo->lo_crypt_name, info->lo_crypt_name, LO_NAME_SIZE);
	lo->lo_file_name[LO_NAME_SIZE-1] = 0;
	lo->lo_crypt_name[LO_NAME_SIZE-1] = 0;

	if (!xfer)
		xfer = &none_funcs;
	lo->transfer = xfer->transfer;
	lo->ioctl = xfer->ioctl;

	lo->lo_flags = info->lo_flags;

	lo->lo_encrypt_key_size = info->lo_encrypt_key_size;
	lo->lo_init[0] = info->lo_init[0];
	lo->lo_init[1] = info->lo_init[1];
	if (info->lo_encrypt_key_size) {
		memcpy(lo->lo_encrypt_key, info->lo_encrypt_key,
		       info->lo_encrypt_key_size);
		lo->lo_key_owner = uid;
	}

	return 0;
}

static int loop_configure(struct loop_device *lo, fmode_t mode,
			  struct block_device *bdev,
			  const struct loop_config *config)
{
	struct file	*file;
	struct inode	*inode;
	struct address_space *mapping;
	int		error;
	loff_t		size;
	unsigned short bsize;

	/* This is safe, since we have a reference from open(). */
	__module_get(THIS_MODULE);

	error = -EBADF;
	file = fget(config->fd);
	if (!file)
		goto out;

	error = -EBUSY;
	if (lo->lo_state != Lo_unbound)
		goto out_putf;

	error = loop_validate_file(file, bdev);
	if (error)
		goto out_putf;

	mapping = file->f_mapping;
	inode = mapping->host;

	size = get_loop_size(lo, file);

	if ((config->info.lo_flags & ~LOOP_CONFIGURE_SETTABLE_FLAGS) != 0) {
		error = -EINVAL;
		goto out_putf;
	}

	if (config->block_size) {
		error = loop_validate_block_size(config->block_size);
		if (error)
			goto out_putf;
	}

	error = loop_set_status_from_info(lo, &config->info);
	if (error)
		goto out_putf;

	if (!(file->f_mode & FMODE_WRITE) || !(mode & FMODE_WRITE) ||
	    !file->f_op->write_iter)
		lo->lo_flags |= LO_FLAGS_READ_ONLY;

	error = loop_prepare_queue(lo);
	if (error)
		goto out_putf;

	error = 0;

	set_device_ro(bdev, (lo->lo_flags & LO_FLAGS_READ_ONLY) != 0);

	lo->use_dio = lo->lo_flags & LO_FLAGS_DIRECT_IO;
	lo->lo_device = bdev;
	lo->lo_backing_file = file;
	lo->old_gfp_mask = mapping_gfp_mask(mapping);
	mapping_set_gfp_mask(mapping, lo->old_gfp_mask & ~(__GFP_IO|__GFP_FS));

	if (!(lo->lo_flags & LO_FLAGS_READ_ONLY) && file->f_op->fsync)
		blk_queue_write_cache(lo->lo_queue, true, false);

	if (io_is_direct(lo->lo_backing_file) && inode->i_sb->s_bdev) {
		/* In case of direct I/O, match underlying block size */
		unsigned short bsize = bdev_logical_block_size(
			inode->i_sb->s_bdev);

		blk_queue_logical_block_size(lo->lo_queue, bsize);
	}

	loop_update_dio(lo);
	loop_sysfs_init(lo);
	loop_set_size(lo, size);

	if (config->block_size)
		bsize = config->block_size;
	else
		bsize = S_ISBLK(inode->i_mode) ?
		      block_size(inode->i_bdev) : PAGE_SIZE;

	lo->lo_blocksize = bsize;
	set_blocksize(bdev, bsize);

	lo->lo_state = Lo_bound;
	if (part_shift)
		lo->lo_flags |= LO_FLAGS_PARTSCAN;
	if (lo->lo_flags & LO_FLAGS_PARTSCAN)
		loop_reread_partitions(lo, bdev);

	/* Grab the block_device to prevent its destruction after we
	 * put /dev/loopXX inode. Later in loop_clr_fd() we bdput(bdev).
	 */
	bdgrab(bdev);
	return 0;

 out_putf:
	fput(file);
 out:
	/* This is safe: open() is still holding a reference. */
	module_put(THIS_MODULE);
	return error;
}

static int loop_clr_fd(struct loop_device *lo)
{
	struct file *filp = lo->lo_backing_file;
	gfp_t gfp = lo->old_gfp_mask;
	struct block_device *bdev = lo->lo_device;

	if (lo->lo_state != Lo_bound)
		return -ENXIO;

	/*
	 * If we've explicitly asked to tear down the loop device,
	 * and it has an elevated reference count, set it for auto-teardown when
	 * the last reference goes away. This stops $!~#$@ udev from
	 * preventing teardown because it decided that it needs to run blkid on
	 * the loopback device whenever they appear. xfstests is notorious for
	 * failing tests because blkid via udev races with a losetup
	 * <dev>/do something like mkfs/losetup -d <dev> causing the losetup -d
	 * command to fail with EBUSY.
	 */
	if (atomic_read(&lo->lo_refcnt) > 1) {
		lo->lo_flags |= LO_FLAGS_AUTOCLEAR;
		mutex_unlock(&lo->lo_ctl_mutex);
		return 0;
	}

	if (filp == NULL)
		return -EINVAL;

	/* freeze request queue during the transition */
	blk_mq_freeze_queue(lo->lo_queue);

	spin_lock_irq(&lo->lo_lock);
	lo->lo_state = Lo_rundown;
	lo->lo_backing_file = NULL;
	spin_unlock_irq(&lo->lo_lock);

	loop_release_xfer(lo);
	lo->transfer = NULL;
	lo->ioctl = NULL;
	lo->lo_device = NULL;
	lo->lo_encryption = NULL;
	lo->lo_offset = 0;
	lo->lo_sizelimit = 0;
	lo->lo_encrypt_key_size = 0;
	memset(lo->lo_encrypt_key, 0, LO_KEY_SIZE);
	memset(lo->lo_crypt_name, 0, LO_NAME_SIZE);
	memset(lo->lo_file_name, 0, LO_NAME_SIZE);
	blk_queue_logical_block_size(lo->lo_queue, 512);
	if (bdev) {
		bdput(bdev);
		invalidate_bdev(bdev);
	}
	set_capacity(lo->lo_disk, 0);
	loop_sysfs_exit(lo);
	if (bdev) {
		bd_set_size(bdev, 0);
		/* let user-space know about this change */
		kobject_uevent(&disk_to_dev(bdev->bd_disk)->kobj, KOBJ_CHANGE);
	}
	mapping_set_gfp_mask(filp->f_mapping, gfp);
	lo->lo_state = Lo_unbound;
	/* This is safe: open() is still holding a reference. */
	module_put(THIS_MODULE);
	blk_mq_unfreeze_queue(lo->lo_queue);

	if (lo->lo_flags & LO_FLAGS_PARTSCAN && bdev)
		loop_reread_partitions(lo, bdev);
	lo->lo_flags = 0;
	if (!part_shift)
		lo->lo_disk->flags |= GENHD_FL_NO_PART_SCAN;
	loop_unprepare_queue(lo);
	mutex_unlock(&lo->lo_ctl_mutex);
	/*
	 * Need not hold lo_ctl_mutex to fput backing file.
	 * Calling fput holding lo_ctl_mutex triggers a circular
	 * lock dependency possibility warning as fput can take
	 * bd_mutex which is usually taken before lo_ctl_mutex.
	 */
	fput(filp);
	return 0;
}

static int
loop_set_status(struct loop_device *lo, const struct loop_info64 *info)
{
	int err;
	kuid_t uid = current_uid();
	int prev_lo_flags;
	bool size_changed = false;

	if (lo->lo_encrypt_key_size &&
	    !uid_eq(lo->lo_key_owner, uid) &&
	    !capable(CAP_SYS_ADMIN))
		return -EPERM;
	if (lo->lo_state != Lo_bound) {
		return -ENXIO;
	}

	if (lo->lo_offset != info->lo_offset ||
	    lo->lo_sizelimit != info->lo_sizelimit) {
		size_changed = true;
		sync_blockdev(lo->lo_device);
		kill_bdev(lo->lo_device);
	}

	if (lo->lo_offset != info->lo_offset ||
	    lo->lo_sizelimit != info->lo_sizelimit) {
		sync_blockdev(lo->lo_device);
		kill_bdev(lo->lo_device);
	}

	/* I/O need to be drained during transfer transition */
	blk_mq_freeze_queue(lo->lo_queue);

	if (size_changed && lo->lo_device->bd_inode->i_mapping->nrpages) {
		/* If any pages were dirtied after kill_bdev(), try again */
		err = -EAGAIN;
		pr_warn("%s: loop%d (%s) has still dirty pages (nrpages=%lu)\n",
			__func__, lo->lo_number, lo->lo_file_name,
			lo->lo_device->bd_inode->i_mapping->nrpages);
		goto exit;
	}

	prev_lo_flags = lo->lo_flags;

	err = loop_set_status_from_info(lo, info);
	if (err)
		goto exit;

<<<<<<< HEAD
	if (lo->lo_offset != info->lo_offset ||
	    lo->lo_sizelimit != info->lo_sizelimit) {
		/* kill_bdev should have truncated all the pages */
		if (lo->lo_device->bd_inode->i_mapping->nrpages) {
			err = -EAGAIN;
			pr_warn("%s: loop%d (%s) has still dirty pages (nrpages=%lu)\n",
				__func__, lo->lo_number, lo->lo_file_name,
				lo->lo_device->bd_inode->i_mapping->nrpages);
			goto exit;
		}
		if (figure_loop_size(lo, info->lo_offset, info->lo_sizelimit)) {
			err = -EFBIG;
			goto exit;
		}
=======
	/* Mask out flags that can't be set using LOOP_SET_STATUS. */
	lo->lo_flags &= LOOP_SET_STATUS_SETTABLE_FLAGS;
	/* For those flags, use the previous values instead */
	lo->lo_flags |= prev_lo_flags & ~LOOP_SET_STATUS_SETTABLE_FLAGS;
	/* For flags that can't be cleared, use previous values too */
	lo->lo_flags |= prev_lo_flags & ~LOOP_SET_STATUS_CLEARABLE_FLAGS;
	if (size_changed) {
		loff_t new_size = get_size(lo->lo_offset, lo->lo_sizelimit,
					   lo->lo_backing_file);
		loop_set_size(lo, new_size);
>>>>>>> dd05251a
	}

	loop_config_discard(lo);

	/* update dio if lo_offset or transfer is changed */
	__loop_update_dio(lo, lo->use_dio);

 exit:
	blk_mq_unfreeze_queue(lo->lo_queue);

	if (!err && (lo->lo_flags & LO_FLAGS_PARTSCAN) &&
	     !(prev_lo_flags & LO_FLAGS_PARTSCAN)) {
		lo->lo_disk->flags &= ~GENHD_FL_NO_PART_SCAN;
		loop_reread_partitions(lo, lo->lo_device);
	}

	return err;
}

static int
loop_get_status(struct loop_device *lo, struct loop_info64 *info)
{
	struct file *file = lo->lo_backing_file;
	struct kstat stat;
	int error;

	if (lo->lo_state != Lo_bound)
		return -ENXIO;
	error = vfs_getattr(&file->f_path, &stat);
	if (error)
		return error;
	memset(info, 0, sizeof(*info));
	info->lo_number = lo->lo_number;
	info->lo_device = huge_encode_dev(stat.dev);
	info->lo_inode = stat.ino;
	info->lo_rdevice = huge_encode_dev(lo->lo_device ? stat.rdev : stat.dev);
	info->lo_offset = lo->lo_offset;
	info->lo_sizelimit = lo->lo_sizelimit;
	info->lo_flags = lo->lo_flags;
	memcpy(info->lo_file_name, lo->lo_file_name, LO_NAME_SIZE);
	memcpy(info->lo_crypt_name, lo->lo_crypt_name, LO_NAME_SIZE);
	info->lo_encrypt_type =
		lo->lo_encryption ? lo->lo_encryption->number : 0;
	if (lo->lo_encrypt_key_size && capable(CAP_SYS_ADMIN)) {
		info->lo_encrypt_key_size = lo->lo_encrypt_key_size;
		memcpy(info->lo_encrypt_key, lo->lo_encrypt_key,
		       lo->lo_encrypt_key_size);
	}
	return 0;
}

static void
loop_info64_from_old(const struct loop_info *info, struct loop_info64 *info64)
{
	memset(info64, 0, sizeof(*info64));
	info64->lo_number = info->lo_number;
	info64->lo_device = info->lo_device;
	info64->lo_inode = info->lo_inode;
	info64->lo_rdevice = info->lo_rdevice;
	info64->lo_offset = info->lo_offset;
	info64->lo_sizelimit = 0;
	info64->lo_encrypt_type = info->lo_encrypt_type;
	info64->lo_encrypt_key_size = info->lo_encrypt_key_size;
	info64->lo_flags = info->lo_flags;
	info64->lo_init[0] = info->lo_init[0];
	info64->lo_init[1] = info->lo_init[1];
	if (info->lo_encrypt_type == LO_CRYPT_CRYPTOAPI)
		memcpy(info64->lo_crypt_name, info->lo_name, LO_NAME_SIZE);
	else
		memcpy(info64->lo_file_name, info->lo_name, LO_NAME_SIZE);
	memcpy(info64->lo_encrypt_key, info->lo_encrypt_key, LO_KEY_SIZE);
}

static int
loop_info64_to_old(const struct loop_info64 *info64, struct loop_info *info)
{
	memset(info, 0, sizeof(*info));
	info->lo_number = info64->lo_number;
	info->lo_device = info64->lo_device;
	info->lo_inode = info64->lo_inode;
	info->lo_rdevice = info64->lo_rdevice;
	info->lo_offset = info64->lo_offset;
	info->lo_encrypt_type = info64->lo_encrypt_type;
	info->lo_encrypt_key_size = info64->lo_encrypt_key_size;
	info->lo_flags = info64->lo_flags;
	info->lo_init[0] = info64->lo_init[0];
	info->lo_init[1] = info64->lo_init[1];
	if (info->lo_encrypt_type == LO_CRYPT_CRYPTOAPI)
		memcpy(info->lo_name, info64->lo_crypt_name, LO_NAME_SIZE);
	else
		memcpy(info->lo_name, info64->lo_file_name, LO_NAME_SIZE);
	memcpy(info->lo_encrypt_key, info64->lo_encrypt_key, LO_KEY_SIZE);

	/* error in case values were truncated */
	if (info->lo_device != info64->lo_device ||
	    info->lo_rdevice != info64->lo_rdevice ||
	    info->lo_inode != info64->lo_inode ||
	    info->lo_offset != info64->lo_offset)
		return -EOVERFLOW;

	return 0;
}

static int
loop_set_status_old(struct loop_device *lo, const struct loop_info __user *arg)
{
	struct loop_info info;
	struct loop_info64 info64;

	if (copy_from_user(&info, arg, sizeof (struct loop_info)))
		return -EFAULT;
	loop_info64_from_old(&info, &info64);
	return loop_set_status(lo, &info64);
}

static int
loop_set_status64(struct loop_device *lo, const struct loop_info64 __user *arg)
{
	struct loop_info64 info64;

	if (copy_from_user(&info64, arg, sizeof (struct loop_info64)))
		return -EFAULT;
	return loop_set_status(lo, &info64);
}

static int
loop_get_status_old(struct loop_device *lo, struct loop_info __user *arg) {
	struct loop_info info;
	struct loop_info64 info64;
	int err = 0;

	if (!arg)
		err = -EINVAL;
	if (!err)
		err = loop_get_status(lo, &info64);
	if (!err)
		err = loop_info64_to_old(&info64, &info);
	if (!err && copy_to_user(arg, &info, sizeof(info)))
		err = -EFAULT;

	return err;
}

static int
loop_get_status64(struct loop_device *lo, struct loop_info64 __user *arg) {
	struct loop_info64 info64;
	int err = 0;

	if (!arg)
		err = -EINVAL;
	if (!err)
		err = loop_get_status(lo, &info64);
	if (!err && copy_to_user(arg, &info64, sizeof(info64)))
		err = -EFAULT;

	return err;
}

static int loop_set_capacity(struct loop_device *lo, struct block_device *bdev)
{
	loff_t size;

	if (unlikely(lo->lo_state != Lo_bound))
		return -ENXIO;

	size = get_loop_size(lo, lo->lo_backing_file);
	loop_set_size(lo, size);

	return 0;
}

static int loop_set_dio(struct loop_device *lo, unsigned long arg)
{
	int error = -ENXIO;
	if (lo->lo_state != Lo_bound)
		goto out;

	__loop_update_dio(lo, !!arg);
	if (lo->use_dio == !!arg)
		return 0;
	error = -EINVAL;
 out:
	return error;
}

static int loop_set_block_size(struct loop_device *lo, unsigned long arg)
{
	int err = 0;

	if (lo->lo_state != Lo_bound)
		return -ENXIO;

<<<<<<< HEAD
	if (arg < 512 || arg > PAGE_SIZE || !is_power_of_2(arg))
		return -EINVAL;

	if (lo->lo_queue->limits.logical_block_size != arg) {
		sync_blockdev(lo->lo_device);
		kill_bdev(lo->lo_device);
	}
=======
	err = loop_validate_block_size(arg);
	if (err)
		return err;

	if (lo->lo_queue->limits.logical_block_size == arg)
		return 0;

	sync_blockdev(lo->lo_device);
	kill_bdev(lo->lo_device);
>>>>>>> dd05251a

	blk_mq_freeze_queue(lo->lo_queue);

	/* kill_bdev should have truncated all the pages */
<<<<<<< HEAD
	if (lo->lo_queue->limits.logical_block_size != arg &&
			lo->lo_device->bd_inode->i_mapping->nrpages) {
=======
	if (lo->lo_device->bd_inode->i_mapping->nrpages) {
>>>>>>> dd05251a
		err = -EAGAIN;
		pr_warn("%s: loop%d (%s) has still dirty pages (nrpages=%lu)\n",
			__func__, lo->lo_number, lo->lo_file_name,
			lo->lo_device->bd_inode->i_mapping->nrpages);
		goto out_unfreeze;
	}

	blk_queue_logical_block_size(lo->lo_queue, arg);
	loop_update_dio(lo);
out_unfreeze:
	blk_mq_unfreeze_queue(lo->lo_queue);

	return err;
}

static int lo_ioctl(struct block_device *bdev, fmode_t mode,
	unsigned int cmd, unsigned long arg)
{
	struct loop_device *lo = bdev->bd_disk->private_data;
	void __user *argp = (void __user *) arg;
	int err;

	mutex_lock_nested(&lo->lo_ctl_mutex, 1);
	switch (cmd) {
	case LOOP_SET_FD: {
		/*
		 * Legacy case - pass in a zeroed out struct loop_config with
		 * only the file descriptor set , which corresponds with the
		 * default parameters we'd have used otherwise.
		 */
		struct loop_config config;

		memset(&config, 0, sizeof(config));
		config.fd = arg;

		err = loop_configure(lo, mode, bdev, &config);
		break;
	}
	case LOOP_CONFIGURE: {
		struct loop_config config;

		if (copy_from_user(&config, argp, sizeof(config)))
			return -EFAULT;

		err = loop_configure(lo, mode, bdev, &config);
		break;
	}
	case LOOP_CHANGE_FD:
		err = loop_change_fd(lo, bdev, arg);
		break;
	case LOOP_CLR_FD:
		/* loop_clr_fd would have unlocked lo_ctl_mutex on success */
		err = loop_clr_fd(lo);
		if (!err)
			goto out_unlocked;
		break;
	case LOOP_SET_STATUS:
		err = -EPERM;
		if ((mode & FMODE_WRITE) || capable(CAP_SYS_ADMIN))
			err = loop_set_status_old(lo, argp);
		break;
	case LOOP_GET_STATUS:
		err = loop_get_status_old(lo, argp);
		break;
	case LOOP_SET_STATUS64:
		err = -EPERM;
		if ((mode & FMODE_WRITE) || capable(CAP_SYS_ADMIN))
			err = loop_set_status64(lo, argp);
		break;
	case LOOP_GET_STATUS64:
		err = loop_get_status64(lo, argp);
		break;
	case LOOP_SET_CAPACITY:
		err = -EPERM;
		if ((mode & FMODE_WRITE) || capable(CAP_SYS_ADMIN))
			err = loop_set_capacity(lo, bdev);
		break;
	case LOOP_SET_DIRECT_IO:
		err = -EPERM;
		if ((mode & FMODE_WRITE) || capable(CAP_SYS_ADMIN))
			err = loop_set_dio(lo, arg);
		break;
	case LOOP_SET_BLOCK_SIZE:
		err = -EPERM;
		if ((mode & FMODE_WRITE) || capable(CAP_SYS_ADMIN))
			err = loop_set_block_size(lo, arg);
		break;
	default:
		err = lo->ioctl ? lo->ioctl(lo, cmd, arg) : -EINVAL;
	}
	mutex_unlock(&lo->lo_ctl_mutex);

out_unlocked:
	return err;
}

#ifdef CONFIG_COMPAT
struct compat_loop_info {
	compat_int_t	lo_number;      /* ioctl r/o */
	compat_dev_t	lo_device;      /* ioctl r/o */
	compat_ulong_t	lo_inode;       /* ioctl r/o */
	compat_dev_t	lo_rdevice;     /* ioctl r/o */
	compat_int_t	lo_offset;
	compat_int_t	lo_encrypt_type;
	compat_int_t	lo_encrypt_key_size;    /* ioctl w/o */
	compat_int_t	lo_flags;       /* ioctl r/o */
	char		lo_name[LO_NAME_SIZE];
	unsigned char	lo_encrypt_key[LO_KEY_SIZE]; /* ioctl w/o */
	compat_ulong_t	lo_init[2];
	char		reserved[4];
};

/*
 * Transfer 32-bit compatibility structure in userspace to 64-bit loop info
 * - noinlined to reduce stack space usage in main part of driver
 */
static noinline int
loop_info64_from_compat(const struct compat_loop_info __user *arg,
			struct loop_info64 *info64)
{
	struct compat_loop_info info;

	if (copy_from_user(&info, arg, sizeof(info)))
		return -EFAULT;

	memset(info64, 0, sizeof(*info64));
	info64->lo_number = info.lo_number;
	info64->lo_device = info.lo_device;
	info64->lo_inode = info.lo_inode;
	info64->lo_rdevice = info.lo_rdevice;
	info64->lo_offset = info.lo_offset;
	info64->lo_sizelimit = 0;
	info64->lo_encrypt_type = info.lo_encrypt_type;
	info64->lo_encrypt_key_size = info.lo_encrypt_key_size;
	info64->lo_flags = info.lo_flags;
	info64->lo_init[0] = info.lo_init[0];
	info64->lo_init[1] = info.lo_init[1];
	if (info.lo_encrypt_type == LO_CRYPT_CRYPTOAPI)
		memcpy(info64->lo_crypt_name, info.lo_name, LO_NAME_SIZE);
	else
		memcpy(info64->lo_file_name, info.lo_name, LO_NAME_SIZE);
	memcpy(info64->lo_encrypt_key, info.lo_encrypt_key, LO_KEY_SIZE);
	return 0;
}

/*
 * Transfer 64-bit loop info to 32-bit compatibility structure in userspace
 * - noinlined to reduce stack space usage in main part of driver
 */
static noinline int
loop_info64_to_compat(const struct loop_info64 *info64,
		      struct compat_loop_info __user *arg)
{
	struct compat_loop_info info;

	memset(&info, 0, sizeof(info));
	info.lo_number = info64->lo_number;
	info.lo_device = info64->lo_device;
	info.lo_inode = info64->lo_inode;
	info.lo_rdevice = info64->lo_rdevice;
	info.lo_offset = info64->lo_offset;
	info.lo_encrypt_type = info64->lo_encrypt_type;
	info.lo_encrypt_key_size = info64->lo_encrypt_key_size;
	info.lo_flags = info64->lo_flags;
	info.lo_init[0] = info64->lo_init[0];
	info.lo_init[1] = info64->lo_init[1];
	if (info.lo_encrypt_type == LO_CRYPT_CRYPTOAPI)
		memcpy(info.lo_name, info64->lo_crypt_name, LO_NAME_SIZE);
	else
		memcpy(info.lo_name, info64->lo_file_name, LO_NAME_SIZE);
	memcpy(info.lo_encrypt_key, info64->lo_encrypt_key, LO_KEY_SIZE);

	/* error in case values were truncated */
	if (info.lo_device != info64->lo_device ||
	    info.lo_rdevice != info64->lo_rdevice ||
	    info.lo_inode != info64->lo_inode ||
	    info.lo_offset != info64->lo_offset ||
	    info.lo_init[0] != info64->lo_init[0] ||
	    info.lo_init[1] != info64->lo_init[1])
		return -EOVERFLOW;

	if (copy_to_user(arg, &info, sizeof(info)))
		return -EFAULT;
	return 0;
}

static int
loop_set_status_compat(struct loop_device *lo,
		       const struct compat_loop_info __user *arg)
{
	struct loop_info64 info64;
	int ret;

	ret = loop_info64_from_compat(arg, &info64);
	if (ret < 0)
		return ret;
	return loop_set_status(lo, &info64);
}

static int
loop_get_status_compat(struct loop_device *lo,
		       struct compat_loop_info __user *arg)
{
	struct loop_info64 info64;
	int err = 0;

	if (!arg)
		err = -EINVAL;
	if (!err)
		err = loop_get_status(lo, &info64);
	if (!err)
		err = loop_info64_to_compat(&info64, arg);
	return err;
}

static int lo_compat_ioctl(struct block_device *bdev, fmode_t mode,
			   unsigned int cmd, unsigned long arg)
{
	struct loop_device *lo = bdev->bd_disk->private_data;
	int err;

	switch(cmd) {
	case LOOP_SET_STATUS:
		mutex_lock(&lo->lo_ctl_mutex);
		err = loop_set_status_compat(
			lo, (const struct compat_loop_info __user *) arg);
		mutex_unlock(&lo->lo_ctl_mutex);
		break;
	case LOOP_GET_STATUS:
		mutex_lock(&lo->lo_ctl_mutex);
		err = loop_get_status_compat(
			lo, (struct compat_loop_info __user *) arg);
		mutex_unlock(&lo->lo_ctl_mutex);
		break;
	case LOOP_SET_CAPACITY:
	case LOOP_CLR_FD:
	case LOOP_GET_STATUS64:
	case LOOP_SET_STATUS64:
	case LOOP_CONFIGURE:
		arg = (unsigned long) compat_ptr(arg);
	case LOOP_SET_FD:
	case LOOP_CHANGE_FD:
	case LOOP_SET_DIRECT_IO:
	case LOOP_SET_BLOCK_SIZE:
		err = lo_ioctl(bdev, mode, cmd, arg);
		break;
	default:
		err = -ENOIOCTLCMD;
		break;
	}
	return err;
}
#endif

static int lo_open(struct block_device *bdev, fmode_t mode)
{
	struct loop_device *lo;
	int err = 0;

	mutex_lock(&loop_index_mutex);
	lo = bdev->bd_disk->private_data;
	if (!lo) {
		err = -ENXIO;
		goto out;
	}

	atomic_inc(&lo->lo_refcnt);
out:
	mutex_unlock(&loop_index_mutex);
	return err;
}

static void __lo_release(struct loop_device *lo)
{
	int err;

	if (atomic_dec_return(&lo->lo_refcnt))
		return;

	mutex_lock(&lo->lo_ctl_mutex);
	if (lo->lo_flags & LO_FLAGS_AUTOCLEAR) {
		/*
		 * In autoclear mode, stop the loop thread
		 * and remove configuration after last close.
		 */
		err = loop_clr_fd(lo);
		if (!err)
			return;
	} else {
		/*
		 * Otherwise keep thread (if running) and config,
		 * but flush possible ongoing bios in thread.
		 */
		loop_flush(lo);
	}

	mutex_unlock(&lo->lo_ctl_mutex);
}

static void lo_release(struct gendisk *disk, fmode_t mode)
{
	mutex_lock(&loop_index_mutex);
	__lo_release(disk->private_data);
	mutex_unlock(&loop_index_mutex);
}

static const struct block_device_operations lo_fops = {
	.owner =	THIS_MODULE,
	.open =		lo_open,
	.release =	lo_release,
	.ioctl =	lo_ioctl,
#ifdef CONFIG_COMPAT
	.compat_ioctl =	lo_compat_ioctl,
#endif
};

/*
 * And now the modules code and kernel interface.
 */
static int max_loop;
module_param(max_loop, int, S_IRUGO);
MODULE_PARM_DESC(max_loop, "Maximum number of loop devices");
module_param(max_part, int, S_IRUGO);
MODULE_PARM_DESC(max_part, "Maximum number of partitions per loop device");
MODULE_LICENSE("GPL");
MODULE_ALIAS_BLOCKDEV_MAJOR(LOOP_MAJOR);

int loop_register_transfer(struct loop_func_table *funcs)
{
	unsigned int n = funcs->number;

	if (n >= MAX_LO_CRYPT || xfer_funcs[n])
		return -EINVAL;
	xfer_funcs[n] = funcs;
	return 0;
}

static int unregister_transfer_cb(int id, void *ptr, void *data)
{
	struct loop_device *lo = ptr;
	struct loop_func_table *xfer = data;

	mutex_lock(&lo->lo_ctl_mutex);
	if (lo->lo_encryption == xfer)
		loop_release_xfer(lo);
	mutex_unlock(&lo->lo_ctl_mutex);
	return 0;
}

int loop_unregister_transfer(int number)
{
	unsigned int n = number;
	struct loop_func_table *xfer;

	if (n == 0 || n >= MAX_LO_CRYPT || (xfer = xfer_funcs[n]) == NULL)
		return -EINVAL;

	xfer_funcs[n] = NULL;
	idr_for_each(&loop_index_idr, &unregister_transfer_cb, xfer);
	return 0;
}

EXPORT_SYMBOL(loop_register_transfer);
EXPORT_SYMBOL(loop_unregister_transfer);

static int loop_queue_rq(struct blk_mq_hw_ctx *hctx,
		const struct blk_mq_queue_data *bd)
{
	struct loop_cmd *cmd = blk_mq_rq_to_pdu(bd->rq);
	struct loop_device *lo = cmd->rq->q->queuedata;

	blk_mq_start_request(bd->rq);

	if (lo->lo_state != Lo_bound)
		return BLK_MQ_RQ_QUEUE_ERROR;

	switch (req_op(cmd->rq)) {
	case REQ_OP_FLUSH:
	case REQ_OP_DISCARD:
		cmd->use_aio = false;
		break;
	default:
		cmd->use_aio = lo->use_dio;
		break;
	}

	kthread_queue_work(&lo->worker, &cmd->work);

	return BLK_MQ_RQ_QUEUE_OK;
}

static void loop_handle_cmd(struct loop_cmd *cmd)
{
	const bool write = op_is_write(req_op(cmd->rq));
	struct loop_device *lo = cmd->rq->q->queuedata;
	int ret = 0;

	if (write && (lo->lo_flags & LO_FLAGS_READ_ONLY)) {
		ret = -EIO;
		goto failed;
	}

	ret = do_req_filebacked(lo, cmd->rq);
 failed:
	/* complete non-aio request */
	if (!cmd->use_aio || ret)
		blk_mq_complete_request(cmd->rq, ret ? -EIO : 0);
}

static void loop_queue_work(struct kthread_work *work)
{
	struct loop_cmd *cmd =
		container_of(work, struct loop_cmd, work);

	loop_handle_cmd(cmd);
}

static int loop_init_request(void *data, struct request *rq,
		unsigned int hctx_idx, unsigned int request_idx,
		unsigned int numa_node)
{
	struct loop_cmd *cmd = blk_mq_rq_to_pdu(rq);

	cmd->rq = rq;
	kthread_init_work(&cmd->work, loop_queue_work);

	return 0;
}

static struct blk_mq_ops loop_mq_ops = {
	.queue_rq       = loop_queue_rq,
	.init_request	= loop_init_request,
};

static int loop_add(struct loop_device **l, int i)
{
	struct loop_device *lo;
	struct gendisk *disk;
	int err;

	err = -ENOMEM;
	lo = kzalloc(sizeof(*lo), GFP_KERNEL);
	if (!lo)
		goto out;

	lo->lo_state = Lo_unbound;

	/* allocate id, if @id >= 0, we're requesting that specific id */
	if (i >= 0) {
		err = idr_alloc(&loop_index_idr, lo, i, i + 1, GFP_KERNEL);
		if (err == -ENOSPC)
			err = -EEXIST;
	} else {
		err = idr_alloc(&loop_index_idr, lo, 0, 0, GFP_KERNEL);
	}
	if (err < 0)
		goto out_free_dev;
	i = err;

	err = -ENOMEM;
	lo->tag_set.ops = &loop_mq_ops;
	lo->tag_set.nr_hw_queues = 1;
	lo->tag_set.queue_depth = 128;
	lo->tag_set.numa_node = NUMA_NO_NODE;
	lo->tag_set.cmd_size = sizeof(struct loop_cmd);
	lo->tag_set.flags = BLK_MQ_F_SHOULD_MERGE | BLK_MQ_F_SG_MERGE;
	lo->tag_set.driver_data = lo;

	err = blk_mq_alloc_tag_set(&lo->tag_set);
	if (err)
		goto out_free_idr;

	lo->lo_queue = blk_mq_init_queue(&lo->tag_set);
	if (IS_ERR_OR_NULL(lo->lo_queue)) {
		err = PTR_ERR(lo->lo_queue);
		goto out_cleanup_tags;
	}
	lo->lo_queue->queuedata = lo;

	blk_queue_max_hw_sectors(lo->lo_queue, BLK_DEF_MAX_SECTORS);
	/*
	 * It doesn't make sense to enable merge because the I/O
	 * submitted to backing file is handled page by page.
	 */
	queue_flag_set_unlocked(QUEUE_FLAG_NOMERGES, lo->lo_queue);

	err = -ENOMEM;
	disk = lo->lo_disk = alloc_disk(1 << part_shift);
	if (!disk)
		goto out_free_queue;

	/*
	 * Disable partition scanning by default. The in-kernel partition
	 * scanning can be requested individually per-device during its
	 * setup. Userspace can always add and remove partitions from all
	 * devices. The needed partition minors are allocated from the
	 * extended minor space, the main loop device numbers will continue
	 * to match the loop minors, regardless of the number of partitions
	 * used.
	 *
	 * If max_part is given, partition scanning is globally enabled for
	 * all loop devices. The minors for the main loop devices will be
	 * multiples of max_part.
	 *
	 * Note: Global-for-all-devices, set-only-at-init, read-only module
	 * parameteters like 'max_loop' and 'max_part' make things needlessly
	 * complicated, are too static, inflexible and may surprise
	 * userspace tools. Parameters like this in general should be avoided.
	 */
	if (!part_shift)
		disk->flags |= GENHD_FL_NO_PART_SCAN;
	disk->flags |= GENHD_FL_EXT_DEVT;
	mutex_init(&lo->lo_ctl_mutex);
	atomic_set(&lo->lo_refcnt, 0);
	lo->lo_number		= i;
	spin_lock_init(&lo->lo_lock);
	disk->major		= LOOP_MAJOR;
	disk->first_minor	= i << part_shift;
	disk->fops		= &lo_fops;
	disk->private_data	= lo;
	disk->queue		= lo->lo_queue;
	sprintf(disk->disk_name, "loop%d", i);
	add_disk(disk);
	*l = lo;
	return lo->lo_number;

out_free_queue:
	blk_cleanup_queue(lo->lo_queue);
out_cleanup_tags:
	blk_mq_free_tag_set(&lo->tag_set);
out_free_idr:
	idr_remove(&loop_index_idr, i);
out_free_dev:
	kfree(lo);
out:
	return err;
}

static void loop_remove(struct loop_device *lo)
{
	blk_cleanup_queue(lo->lo_queue);
	del_gendisk(lo->lo_disk);
	blk_mq_free_tag_set(&lo->tag_set);
	put_disk(lo->lo_disk);
	kfree(lo);
}

static int find_free_cb(int id, void *ptr, void *data)
{
	struct loop_device *lo = ptr;
	struct loop_device **l = data;

	if (lo->lo_state == Lo_unbound) {
		*l = lo;
		return 1;
	}
	return 0;
}

static int loop_lookup(struct loop_device **l, int i)
{
	struct loop_device *lo;
	int ret = -ENODEV;

	if (i < 0) {
		int err;

		err = idr_for_each(&loop_index_idr, &find_free_cb, &lo);
		if (err == 1) {
			*l = lo;
			ret = lo->lo_number;
		}
		goto out;
	}

	/* lookup and return a specific i */
	lo = idr_find(&loop_index_idr, i);
	if (lo) {
		*l = lo;
		ret = lo->lo_number;
	}
out:
	return ret;
}

static struct kobject *loop_probe(dev_t dev, int *part, void *data)
{
	struct loop_device *lo;
	struct kobject *kobj;
	int err;

	mutex_lock(&loop_index_mutex);
	err = loop_lookup(&lo, MINOR(dev) >> part_shift);
	if (err < 0)
		err = loop_add(&lo, MINOR(dev) >> part_shift);
	if (err < 0)
		kobj = NULL;
	else
		kobj = get_disk(lo->lo_disk);
	mutex_unlock(&loop_index_mutex);

	*part = 0;
	return kobj;
}

static long loop_control_ioctl(struct file *file, unsigned int cmd,
			       unsigned long parm)
{
	struct loop_device *lo;
	int ret = -ENOSYS;

	mutex_lock(&loop_index_mutex);
	switch (cmd) {
	case LOOP_CTL_ADD:
		ret = loop_lookup(&lo, parm);
		if (ret >= 0) {
			ret = -EEXIST;
			break;
		}
		ret = loop_add(&lo, parm);
		break;
	case LOOP_CTL_REMOVE:
		ret = loop_lookup(&lo, parm);
		if (ret < 0)
			break;
		mutex_lock(&lo->lo_ctl_mutex);
		if (lo->lo_state != Lo_unbound) {
			ret = -EBUSY;
			mutex_unlock(&lo->lo_ctl_mutex);
			break;
		}
		if (atomic_read(&lo->lo_refcnt) > 0) {
			ret = -EBUSY;
			mutex_unlock(&lo->lo_ctl_mutex);
			break;
		}
		lo->lo_disk->private_data = NULL;
		mutex_unlock(&lo->lo_ctl_mutex);
		idr_remove(&loop_index_idr, lo->lo_number);
		loop_remove(lo);
		break;
	case LOOP_CTL_GET_FREE:
		ret = loop_lookup(&lo, -1);
		if (ret >= 0)
			break;
		ret = loop_add(&lo, -1);
	}
	mutex_unlock(&loop_index_mutex);

	return ret;
}

static const struct file_operations loop_ctl_fops = {
	.open		= nonseekable_open,
	.unlocked_ioctl	= loop_control_ioctl,
	.compat_ioctl	= loop_control_ioctl,
	.owner		= THIS_MODULE,
	.llseek		= noop_llseek,
};

static struct miscdevice loop_misc = {
	.minor		= LOOP_CTRL_MINOR,
	.name		= "loop-control",
	.fops		= &loop_ctl_fops,
};

MODULE_ALIAS_MISCDEV(LOOP_CTRL_MINOR);
MODULE_ALIAS("devname:loop-control");

static int __init loop_init(void)
{
	int i, nr;
	unsigned long range;
	struct loop_device *lo;
	int err;

	err = misc_register(&loop_misc);
	if (err < 0)
		return err;

	part_shift = 0;
	if (max_part > 0) {
		part_shift = fls(max_part);

		/*
		 * Adjust max_part according to part_shift as it is exported
		 * to user space so that user can decide correct minor number
		 * if [s]he want to create more devices.
		 *
		 * Note that -1 is required because partition 0 is reserved
		 * for the whole disk.
		 */
		max_part = (1UL << part_shift) - 1;
	}

	if ((1UL << part_shift) > DISK_MAX_PARTS) {
		err = -EINVAL;
		goto misc_out;
	}

	if (max_loop > 1UL << (MINORBITS - part_shift)) {
		err = -EINVAL;
		goto misc_out;
	}

	/*
	 * If max_loop is specified, create that many devices upfront.
	 * This also becomes a hard limit. If max_loop is not specified,
	 * create CONFIG_BLK_DEV_LOOP_MIN_COUNT loop devices at module
	 * init time. Loop devices can be requested on-demand with the
	 * /dev/loop-control interface, or be instantiated by accessing
	 * a 'dead' device node.
	 */
	if (max_loop) {
		nr = max_loop;
		range = max_loop << part_shift;
	} else {
		nr = CONFIG_BLK_DEV_LOOP_MIN_COUNT;
		range = 1UL << MINORBITS;
	}

	if (register_blkdev(LOOP_MAJOR, "loop")) {
		err = -EIO;
		goto misc_out;
	}

	blk_register_region(MKDEV(LOOP_MAJOR, 0), range,
				  THIS_MODULE, loop_probe, NULL, NULL);

	/* pre-create number of devices given by config or max_loop */
	mutex_lock(&loop_index_mutex);
	for (i = 0; i < nr; i++)
		loop_add(&lo, i);
	mutex_unlock(&loop_index_mutex);

	printk(KERN_INFO "loop: module loaded\n");
	return 0;

misc_out:
	misc_deregister(&loop_misc);
	return err;
}

static int loop_exit_cb(int id, void *ptr, void *data)
{
	struct loop_device *lo = ptr;

	loop_remove(lo);
	return 0;
}

static void __exit loop_exit(void)
{
	unsigned long range;

	range = max_loop ? max_loop << part_shift : 1UL << MINORBITS;

	idr_for_each(&loop_index_idr, &loop_exit_cb, NULL);
	idr_destroy(&loop_index_idr);

	blk_unregister_region(MKDEV(LOOP_MAJOR, 0), range);
	unregister_blkdev(LOOP_MAJOR, "loop");

	misc_deregister(&loop_misc);
}

module_init(loop_init);
module_exit(loop_exit);

#ifndef MODULE
static int __init max_loop_setup(char *str)
{
	max_loop = simple_strtol(str, NULL, 0);
	return 1;
}

__setup("max_loop=", max_loop_setup);
#endif<|MERGE_RESOLUTION|>--- conflicted
+++ resolved
@@ -1211,12 +1211,6 @@
 		kill_bdev(lo->lo_device);
 	}
 
-	if (lo->lo_offset != info->lo_offset ||
-	    lo->lo_sizelimit != info->lo_sizelimit) {
-		sync_blockdev(lo->lo_device);
-		kill_bdev(lo->lo_device);
-	}
-
 	/* I/O need to be drained during transfer transition */
 	blk_mq_freeze_queue(lo->lo_queue);
 
@@ -1235,22 +1229,6 @@
 	if (err)
 		goto exit;
 
-<<<<<<< HEAD
-	if (lo->lo_offset != info->lo_offset ||
-	    lo->lo_sizelimit != info->lo_sizelimit) {
-		/* kill_bdev should have truncated all the pages */
-		if (lo->lo_device->bd_inode->i_mapping->nrpages) {
-			err = -EAGAIN;
-			pr_warn("%s: loop%d (%s) has still dirty pages (nrpages=%lu)\n",
-				__func__, lo->lo_number, lo->lo_file_name,
-				lo->lo_device->bd_inode->i_mapping->nrpages);
-			goto exit;
-		}
-		if (figure_loop_size(lo, info->lo_offset, info->lo_sizelimit)) {
-			err = -EFBIG;
-			goto exit;
-		}
-=======
 	/* Mask out flags that can't be set using LOOP_SET_STATUS. */
 	lo->lo_flags &= LOOP_SET_STATUS_SETTABLE_FLAGS;
 	/* For those flags, use the previous values instead */
@@ -1261,7 +1239,6 @@
 		loff_t new_size = get_size(lo->lo_offset, lo->lo_sizelimit,
 					   lo->lo_backing_file);
 		loop_set_size(lo, new_size);
->>>>>>> dd05251a
 	}
 
 	loop_config_discard(lo);
@@ -1454,15 +1431,6 @@
 	if (lo->lo_state != Lo_bound)
 		return -ENXIO;
 
-<<<<<<< HEAD
-	if (arg < 512 || arg > PAGE_SIZE || !is_power_of_2(arg))
-		return -EINVAL;
-
-	if (lo->lo_queue->limits.logical_block_size != arg) {
-		sync_blockdev(lo->lo_device);
-		kill_bdev(lo->lo_device);
-	}
-=======
 	err = loop_validate_block_size(arg);
 	if (err)
 		return err;
@@ -1472,17 +1440,11 @@
 
 	sync_blockdev(lo->lo_device);
 	kill_bdev(lo->lo_device);
->>>>>>> dd05251a
 
 	blk_mq_freeze_queue(lo->lo_queue);
 
 	/* kill_bdev should have truncated all the pages */
-<<<<<<< HEAD
-	if (lo->lo_queue->limits.logical_block_size != arg &&
-			lo->lo_device->bd_inode->i_mapping->nrpages) {
-=======
 	if (lo->lo_device->bd_inode->i_mapping->nrpages) {
->>>>>>> dd05251a
 		err = -EAGAIN;
 		pr_warn("%s: loop%d (%s) has still dirty pages (nrpages=%lu)\n",
 			__func__, lo->lo_number, lo->lo_file_name,
