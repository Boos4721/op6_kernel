/*
 * Copyright (c) 2012-2014, 2016-2018 The Linux Foundation. All rights reserved.
 *
 * This program is free software; you can redistribute it and/or modify
 * it under the terms of the GNU General Public License version 2 and
 * only version 2 as published by the Free Software Foundation.
 *
 * This program is distributed in the hope that it will be useful,
 * but WITHOUT ANY WARRANTY; without even the implied warranty of
 * MERCHANTABILITY or FITNESS FOR A PARTICULAR PURPOSE.  See the
 * GNU General Public License for more details.
 */

#include <linux/gpio.h>
#include <linux/module.h>
#include <linux/of.h>
#include <linux/of_irq.h>
#include <linux/pinctrl/pinconf-generic.h>
#include <linux/pinctrl/pinconf.h>
#include <linux/pinctrl/pinmux.h>
#include <linux/platform_device.h>
#include <linux/regmap.h>
#include <linux/slab.h>
#include <linux/types.h>

#include <dt-bindings/pinctrl/qcom,pmic-gpio.h>

#include "../core.h"
#include "../pinctrl-utils.h"

#define PMIC_GPIO_ADDRESS_RANGE			0x100

/* type and subtype registers base address offsets */
#define PMIC_GPIO_REG_TYPE			0x4
#define PMIC_GPIO_REG_SUBTYPE			0x5

/* GPIO peripheral type and subtype out_values */
#define PMIC_GPIO_TYPE				0x10
#define PMIC_GPIO_SUBTYPE_GPIO_4CH		0x1
#define PMIC_GPIO_SUBTYPE_GPIOC_4CH		0x5
#define PMIC_GPIO_SUBTYPE_GPIO_8CH		0x9
#define PMIC_GPIO_SUBTYPE_GPIOC_8CH		0xd
#define PMIC_GPIO_SUBTYPE_GPIO_LV		0x10
#define PMIC_GPIO_SUBTYPE_GPIO_MV		0x11

#define PMIC_MPP_REG_RT_STS			0x10
#define PMIC_MPP_REG_RT_STS_VAL_MASK		0x1

/* control register base address offsets */
#define PMIC_GPIO_REG_MODE_CTL			0x40
#define PMIC_GPIO_REG_DIG_VIN_CTL		0x41
#define PMIC_GPIO_REG_DIG_PULL_CTL		0x42
#define PMIC_GPIO_REG_LV_MV_DIG_OUT_SOURCE_CTL	0x44
#define PMIC_GPIO_REG_DIG_IN_CTL		0x43
#define PMIC_GPIO_REG_DIG_OUT_CTL		0x45
#define PMIC_GPIO_REG_EN_CTL			0x46
#define PMIC_GPIO_REG_LV_MV_ANA_PASS_THRU_SEL	0x4A

/* PMIC_GPIO_REG_MODE_CTL */
#define PMIC_GPIO_REG_MODE_VALUE_SHIFT		0x1
#define PMIC_GPIO_REG_MODE_FUNCTION_SHIFT	1
#define PMIC_GPIO_REG_MODE_FUNCTION_MASK	0x7
#define PMIC_GPIO_REG_MODE_DIR_SHIFT		4
#define PMIC_GPIO_REG_MODE_DIR_MASK		0x7

#define PMIC_GPIO_MODE_DIGITAL_INPUT		0
#define PMIC_GPIO_MODE_DIGITAL_OUTPUT		1
#define PMIC_GPIO_MODE_DIGITAL_INPUT_OUTPUT	2
#define PMIC_GPIO_MODE_ANALOG_PASS_THRU		3

#define PMIC_GPIO_REG_LV_MV_MODE_DIR_MASK	0x3

/* PMIC_GPIO_REG_DIG_VIN_CTL */
#define PMIC_GPIO_REG_VIN_SHIFT			0
#define PMIC_GPIO_REG_VIN_MASK			0x7

/* PMIC_GPIO_REG_DIG_PULL_CTL */
#define PMIC_GPIO_REG_PULL_SHIFT		0
#define PMIC_GPIO_REG_PULL_MASK			0x7

#define PMIC_GPIO_PULL_DOWN			4
#define PMIC_GPIO_PULL_DISABLE			5

/* PMIC_GPIO_REG_LV_MV_DIG_OUT_SOURCE_CTL for LV/MV */
#define PMIC_GPIO_LV_MV_OUTPUT_INVERT		0x80
#define PMIC_GPIO_LV_MV_OUTPUT_INVERT_SHIFT	7
#define PMIC_GPIO_LV_MV_OUTPUT_SOURCE_SEL_MASK	0xF

/* PMIC_GPIO_REG_DIG_IN_CTL */
#define PMIC_GPIO_LV_MV_DIG_IN_DTEST_EN		0x80
#define PMIC_GPIO_LV_MV_DIG_IN_DTEST_SEL_MASK	0x7
#define PMIC_GPIO_DIG_IN_DTEST_SEL_MASK		0xf

/* PMIC_GPIO_REG_DIG_OUT_CTL */
#define PMIC_GPIO_REG_OUT_STRENGTH_SHIFT	0
#define PMIC_GPIO_REG_OUT_STRENGTH_MASK		0x3
#define PMIC_GPIO_REG_OUT_TYPE_SHIFT		4
#define PMIC_GPIO_REG_OUT_TYPE_MASK		0x3

/*
 * Output type - indicates pin should be configured as push-pull,
 * open drain or open source.
 */
#define PMIC_GPIO_OUT_BUF_CMOS			0
#define PMIC_GPIO_OUT_BUF_OPEN_DRAIN_NMOS	1
#define PMIC_GPIO_OUT_BUF_OPEN_DRAIN_PMOS	2

/* PMIC_GPIO_REG_EN_CTL */
#define PMIC_GPIO_REG_MASTER_EN_SHIFT		7

#define PMIC_GPIO_PHYSICAL_OFFSET		1

/* PMIC_GPIO_REG_LV_MV_ANA_PASS_THRU_SEL */
#define PMIC_GPIO_LV_MV_ANA_MUX_SEL_MASK		0x3

/* Qualcomm specific pin configurations */
#define PMIC_GPIO_CONF_PULL_UP			(PIN_CONFIG_END + 1)
#define PMIC_GPIO_CONF_STRENGTH			(PIN_CONFIG_END + 2)
#define PMIC_GPIO_CONF_ATEST			(PIN_CONFIG_END + 3)
#define PMIC_GPIO_CONF_DTEST_BUFFER		(PIN_CONFIG_END + 4)

/* The index of each function in pmic_gpio_functions[] array */
enum pmic_gpio_func_index {
	PMIC_GPIO_FUNC_INDEX_NORMAL	= 0x00,
	PMIC_GPIO_FUNC_INDEX_PAIRED	= 0x01,
	PMIC_GPIO_FUNC_INDEX_FUNC1	= 0x02,
	PMIC_GPIO_FUNC_INDEX_FUNC2	= 0x03,
	PMIC_GPIO_FUNC_INDEX_FUNC3	= 0x04,
	PMIC_GPIO_FUNC_INDEX_FUNC4	= 0x05,
	PMIC_GPIO_FUNC_INDEX_DTEST1	= 0x06,
	PMIC_GPIO_FUNC_INDEX_DTEST2	= 0x07,
	PMIC_GPIO_FUNC_INDEX_DTEST3	= 0x08,
	PMIC_GPIO_FUNC_INDEX_DTEST4	= 0x09,
	PMIC_GPIO_FUNC_INDEX_ANALOG	= 0x10,
};

/**
 * struct pmic_gpio_pad - keep current GPIO settings
 * @base: Address base in SPMI device.
 * @irq: IRQ number which this GPIO generate.
 * @gpio_idx: The index in GPIO's hardware number space (1-based)
 * @is_enabled: Set to false when GPIO should be put in high Z state.
 * @out_value: Cached pin output value
 * @have_buffer: Set to true if GPIO output could be configured in push-pull,
 *	open-drain or open-source mode.
 * @output_enabled: Set to true if GPIO output logic is enabled.
 * @input_enabled: Set to true if GPIO input buffer logic is enabled.
 * @lv_mv_type: Set to true if GPIO subtype is GPIO_LV(0x10) or GPIO_MV(0x11).
 * @num_sources: Number of power-sources supported by this GPIO.
 * @power_source: Current power-source used.
 * @buffer_type: Push-pull, open-drain or open-source.
 * @pullup: Constant current which flow trough GPIO output buffer.
 * @strength: No, Low, Medium, High
 * @function: See pmic_gpio_functions[]
 * @atest: the ATEST selection for GPIO analog-pass-through mode
 * @dtest_buffer: the DTEST buffer selection for digital input mode,
 *	the default value is INT_MAX if not used.
 */
struct pmic_gpio_pad {
	u16		base;
	int		irq;
	int		gpio_idx;
	bool		is_enabled;
	bool		out_value;
	bool		have_buffer;
	bool		output_enabled;
	bool		input_enabled;
	bool		lv_mv_type;
	unsigned int	num_sources;
	unsigned int	power_source;
	unsigned int	buffer_type;
	unsigned int	pullup;
	unsigned int	strength;
	unsigned int	function;
	unsigned int	atest;
	unsigned int	dtest_buffer;
};

struct pmic_gpio_state {
	struct device	*dev;
	struct regmap	*map;
	struct pinctrl_dev *ctrl;
	struct gpio_chip chip;
	const char **gpio_groups;
};

static const struct pinconf_generic_params pmic_gpio_bindings[] = {
	{"qcom,pull-up-strength",	PMIC_GPIO_CONF_PULL_UP,		0},
	{"qcom,drive-strength",		PMIC_GPIO_CONF_STRENGTH,	0},
	{"qcom,atest",			PMIC_GPIO_CONF_ATEST,	0},
	{"qcom,dtest-buffer",		PMIC_GPIO_CONF_DTEST_BUFFER,	0},
};

#ifdef CONFIG_DEBUG_FS
static const struct pin_config_item pmic_conf_items[ARRAY_SIZE(pmic_gpio_bindings)] = {
	PCONFDUMP(PMIC_GPIO_CONF_PULL_UP,  "pull up strength", NULL, true),
	PCONFDUMP(PMIC_GPIO_CONF_STRENGTH, "drive-strength", NULL, true),
	PCONFDUMP(PMIC_GPIO_CONF_ATEST, "atest", NULL, true),
};
#endif

static const char *const pmic_gpio_groups[] = {
	"gpio1", "gpio2", "gpio3", "gpio4", "gpio5", "gpio6", "gpio7", "gpio8",
	"gpio9", "gpio10", "gpio11", "gpio12", "gpio13", "gpio14", "gpio15",
	"gpio16", "gpio17", "gpio18", "gpio19", "gpio20", "gpio21", "gpio22",
	"gpio23", "gpio24", "gpio25", "gpio26", "gpio27", "gpio28", "gpio29",
	"gpio30", "gpio31", "gpio32", "gpio33", "gpio34", "gpio35", "gpio36",
};

/*
 * Treat LV/MV GPIO analog-pass-through mode as a function, add it
 * to the end of the function list. Add placeholder for the reserved
 * functions defined in LV/MV OUTPUT_SOURCE_SEL register.
 */
static const char *const pmic_gpio_functions[] = {
	[PMIC_GPIO_FUNC_INDEX_NORMAL]	= PMIC_GPIO_FUNC_NORMAL,
	[PMIC_GPIO_FUNC_INDEX_PAIRED]	= PMIC_GPIO_FUNC_PAIRED,
	[PMIC_GPIO_FUNC_INDEX_FUNC1]	= PMIC_GPIO_FUNC_FUNC1,
	[PMIC_GPIO_FUNC_INDEX_FUNC2]	= PMIC_GPIO_FUNC_FUNC2,
	[PMIC_GPIO_FUNC_INDEX_FUNC3]	= PMIC_GPIO_FUNC_FUNC3,
	[PMIC_GPIO_FUNC_INDEX_FUNC4]	= PMIC_GPIO_FUNC_FUNC4,
	[PMIC_GPIO_FUNC_INDEX_DTEST1]	= PMIC_GPIO_FUNC_DTEST1,
	[PMIC_GPIO_FUNC_INDEX_DTEST2]	= PMIC_GPIO_FUNC_DTEST2,
	[PMIC_GPIO_FUNC_INDEX_DTEST3]	= PMIC_GPIO_FUNC_DTEST3,
	[PMIC_GPIO_FUNC_INDEX_DTEST4]	= PMIC_GPIO_FUNC_DTEST4,
	"reserved-a", "reserved-b", "reserved-c",
	"reserved-d", "reserved-e", "reserved-f",
	[PMIC_GPIO_FUNC_INDEX_ANALOG]	= PMIC_GPIO_FUNC_ANALOG,
};

static int pmic_gpio_read(struct pmic_gpio_state *state,
			  struct pmic_gpio_pad *pad, unsigned int addr)
{
	unsigned int val;
	int ret;

	ret = regmap_read(state->map, pad->base + addr, &val);
	if (ret < 0)
		dev_err(state->dev, "read 0x%x failed\n", addr);
	else
		ret = val;

	return ret;
}

static int pmic_gpio_write(struct pmic_gpio_state *state,
			   struct pmic_gpio_pad *pad, unsigned int addr,
			   unsigned int val)
{
	int ret;

	ret = regmap_write(state->map, pad->base + addr, val);
	if (ret < 0)
		dev_err(state->dev, "write 0x%x failed\n", addr);

	return ret;
}

static int pmic_gpio_get_groups_count(struct pinctrl_dev *pctldev)
{
	/* Every PIN is a group */
	return pctldev->desc->npins;
}

static const char *pmic_gpio_get_group_name(struct pinctrl_dev *pctldev,
					    unsigned pin)
{
	return pctldev->desc->pins[pin].name;
}

static int pmic_gpio_get_group_pins(struct pinctrl_dev *pctldev, unsigned pin,
				    const unsigned **pins, unsigned *num_pins)
{
	*pins = &pctldev->desc->pins[pin].number;
	*num_pins = 1;
	return 0;
}

static const struct pinctrl_ops pmic_gpio_pinctrl_ops = {
	.get_groups_count	= pmic_gpio_get_groups_count,
	.get_group_name		= pmic_gpio_get_group_name,
	.get_group_pins		= pmic_gpio_get_group_pins,
	.dt_node_to_map		= pinconf_generic_dt_node_to_map_group,
	.dt_free_map		= pinctrl_utils_free_map,
};

static int pmic_gpio_get_functions_count(struct pinctrl_dev *pctldev)
{
	return ARRAY_SIZE(pmic_gpio_functions);
}

static const char *pmic_gpio_get_function_name(struct pinctrl_dev *pctldev,
					       unsigned function)
{
	return pmic_gpio_functions[function];
}

static int pmic_gpio_get_function_groups(struct pinctrl_dev *pctldev,
					 unsigned function,
					 const char *const **groups,
					 unsigned *const num_qgroups)
{
	struct pmic_gpio_state *state = pinctrl_dev_get_drvdata(pctldev);

	*groups = state->gpio_groups;
	*num_qgroups = pctldev->desc->npins;
	return 0;
}

static int pmic_gpio_set_mux(struct pinctrl_dev *pctldev, unsigned function,
				unsigned pin)
{
	struct pmic_gpio_state *state = pinctrl_dev_get_drvdata(pctldev);
	struct pmic_gpio_pad *pad;
	unsigned int val;
	int ret;

	pad = pctldev->desc->pins[pin].drv_data;

	pad->function = function;

	val = PMIC_GPIO_MODE_DIGITAL_INPUT;
	if (pad->output_enabled) {
		if (pad->input_enabled)
			val = PMIC_GPIO_MODE_DIGITAL_INPUT_OUTPUT;
		else
			val = PMIC_GPIO_MODE_DIGITAL_OUTPUT;
	}

	if (function > PMIC_GPIO_FUNC_INDEX_DTEST4 &&
			function < PMIC_GPIO_FUNC_INDEX_ANALOG) {
		pr_err("reserved function: %s hasn't been enabled\n",
				pmic_gpio_functions[function]);
		return -EINVAL;
	}

	if (pad->lv_mv_type) {
		if (pad->function == PMIC_GPIO_FUNC_INDEX_ANALOG) {
			val = PMIC_GPIO_MODE_ANALOG_PASS_THRU;
			ret = pmic_gpio_write(state, pad,
					PMIC_GPIO_REG_MODE_CTL, val);
			if (ret < 0)
				return ret;

			ret = pmic_gpio_write(state, pad,
					PMIC_GPIO_REG_LV_MV_ANA_PASS_THRU_SEL,
					pad->atest);
			if (ret < 0)
				return ret;
		} else {
			ret = pmic_gpio_write(state, pad,
					PMIC_GPIO_REG_MODE_CTL, val);
			if (ret < 0)
				return ret;

			val = pad->out_value
				<< PMIC_GPIO_LV_MV_OUTPUT_INVERT_SHIFT;
			val |= pad->function
				& PMIC_GPIO_LV_MV_OUTPUT_SOURCE_SEL_MASK;
			ret = pmic_gpio_write(state, pad,
				PMIC_GPIO_REG_LV_MV_DIG_OUT_SOURCE_CTL, val);
			if (ret < 0)
				return ret;
		}
	} else {
		/*
		 * GPIO not of LV/MV subtype doesn't have "func3", "func4"
		 * "analog" functions, and "dtest1" to "dtest4" functions
		 * have register value 2 bits lower than the function index
		 * in pmic_gpio_functions[].
		 */
		if (function == PMIC_GPIO_FUNC_INDEX_FUNC3
				|| function == PMIC_GPIO_FUNC_INDEX_FUNC4
				|| function == PMIC_GPIO_FUNC_INDEX_ANALOG) {
			return -EINVAL;
		} else if (function >= PMIC_GPIO_FUNC_INDEX_DTEST1 &&
				function <= PMIC_GPIO_FUNC_INDEX_DTEST4) {
			pad->function -= (PMIC_GPIO_FUNC_INDEX_DTEST1 -
					PMIC_GPIO_FUNC_INDEX_FUNC3);
		}

		val = val << PMIC_GPIO_REG_MODE_DIR_SHIFT;
		val |= pad->function << PMIC_GPIO_REG_MODE_FUNCTION_SHIFT;
		val |= pad->out_value & PMIC_GPIO_REG_MODE_VALUE_SHIFT;

		ret = pmic_gpio_write(state, pad, PMIC_GPIO_REG_MODE_CTL, val);
		if (ret < 0)
			return ret;
	}

	val = pad->is_enabled << PMIC_GPIO_REG_MASTER_EN_SHIFT;

	return pmic_gpio_write(state, pad, PMIC_GPIO_REG_EN_CTL, val);
}

static const struct pinmux_ops pmic_gpio_pinmux_ops = {
	.get_functions_count	= pmic_gpio_get_functions_count,
	.get_function_name	= pmic_gpio_get_function_name,
	.get_function_groups	= pmic_gpio_get_function_groups,
	.set_mux		= pmic_gpio_set_mux,
};

static int pmic_gpio_config_get(struct pinctrl_dev *pctldev,
				unsigned int pin, unsigned long *config)
{
	unsigned param = pinconf_to_config_param(*config);
	struct pmic_gpio_pad *pad;
	unsigned arg;

	pad = pctldev->desc->pins[pin].drv_data;

	switch (param) {
	case PIN_CONFIG_DRIVE_PUSH_PULL:
		if (pad->buffer_type != PMIC_GPIO_OUT_BUF_CMOS)
			return -EINVAL;
		arg = 1;
		break;
	case PIN_CONFIG_DRIVE_OPEN_DRAIN:
		if (pad->buffer_type != PMIC_GPIO_OUT_BUF_OPEN_DRAIN_NMOS)
			return -EINVAL;
		arg = 1;
		break;
	case PIN_CONFIG_DRIVE_OPEN_SOURCE:
		if (pad->buffer_type != PMIC_GPIO_OUT_BUF_OPEN_DRAIN_PMOS)
			return -EINVAL;
		arg = 1;
		break;
	case PIN_CONFIG_BIAS_PULL_DOWN:
		if (pad->pullup != PMIC_GPIO_PULL_DOWN)
			return -EINVAL;
		arg = 1;
		break;
	case PIN_CONFIG_BIAS_DISABLE:
		if (pad->pullup != PMIC_GPIO_PULL_DISABLE)
			return -EINVAL;
		arg = 1;
		break;
	case PIN_CONFIG_BIAS_PULL_UP:
		if (pad->pullup != PMIC_GPIO_PULL_UP_30)
			return -EINVAL;
		arg = 1;
		break;
	case PIN_CONFIG_BIAS_HIGH_IMPEDANCE:
		if (pad->is_enabled)
			return -EINVAL;
		arg = 1;
		break;
	case PIN_CONFIG_POWER_SOURCE:
		arg = pad->power_source;
		break;
	case PIN_CONFIG_INPUT_ENABLE:
		if (!pad->input_enabled)
			return -EINVAL;
		arg = 1;
		break;
	case PIN_CONFIG_OUTPUT_ENABLE:
		arg = pad->output_enabled;
		break;
	case PIN_CONFIG_OUTPUT:
		arg = pad->out_value;
		break;
	case PMIC_GPIO_CONF_PULL_UP:
		arg = pad->pullup;
		break;
	case PMIC_GPIO_CONF_STRENGTH:
		arg = pad->strength;
		break;
	case PMIC_GPIO_CONF_ATEST:
		arg = pad->atest;
		break;
	case PMIC_GPIO_CONF_DTEST_BUFFER:
		arg = pad->dtest_buffer;
		break;
	default:
		return -EINVAL;
	}

	*config = pinconf_to_config_packed(param, arg);
	return 0;
}

static int pmic_gpio_config_set(struct pinctrl_dev *pctldev, unsigned int pin,
				unsigned long *configs, unsigned nconfs)
{
	struct pmic_gpio_state *state = pinctrl_dev_get_drvdata(pctldev);
	struct pmic_gpio_pad *pad;
	unsigned param, arg;
	unsigned int val;
	int i, ret;

	pad = pctldev->desc->pins[pin].drv_data;

	pad->is_enabled = true;
	for (i = 0; i < nconfs; i++) {
		param = pinconf_to_config_param(configs[i]);
		arg = pinconf_to_config_argument(configs[i]);

		switch (param) {
		case PIN_CONFIG_DRIVE_PUSH_PULL:
			pad->buffer_type = PMIC_GPIO_OUT_BUF_CMOS;
			break;
		case PIN_CONFIG_DRIVE_OPEN_DRAIN:
			if (!pad->have_buffer)
				return -EINVAL;
			pad->buffer_type = PMIC_GPIO_OUT_BUF_OPEN_DRAIN_NMOS;
			break;
		case PIN_CONFIG_DRIVE_OPEN_SOURCE:
			if (!pad->have_buffer)
				return -EINVAL;
			pad->buffer_type = PMIC_GPIO_OUT_BUF_OPEN_DRAIN_PMOS;
			break;
		case PIN_CONFIG_BIAS_DISABLE:
			pad->pullup = PMIC_GPIO_PULL_DISABLE;
			break;
		case PIN_CONFIG_BIAS_PULL_UP:
			pad->pullup = PMIC_GPIO_PULL_UP_30;
			break;
		case PIN_CONFIG_BIAS_PULL_DOWN:
			if (arg)
				pad->pullup = PMIC_GPIO_PULL_DOWN;
			else
				pad->pullup = PMIC_GPIO_PULL_DISABLE;
			break;
		case PIN_CONFIG_BIAS_HIGH_IMPEDANCE:
			pad->is_enabled = false;
			break;
		case PIN_CONFIG_POWER_SOURCE:
			if (arg >= pad->num_sources)
				return -EINVAL;
			pad->power_source = arg;
			break;
		case PIN_CONFIG_INPUT_ENABLE:
			pad->input_enabled = arg ? true : false;
			break;
		case PIN_CONFIG_OUTPUT_ENABLE:
			pad->output_enabled = arg ? true : false;
			break;
		case PIN_CONFIG_OUTPUT:
			pad->output_enabled = true;
			pad->out_value = arg;
			break;
		case PMIC_GPIO_CONF_PULL_UP:
			if (arg > PMIC_GPIO_PULL_UP_1P5_30)
				return -EINVAL;
			pad->pullup = arg;
			break;
		case PMIC_GPIO_CONF_STRENGTH:
			if (arg > PMIC_GPIO_STRENGTH_HIGH)
				return -EINVAL;
			pad->strength = arg;
			break;
		case PMIC_GPIO_CONF_ATEST:
			if (arg > PMIC_GPIO_AOUT_ATEST4)
				return -EINVAL;
			pad->atest = arg;
			break;
		case PMIC_GPIO_CONF_DTEST_BUFFER:
			if ((pad->lv_mv_type && arg > PMIC_GPIO_DIN_DTEST4)
					|| (!pad->lv_mv_type && arg >
					PMIC_GPIO_DIG_IN_DTEST_SEL_MASK))
				return -EINVAL;
			pad->dtest_buffer = arg;
			break;
		default:
			return -EINVAL;
		}
	}

	val = pad->power_source << PMIC_GPIO_REG_VIN_SHIFT;

	ret = pmic_gpio_write(state, pad, PMIC_GPIO_REG_DIG_VIN_CTL, val);
	if (ret < 0)
		return ret;

	val = pad->pullup << PMIC_GPIO_REG_PULL_SHIFT;

	ret = pmic_gpio_write(state, pad, PMIC_GPIO_REG_DIG_PULL_CTL, val);
	if (ret < 0)
		return ret;

	val = pad->buffer_type << PMIC_GPIO_REG_OUT_TYPE_SHIFT;
	val |= pad->strength << PMIC_GPIO_REG_OUT_STRENGTH_SHIFT;

	ret = pmic_gpio_write(state, pad, PMIC_GPIO_REG_DIG_OUT_CTL, val);
	if (ret < 0)
		return ret;

	if (pad->dtest_buffer != INT_MAX) {
		val = pad->dtest_buffer;
		if (pad->lv_mv_type)
			val |= PMIC_GPIO_LV_MV_DIG_IN_DTEST_EN;

		ret = pmic_gpio_write(state, pad,
				PMIC_GPIO_REG_DIG_IN_CTL, val);
		if (ret < 0)
			return ret;
	}

	val = PMIC_GPIO_MODE_DIGITAL_INPUT;
	if (pad->output_enabled) {
		if (pad->input_enabled)
			val = PMIC_GPIO_MODE_DIGITAL_INPUT_OUTPUT;
		else
			val = PMIC_GPIO_MODE_DIGITAL_OUTPUT;
	}

	if (pad->lv_mv_type) {
		if (pad->function == PMIC_GPIO_FUNC_INDEX_ANALOG) {
			val = PMIC_GPIO_MODE_ANALOG_PASS_THRU;
			ret = pmic_gpio_write(state, pad,
					PMIC_GPIO_REG_MODE_CTL, val);
			if (ret < 0)
				return ret;

			ret = pmic_gpio_write(state, pad,
					PMIC_GPIO_REG_LV_MV_ANA_PASS_THRU_SEL,
					pad->atest);
			if (ret < 0)
				return ret;
		} else {
			ret = pmic_gpio_write(state, pad,
					PMIC_GPIO_REG_MODE_CTL, val);
			if (ret < 0)
				return ret;

			val = pad->out_value
				<< PMIC_GPIO_LV_MV_OUTPUT_INVERT_SHIFT;
			val |= pad->function
				& PMIC_GPIO_LV_MV_OUTPUT_SOURCE_SEL_MASK;
			ret = pmic_gpio_write(state, pad,
				PMIC_GPIO_REG_LV_MV_DIG_OUT_SOURCE_CTL, val);
			if (ret < 0)
				return ret;
		}
	} else {
		val = val << PMIC_GPIO_REG_MODE_DIR_SHIFT;
		val |= pad->function << PMIC_GPIO_REG_MODE_FUNCTION_SHIFT;
		val |= pad->out_value & PMIC_GPIO_REG_MODE_VALUE_SHIFT;

		ret = pmic_gpio_write(state, pad, PMIC_GPIO_REG_MODE_CTL, val);
		if (ret < 0)
			return ret;
	}

	val = pad->is_enabled << PMIC_GPIO_REG_MASTER_EN_SHIFT;

	ret = pmic_gpio_write(state, pad, PMIC_GPIO_REG_EN_CTL, val);

	return ret;
}

static void pmic_gpio_config_dbg_show(struct pinctrl_dev *pctldev,
				      struct seq_file *s, unsigned pin)
{
	struct pmic_gpio_state *state = pinctrl_dev_get_drvdata(pctldev);
	struct pmic_gpio_pad *pad;
	int ret, val, function;

	static const char *const biases[] = {
		"pull-up 30uA", "pull-up 1.5uA", "pull-up 31.5uA",
		"pull-up 1.5uA + 30uA boost", "pull-down 10uA", "no pull"
	};
	static const char *const buffer_types[] = {
		"push-pull", "open-drain", "open-source"
	};
	static const char *const strengths[] = {
		"no", "high", "medium", "low"
	};

	pad = pctldev->desc->pins[pin].drv_data;

	seq_printf(s, " gpio%-2d:", pad->gpio_idx);

	val = pmic_gpio_read(state, pad, PMIC_GPIO_REG_EN_CTL);

	if (val < 0 || !(val >> PMIC_GPIO_REG_MASTER_EN_SHIFT)) {
		seq_puts(s, " ---");
	} else {

		if (pad->input_enabled) {
			ret = pmic_gpio_read(state, pad, PMIC_MPP_REG_RT_STS);
			if (ret < 0)
				return;

			ret &= PMIC_MPP_REG_RT_STS_VAL_MASK;
			pad->out_value = ret;
		}
		/*
		 * For GPIO not of LV/MV subtypes, the register value of
		 * the function mapping from "dtest1" to "dtest4" is 2 bits
		 * lower than the function index in pmic_gpio_functions[].
		 */
		if (!pad->lv_mv_type &&
				pad->function >= PMIC_GPIO_FUNC_INDEX_FUNC3) {
			function = pad->function + (PMIC_GPIO_FUNC_INDEX_DTEST1
					- PMIC_GPIO_FUNC_INDEX_FUNC3);
		} else {
			function = pad->function;
		}

		seq_printf(s, " %-4s", pad->output_enabled ? "out" : "in");
		seq_printf(s, " %-7s", pmic_gpio_functions[function]);
		seq_printf(s, " vin-%d", pad->power_source);
		seq_printf(s, " %-27s", biases[pad->pullup]);
		seq_printf(s, " %-10s", buffer_types[pad->buffer_type]);
		seq_printf(s, " %-4s", pad->out_value ? "high" : "low");
		seq_printf(s, " %-7s", strengths[pad->strength]);
		if (pad->dtest_buffer != INT_MAX)
			seq_printf(s, " dtest buffer %d", pad->dtest_buffer);
	}
}

static const struct pinconf_ops pmic_gpio_pinconf_ops = {
	.is_generic			= true,
	.pin_config_group_get		= pmic_gpio_config_get,
	.pin_config_group_set		= pmic_gpio_config_set,
	.pin_config_group_dbg_show	= pmic_gpio_config_dbg_show,
};

static int pmic_gpio_direction_input(struct gpio_chip *chip, unsigned pin)
{
	struct pmic_gpio_state *state = gpiochip_get_data(chip);
	unsigned long config;

	config = pinconf_to_config_packed(PIN_CONFIG_INPUT_ENABLE, 1);

	return pmic_gpio_config_set(state->ctrl, pin, &config, 1);
}

static int pmic_gpio_direction_output(struct gpio_chip *chip,
				      unsigned pin, int val)
{
	struct pmic_gpio_state *state = gpiochip_get_data(chip);
	unsigned long config;

	config = pinconf_to_config_packed(PIN_CONFIG_OUTPUT, val);

	return pmic_gpio_config_set(state->ctrl, pin, &config, 1);
}

static int pmic_gpio_get(struct gpio_chip *chip, unsigned pin)
{
	struct pmic_gpio_state *state = gpiochip_get_data(chip);
	struct pmic_gpio_pad *pad;
	int ret;

	pad = state->ctrl->desc->pins[pin].drv_data;

	if (!pad->is_enabled)
		return -EINVAL;

	if (pad->input_enabled) {
		ret = pmic_gpio_read(state, pad, PMIC_MPP_REG_RT_STS);
		if (ret < 0)
			return ret;

		pad->out_value = ret & PMIC_MPP_REG_RT_STS_VAL_MASK;
	}

	return !!pad->out_value;
}

static void pmic_gpio_set(struct gpio_chip *chip, unsigned pin, int value)
{
	struct pmic_gpio_state *state = gpiochip_get_data(chip);
	unsigned long config;

	config = pinconf_to_config_packed(PIN_CONFIG_OUTPUT, value);

	pmic_gpio_config_set(state->ctrl, pin, &config, 1);
}

static int pmic_gpio_of_xlate(struct gpio_chip *chip,
			      const struct of_phandle_args *gpio_desc,
			      u32 *flags)
{
	int i;
	struct pmic_gpio_state *state = gpiochip_get_data(chip);
	struct pinctrl_desc *desc = state->ctrl->desc;
	struct pmic_gpio_pad *pad;

	if (chip->of_gpio_n_cells < 2)
		return -EINVAL;

	if (flags)
		*flags = gpio_desc->args[1];

	for (i = 0; i < chip->ngpio; i++) {
		pad = desc->pins[i].drv_data;
		if (pad->gpio_idx == gpio_desc->args[0]) {
			dev_dbg(state->dev, "gpio%-2d xlate to pin%-2d\n",
						gpio_desc->args[0], i);
			return i;
		}
	}

	dev_err(state->dev, "Couldn't find pin for gpio %d\n",
				gpio_desc->args[0]);
	return -ENODEV;
}

static int pmic_gpio_to_irq(struct gpio_chip *chip, unsigned pin)
{
	struct pmic_gpio_state *state = gpiochip_get_data(chip);
	struct pmic_gpio_pad *pad;

	pad = state->ctrl->desc->pins[pin].drv_data;

	return pad->irq;
}

static void pmic_gpio_dbg_show(struct seq_file *s, struct gpio_chip *chip)
{
	struct pmic_gpio_state *state = gpiochip_get_data(chip);
	unsigned i;

	for (i = 0; i < chip->ngpio; i++) {
		pmic_gpio_config_dbg_show(state->ctrl, s, i);
		seq_puts(s, "\n");
	}
}

static const struct gpio_chip pmic_gpio_gpio_template = {
	.direction_input	= pmic_gpio_direction_input,
	.direction_output	= pmic_gpio_direction_output,
	.get			= pmic_gpio_get,
	.set			= pmic_gpio_set,
	.request		= gpiochip_generic_request,
	.free			= gpiochip_generic_free,
	.of_xlate		= pmic_gpio_of_xlate,
	.to_irq			= pmic_gpio_to_irq,
	.dbg_show		= pmic_gpio_dbg_show,
};

static int pmic_gpio_populate(struct pmic_gpio_state *state,
			      struct pmic_gpio_pad *pad)
{
	int type, subtype, val, dir;

	type = pmic_gpio_read(state, pad, PMIC_GPIO_REG_TYPE);
	if (type < 0)
		return type;

	if (type != PMIC_GPIO_TYPE) {
		dev_err(state->dev, "incorrect block type 0x%x at 0x%x\n",
			type, pad->base);
		return -ENODEV;
	}

	subtype = pmic_gpio_read(state, pad, PMIC_GPIO_REG_SUBTYPE);
	if (subtype < 0)
		return subtype;

	switch (subtype) {
	case PMIC_GPIO_SUBTYPE_GPIO_4CH:
		pad->have_buffer = true;
	case PMIC_GPIO_SUBTYPE_GPIOC_4CH:
		pad->num_sources = 4;
		break;
	case PMIC_GPIO_SUBTYPE_GPIO_8CH:
		pad->have_buffer = true;
	case PMIC_GPIO_SUBTYPE_GPIOC_8CH:
		pad->num_sources = 8;
		break;
	case PMIC_GPIO_SUBTYPE_GPIO_LV:
		pad->num_sources = 1;
		pad->have_buffer = true;
		pad->lv_mv_type = true;
		break;
	case PMIC_GPIO_SUBTYPE_GPIO_MV:
		pad->num_sources = 2;
		pad->have_buffer = true;
		pad->lv_mv_type = true;
		break;
	default:
		dev_err(state->dev, "unknown GPIO type 0x%x\n", subtype);
		return -ENODEV;
	}

	if (pad->lv_mv_type) {
		val = pmic_gpio_read(state, pad,
				PMIC_GPIO_REG_LV_MV_DIG_OUT_SOURCE_CTL);
		if (val < 0)
			return val;

		pad->out_value = !!(val & PMIC_GPIO_LV_MV_OUTPUT_INVERT);
		pad->function = val & PMIC_GPIO_LV_MV_OUTPUT_SOURCE_SEL_MASK;
<<<<<<< HEAD

		val = pmic_gpio_read(state, pad, PMIC_GPIO_REG_MODE_CTL);
		if (val < 0)
			return val;

		dir = val & PMIC_GPIO_REG_LV_MV_MODE_DIR_MASK;
	} else {
		val = pmic_gpio_read(state, pad, PMIC_GPIO_REG_MODE_CTL);
		if (val < 0)
			return val;

		pad->out_value = val & PMIC_GPIO_REG_MODE_VALUE_SHIFT;

=======

		val = pmic_gpio_read(state, pad, PMIC_GPIO_REG_MODE_CTL);
		if (val < 0)
			return val;

		dir = val & PMIC_GPIO_REG_LV_MV_MODE_DIR_MASK;
	} else {
		val = pmic_gpio_read(state, pad, PMIC_GPIO_REG_MODE_CTL);
		if (val < 0)
			return val;

		pad->out_value = val & PMIC_GPIO_REG_MODE_VALUE_SHIFT;

>>>>>>> e276e60d
		dir = val >> PMIC_GPIO_REG_MODE_DIR_SHIFT;
		dir &= PMIC_GPIO_REG_MODE_DIR_MASK;
		pad->function = val >> PMIC_GPIO_REG_MODE_FUNCTION_SHIFT;
		pad->function &= PMIC_GPIO_REG_MODE_FUNCTION_MASK;
	}

	switch (dir) {
	case PMIC_GPIO_MODE_DIGITAL_INPUT:
		pad->input_enabled = true;
		pad->output_enabled = false;
		break;
	case PMIC_GPIO_MODE_DIGITAL_OUTPUT:
		pad->input_enabled = false;
		pad->output_enabled = true;
		break;
	case PMIC_GPIO_MODE_DIGITAL_INPUT_OUTPUT:
		pad->input_enabled = true;
		pad->output_enabled = true;
		break;
	case PMIC_GPIO_MODE_ANALOG_PASS_THRU:
		if (pad->lv_mv_type)
			pad->function = PMIC_GPIO_FUNC_INDEX_ANALOG;
		else
			return -ENODEV;
		break;
	default:
		dev_err(state->dev, "unknown GPIO direction\n");
		return -ENODEV;
	}

	val = pmic_gpio_read(state, pad, PMIC_GPIO_REG_DIG_VIN_CTL);
	if (val < 0)
		return val;

	pad->power_source = val >> PMIC_GPIO_REG_VIN_SHIFT;
	pad->power_source &= PMIC_GPIO_REG_VIN_MASK;

	val = pmic_gpio_read(state, pad, PMIC_GPIO_REG_DIG_PULL_CTL);
	if (val < 0)
		return val;

	pad->pullup = val >> PMIC_GPIO_REG_PULL_SHIFT;
	pad->pullup &= PMIC_GPIO_REG_PULL_MASK;

	val = pmic_gpio_read(state, pad, PMIC_GPIO_REG_DIG_IN_CTL);
	if (val < 0)
		return val;

	if (pad->lv_mv_type && (val & PMIC_GPIO_LV_MV_DIG_IN_DTEST_EN))
		pad->dtest_buffer = val & PMIC_GPIO_LV_MV_DIG_IN_DTEST_SEL_MASK;
	else if (!pad->lv_mv_type)
		pad->dtest_buffer = val & PMIC_GPIO_DIG_IN_DTEST_SEL_MASK;
	else
		pad->dtest_buffer = INT_MAX;

	val = pmic_gpio_read(state, pad, PMIC_GPIO_REG_DIG_OUT_CTL);
	if (val < 0)
		return val;

	pad->strength = val >> PMIC_GPIO_REG_OUT_STRENGTH_SHIFT;
	pad->strength &= PMIC_GPIO_REG_OUT_STRENGTH_MASK;

	pad->buffer_type = val >> PMIC_GPIO_REG_OUT_TYPE_SHIFT;
	pad->buffer_type &= PMIC_GPIO_REG_OUT_TYPE_MASK;

	if (pad->function == PMIC_GPIO_FUNC_INDEX_ANALOG) {
		val = pmic_gpio_read(state, pad,
				PMIC_GPIO_REG_LV_MV_ANA_PASS_THRU_SEL);
		if (val < 0)
			return val;
		pad->atest = val & PMIC_GPIO_LV_MV_ANA_MUX_SEL_MASK;
	}
	/* Pin could be disabled with PIN_CONFIG_BIAS_HIGH_IMPEDANCE */
	pad->is_enabled = true;
	return 0;
}

static int pmic_gpio_probe(struct platform_device *pdev)
{
	struct device *dev = &pdev->dev;
	struct pinctrl_pin_desc *pindesc;
	struct pinctrl_desc *pctrldesc;
	struct pmic_gpio_pad *pad, *pads;
	struct pmic_gpio_state *state;
	int ret, npins, ngpios, i, j, pin_idx;
	int disallowed_count = 0;
	u32 reg[2], start, size;
	u32 *disallowed = NULL;

	ret = of_property_read_u32_array(dev->of_node, "reg", reg, 2);
	if (ret < 0) {
		dev_err(dev, "reg property reading failed\n");
		return ret;
	}
	start = reg[0];
	size = reg[1];

	ngpios = size / PMIC_GPIO_ADDRESS_RANGE;
	if (ngpios == 0) {
		dev_err(dev, "no gpios assigned\n");
		return -ENODEV;
	}

	if (ngpios > ARRAY_SIZE(pmic_gpio_groups)) {
		dev_err(dev, "reg property defines %d gpios, but only %d are allowed\n",
				ngpios, (int)ARRAY_SIZE(pmic_gpio_groups));
		return -EINVAL;
	}

	if (of_find_property(dev->of_node, "qcom,gpios-disallowed",
					&disallowed_count)) {
		disallowed_count /= sizeof(u32);
		if (disallowed_count == 0) {
			dev_err(dev, "No data in gpios-disallowed\n");
			return -EINVAL;
		}

		disallowed = kcalloc(disallowed_count, sizeof(u32), GFP_KERNEL);
		if (disallowed == NULL)
			return -ENOMEM;

		ret = of_property_read_u32_array(dev->of_node,
				"qcom,gpios-disallowed",
				disallowed, disallowed_count);
		if (ret < 0) {
			dev_err(dev, "qcom,gpios-disallowed property reading failed, ret=%d\n",
								ret);
			goto err_free;
		}

		for (i = 0; i < disallowed_count; i++) {
			if (disallowed[i] >= ngpios + PMIC_GPIO_PHYSICAL_OFFSET
				|| disallowed[i] < PMIC_GPIO_PHYSICAL_OFFSET) {
				dev_err(dev, "invalid gpio = %d specified in qcom,gpios-disallowed, supported values: %d to %d\n",
					disallowed[i],
					PMIC_GPIO_PHYSICAL_OFFSET,
					ngpios - 1 + PMIC_GPIO_PHYSICAL_OFFSET);
				ret = -EINVAL;
				goto err_free;
			}
			for (j = 0; j < i; j++) {
				if (disallowed[i] == disallowed[j]) {
					dev_err(dev, "duplicate gpio = %d listed in qcom,gpios-disallowed\n",
							disallowed[i]);
					ret = -EINVAL;
					goto err_free;
				}
			}
			dev_dbg(dev, "gpio %d NOT supported\n", disallowed[i]);
		}
	} else {
		disallowed_count = 0;
	}

	npins = ngpios - disallowed_count;
	if (npins <= 0) {
		dev_err(dev, "No pins assigned\n");
		ret = -ENODEV;
		goto err_free;
	}
	if (platform_irq_count(pdev) != npins) {
		dev_err(dev, "%d IRQs defined but %d expected\n",
				platform_irq_count(pdev), npins);
		ret = -EINVAL;
		goto err_free;
	}

	state = devm_kzalloc(dev, sizeof(*state), GFP_KERNEL);
	if (!state) {
		ret = -ENOMEM;
		goto err_free;
	}

	platform_set_drvdata(pdev, state);

	state->dev = &pdev->dev;
	state->map = dev_get_regmap(dev->parent, NULL);

	state->gpio_groups = devm_kcalloc(dev, sizeof(*state->gpio_groups),
						npins, GFP_KERNEL);
	if (!state->gpio_groups) {
		ret = -ENOMEM;
		goto err_free;
	}

	pindesc = devm_kcalloc(dev, npins, sizeof(*pindesc), GFP_KERNEL);
	if (!pindesc) {
		ret = -ENOMEM;
		goto err_free;
	}

	pads = devm_kcalloc(dev, npins, sizeof(*pads), GFP_KERNEL);
	if (!pads) {
		ret = -ENOMEM;
		goto err_free;
	}

	pctrldesc = devm_kzalloc(dev, sizeof(*pctrldesc), GFP_KERNEL);
	if (!pctrldesc) {
		ret = -ENOMEM;
		goto err_free;
	}

	pctrldesc->pctlops = &pmic_gpio_pinctrl_ops;
	pctrldesc->pmxops = &pmic_gpio_pinmux_ops;
	pctrldesc->confops = &pmic_gpio_pinconf_ops;
	pctrldesc->owner = THIS_MODULE;
	pctrldesc->name = dev_name(dev);
	pctrldesc->pins = pindesc;
	pctrldesc->npins = npins;
	pctrldesc->num_custom_params = ARRAY_SIZE(pmic_gpio_bindings);
	pctrldesc->custom_params = pmic_gpio_bindings;
#ifdef CONFIG_DEBUG_FS
	pctrldesc->custom_conf_items = pmic_conf_items;
#endif
	for (pin_idx = 0, i = 0; i < ngpios; i++) {
		for (j = 0; j < disallowed_count; j++) {
			if (i + PMIC_GPIO_PHYSICAL_OFFSET == disallowed[j])
				break;
		}
		if (j != disallowed_count)
			continue;

		pad = &pads[pin_idx];
		pindesc->drv_data = pad;
		pindesc->number = pin_idx;
		pindesc->name = pmic_gpio_groups[i];

		pad->gpio_idx = i + PMIC_GPIO_PHYSICAL_OFFSET;
		pad->irq = platform_get_irq(pdev, pin_idx);
		if (pad->irq < 0) {
			dev_err(state->dev,
				"failed to get irq for gpio %d (pin %d), ret=%d\n",
					pad->gpio_idx, pin_idx, pad->irq);
			ret = pad->irq;
			goto err_free;
		}
		/* Every pin is a group */
		state->gpio_groups[pin_idx] = pmic_gpio_groups[i];

		pad->base = start + i * PMIC_GPIO_ADDRESS_RANGE;

		ret = pmic_gpio_populate(state, pad);
		if (ret < 0) {
			dev_err(state->dev,
				"failed to populate gpio %d, ret=%d\n",
							i, ret);
			goto err_free;
		}
		pindesc++;
		pin_idx++;
	}

	state->chip = pmic_gpio_gpio_template;
	state->chip.parent = dev;
	state->chip.base = -1;
	state->chip.ngpio = npins;
	state->chip.label = dev_name(dev);
	state->chip.of_gpio_n_cells = 2;
	state->chip.can_sleep = false;

	state->ctrl = devm_pinctrl_register(dev, pctrldesc, state);
	if (IS_ERR(state->ctrl)) {
		ret = PTR_ERR(state->ctrl);
		dev_err(state->dev, "failed to register pinctrl device, ret=%d\n",
							ret);
		goto err_free;
	}

	ret = gpiochip_add_data(&state->chip, state);
	if (ret) {
		dev_err(state->dev, "can't add gpio chip, ret=%d\n", ret);
		goto err_free;
	}

<<<<<<< HEAD
	ret = gpiochip_add_pin_range(&state->chip, dev_name(dev), 0, 0, npins);
	if (ret) {
		dev_err(dev, "failed to add pin range\n, ret=%d\n", ret);
		gpiochip_remove(&state->chip);
		goto err_free;
=======
	/*
	 * For DeviceTree-supported systems, the gpio core checks the
	 * pinctrl's device node for the "gpio-ranges" property.
	 * If it is present, it takes care of adding the pin ranges
	 * for the driver. In this case the driver can skip ahead.
	 *
	 * In order to remain compatible with older, existing DeviceTree
	 * files which don't set the "gpio-ranges" property or systems that
	 * utilize ACPI the driver has to call gpiochip_add_pin_range().
	 */
	if (!of_property_read_bool(dev->of_node, "gpio-ranges")) {
		ret = gpiochip_add_pin_range(&state->chip, dev_name(dev), 0, 0,
					     npins);
		if (ret) {
			dev_err(dev, "failed to add pin range\n, ret=%d\n", ret);
			gpiochip_remove(&state->chip);
			goto err_free;
		}
>>>>>>> e276e60d
	}

err_free:
	kfree(disallowed);

	return ret;
}

static int pmic_gpio_remove(struct platform_device *pdev)
{
	struct pmic_gpio_state *state = platform_get_drvdata(pdev);

	gpiochip_remove(&state->chip);
	return 0;
}

static const struct of_device_id pmic_gpio_of_match[] = {
	{ .compatible = "qcom,pm8916-gpio" },	/* 4 GPIO's */
	{ .compatible = "qcom,pm8941-gpio" },	/* 36 GPIO's */
	{ .compatible = "qcom,pm8994-gpio" },	/* 22 GPIO's */
	{ .compatible = "qcom,pma8084-gpio" },	/* 22 GPIO's */
	{ .compatible = "qcom,spmi-gpio" }, /* Generic */
	{ },
};

MODULE_DEVICE_TABLE(of, pmic_gpio_of_match);

static struct platform_driver pmic_gpio_driver = {
	.driver = {
		   .name = "qcom-spmi-gpio",
		   .of_match_table = pmic_gpio_of_match,
	},
	.probe	= pmic_gpio_probe,
	.remove = pmic_gpio_remove,
};

module_platform_driver(pmic_gpio_driver);

MODULE_AUTHOR("Ivan T. Ivanov <iivanov@mm-sol.com>");
MODULE_DESCRIPTION("Qualcomm SPMI PMIC GPIO pin control driver");
MODULE_ALIAS("platform:qcom-spmi-gpio");
MODULE_LICENSE("GPL v2");<|MERGE_RESOLUTION|>--- conflicted
+++ resolved
@@ -885,7 +885,6 @@
 
 		pad->out_value = !!(val & PMIC_GPIO_LV_MV_OUTPUT_INVERT);
 		pad->function = val & PMIC_GPIO_LV_MV_OUTPUT_SOURCE_SEL_MASK;
-<<<<<<< HEAD
 
 		val = pmic_gpio_read(state, pad, PMIC_GPIO_REG_MODE_CTL);
 		if (val < 0)
@@ -899,21 +898,6 @@
 
 		pad->out_value = val & PMIC_GPIO_REG_MODE_VALUE_SHIFT;
 
-=======
-
-		val = pmic_gpio_read(state, pad, PMIC_GPIO_REG_MODE_CTL);
-		if (val < 0)
-			return val;
-
-		dir = val & PMIC_GPIO_REG_LV_MV_MODE_DIR_MASK;
-	} else {
-		val = pmic_gpio_read(state, pad, PMIC_GPIO_REG_MODE_CTL);
-		if (val < 0)
-			return val;
-
-		pad->out_value = val & PMIC_GPIO_REG_MODE_VALUE_SHIFT;
-
->>>>>>> e276e60d
 		dir = val >> PMIC_GPIO_REG_MODE_DIR_SHIFT;
 		dir &= PMIC_GPIO_REG_MODE_DIR_MASK;
 		pad->function = val >> PMIC_GPIO_REG_MODE_FUNCTION_SHIFT;
@@ -1189,13 +1173,6 @@
 		goto err_free;
 	}
 
-<<<<<<< HEAD
-	ret = gpiochip_add_pin_range(&state->chip, dev_name(dev), 0, 0, npins);
-	if (ret) {
-		dev_err(dev, "failed to add pin range\n, ret=%d\n", ret);
-		gpiochip_remove(&state->chip);
-		goto err_free;
-=======
 	/*
 	 * For DeviceTree-supported systems, the gpio core checks the
 	 * pinctrl's device node for the "gpio-ranges" property.
@@ -1214,7 +1191,6 @@
 			gpiochip_remove(&state->chip);
 			goto err_free;
 		}
->>>>>>> e276e60d
 	}
 
 err_free:
