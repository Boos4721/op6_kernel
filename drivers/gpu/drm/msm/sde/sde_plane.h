/*
 * Copyright (c) 2015-2017, The Linux Foundation. All rights reserved.
 * Copyright (C) 2013 Red Hat
 * Author: Rob Clark <robdclark@gmail.com>
 *
 * This program is free software; you can redistribute it and/or modify it
 * under the terms of the GNU General Public License version 2 as published by
 * the Free Software Foundation.
 *
 * This program is distributed in the hope that it will be useful, but WITHOUT
 * ANY WARRANTY; without even the implied warranty of MERCHANTABILITY or
 * FITNESS FOR A PARTICULAR PURPOSE.  See the GNU General Public License for
 * more details.
 *
 * You should have received a copy of the GNU General Public License along with
 * this program.  If not, see <http://www.gnu.org/licenses/>.
 */

#ifndef _SDE_PLANE_H_
#define _SDE_PLANE_H_

#include <drm/drm_crtc.h>

#include "msm_prop.h"
#include "sde_kms.h"
#include "sde_hw_mdss.h"
#include "sde_hw_rot.h"
#include "sde_hw_sspp.h"

/**
 * struct sde_plane_rot_state - state of pre-sspp rotator stage
 * @sequence_id: sequence identifier, incremented per state duplication
 * @rot_hw: Pointer to rotator hardware driver
 * @rot90: true if rotation of 90 degree is required
 * @hflip: true if horizontal flip is required
 * @vflip: true if vertical flip is required
<<<<<<< HEAD
 * @aspace:  pointer address space for input/output buffers
=======
>>>>>>> 70be28c9
 * @rot_cmd: rotator configuration command
 * @nplane: total number of drm plane attached to rotator
 * @in_fb: input fb attached to rotator
 * @in_rotation: input rotation property of rotator stage
 * @in_rot_rect: input rectangle of the rotator in plane fb coordinate
 * @out_rotation: output rotation property of rotator stage
 * @out_rot_rect: output rectangle of the rotator in plane fb coordinate
 * @out_src_rect: output rectangle of the plane source in plane fb coordinate
 * @out_src_x: output src_x of rotator stage in rotator output fb coordinate
 * @out_src_y: output src y of rotator stage in rotator output fb coordinate
 * @out_src_w: output src w of rotator stage in rotator output fb ooordinate
 * @out_src_h: output src h of rotator stage in rotator output fb coordinate
 * @out_fb_width: output framebuffer width of rotator stage
 * @out_fb_height: output framebuffer height of rotator stage
 * @out_fb_pixel_format: output framebuffer pixel format of rotator stage
 * @out_fb_modifier: output framebuffer modifier of rotator stage
 * @out_fb_flags: output framebuffer flags of rotator stage
 * @out_sbuf: true if output streaming buffer is required
 * @out_fb_format: Pointer to output framebuffer format of rotator stage
 * @out_fb: Pointer to output drm framebuffer of rotator stage
 * @out_fbo: framebuffer object of output streaming buffer
 * @out_xpos: relative horizontal position of the plane (0 - leftmost)
 */
struct sde_plane_rot_state {
	u32 sequence_id;
	struct sde_hw_rot *rot_hw;
	bool rot90;
	bool hflip;
	bool vflip;
<<<<<<< HEAD
	struct msm_gem_address_space *aspace;
=======
>>>>>>> 70be28c9
	struct sde_hw_rot_cmd rot_cmd;
	int nplane;
	/* input */
	struct drm_framebuffer *in_fb;
	struct drm_rect in_rot_rect;
	u32 in_rotation;
	/* output */
	struct drm_rect out_rot_rect;
	struct drm_rect out_src_rect;
	u32 out_rotation;
	u32 out_src_x;
	u32 out_src_y;
	u32 out_src_w;
	u32 out_src_h;
	u32 out_fb_width;
	u32 out_fb_height;
	u32 out_fb_pixel_format;
	u64 out_fb_modifier[4];
	u32 out_fb_flags;
	bool out_sbuf;
	const struct sde_format *out_fb_format;
	struct drm_framebuffer *out_fb;
	struct sde_kms_fbo *out_fbo;
	int out_xpos;
};

/* dirty bits for update function */
#define SDE_PLANE_DIRTY_RECTS	0x1
#define SDE_PLANE_DIRTY_FORMAT	0x2
#define SDE_PLANE_DIRTY_SHARPEN	0x4
#define SDE_PLANE_DIRTY_PERF	0x8
#define SDE_PLANE_DIRTY_FB_TRANSLATION_MODE	0x10
#define SDE_PLANE_DIRTY_ALL	0xFFFFFFFF

/**
 * enum sde_plane_sclcheck_state - User scaler data status
 *
 * @SDE_PLANE_SCLCHECK_NONE: No user data provided
 * @SDE_PLANE_SCLCHECK_INVALID: Invalid user data provided
 * @SDE_PLANE_SCLCHECK_SCALER_V1: Valid scaler v1 data
 * @SDE_PLANE_SCLCHECK_SCALER_V1_CHECK: Unchecked scaler v1 data
 * @SDE_PLANE_SCLCHECK_SCALER_V2: Valid scaler v2 data
 * @SDE_PLANE_SCLCHECK_SCALER_V2_CHECK: Unchecked scaler v2 data
 */
enum sde_plane_sclcheck_state {
	SDE_PLANE_SCLCHECK_NONE,
	SDE_PLANE_SCLCHECK_INVALID,
	SDE_PLANE_SCLCHECK_SCALER_V1,
	SDE_PLANE_SCLCHECK_SCALER_V1_CHECK,
	SDE_PLANE_SCLCHECK_SCALER_V2,
	SDE_PLANE_SCLCHECK_SCALER_V2_CHECK,
};

/**
 * struct sde_plane_state: Define sde extension of drm plane state object
 * @base:	base drm plane state object
 * @property_values:	cached plane property values
 * @property_blobs:	blob properties
 * @aspace:	pointer to address space for input/output buffers
 * @input_fence:	dereferenced input fence pointer
 * @stage:	assigned by crtc blender
 * @excl_rect:	exclusion rect values
 * @dirty:	bitmask for which pipe h/w config functions need to be updated
 * @multirect_index: index of the rectangle of SSPP
 * @multirect_mode: parallel or time multiplex multirect mode
 * @pending:	whether the current update is still pending
 * @scaler3_cfg: configuration data for scaler3
 * @pixel_ext: configuration data for pixel extensions
 * @scaler_check_state: indicates status of user provided pixel extension data
 * @cdp_cfg:	CDP configuration
 */
struct sde_plane_state {
	struct drm_plane_state base;
	uint64_t property_values[PLANE_PROP_COUNT];
	struct drm_property_blob *property_blobs[PLANE_PROP_BLOBCOUNT];
	struct msm_gem_address_space *aspace;
	void *input_fence;
	enum sde_stage stage;
	struct sde_rect excl_rect;
	uint32_t dirty;
	uint32_t multirect_index;
	uint32_t multirect_mode;
	bool pending;

	/* scaler configuration */
	struct sde_hw_scaler3_cfg scaler3_cfg;
	struct sde_hw_pixel_ext pixel_ext;
	enum sde_plane_sclcheck_state scaler_check_state;

	/* @sc_cfg: system_cache configuration */
	struct sde_hw_pipe_sc_cfg sc_cfg;
	struct sde_plane_rot_state rot;

	struct sde_hw_pipe_cdp_cfg cdp_cfg;
};

/**
 * struct sde_multirect_plane_states: Defines multirect pair of drm plane states
 * @r0: drm plane configured on rect 0
 * @r1: drm plane configured on rect 1
 */
struct sde_multirect_plane_states {
	const struct drm_plane_state *r0;
	const struct drm_plane_state *r1;
};

#define to_sde_plane_state(x) \
	container_of(x, struct sde_plane_state, base)

/**
 * sde_plane_get_property - Query integer value of plane property
 * @S: Pointer to plane state
 * @X: Property index, from enum msm_mdp_plane_property
 * Returns: Integer value of requested property
 */
#define sde_plane_get_property(S, X) \
	((S) && ((X) < PLANE_PROP_COUNT) ? ((S)->property_values[(X)]) : 0)

/**
 * sde_plane_pipe - return sspp identifier for the given plane
 * @plane:   Pointer to DRM plane object
 * Returns: sspp identifier of the given plane
 */
enum sde_sspp sde_plane_pipe(struct drm_plane *plane);

/**
 * is_sde_plane_virtual - check for virtual plane
 * @plane: Pointer to DRM plane object
 * returns: true - if the plane is virtual
 *          false - if the plane is primary
 */
bool is_sde_plane_virtual(struct drm_plane *plane);

/**
 * sde_plane_get_ctl_flush - get control flush mask
 * @plane:   Pointer to DRM plane object
 * @ctl: Pointer to control hardware
 * @flush_sspp: Pointer to sspp flush control word
 * @flush_rot: Pointer to rotator flush control word
 */
void sde_plane_get_ctl_flush(struct drm_plane *plane, struct sde_hw_ctl *ctl,
		u32 *flush_sspp, u32 *flush_rot);

/**
 * sde_plane_is_sbuf_mode - return status of stream buffer mode
 * @plane:   Pointer to DRM plane object
 * @prefill: Pointer to updated prefill in stream buffer mode (optional)
 * Returns: true if plane is in stream buffer mode
 */
bool sde_plane_is_sbuf_mode(struct drm_plane *plane, u32 *prefill);

/**
 * sde_plane_restore - restore hw state if previously power collapsed
 * @plane: Pointer to drm plane structure
 */
void sde_plane_restore(struct drm_plane *plane);

/**
 * sde_plane_flush - final plane operations before commit flush
 * @plane: Pointer to drm plane structure
 */
void sde_plane_flush(struct drm_plane *plane);

/**
 * sde_plane_init - create new sde plane for the given pipe
 * @dev:   Pointer to DRM device
 * @pipe:  sde hardware pipe identifier
 * @primary_plane: true if this pipe is primary plane for crtc
 * @possible_crtcs: bitmask of crtc that can be attached to the given pipe
 * @master_plane_id: primary plane id of a multirect pipe. 0 value passed for
 *                   a regular plane initialization. A non-zero primary plane
 *                   id will be passed for a virtual pipe initialization.
 *
 */
struct drm_plane *sde_plane_init(struct drm_device *dev,
		uint32_t pipe, bool primary_plane,
		unsigned long possible_crtcs, u32 master_plane_id);

/**
 * sde_plane_validate_multirecti_v2 - validate the multirect planes
 *				      against hw limitations
 * @plane: drm plate states of the multirect pair
 */
int sde_plane_validate_multirect_v2(struct sde_multirect_plane_states *plane);

/**
 * sde_plane_clear_multirect - clear multirect bits for the given pipe
 * @drm_state: Pointer to DRM plane state
 */
void sde_plane_clear_multirect(const struct drm_plane_state *drm_state);

/**
 * sde_plane_wait_input_fence - wait for input fence object
 * @plane:   Pointer to DRM plane object
 * @wait_ms: Wait timeout value
 * Returns: Zero on success
 */
int sde_plane_wait_input_fence(struct drm_plane *plane, uint32_t wait_ms);

/**
 * sde_plane_color_fill - enables color fill on plane
 * @plane:  Pointer to DRM plane object
 * @color:  RGB fill color value, [23..16] Blue, [15..8] Green, [7..0] Red
 * @alpha:  8-bit fill alpha value, 255 selects 100% alpha
 * Returns: 0 on success
 */
int sde_plane_color_fill(struct drm_plane *plane,
		uint32_t color, uint32_t alpha);

/**
 * sde_plane_set_revalidate - sets revalidate flag which forces a full
 *	validation of the plane properties in the next atomic check
 * @plane: Pointer to DRM plane object
 * @enable: Boolean to set/unset the flag
 */
void sde_plane_set_revalidate(struct drm_plane *plane, bool enable);

#endif /* _SDE_PLANE_H_ */<|MERGE_RESOLUTION|>--- conflicted
+++ resolved
@@ -34,10 +34,6 @@
  * @rot90: true if rotation of 90 degree is required
  * @hflip: true if horizontal flip is required
  * @vflip: true if vertical flip is required
-<<<<<<< HEAD
- * @aspace:  pointer address space for input/output buffers
-=======
->>>>>>> 70be28c9
  * @rot_cmd: rotator configuration command
  * @nplane: total number of drm plane attached to rotator
  * @in_fb: input fb attached to rotator
@@ -67,10 +63,6 @@
 	bool rot90;
 	bool hflip;
 	bool vflip;
-<<<<<<< HEAD
-	struct msm_gem_address_space *aspace;
-=======
->>>>>>> 70be28c9
 	struct sde_hw_rot_cmd rot_cmd;
 	int nplane;
 	/* input */
