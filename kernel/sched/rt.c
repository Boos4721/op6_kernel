/*
 * Real-Time Scheduling Class (mapped to the SCHED_FIFO and SCHED_RR
 * policies)
 */

#include "sched.h"
#include "walt.h"

#include <linux/interrupt.h>
#include <linux/slab.h>
#include <linux/irq_work.h>
#include <trace/events/sched.h>

#include "walt.h"

int sched_rr_timeslice = RR_TIMESLICE;

static int do_sched_rt_period_timer(struct rt_bandwidth *rt_b, int overrun);

struct rt_bandwidth def_rt_bandwidth;

static enum hrtimer_restart sched_rt_period_timer(struct hrtimer *timer)
{
	struct rt_bandwidth *rt_b =
		container_of(timer, struct rt_bandwidth, rt_period_timer);
	int idle = 0;
	int overrun;

	raw_spin_lock(&rt_b->rt_runtime_lock);
	for (;;) {
		overrun = hrtimer_forward_now(timer, rt_b->rt_period);
		if (!overrun)
			break;

		raw_spin_unlock(&rt_b->rt_runtime_lock);
		idle = do_sched_rt_period_timer(rt_b, overrun);
		raw_spin_lock(&rt_b->rt_runtime_lock);
	}
	if (idle)
		rt_b->rt_period_active = 0;
	raw_spin_unlock(&rt_b->rt_runtime_lock);

	return idle ? HRTIMER_NORESTART : HRTIMER_RESTART;
}

void init_rt_bandwidth(struct rt_bandwidth *rt_b, u64 period, u64 runtime)
{
	rt_b->rt_period = ns_to_ktime(period);
	rt_b->rt_runtime = runtime;

	raw_spin_lock_init(&rt_b->rt_runtime_lock);

	hrtimer_init(&rt_b->rt_period_timer,
			CLOCK_MONOTONIC, HRTIMER_MODE_REL);
	rt_b->rt_period_timer.function = sched_rt_period_timer;
}

static void start_rt_bandwidth(struct rt_bandwidth *rt_b)
{
	if (!rt_bandwidth_enabled() || rt_b->rt_runtime == RUNTIME_INF)
		return;

	raw_spin_lock(&rt_b->rt_runtime_lock);
	if (!rt_b->rt_period_active) {
		rt_b->rt_period_active = 1;
		/*
		 * SCHED_DEADLINE updates the bandwidth, as a run away
		 * RT task with a DL task could hog a CPU. But DL does
		 * not reset the period. If a deadline task was running
		 * without an RT task running, it can cause RT tasks to
		 * throttle when they start up. Kick the timer right away
		 * to update the period.
		 */
		hrtimer_forward_now(&rt_b->rt_period_timer, ns_to_ktime(0));
		hrtimer_start_expires(&rt_b->rt_period_timer, HRTIMER_MODE_ABS_PINNED);
	}
	raw_spin_unlock(&rt_b->rt_runtime_lock);
}

#if defined(CONFIG_SMP) && defined(HAVE_RT_PUSH_IPI)
static void push_irq_work_func(struct irq_work *work);
#endif

void init_rt_rq(struct rt_rq *rt_rq)
{
	struct rt_prio_array *array;
	int i;

	array = &rt_rq->active;
	for (i = 0; i < MAX_RT_PRIO; i++) {
		INIT_LIST_HEAD(array->queue + i);
		__clear_bit(i, array->bitmap);
	}
	/* delimiter for bitsearch: */
	__set_bit(MAX_RT_PRIO, array->bitmap);

#if defined CONFIG_SMP
	rt_rq->highest_prio.curr = MAX_RT_PRIO;
	rt_rq->highest_prio.next = MAX_RT_PRIO;
	rt_rq->rt_nr_migratory = 0;
	rt_rq->overloaded = 0;
	plist_head_init(&rt_rq->pushable_tasks);

#ifdef HAVE_RT_PUSH_IPI
	rt_rq->push_flags = 0;
	rt_rq->push_cpu = nr_cpu_ids;
	raw_spin_lock_init(&rt_rq->push_lock);
	init_irq_work(&rt_rq->push_work, push_irq_work_func);
#endif
#endif /* CONFIG_SMP */
	/* We start is dequeued state, because no RT tasks are queued */
	rt_rq->rt_queued = 0;

	rt_rq->rt_time = 0;
	rt_rq->rt_throttled = 0;
	rt_rq->rt_runtime = 0;
	raw_spin_lock_init(&rt_rq->rt_runtime_lock);
}

#ifdef CONFIG_RT_GROUP_SCHED
static void destroy_rt_bandwidth(struct rt_bandwidth *rt_b)
{
	hrtimer_cancel(&rt_b->rt_period_timer);
}

#define rt_entity_is_task(rt_se) (!(rt_se)->my_q)

static inline struct task_struct *rt_task_of(struct sched_rt_entity *rt_se)
{
#ifdef CONFIG_SCHED_DEBUG
	WARN_ON_ONCE(!rt_entity_is_task(rt_se));
#endif
	return container_of(rt_se, struct task_struct, rt);
}

static inline struct rq *rq_of_rt_rq(struct rt_rq *rt_rq)
{
	return rt_rq->rq;
}

static inline struct rt_rq *rt_rq_of_se(struct sched_rt_entity *rt_se)
{
	return rt_se->rt_rq;
}

static inline struct rq *rq_of_rt_se(struct sched_rt_entity *rt_se)
{
	struct rt_rq *rt_rq = rt_se->rt_rq;

	return rt_rq->rq;
}

void free_rt_sched_group(struct task_group *tg)
{
	int i;

	if (tg->rt_se)
		destroy_rt_bandwidth(&tg->rt_bandwidth);

	for_each_possible_cpu(i) {
		if (tg->rt_rq)
			kfree(tg->rt_rq[i]);
		if (tg->rt_se)
			kfree(tg->rt_se[i]);
	}

	kfree(tg->rt_rq);
	kfree(tg->rt_se);
}

void init_tg_rt_entry(struct task_group *tg, struct rt_rq *rt_rq,
		struct sched_rt_entity *rt_se, int cpu,
		struct sched_rt_entity *parent)
{
	struct rq *rq = cpu_rq(cpu);

	rt_rq->highest_prio.curr = MAX_RT_PRIO;
	rt_rq->rt_nr_boosted = 0;
	rt_rq->rq = rq;
	rt_rq->tg = tg;

	tg->rt_rq[cpu] = rt_rq;
	tg->rt_se[cpu] = rt_se;

	if (!rt_se)
		return;

	if (!parent)
		rt_se->rt_rq = &rq->rt;
	else
		rt_se->rt_rq = parent->my_q;

	rt_se->my_q = rt_rq;
	rt_se->parent = parent;
	INIT_LIST_HEAD(&rt_se->run_list);
}

int alloc_rt_sched_group(struct task_group *tg, struct task_group *parent)
{
	struct rt_rq *rt_rq;
	struct sched_rt_entity *rt_se;
	int i;

	tg->rt_rq = kzalloc(sizeof(rt_rq) * nr_cpu_ids, GFP_KERNEL);
	if (!tg->rt_rq)
		goto err;
	tg->rt_se = kzalloc(sizeof(rt_se) * nr_cpu_ids, GFP_KERNEL);
	if (!tg->rt_se)
		goto err;

	init_rt_bandwidth(&tg->rt_bandwidth,
			ktime_to_ns(def_rt_bandwidth.rt_period), 0);

	for_each_possible_cpu(i) {
		rt_rq = kzalloc_node(sizeof(struct rt_rq),
				     GFP_KERNEL, cpu_to_node(i));
		if (!rt_rq)
			goto err;

		rt_se = kzalloc_node(sizeof(struct sched_rt_entity),
				     GFP_KERNEL, cpu_to_node(i));
		if (!rt_se)
			goto err_free_rq;

		init_rt_rq(rt_rq);
		rt_rq->rt_runtime = tg->rt_bandwidth.rt_runtime;
		init_tg_rt_entry(tg, rt_rq, rt_se, i, parent->rt_se[i]);
	}

	return 1;

err_free_rq:
	kfree(rt_rq);
err:
	return 0;
}

#else /* CONFIG_RT_GROUP_SCHED */

#define rt_entity_is_task(rt_se) (1)

static inline struct task_struct *rt_task_of(struct sched_rt_entity *rt_se)
{
	return container_of(rt_se, struct task_struct, rt);
}

static inline struct rq *rq_of_rt_rq(struct rt_rq *rt_rq)
{
	return container_of(rt_rq, struct rq, rt);
}

static inline struct rq *rq_of_rt_se(struct sched_rt_entity *rt_se)
{
	struct task_struct *p = rt_task_of(rt_se);

	return task_rq(p);
}

static inline struct rt_rq *rt_rq_of_se(struct sched_rt_entity *rt_se)
{
	struct rq *rq = rq_of_rt_se(rt_se);

	return &rq->rt;
}

void free_rt_sched_group(struct task_group *tg) { }

int alloc_rt_sched_group(struct task_group *tg, struct task_group *parent)
{
	return 1;
}
#endif /* CONFIG_RT_GROUP_SCHED */

#ifdef CONFIG_SMP

static void pull_rt_task(struct rq *this_rq);

static inline bool need_pull_rt_task(struct rq *rq, struct task_struct *prev)
{
	/*
	 * Try to pull RT tasks here if we lower this rq's prio and cpu is not
	 * isolated
	 */
	return rq->rt.highest_prio.curr > prev->prio &&
	       !cpu_isolated(cpu_of(rq));
}

static inline int rt_overloaded(struct rq *rq)
{
	return atomic_read(&rq->rd->rto_count);
}

static inline void rt_set_overload(struct rq *rq)
{
	if (!rq->online)
		return;

	cpumask_set_cpu(rq->cpu, rq->rd->rto_mask);
	/*
	 * Make sure the mask is visible before we set
	 * the overload count. That is checked to determine
	 * if we should look at the mask. It would be a shame
	 * if we looked at the mask, but the mask was not
	 * updated yet.
	 *
	 * Matched by the barrier in pull_rt_task().
	 */
	smp_wmb();
	atomic_inc(&rq->rd->rto_count);
}

static inline void rt_clear_overload(struct rq *rq)
{
	if (!rq->online)
		return;

	/* the order here really doesn't matter */
	atomic_dec(&rq->rd->rto_count);
	cpumask_clear_cpu(rq->cpu, rq->rd->rto_mask);
}

static void update_rt_migration(struct rt_rq *rt_rq)
{
	if (rt_rq->rt_nr_migratory && rt_rq->rt_nr_total > 1) {
		if (!rt_rq->overloaded) {
			rt_set_overload(rq_of_rt_rq(rt_rq));
			rt_rq->overloaded = 1;
		}
	} else if (rt_rq->overloaded) {
		rt_clear_overload(rq_of_rt_rq(rt_rq));
		rt_rq->overloaded = 0;
	}
}

static void inc_rt_migration(struct sched_rt_entity *rt_se, struct rt_rq *rt_rq)
{
	struct task_struct *p;

	if (!rt_entity_is_task(rt_se))
		return;

	p = rt_task_of(rt_se);
	rt_rq = &rq_of_rt_rq(rt_rq)->rt;

	rt_rq->rt_nr_total++;
	if (tsk_nr_cpus_allowed(p) > 1)
		rt_rq->rt_nr_migratory++;

	update_rt_migration(rt_rq);
}

static void dec_rt_migration(struct sched_rt_entity *rt_se, struct rt_rq *rt_rq)
{
	struct task_struct *p;

	if (!rt_entity_is_task(rt_se))
		return;

	p = rt_task_of(rt_se);
	rt_rq = &rq_of_rt_rq(rt_rq)->rt;

	rt_rq->rt_nr_total--;
	if (tsk_nr_cpus_allowed(p) > 1)
		rt_rq->rt_nr_migratory--;

	update_rt_migration(rt_rq);
}

static inline int has_pushable_tasks(struct rq *rq)
{
	return !plist_head_empty(&rq->rt.pushable_tasks);
}

static DEFINE_PER_CPU(struct callback_head, rt_push_head);
static DEFINE_PER_CPU(struct callback_head, rt_pull_head);

static void push_rt_tasks(struct rq *);
static void pull_rt_task(struct rq *);

static inline void queue_push_tasks(struct rq *rq)
{
	if (!has_pushable_tasks(rq))
		return;

	queue_balance_callback(rq, &per_cpu(rt_push_head, rq->cpu), push_rt_tasks);
}

static inline void queue_pull_task(struct rq *rq)
{
	queue_balance_callback(rq, &per_cpu(rt_pull_head, rq->cpu), pull_rt_task);
}

static void enqueue_pushable_task(struct rq *rq, struct task_struct *p)
{
	plist_del(&p->pushable_tasks, &rq->rt.pushable_tasks);
	plist_node_init(&p->pushable_tasks, p->prio);
	plist_add(&p->pushable_tasks, &rq->rt.pushable_tasks);

	/* Update the highest prio pushable task */
	if (p->prio < rq->rt.highest_prio.next)
		rq->rt.highest_prio.next = p->prio;
}

static void dequeue_pushable_task(struct rq *rq, struct task_struct *p)
{
	plist_del(&p->pushable_tasks, &rq->rt.pushable_tasks);

	/* Update the new highest prio pushable task */
	if (has_pushable_tasks(rq)) {
		p = plist_first_entry(&rq->rt.pushable_tasks,
				      struct task_struct, pushable_tasks);
		rq->rt.highest_prio.next = p->prio;
	} else
		rq->rt.highest_prio.next = MAX_RT_PRIO;
}

#else

static inline void enqueue_pushable_task(struct rq *rq, struct task_struct *p)
{
}

static inline void dequeue_pushable_task(struct rq *rq, struct task_struct *p)
{
}

static inline
void inc_rt_migration(struct sched_rt_entity *rt_se, struct rt_rq *rt_rq)
{
}

static inline
void dec_rt_migration(struct sched_rt_entity *rt_se, struct rt_rq *rt_rq)
{
}

static inline bool need_pull_rt_task(struct rq *rq, struct task_struct *prev)
{
	return false;
}

static inline void pull_rt_task(struct rq *this_rq)
{
}

static inline void queue_push_tasks(struct rq *rq)
{
}
#endif /* CONFIG_SMP */

static void enqueue_top_rt_rq(struct rt_rq *rt_rq);
static void dequeue_top_rt_rq(struct rt_rq *rt_rq);

static inline int on_rt_rq(struct sched_rt_entity *rt_se)
{
	return rt_se->on_rq;
}

#ifdef CONFIG_RT_GROUP_SCHED

static inline u64 sched_rt_runtime(struct rt_rq *rt_rq)
{
	if (!rt_rq->tg)
		return RUNTIME_INF;

	return rt_rq->rt_runtime;
}

static inline u64 sched_rt_period(struct rt_rq *rt_rq)
{
	return ktime_to_ns(rt_rq->tg->rt_bandwidth.rt_period);
}

typedef struct task_group *rt_rq_iter_t;

static inline struct task_group *next_task_group(struct task_group *tg)
{
	do {
		tg = list_entry_rcu(tg->list.next,
			typeof(struct task_group), list);
	} while (&tg->list != &task_groups && task_group_is_autogroup(tg));

	if (&tg->list == &task_groups)
		tg = NULL;

	return tg;
}

#define for_each_rt_rq(rt_rq, iter, rq)					\
	for (iter = container_of(&task_groups, typeof(*iter), list);	\
		(iter = next_task_group(iter)) &&			\
		(rt_rq = iter->rt_rq[cpu_of(rq)]);)

#define for_each_sched_rt_entity(rt_se) \
	for (; rt_se; rt_se = rt_se->parent)

static inline struct rt_rq *group_rt_rq(struct sched_rt_entity *rt_se)
{
	return rt_se->my_q;
}

static void enqueue_rt_entity(struct sched_rt_entity *rt_se, unsigned int flags);
static void dequeue_rt_entity(struct sched_rt_entity *rt_se, unsigned int flags);

static void sched_rt_rq_enqueue(struct rt_rq *rt_rq)
{
	struct task_struct *curr = rq_of_rt_rq(rt_rq)->curr;
	struct rq *rq = rq_of_rt_rq(rt_rq);
	struct sched_rt_entity *rt_se;

	int cpu = cpu_of(rq);

	rt_se = rt_rq->tg->rt_se[cpu];

	if (rt_rq->rt_nr_running) {
		if (!rt_se)
			enqueue_top_rt_rq(rt_rq);
		else if (!on_rt_rq(rt_se))
			enqueue_rt_entity(rt_se, 0);

		if (rt_rq->highest_prio.curr < curr->prio)
			resched_curr(rq);
	}
}

static void sched_rt_rq_dequeue(struct rt_rq *rt_rq)
{
	struct sched_rt_entity *rt_se;
	int cpu = cpu_of(rq_of_rt_rq(rt_rq));

	rt_se = rt_rq->tg->rt_se[cpu];

	if (!rt_se)
		dequeue_top_rt_rq(rt_rq);
	else if (on_rt_rq(rt_se))
		dequeue_rt_entity(rt_se, 0);
}

static inline int rt_rq_throttled(struct rt_rq *rt_rq)
{
	return rt_rq->rt_throttled && !rt_rq->rt_nr_boosted;
}

static int rt_se_boosted(struct sched_rt_entity *rt_se)
{
	struct rt_rq *rt_rq = group_rt_rq(rt_se);
	struct task_struct *p;

	if (rt_rq)
		return !!rt_rq->rt_nr_boosted;

	p = rt_task_of(rt_se);
	return p->prio != p->normal_prio;
}

#ifdef CONFIG_SMP
static inline const struct cpumask *sched_rt_period_mask(void)
{
	return this_rq()->rd->span;
}
#else
static inline const struct cpumask *sched_rt_period_mask(void)
{
	return cpu_online_mask;
}
#endif

static inline
struct rt_rq *sched_rt_period_rt_rq(struct rt_bandwidth *rt_b, int cpu)
{
	return container_of(rt_b, struct task_group, rt_bandwidth)->rt_rq[cpu];
}

static inline struct rt_bandwidth *sched_rt_bandwidth(struct rt_rq *rt_rq)
{
	return &rt_rq->tg->rt_bandwidth;
}

#else /* !CONFIG_RT_GROUP_SCHED */

static inline u64 sched_rt_runtime(struct rt_rq *rt_rq)
{
	return rt_rq->rt_runtime;
}

static inline u64 sched_rt_period(struct rt_rq *rt_rq)
{
	return ktime_to_ns(def_rt_bandwidth.rt_period);
}

typedef struct rt_rq *rt_rq_iter_t;

#define for_each_rt_rq(rt_rq, iter, rq) \
	for ((void) iter, rt_rq = &rq->rt; rt_rq; rt_rq = NULL)

#define for_each_sched_rt_entity(rt_se) \
	for (; rt_se; rt_se = NULL)

static inline struct rt_rq *group_rt_rq(struct sched_rt_entity *rt_se)
{
	return NULL;
}

static inline void sched_rt_rq_enqueue(struct rt_rq *rt_rq)
{
	struct rq *rq = rq_of_rt_rq(rt_rq);

	if (!rt_rq->rt_nr_running)
		return;

	enqueue_top_rt_rq(rt_rq);
	resched_curr(rq);
}

static inline void sched_rt_rq_dequeue(struct rt_rq *rt_rq)
{
	dequeue_top_rt_rq(rt_rq);
}

static inline int rt_rq_throttled(struct rt_rq *rt_rq)
{
	return rt_rq->rt_throttled;
}

static inline const struct cpumask *sched_rt_period_mask(void)
{
	return cpu_online_mask;
}

static inline
struct rt_rq *sched_rt_period_rt_rq(struct rt_bandwidth *rt_b, int cpu)
{
	return &cpu_rq(cpu)->rt;
}

static inline struct rt_bandwidth *sched_rt_bandwidth(struct rt_rq *rt_rq)
{
	return &def_rt_bandwidth;
}

#endif /* CONFIG_RT_GROUP_SCHED */

bool sched_rt_bandwidth_account(struct rt_rq *rt_rq)
{
	struct rt_bandwidth *rt_b = sched_rt_bandwidth(rt_rq);

	return (hrtimer_active(&rt_b->rt_period_timer) ||
		rt_rq->rt_time < rt_b->rt_runtime);
}

#ifdef CONFIG_SMP
/*
 * We ran out of runtime, see if we can borrow some from our neighbours.
 */
static void do_balance_runtime(struct rt_rq *rt_rq)
{
	struct rt_bandwidth *rt_b = sched_rt_bandwidth(rt_rq);
	struct root_domain *rd = rq_of_rt_rq(rt_rq)->rd;
	int i, weight;
	u64 rt_period;

	weight = cpumask_weight(rd->span);

	raw_spin_lock(&rt_b->rt_runtime_lock);
	rt_period = ktime_to_ns(rt_b->rt_period);
	for_each_cpu(i, rd->span) {
		struct rt_rq *iter = sched_rt_period_rt_rq(rt_b, i);
		s64 diff;

		if (iter == rt_rq)
			continue;

		raw_spin_lock(&iter->rt_runtime_lock);
		/*
		 * Either all rqs have inf runtime and there's nothing to steal
		 * or __disable_runtime() below sets a specific rq to inf to
		 * indicate its been disabled and disalow stealing.
		 */
		if (iter->rt_runtime == RUNTIME_INF)
			goto next;

		/*
		 * From runqueues with spare time, take 1/n part of their
		 * spare time, but no more than our period.
		 */
		diff = iter->rt_runtime - iter->rt_time;
		if (diff > 0) {
			diff = div_u64((u64)diff, weight);
			if (rt_rq->rt_runtime + diff > rt_period)
				diff = rt_period - rt_rq->rt_runtime;
			iter->rt_runtime -= diff;
			rt_rq->rt_runtime += diff;
			if (rt_rq->rt_runtime == rt_period) {
				raw_spin_unlock(&iter->rt_runtime_lock);
				break;
			}
		}
next:
		raw_spin_unlock(&iter->rt_runtime_lock);
	}
	raw_spin_unlock(&rt_b->rt_runtime_lock);
}

/*
 * Ensure this RQ takes back all the runtime it lend to its neighbours.
 */
static void __disable_runtime(struct rq *rq)
{
	struct root_domain *rd = rq->rd;
	rt_rq_iter_t iter;
	struct rt_rq *rt_rq;

	if (unlikely(!scheduler_running))
		return;

	for_each_rt_rq(rt_rq, iter, rq) {
		struct rt_bandwidth *rt_b = sched_rt_bandwidth(rt_rq);
		s64 want;
		int i;

		raw_spin_lock(&rt_b->rt_runtime_lock);
		raw_spin_lock(&rt_rq->rt_runtime_lock);
		/*
		 * Either we're all inf and nobody needs to borrow, or we're
		 * already disabled and thus have nothing to do, or we have
		 * exactly the right amount of runtime to take out.
		 */
		if (rt_rq->rt_runtime == RUNTIME_INF ||
				rt_rq->rt_runtime == rt_b->rt_runtime)
			goto balanced;
		raw_spin_unlock(&rt_rq->rt_runtime_lock);

		/*
		 * Calculate the difference between what we started out with
		 * and what we current have, that's the amount of runtime
		 * we lend and now have to reclaim.
		 */
		want = rt_b->rt_runtime - rt_rq->rt_runtime;

		/*
		 * Greedy reclaim, take back as much as we can.
		 */
		for_each_cpu(i, rd->span) {
			struct rt_rq *iter = sched_rt_period_rt_rq(rt_b, i);
			s64 diff;

			/*
			 * Can't reclaim from ourselves or disabled runqueues.
			 */
			if (iter == rt_rq || iter->rt_runtime == RUNTIME_INF)
				continue;

			raw_spin_lock(&iter->rt_runtime_lock);
			if (want > 0) {
				diff = min_t(s64, iter->rt_runtime, want);
				iter->rt_runtime -= diff;
				want -= diff;
			} else {
				iter->rt_runtime -= want;
				want -= want;
			}
			raw_spin_unlock(&iter->rt_runtime_lock);

			if (!want)
				break;
		}

		raw_spin_lock(&rt_rq->rt_runtime_lock);
		/*
		 * We cannot be left wanting - that would mean some runtime
		 * leaked out of the system.
		 */
		BUG_ON(want);
balanced:
		/*
		 * Disable all the borrow logic by pretending we have inf
		 * runtime - in which case borrowing doesn't make sense.
		 */
		rt_rq->rt_runtime = RUNTIME_INF;
		rt_rq->rt_throttled = 0;
		raw_spin_unlock(&rt_rq->rt_runtime_lock);
		raw_spin_unlock(&rt_b->rt_runtime_lock);

		/* Make rt_rq available for pick_next_task() */
		sched_rt_rq_enqueue(rt_rq);
	}
}

static void __enable_runtime(struct rq *rq)
{
	rt_rq_iter_t iter;
	struct rt_rq *rt_rq;

	if (unlikely(!scheduler_running))
		return;

	/*
	 * Reset each runqueue's bandwidth settings
	 */
	for_each_rt_rq(rt_rq, iter, rq) {
		struct rt_bandwidth *rt_b = sched_rt_bandwidth(rt_rq);

		raw_spin_lock(&rt_b->rt_runtime_lock);
		raw_spin_lock(&rt_rq->rt_runtime_lock);
		rt_rq->rt_runtime = rt_b->rt_runtime;
		rt_rq->rt_time = 0;
		rt_rq->rt_throttled = 0;
		raw_spin_unlock(&rt_rq->rt_runtime_lock);
		raw_spin_unlock(&rt_b->rt_runtime_lock);
	}
}

static void balance_runtime(struct rt_rq *rt_rq)
{
	if (!sched_feat(RT_RUNTIME_SHARE))
		return;

	if (rt_rq->rt_time > rt_rq->rt_runtime) {
		raw_spin_unlock(&rt_rq->rt_runtime_lock);
		do_balance_runtime(rt_rq);
		raw_spin_lock(&rt_rq->rt_runtime_lock);
	}
}
#else /* !CONFIG_SMP */
static inline void balance_runtime(struct rt_rq *rt_rq) {}
#endif /* CONFIG_SMP */

static int do_sched_rt_period_timer(struct rt_bandwidth *rt_b, int overrun)
{
	int i, idle = 1, throttled = 0;
	const struct cpumask *span;

	span = sched_rt_period_mask();
#ifdef CONFIG_RT_GROUP_SCHED
	/*
	 * FIXME: isolated CPUs should really leave the root task group,
	 * whether they are isolcpus or were isolated via cpusets, lest
	 * the timer run on a CPU which does not service all runqueues,
	 * potentially leaving other CPUs indefinitely throttled.  If
	 * isolation is really required, the user will turn the throttle
	 * off to kill the perturbations it causes anyway.  Meanwhile,
	 * this maintains functionality for boot and/or troubleshooting.
	 */
	if (rt_b == &root_task_group.rt_bandwidth)
		span = cpu_online_mask;
#endif
	for_each_cpu(i, span) {
		int enqueue = 0;
		struct rt_rq *rt_rq = sched_rt_period_rt_rq(rt_b, i);
		struct rq *rq = rq_of_rt_rq(rt_rq);

		raw_spin_lock(&rq->lock);
		if (rt_rq->rt_time) {
			u64 runtime;

			raw_spin_lock(&rt_rq->rt_runtime_lock);
			if (rt_rq->rt_throttled)
				balance_runtime(rt_rq);
			runtime = rt_rq->rt_runtime;
			rt_rq->rt_time -= min(rt_rq->rt_time, overrun*runtime);
			if (rt_rq->rt_throttled && rt_rq->rt_time < runtime) {
				rt_rq->rt_throttled = 0;
				enqueue = 1;

				/*
				 * When we're idle and a woken (rt) task is
				 * throttled check_preempt_curr() will set
				 * skip_update and the time between the wakeup
				 * and this unthrottle will get accounted as
				 * 'runtime'.
				 */
				if (rt_rq->rt_nr_running && rq->curr == rq->idle)
					rq_clock_skip_update(rq, false);
			}
			if (rt_rq->rt_time || rt_rq->rt_nr_running)
				idle = 0;
			raw_spin_unlock(&rt_rq->rt_runtime_lock);
		} else if (rt_rq->rt_nr_running) {
			idle = 0;
			if (!rt_rq_throttled(rt_rq))
				enqueue = 1;
		}
		if (rt_rq->rt_throttled)
			throttled = 1;

		if (enqueue)
			sched_rt_rq_enqueue(rt_rq);
		raw_spin_unlock(&rq->lock);
	}

	if (!throttled && (!rt_bandwidth_enabled() || rt_b->rt_runtime == RUNTIME_INF))
		return 1;

	return idle;
}

static inline int rt_se_prio(struct sched_rt_entity *rt_se)
{
#ifdef CONFIG_RT_GROUP_SCHED
	struct rt_rq *rt_rq = group_rt_rq(rt_se);

	if (rt_rq)
		return rt_rq->highest_prio.curr;
#endif

	return rt_task_of(rt_se)->prio;
}

static void dump_throttled_rt_tasks(struct rt_rq *rt_rq)
{
	struct rt_prio_array *array = &rt_rq->active;
	struct sched_rt_entity *rt_se;
	char buf[500];
	char *pos = buf;
	char *end = buf + sizeof(buf);
	int idx;

	pos += snprintf(pos, sizeof(buf),
		"sched: RT throttling activated for rt_rq %p (cpu %d)\n",
		rt_rq, cpu_of(rq_of_rt_rq(rt_rq)));

	if (bitmap_empty(array->bitmap, MAX_RT_PRIO))
		goto out;

	pos += snprintf(pos, end - pos, "potential CPU hogs:\n");
	idx = sched_find_first_bit(array->bitmap);
	while (idx < MAX_RT_PRIO) {
		list_for_each_entry(rt_se, array->queue + idx, run_list) {
			struct task_struct *p;

			if (!rt_entity_is_task(rt_se))
				continue;

			p = rt_task_of(rt_se);
			if (pos < end)
				pos += snprintf(pos, end - pos, "\t%s (%d)\n",
					p->comm, p->pid);
		}
		idx = find_next_bit(array->bitmap, MAX_RT_PRIO, idx + 1);
	}
out:
#ifdef CONFIG_PANIC_ON_RT_THROTTLING
	/*
	 * Use pr_err() in the BUG() case since printk_sched() will
	 * not get flushed and deadlock is not a concern.
	 */
	pr_err("%s", buf);
	BUG();
#else
	printk_deferred("%s", buf);
#endif
}

static int sched_rt_runtime_exceeded(struct rt_rq *rt_rq)
{
	u64 runtime = sched_rt_runtime(rt_rq);

	if (rt_rq->rt_throttled)
		return rt_rq_throttled(rt_rq);

	if (runtime >= sched_rt_period(rt_rq))
		return 0;

	balance_runtime(rt_rq);
	runtime = sched_rt_runtime(rt_rq);
	if (runtime == RUNTIME_INF)
		return 0;

	if (rt_rq->rt_time > runtime) {
		struct rt_bandwidth *rt_b = sched_rt_bandwidth(rt_rq);

		/*
		 * Don't actually throttle groups that have no runtime assigned
		 * but accrue some time due to boosting.
		 */
		if (likely(rt_b->rt_runtime)) {
			static bool once = false;

			rt_rq->rt_throttled = 1;

			if (!once) {
				once = true;
				dump_throttled_rt_tasks(rt_rq);
			}
		} else {
			/*
			 * In case we did anyway, make it go away,
			 * replenishment is a joke, since it will replenish us
			 * with exactly 0 ns.
			 */
			rt_rq->rt_time = 0;
		}

		if (rt_rq_throttled(rt_rq)) {
			sched_rt_rq_dequeue(rt_rq);
			return 1;
		}
	}

	return 0;
}

/*
 * Update the current task's runtime statistics. Skip current tasks that
 * are not in our scheduling class.
 */
static void update_curr_rt(struct rq *rq)
{
	struct task_struct *curr = rq->curr;
	struct sched_rt_entity *rt_se = &curr->rt;
	u64 delta_exec;

	if (curr->sched_class != &rt_sched_class)
		return;

	delta_exec = rq_clock_task(rq) - curr->se.exec_start;
	if (unlikely((s64)delta_exec <= 0))
		return;

	/* Kick cpufreq (see the comment in kernel/sched/sched.h). */
	cpufreq_update_this_cpu(rq, SCHED_CPUFREQ_RT);

	schedstat_set(curr->se.statistics.exec_max,
		      max(curr->se.statistics.exec_max, delta_exec));

	curr->se.sum_exec_runtime += delta_exec;
	account_group_exec_runtime(curr, delta_exec);

	curr->se.exec_start = rq_clock_task(rq);
	cpuacct_charge(curr, delta_exec);

	sched_rt_avg_update(rq, delta_exec);

	if (!rt_bandwidth_enabled())
		return;

	for_each_sched_rt_entity(rt_se) {
		struct rt_rq *rt_rq = rt_rq_of_se(rt_se);

		if (sched_rt_runtime(rt_rq) != RUNTIME_INF) {
			raw_spin_lock(&rt_rq->rt_runtime_lock);
			rt_rq->rt_time += delta_exec;
			if (sched_rt_runtime_exceeded(rt_rq))
				resched_curr(rq);
			raw_spin_unlock(&rt_rq->rt_runtime_lock);
		}
	}
}

static void
dequeue_top_rt_rq(struct rt_rq *rt_rq)
{
	struct rq *rq = rq_of_rt_rq(rt_rq);

	BUG_ON(&rq->rt != rt_rq);

	if (!rt_rq->rt_queued)
		return;

	BUG_ON(!rq->nr_running);

	sub_nr_running(rq, rt_rq->rt_nr_running);
	rt_rq->rt_queued = 0;
}

static void
enqueue_top_rt_rq(struct rt_rq *rt_rq)
{
	struct rq *rq = rq_of_rt_rq(rt_rq);

	BUG_ON(&rq->rt != rt_rq);

	if (rt_rq->rt_queued)
		return;
	if (rt_rq_throttled(rt_rq) || !rt_rq->rt_nr_running)
		return;

	add_nr_running(rq, rt_rq->rt_nr_running);
	rt_rq->rt_queued = 1;
}

#if defined CONFIG_SMP

static void
inc_rt_prio_smp(struct rt_rq *rt_rq, int prio, int prev_prio)
{
	struct rq *rq = rq_of_rt_rq(rt_rq);

#ifdef CONFIG_RT_GROUP_SCHED
	/*
	 * Change rq's cpupri only if rt_rq is the top queue.
	 */
	if (&rq->rt != rt_rq)
		return;
#endif
	if (rq->online && prio < prev_prio)
		cpupri_set(&rq->rd->cpupri, rq->cpu, prio);
}

static void
dec_rt_prio_smp(struct rt_rq *rt_rq, int prio, int prev_prio)
{
	struct rq *rq = rq_of_rt_rq(rt_rq);

#ifdef CONFIG_RT_GROUP_SCHED
	/*
	 * Change rq's cpupri only if rt_rq is the top queue.
	 */
	if (&rq->rt != rt_rq)
		return;
#endif
	if (rq->online && rt_rq->highest_prio.curr != prev_prio)
		cpupri_set(&rq->rd->cpupri, rq->cpu, rt_rq->highest_prio.curr);
}

#else /* CONFIG_SMP */

static inline
void inc_rt_prio_smp(struct rt_rq *rt_rq, int prio, int prev_prio) {}
static inline
void dec_rt_prio_smp(struct rt_rq *rt_rq, int prio, int prev_prio) {}

#endif /* CONFIG_SMP */

#if defined CONFIG_SMP || defined CONFIG_RT_GROUP_SCHED
static void
inc_rt_prio(struct rt_rq *rt_rq, int prio)
{
	int prev_prio = rt_rq->highest_prio.curr;

	if (prio < prev_prio)
		rt_rq->highest_prio.curr = prio;

	inc_rt_prio_smp(rt_rq, prio, prev_prio);
}

static void
dec_rt_prio(struct rt_rq *rt_rq, int prio)
{
	int prev_prio = rt_rq->highest_prio.curr;

	if (rt_rq->rt_nr_running) {

		WARN_ON(prio < prev_prio);

		/*
		 * This may have been our highest task, and therefore
		 * we may have some recomputation to do
		 */
		if (prio == prev_prio) {
			struct rt_prio_array *array = &rt_rq->active;

			rt_rq->highest_prio.curr =
				sched_find_first_bit(array->bitmap);
		}

	} else
		rt_rq->highest_prio.curr = MAX_RT_PRIO;

	dec_rt_prio_smp(rt_rq, prio, prev_prio);
}

#else

static inline void inc_rt_prio(struct rt_rq *rt_rq, int prio) {}
static inline void dec_rt_prio(struct rt_rq *rt_rq, int prio) {}

#endif /* CONFIG_SMP || CONFIG_RT_GROUP_SCHED */

#ifdef CONFIG_RT_GROUP_SCHED

static void
inc_rt_group(struct sched_rt_entity *rt_se, struct rt_rq *rt_rq)
{
	if (rt_se_boosted(rt_se))
		rt_rq->rt_nr_boosted++;

	if (rt_rq->tg)
		start_rt_bandwidth(&rt_rq->tg->rt_bandwidth);
}

static void
dec_rt_group(struct sched_rt_entity *rt_se, struct rt_rq *rt_rq)
{
	if (rt_se_boosted(rt_se))
		rt_rq->rt_nr_boosted--;

	WARN_ON(!rt_rq->rt_nr_running && rt_rq->rt_nr_boosted);
}

#else /* CONFIG_RT_GROUP_SCHED */

static void
inc_rt_group(struct sched_rt_entity *rt_se, struct rt_rq *rt_rq)
{
	start_rt_bandwidth(&def_rt_bandwidth);
}

static inline
void dec_rt_group(struct sched_rt_entity *rt_se, struct rt_rq *rt_rq) {}

#endif /* CONFIG_RT_GROUP_SCHED */

static inline
unsigned int rt_se_nr_running(struct sched_rt_entity *rt_se)
{
	struct rt_rq *group_rq = group_rt_rq(rt_se);

	if (group_rq)
		return group_rq->rt_nr_running;
	else
		return 1;
}

static inline
unsigned int rt_se_rr_nr_running(struct sched_rt_entity *rt_se)
{
	struct rt_rq *group_rq = group_rt_rq(rt_se);
	struct task_struct *tsk;

	if (group_rq)
		return group_rq->rr_nr_running;

	tsk = rt_task_of(rt_se);

	return (tsk->policy == SCHED_RR) ? 1 : 0;
}

static inline
void inc_rt_tasks(struct sched_rt_entity *rt_se, struct rt_rq *rt_rq)
{
	int prio = rt_se_prio(rt_se);

	WARN_ON(!rt_prio(prio));
	rt_rq->rt_nr_running += rt_se_nr_running(rt_se);
	rt_rq->rr_nr_running += rt_se_rr_nr_running(rt_se);

	inc_rt_prio(rt_rq, prio);
	inc_rt_migration(rt_se, rt_rq);
	inc_rt_group(rt_se, rt_rq);
}

static inline
void dec_rt_tasks(struct sched_rt_entity *rt_se, struct rt_rq *rt_rq)
{
	WARN_ON(!rt_prio(rt_se_prio(rt_se)));
	WARN_ON(!rt_rq->rt_nr_running);
	rt_rq->rt_nr_running -= rt_se_nr_running(rt_se);
	rt_rq->rr_nr_running -= rt_se_rr_nr_running(rt_se);

	dec_rt_prio(rt_rq, rt_se_prio(rt_se));
	dec_rt_migration(rt_se, rt_rq);
	dec_rt_group(rt_se, rt_rq);
}

/*
 * Change rt_se->run_list location unless SAVE && !MOVE
 *
 * assumes ENQUEUE/DEQUEUE flags match
 */
static inline bool move_entity(unsigned int flags)
{
	if ((flags & (DEQUEUE_SAVE | DEQUEUE_MOVE)) == DEQUEUE_SAVE)
		return false;

	return true;
}

static void __delist_rt_entity(struct sched_rt_entity *rt_se, struct rt_prio_array *array)
{
	list_del_init(&rt_se->run_list);

	if (list_empty(array->queue + rt_se_prio(rt_se)))
		__clear_bit(rt_se_prio(rt_se), array->bitmap);

	rt_se->on_list = 0;
}

static void __enqueue_rt_entity(struct sched_rt_entity *rt_se, unsigned int flags)
{
	struct rt_rq *rt_rq = rt_rq_of_se(rt_se);
	struct rt_prio_array *array = &rt_rq->active;
	struct rt_rq *group_rq = group_rt_rq(rt_se);
	struct list_head *queue = array->queue + rt_se_prio(rt_se);

	/*
	 * Don't enqueue the group if its throttled, or when empty.
	 * The latter is a consequence of the former when a child group
	 * get throttled and the current group doesn't have any other
	 * active members.
	 */
	if (group_rq && (rt_rq_throttled(group_rq) || !group_rq->rt_nr_running)) {
		if (rt_se->on_list)
			__delist_rt_entity(rt_se, array);
		return;
	}

	if (move_entity(flags)) {
		WARN_ON_ONCE(rt_se->on_list);
		if (flags & ENQUEUE_HEAD)
			list_add(&rt_se->run_list, queue);
		else
			list_add_tail(&rt_se->run_list, queue);

		__set_bit(rt_se_prio(rt_se), array->bitmap);
		rt_se->on_list = 1;
	}
	rt_se->on_rq = 1;

	inc_rt_tasks(rt_se, rt_rq);
}

static void __dequeue_rt_entity(struct sched_rt_entity *rt_se, unsigned int flags)
{
	struct rt_rq *rt_rq = rt_rq_of_se(rt_se);
	struct rt_prio_array *array = &rt_rq->active;

	if (move_entity(flags)) {
		WARN_ON_ONCE(!rt_se->on_list);
		__delist_rt_entity(rt_se, array);
	}
	rt_se->on_rq = 0;

	dec_rt_tasks(rt_se, rt_rq);
}

/*
 * Because the prio of an upper entry depends on the lower
 * entries, we must remove entries top - down.
 */
static void dequeue_rt_stack(struct sched_rt_entity *rt_se, unsigned int flags)
{
	struct sched_rt_entity *back = NULL;

	for_each_sched_rt_entity(rt_se) {
		rt_se->back = back;
		back = rt_se;
	}

	dequeue_top_rt_rq(rt_rq_of_se(back));

	for (rt_se = back; rt_se; rt_se = rt_se->back) {
		if (on_rt_rq(rt_se))
			__dequeue_rt_entity(rt_se, flags);
	}
}

static void enqueue_rt_entity(struct sched_rt_entity *rt_se, unsigned int flags)
{
	struct rq *rq = rq_of_rt_se(rt_se);

	dequeue_rt_stack(rt_se, flags);
	for_each_sched_rt_entity(rt_se)
		__enqueue_rt_entity(rt_se, flags);
	enqueue_top_rt_rq(&rq->rt);
}

static void dequeue_rt_entity(struct sched_rt_entity *rt_se, unsigned int flags)
{
	struct rq *rq = rq_of_rt_se(rt_se);

	dequeue_rt_stack(rt_se, flags);

	for_each_sched_rt_entity(rt_se) {
		struct rt_rq *rt_rq = group_rt_rq(rt_se);

		if (rt_rq && rt_rq->rt_nr_running)
			__enqueue_rt_entity(rt_se, flags);
	}
	enqueue_top_rt_rq(&rq->rt);
}

/*
 * Adding/removing a task to/from a priority array:
 */
static void
enqueue_task_rt(struct rq *rq, struct task_struct *p, int flags)
{
	struct sched_rt_entity *rt_se = &p->rt;

	if (flags & ENQUEUE_WAKEUP)
		rt_se->timeout = 0;

	enqueue_rt_entity(rt_se, flags);
	walt_inc_cumulative_runnable_avg(rq, p);

	if (!task_current(rq, p) && tsk_nr_cpus_allowed(p) > 1)
		enqueue_pushable_task(rq, p);
}

static void dequeue_task_rt(struct rq *rq, struct task_struct *p, int flags)
{
	struct sched_rt_entity *rt_se = &p->rt;

	update_curr_rt(rq);
	dequeue_rt_entity(rt_se, flags);
	walt_dec_cumulative_runnable_avg(rq, p);

	dequeue_pushable_task(rq, p);
}

/*
 * Put task to the head or the end of the run list without the overhead of
 * dequeue followed by enqueue.
 */
static void
requeue_rt_entity(struct rt_rq *rt_rq, struct sched_rt_entity *rt_se, int head)
{
	if (on_rt_rq(rt_se)) {
		struct rt_prio_array *array = &rt_rq->active;
		struct list_head *queue = array->queue + rt_se_prio(rt_se);

		if (head)
			list_move(&rt_se->run_list, queue);
		else
			list_move_tail(&rt_se->run_list, queue);
	}
}

static void requeue_task_rt(struct rq *rq, struct task_struct *p, int head)
{
	struct sched_rt_entity *rt_se = &p->rt;
	struct rt_rq *rt_rq;

	for_each_sched_rt_entity(rt_se) {
		rt_rq = rt_rq_of_se(rt_se);
		requeue_rt_entity(rt_rq, rt_se, head);
	}
}

static void yield_task_rt(struct rq *rq)
{
	requeue_task_rt(rq, rq->curr, 0);
}

#ifdef CONFIG_SMP
static int find_lowest_rq(struct task_struct *task);

/*
 * Return whether the task on the given cpu is currently non-preemptible
 * while handling a potentially long softint, or if the task is likely
 * to block preemptions soon because it is a ksoftirq thread that is
 * handling slow softints.
 */
bool
task_may_not_preempt(struct task_struct *task, int cpu)
{
	__u32 softirqs = per_cpu(active_softirqs, cpu) |
			 __IRQ_STAT(cpu, __softirq_pending);
	struct task_struct *cpu_ksoftirqd = per_cpu(ksoftirqd, cpu);

	return ((softirqs & LONG_SOFTIRQ_MASK) &&
		(task == cpu_ksoftirqd ||
		 task_thread_info(task)->preempt_count & SOFTIRQ_MASK));
}

static int
select_task_rq_rt(struct task_struct *p, int cpu, int sd_flag, int flags)
{
	struct task_struct *curr;
	struct rq *rq;
	bool may_not_preempt;

	/* For anything but wake ups, just return the task_cpu */
	if (sd_flag != SD_BALANCE_WAKE && sd_flag != SD_BALANCE_FORK)
		goto out;

	rq = cpu_rq(cpu);

	rcu_read_lock();
	curr = READ_ONCE(rq->curr); /* unlocked access */

	/*
	 * If the current task on @p's runqueue is a softirq task,
	 * it may run without preemption for a time that is
	 * ill-suited for a waiting RT task. Therefore, try to
	 * wake this RT task on another runqueue.
	 *
	 * Also, if the current task on @p's runqueue is an RT task, then
	 * it may run without preemption for a time that is
	 * ill-suited for a waiting RT task. Therefore, try to
	 * wake this RT task on another runqueue.
	 *
	 * Also, if the current task on @p's runqueue is an RT task, then
	 * try to see if we can wake this RT task up on another
	 * runqueue. Otherwise simply start this RT task
	 * on its current runqueue.
	 *
	 * We want to avoid overloading runqueues. If the woken
	 * task is a higher priority, then it will stay on this CPU
	 * and the lower prio task should be moved to another CPU.
	 * Even though this will probably make the lower prio task
	 * lose its cache, we do not want to bounce a higher task
	 * around just because it gave up its CPU, perhaps for a
	 * lock?
	 *
	 * For equal prio tasks, we just let the scheduler sort it out.
	 *
	 * Otherwise, just let it ride on the affined RQ and the
	 * post-schedule router will push the preempted task away
	 *
	 * This test is optimistic, if we get it wrong the load-balancer
	 * will have to sort it out.
	 */
	may_not_preempt = task_may_not_preempt(curr, cpu);
	if (energy_aware() || may_not_preempt ||
	     (unlikely(rt_task(curr)) &&
	     (tsk_nr_cpus_allowed(curr) < 2 ||
	      curr->prio <= p->prio))) {
		int target = find_lowest_rq(p);

		/*
		 * If cpu is non-preemptible, prefer remote cpu
		 * even if it's running a higher-prio task.
		 * Otherwise: Don't bother moving it if the
		 * destination CPU is not running a lower priority task.
		 */
		if (target != -1 &&
		   (may_not_preempt ||
		    p->prio < cpu_rq(target)->rt.highest_prio.curr))
			cpu = target;
	}
	rcu_read_unlock();

out:
	return cpu;
}

static void check_preempt_equal_prio(struct rq *rq, struct task_struct *p)
{
	/*
	 * Current can't be migrated, useless to reschedule,
	 * let's hope p can move out.
	 */
	if (tsk_nr_cpus_allowed(rq->curr) == 1 ||
	    !cpupri_find(&rq->rd->cpupri, rq->curr, NULL))
		return;

	/*
	 * p is migratable, so let's not schedule it and
	 * see if it is pushed or pulled somewhere else.
	 */
	if (tsk_nr_cpus_allowed(p) != 1
	    && cpupri_find(&rq->rd->cpupri, p, NULL))
		return;

	/*
	 * There appears to be other cpus that can accept
	 * current and none to run 'p', so lets reschedule
	 * to try and push current away:
	 */
	requeue_task_rt(rq, p, 1);
	resched_curr(rq);
}

#endif /* CONFIG_SMP */

/*
 * Preempt the current task with a newly woken task if needed:
 */
static void check_preempt_curr_rt(struct rq *rq, struct task_struct *p, int flags)
{
	if (p->prio < rq->curr->prio) {
		resched_curr(rq);
		return;
	}

#ifdef CONFIG_SMP
	/*
	 * If:
	 *
	 * - the newly woken task is of equal priority to the current task
	 * - the newly woken task is non-migratable while current is migratable
	 * - current will be preempted on the next reschedule
	 *
	 * we should check to see if current can readily move to a different
	 * cpu.  If so, we will reschedule to allow the push logic to try
	 * to move current somewhere else, making room for our non-migratable
	 * task.
	 */
	if (p->prio == rq->curr->prio && !test_tsk_need_resched(rq->curr))
		check_preempt_equal_prio(rq, p);
#endif
}

static struct sched_rt_entity *pick_next_rt_entity(struct rq *rq,
						   struct rt_rq *rt_rq)
{
	struct rt_prio_array *array = &rt_rq->active;
	struct sched_rt_entity *next = NULL;
	struct list_head *queue;
	int idx;

	idx = sched_find_first_bit(array->bitmap);
	BUG_ON(idx >= MAX_RT_PRIO);

	queue = array->queue + idx;
	next = list_entry(queue->next, struct sched_rt_entity, run_list);

	return next;
}

static struct task_struct *_pick_next_task_rt(struct rq *rq)
{
	struct sched_rt_entity *rt_se;
	struct task_struct *p;
	struct rt_rq *rt_rq  = &rq->rt;

	do {
		rt_se = pick_next_rt_entity(rq, rt_rq);
		BUG_ON(!rt_se);
		rt_rq = group_rt_rq(rt_se);
	} while (rt_rq);

	p = rt_task_of(rt_se);
	p->se.exec_start = rq_clock_task(rq);

	return p;
}

static struct task_struct *
pick_next_task_rt(struct rq *rq, struct task_struct *prev, struct pin_cookie cookie)
{
	struct task_struct *p;
	struct rt_rq *rt_rq = &rq->rt;

	if (need_pull_rt_task(rq, prev)) {
		/*
		 * This is OK, because current is on_cpu, which avoids it being
		 * picked for load-balance and preemption/IRQs are still
		 * disabled avoiding further scheduler activity on it and we're
		 * being very careful to re-start the picking loop.
		 */
		lockdep_unpin_lock(&rq->lock, cookie);
		pull_rt_task(rq);
		lockdep_repin_lock(&rq->lock, cookie);
		/*
		 * pull_rt_task() can drop (and re-acquire) rq->lock; this
		 * means a dl or stop task can slip in, in which case we need
		 * to re-start task selection.
		 */
		if (unlikely((rq->stop && task_on_rq_queued(rq->stop)) ||
			     rq->dl.dl_nr_running))
			return RETRY_TASK;
	}

	/*
	 * We may dequeue prev's rt_rq in put_prev_task().
	 * So, we update time before rt_nr_running check.
	 */
	if (prev->sched_class == &rt_sched_class)
		update_curr_rt(rq);

	if (!rt_rq->rt_queued)
		return NULL;

	put_prev_task(rq, prev);

	p = _pick_next_task_rt(rq);

	/* The running task is never eligible for pushing */
	dequeue_pushable_task(rq, p);

	queue_push_tasks(rq);

	return p;
}

static void put_prev_task_rt(struct rq *rq, struct task_struct *p)
{
	update_curr_rt(rq);

	/*
	 * The previous task needs to be made eligible for pushing
	 * if it is still active
	 */
	if (on_rt_rq(&p->rt) && tsk_nr_cpus_allowed(p) > 1)
		enqueue_pushable_task(rq, p);
}

#ifdef CONFIG_SMP

/* Only try algorithms three times */
#define RT_MAX_TRIES 3

static int pick_rt_task(struct rq *rq, struct task_struct *p, int cpu)
{
	if (!task_running(rq, p) &&
	    cpumask_test_cpu(cpu, tsk_cpus_allowed(p)))
		return 1;
	return 0;
}

/*
 * Return the highest pushable rq's task, which is suitable to be executed
 * on the cpu, NULL otherwise
 */
static struct task_struct *pick_highest_pushable_task(struct rq *rq, int cpu)
{
	struct plist_head *head = &rq->rt.pushable_tasks;
	struct task_struct *p;

	if (!has_pushable_tasks(rq))
		return NULL;

	plist_for_each_entry(p, head, pushable_tasks) {
		if (pick_rt_task(rq, p, cpu))
			return p;
	}

	return NULL;
}

#ifdef CONFIG_SCHED_CORE_ROTATE
static int rotate_cpu_start;
static DEFINE_SPINLOCK(rotate_lock);
static unsigned long avoid_prev_cpu_last;

static struct find_first_cpu_bit_env first_cpu_bit_env = {
	.avoid_prev_cpu_last = &avoid_prev_cpu_last,
	.rotate_cpu_start = &rotate_cpu_start,
	.interval = HZ,
	.rotate_lock = &rotate_lock,
};
#endif

static DEFINE_PER_CPU(cpumask_var_t, local_cpu_mask);

static int find_lowest_rq(struct task_struct *task)
{
	struct sched_domain *sd;
	struct sched_group *sg, *sg_target;
	struct cpumask *lowest_mask = this_cpu_cpumask_var_ptr(local_cpu_mask);
	int this_cpu = smp_processor_id();
	int cpu = -1, best_cpu;
	struct cpumask search_cpu, backup_search_cpu;
	unsigned long cpu_capacity;
	unsigned long best_capacity;
	unsigned long util, best_cpu_util = ULONG_MAX;
	unsigned long best_cpu_util_cum = ULONG_MAX;
	unsigned long util_cum;
	unsigned long tutil = task_util(task);
	int best_cpu_idle_idx = INT_MAX;
	int cpu_idle_idx = -1;
	bool placement_boost;
#ifdef CONFIG_SCHED_CORE_ROTATE
	bool do_rotate = false;
	bool avoid_prev_cpu = false;
#else
#define do_rotate false
#define avoid_prev_cpu false
#endif

	/* Make sure the mask is initialized first */
	if (unlikely(!lowest_mask))
		return -1;

	if (tsk_nr_cpus_allowed(task) == 1)
		return -1; /* No other targets possible */

	if (!cpupri_find(&task_rq(task)->rd->cpupri, task, lowest_mask))
		return -1; /* No targets found */

	if (energy_aware() && sysctl_sched_is_big_little) {
		sg_target = NULL;
		best_cpu = -1;

		/*
		 * Since this code is inside sched_is_big_little, we are going
		 * to assume that boost policy is SCHED_BOOST_ON_BIG
		 */
		placement_boost = sched_boost() == FULL_THROTTLE_BOOST;
		best_capacity = placement_boost ? 0 : ULONG_MAX;

		rcu_read_lock();
		sd = rcu_dereference(per_cpu(sd_ea, task_cpu(task)));
		if (!sd) {
			rcu_read_unlock();
			goto noea;
		}

		sg = sd->groups;
		do {
			if (!cpumask_intersects(lowest_mask,
						sched_group_cpus(sg)))
				continue;

			cpu = group_first_cpu(sg);
			cpu_capacity = capacity_orig_of(cpu);

			if (unlikely(placement_boost)) {
				if (cpu_capacity > best_capacity) {
					best_capacity = cpu_capacity;
					sg_target = sg;
				}
			} else {
				if (cpu_capacity < best_capacity) {
					best_capacity = cpu_capacity;
					sg_target = sg;
				}
			}
		} while (sg = sg->next, sg != sd->groups);
		rcu_read_unlock();

		if (sg_target) {
			cpumask_and(&search_cpu, lowest_mask,
				    sched_group_cpus(sg_target));
			cpumask_copy(&backup_search_cpu, lowest_mask);
			cpumask_andnot(&backup_search_cpu, &backup_search_cpu,
				       &search_cpu);

#ifdef CONFIG_SCHED_CORE_ROTATE
			cpu = find_first_cpu_bit(task, &search_cpu, sg_target,
						 &avoid_prev_cpu, &do_rotate,
						 &first_cpu_bit_env);
#endif
		} else {
			cpumask_copy(&search_cpu, lowest_mask);
			cpumask_clear(&backup_search_cpu);
			cpu = -1;
		}

retry:
		while ((cpu = cpumask_next(cpu, &search_cpu)) < nr_cpu_ids) {
			cpumask_clear_cpu(cpu, &search_cpu);

			/*
			 * Don't use capcity_curr_of() since it will
			 * double count rt task load.
			 */
			util = cpu_util(cpu);

<<<<<<< HEAD
=======
			if (avoid_prev_cpu && cpu == task_cpu(task))
				continue;

>>>>>>> f526258c
			if (__cpu_overutilized(cpu, util + tutil))
				continue;

			if (cpu_isolated(cpu))
				continue;

			if (sched_cpu_high_irqload(cpu))
				continue;

			/* Find the least loaded CPU */
			if (util > best_cpu_util)
				continue;

			/*
			 * If the previous CPU has same load, keep it as
			 * best_cpu.
			 */
			if (best_cpu_util == util && best_cpu == task_cpu(task))
				continue;

			/*
			 * If candidate CPU is the previous CPU, select it.
			 * Otherwise, if its load is same with best_cpu and in
			 * a shallower C-state, select it.  If all above
			 * conditions are same, select the least cumulative
			 * window demand CPU.
			 */
			if (sysctl_sched_cstate_aware)
				cpu_idle_idx = idle_get_state_idx(cpu_rq(cpu));

			util_cum = cpu_util_cum(cpu, 0);
			if (cpu != task_cpu(task) && best_cpu_util == util) {
				if (best_cpu_idle_idx < cpu_idle_idx)
					continue;

				if (best_cpu_idle_idx == cpu_idle_idx &&
				    best_cpu_util_cum < util_cum)
					continue;
			}

			best_cpu_idle_idx = cpu_idle_idx;
			best_cpu_util_cum = util_cum;
			best_cpu_util = util;
			best_cpu = cpu;
		}

#ifdef CONFIG_SCHED_CORE_ROTATE
		if (do_rotate) {
			/*
			 * We started iteration somewhere in the middle of
			 * cpumask.  Iterate once again from bit 0 to the
			 * previous starting point bit.
			 */
			do_rotate = false;
			cpu = -1;
			goto retry;
		}
#endif

		if (best_cpu != -1) {
			return best_cpu;
		} else if (!cpumask_empty(&backup_search_cpu)) {
			cpumask_copy(&search_cpu, &backup_search_cpu);
			cpumask_clear(&backup_search_cpu);
			goto retry;
		}
	}

noea:
	cpu = task_cpu(task);
	/*
	 * At this point we have built a mask of cpus representing the
	 * lowest priority tasks in the system.  Now we want to elect
	 * the best one based on our affinity and topology.
	 *
	 * We prioritize the last cpu that the task executed on since
	 * it is most likely cache-hot in that location.
	 */
	if (cpumask_test_cpu(cpu, lowest_mask))
		return cpu;

	/*
	 * Otherwise, we consult the sched_domains span maps to figure
	 * out which cpu is logically closest to our hot cache data.
	 */
	if (!cpumask_test_cpu(this_cpu, lowest_mask))
		this_cpu = -1; /* Skip this_cpu opt if not among lowest */

	rcu_read_lock();
	for_each_domain(cpu, sd) {
		if (sd->flags & SD_WAKE_AFFINE) {
			int best_cpu;

			/*
			 * "this_cpu" is cheaper to preempt than a
			 * remote processor.
			 */
			if (this_cpu != -1 &&
			    cpumask_test_cpu(this_cpu, sched_domain_span(sd))) {
				rcu_read_unlock();
				return this_cpu;
			}

			best_cpu = cpumask_first_and(lowest_mask,
						     sched_domain_span(sd));
			if (best_cpu < nr_cpu_ids) {
				rcu_read_unlock();
				return best_cpu;
			}
		}
	}
	rcu_read_unlock();

	/*
	 * And finally, if there were no matches within the domains
	 * just give the caller *something* to work with from the compatible
	 * locations.
	 */
	if (this_cpu != -1)
		return this_cpu;

	cpu = cpumask_any(lowest_mask);
	if (cpu < nr_cpu_ids)
		return cpu;
	return -1;
}

/* Will lock the rq it finds */
static struct rq *find_lock_lowest_rq(struct task_struct *task, struct rq *rq)
{
	struct rq *lowest_rq = NULL;
	int tries;
	int cpu;

	for (tries = 0; tries < RT_MAX_TRIES; tries++) {
		cpu = find_lowest_rq(task);

		if ((cpu == -1) || (cpu == rq->cpu))
			break;

		lowest_rq = cpu_rq(cpu);

		if (lowest_rq->rt.highest_prio.curr <= task->prio) {
			/*
			 * Target rq has tasks of equal or higher priority,
			 * retrying does not release any lock and is unlikely
			 * to yield a different result.
			 */
			lowest_rq = NULL;
			break;
		}

		/* if the prio of this runqueue changed, try again */
		if (double_lock_balance(rq, lowest_rq)) {
			/*
			 * We had to unlock the run queue. In
			 * the mean time, task could have
			 * migrated already or had its affinity changed.
			 * Also make sure that it wasn't scheduled on its rq.
			 */
			if (unlikely(task_rq(task) != rq ||
				     !cpumask_test_cpu(lowest_rq->cpu,
						       tsk_cpus_allowed(task)) ||
				     task_running(rq, task) ||
				     !rt_task(task) ||
				     !task_on_rq_queued(task))) {

				double_unlock_balance(rq, lowest_rq);
				lowest_rq = NULL;
				break;
			}
		}

		/* If this rq is still suitable use it. */
		if (lowest_rq->rt.highest_prio.curr > task->prio)
			break;

		/* try again */
		double_unlock_balance(rq, lowest_rq);
		lowest_rq = NULL;
	}

	return lowest_rq;
}

static struct task_struct *pick_next_pushable_task(struct rq *rq)
{
	struct task_struct *p;

	if (!has_pushable_tasks(rq))
		return NULL;

	p = plist_first_entry(&rq->rt.pushable_tasks,
			      struct task_struct, pushable_tasks);

	BUG_ON(rq->cpu != task_cpu(p));
	BUG_ON(task_current(rq, p));
	BUG_ON(tsk_nr_cpus_allowed(p) <= 1);

	BUG_ON(!task_on_rq_queued(p));
	BUG_ON(!rt_task(p));

	return p;
}

/*
 * If the current CPU has more than one RT task, see if the non
 * running task can migrate over to a CPU that is running a task
 * of lesser priority.
 */
static int push_rt_task(struct rq *rq)
{
	struct task_struct *next_task;
	struct rq *lowest_rq;
	int ret = 0;

	if (!rq->rt.overloaded)
		return 0;

	next_task = pick_next_pushable_task(rq);
	if (!next_task)
		return 0;

retry:
	if (unlikely(next_task == rq->curr)) {
		WARN_ON(1);
		return 0;
	}

	/*
	 * It's possible that the next_task slipped in of
	 * higher priority than current. If that's the case
	 * just reschedule current.
	 */
	if (unlikely(next_task->prio < rq->curr->prio)) {
		resched_curr(rq);
		return 0;
	}

	/* We might release rq lock */
	get_task_struct(next_task);

	/* find_lock_lowest_rq locks the rq if found */
	lowest_rq = find_lock_lowest_rq(next_task, rq);
	if (!lowest_rq) {
		struct task_struct *task;
		/*
		 * find_lock_lowest_rq releases rq->lock
		 * so it is possible that next_task has migrated.
		 *
		 * We need to make sure that the task is still on the same
		 * run-queue and is also still the next task eligible for
		 * pushing.
		 */
		task = pick_next_pushable_task(rq);
		if (task_cpu(next_task) == rq->cpu && task == next_task) {
			/*
			 * The task hasn't migrated, and is still the next
			 * eligible task, but we failed to find a run-queue
			 * to push it to.  Do not retry in this case, since
			 * other cpus will pull from us when ready.
			 */
			goto out;
		}

		if (!task)
			/* No more tasks, just exit */
			goto out;

		/*
		 * Something has shifted, try again.
		 */
		put_task_struct(next_task);
		next_task = task;
		goto retry;
	}

	next_task->on_rq = TASK_ON_RQ_MIGRATING;
	deactivate_task(rq, next_task, 0);
	set_task_cpu(next_task, lowest_rq->cpu);
	activate_task(lowest_rq, next_task, 0);
	next_task->on_rq = TASK_ON_RQ_QUEUED;
	ret = 1;

	resched_curr(lowest_rq);

	double_unlock_balance(rq, lowest_rq);

out:
	put_task_struct(next_task);

	return ret;
}

static void push_rt_tasks(struct rq *rq)
{
	/* push_rt_task will return true if it moved an RT */
	while (push_rt_task(rq))
		;
}

#ifdef HAVE_RT_PUSH_IPI
/*
 * The search for the next cpu always starts at rq->cpu and ends
 * when we reach rq->cpu again. It will never return rq->cpu.
 * This returns the next cpu to check, or nr_cpu_ids if the loop
 * is complete.
 *
 * rq->rt.push_cpu holds the last cpu returned by this function,
 * or if this is the first instance, it must hold rq->cpu.
 */
static int rto_next_cpu(struct rq *rq)
{
	int prev_cpu = rq->rt.push_cpu;
	int cpu;

	cpu = cpumask_next(prev_cpu, rq->rd->rto_mask);

	/*
	 * If the previous cpu is less than the rq's CPU, then it already
	 * passed the end of the mask, and has started from the beginning.
	 * We end if the next CPU is greater or equal to rq's CPU.
	 */
	if (prev_cpu < rq->cpu) {
		if (cpu >= rq->cpu)
			return nr_cpu_ids;

	} else if (cpu >= nr_cpu_ids) {
		/*
		 * We passed the end of the mask, start at the beginning.
		 * If the result is greater or equal to the rq's CPU, then
		 * the loop is finished.
		 */
		cpu = cpumask_first(rq->rd->rto_mask);
		if (cpu >= rq->cpu)
			return nr_cpu_ids;
	}
	rq->rt.push_cpu = cpu;

	/* Return cpu to let the caller know if the loop is finished or not */
	return cpu;
}

static int find_next_push_cpu(struct rq *rq)
{
	struct rq *next_rq;
	int cpu;

	while (1) {
		cpu = rto_next_cpu(rq);
		if (cpu >= nr_cpu_ids)
			break;
		next_rq = cpu_rq(cpu);

		/* Make sure the next rq can push to this rq */
		if (next_rq->rt.highest_prio.next < rq->rt.highest_prio.curr)
			break;
	}

	return cpu;
}

#define RT_PUSH_IPI_EXECUTING		1
#define RT_PUSH_IPI_RESTART		2

static void tell_cpu_to_push(struct rq *rq)
{
	int cpu;

	if (rq->rt.push_flags & RT_PUSH_IPI_EXECUTING) {
		raw_spin_lock(&rq->rt.push_lock);
		/* Make sure it's still executing */
		if (rq->rt.push_flags & RT_PUSH_IPI_EXECUTING) {
			/*
			 * Tell the IPI to restart the loop as things have
			 * changed since it started.
			 */
			rq->rt.push_flags |= RT_PUSH_IPI_RESTART;
			raw_spin_unlock(&rq->rt.push_lock);
			return;
		}
		raw_spin_unlock(&rq->rt.push_lock);
	}

	/* When here, there's no IPI going around */

	rq->rt.push_cpu = rq->cpu;
	cpu = find_next_push_cpu(rq);
	if (cpu >= nr_cpu_ids)
		return;

	rq->rt.push_flags = RT_PUSH_IPI_EXECUTING;

	irq_work_queue_on(&rq->rt.push_work, cpu);
}

/* Called from hardirq context */
static void try_to_push_tasks(void *arg)
{
	struct rt_rq *rt_rq = arg;
	struct rq *rq, *src_rq;
	int this_cpu;
	int cpu;

	this_cpu = rt_rq->push_cpu;

	/* Paranoid check */
	BUG_ON(this_cpu != smp_processor_id());

	rq = cpu_rq(this_cpu);
	src_rq = rq_of_rt_rq(rt_rq);

again:
	if (has_pushable_tasks(rq)) {
		raw_spin_lock(&rq->lock);
		push_rt_task(rq);
		raw_spin_unlock(&rq->lock);
	}

	/* Pass the IPI to the next rt overloaded queue */
	raw_spin_lock(&rt_rq->push_lock);
	/*
	 * If the source queue changed since the IPI went out,
	 * we need to restart the search from that CPU again.
	 */
	if (rt_rq->push_flags & RT_PUSH_IPI_RESTART) {
		rt_rq->push_flags &= ~RT_PUSH_IPI_RESTART;
		rt_rq->push_cpu = src_rq->cpu;
	}

	cpu = find_next_push_cpu(src_rq);

	if (cpu >= nr_cpu_ids)
		rt_rq->push_flags &= ~RT_PUSH_IPI_EXECUTING;
	raw_spin_unlock(&rt_rq->push_lock);

	if (cpu >= nr_cpu_ids)
		return;

	/*
	 * It is possible that a restart caused this CPU to be
	 * chosen again. Don't bother with an IPI, just see if we
	 * have more to push.
	 */
	if (unlikely(cpu == rq->cpu))
		goto again;

	/* Try the next RT overloaded CPU */
	irq_work_queue_on(&rt_rq->push_work, cpu);
}

static void push_irq_work_func(struct irq_work *work)
{
	struct rt_rq *rt_rq = container_of(work, struct rt_rq, push_work);

	try_to_push_tasks(rt_rq);
}
#endif /* HAVE_RT_PUSH_IPI */

static void pull_rt_task(struct rq *this_rq)
{
	int this_cpu = this_rq->cpu, cpu;
	bool resched = false;
	struct task_struct *p;
	struct rq *src_rq;

	if (likely(!rt_overloaded(this_rq)))
		return;

	/*
	 * Match the barrier from rt_set_overloaded; this guarantees that if we
	 * see overloaded we must also see the rto_mask bit.
	 */
	smp_rmb();

#ifdef HAVE_RT_PUSH_IPI
	if (sched_feat(RT_PUSH_IPI)) {
		tell_cpu_to_push(this_rq);
		return;
	}
#endif

	for_each_cpu(cpu, this_rq->rd->rto_mask) {
		if (this_cpu == cpu)
			continue;

		src_rq = cpu_rq(cpu);

		/*
		 * Don't bother taking the src_rq->lock if the next highest
		 * task is known to be lower-priority than our current task.
		 * This may look racy, but if this value is about to go
		 * logically higher, the src_rq will push this task away.
		 * And if its going logically lower, we do not care
		 */
		if (src_rq->rt.highest_prio.next >=
		    this_rq->rt.highest_prio.curr)
			continue;

		/*
		 * We can potentially drop this_rq's lock in
		 * double_lock_balance, and another CPU could
		 * alter this_rq
		 */
		double_lock_balance(this_rq, src_rq);

		/*
		 * We can pull only a task, which is pushable
		 * on its rq, and no others.
		 */
		p = pick_highest_pushable_task(src_rq, this_cpu);

		/*
		 * Do we have an RT task that preempts
		 * the to-be-scheduled task?
		 */
		if (p && (p->prio < this_rq->rt.highest_prio.curr)) {
			WARN_ON(p == src_rq->curr);
			WARN_ON(!task_on_rq_queued(p));

			/*
			 * There's a chance that p is higher in priority
			 * than what's currently running on its cpu.
			 * This is just that p is wakeing up and hasn't
			 * had a chance to schedule. We only pull
			 * p if it is lower in priority than the
			 * current task on the run queue
			 */
			if (p->prio < src_rq->curr->prio)
				goto skip;

			resched = true;

			p->on_rq = TASK_ON_RQ_MIGRATING;
			deactivate_task(src_rq, p, 0);
			set_task_cpu(p, this_cpu);
			activate_task(this_rq, p, 0);
			p->on_rq = TASK_ON_RQ_QUEUED;
			/*
			 * We continue with the search, just in
			 * case there's an even higher prio task
			 * in another runqueue. (low likelihood
			 * but possible)
			 */
		}
skip:
		double_unlock_balance(this_rq, src_rq);
	}

	if (resched)
		resched_curr(this_rq);
}

/*
 * If we are not running and we are not going to reschedule soon, we should
 * try to push tasks away now
 */
static void task_woken_rt(struct rq *rq, struct task_struct *p)
{
	if (!task_running(rq, p) &&
	    !test_tsk_need_resched(rq->curr) &&
	    tsk_nr_cpus_allowed(p) > 1 &&
	    (dl_task(rq->curr) || rt_task(rq->curr)) &&
	    (tsk_nr_cpus_allowed(rq->curr) < 2 ||
	     rq->curr->prio <= p->prio))
		push_rt_tasks(rq);
}

/* Assumes rq->lock is held */
static void rq_online_rt(struct rq *rq)
{
	if (rq->rt.overloaded)
		rt_set_overload(rq);

	__enable_runtime(rq);

	cpupri_set(&rq->rd->cpupri, rq->cpu, rq->rt.highest_prio.curr);
}

/* Assumes rq->lock is held */
static void rq_offline_rt(struct rq *rq)
{
	if (rq->rt.overloaded)
		rt_clear_overload(rq);

	__disable_runtime(rq);

	cpupri_set(&rq->rd->cpupri, rq->cpu, CPUPRI_INVALID);
}

/*
 * When switch from the rt queue, we bring ourselves to a position
 * that we might want to pull RT tasks from other runqueues.
 */
static void switched_from_rt(struct rq *rq, struct task_struct *p)
{
	/*
	 * If there are other RT tasks then we will reschedule
	 * and the scheduling of the other RT tasks will handle
	 * the balancing. But if we are the last RT task
	 * we may need to handle the pulling of RT tasks
	 * now.
	 */
	if (!task_on_rq_queued(p) || rq->rt.rt_nr_running ||
		cpu_isolated(cpu_of(rq)))
		return;

	queue_pull_task(rq);
}

void __init init_sched_rt_class(void)
{
	unsigned int i;

	for_each_possible_cpu(i) {
		zalloc_cpumask_var_node(&per_cpu(local_cpu_mask, i),
					GFP_KERNEL, cpu_to_node(i));
	}
}
#endif /* CONFIG_SMP */

/*
 * When switching a task to RT, we may overload the runqueue
 * with RT tasks. In this case we try to push them off to
 * other runqueues.
 */
static void switched_to_rt(struct rq *rq, struct task_struct *p)
{
	/*
	 * If we are already running, then there's nothing
	 * that needs to be done. But if we are not running
	 * we may need to preempt the current running task.
	 * If that current running task is also an RT task
	 * then see if we can move to another run queue.
	 */
	if (task_on_rq_queued(p) && rq->curr != p) {
#ifdef CONFIG_SMP
		if (tsk_nr_cpus_allowed(p) > 1 && rq->rt.overloaded)
			queue_push_tasks(rq);
#endif /* CONFIG_SMP */
		if (p->prio < rq->curr->prio)
			resched_curr(rq);
	}
}

/*
 * Priority of the task has changed. This may cause
 * us to initiate a push or pull.
 */
static void
prio_changed_rt(struct rq *rq, struct task_struct *p, int oldprio)
{
	if (!task_on_rq_queued(p))
		return;

	if (rq->curr == p) {
#ifdef CONFIG_SMP
		/*
		 * If our priority decreases while running, we
		 * may need to pull tasks to this runqueue.
		 */
		if (oldprio < p->prio)
			queue_pull_task(rq);

		/*
		 * If there's a higher priority task waiting to run
		 * then reschedule.
		 */
		if (p->prio > rq->rt.highest_prio.curr)
			resched_curr(rq);
#else
		/* For UP simply resched on drop of prio */
		if (oldprio < p->prio)
			resched_curr(rq);
#endif /* CONFIG_SMP */
	} else {
		/*
		 * This task is not running, but if it is
		 * greater than the current running task
		 * then reschedule.
		 */
		if (p->prio < rq->curr->prio)
			resched_curr(rq);
	}
}

static void watchdog(struct rq *rq, struct task_struct *p)
{
	unsigned long soft, hard;

	/* max may change after cur was read, this will be fixed next tick */
	soft = task_rlimit(p, RLIMIT_RTTIME);
	hard = task_rlimit_max(p, RLIMIT_RTTIME);

	if (soft != RLIM_INFINITY) {
		unsigned long next;

		if (p->rt.watchdog_stamp != jiffies) {
			p->rt.timeout++;
			p->rt.watchdog_stamp = jiffies;
		}

		next = DIV_ROUND_UP(min(soft, hard), USEC_PER_SEC/HZ);
		if (p->rt.timeout > next)
			p->cputime_expires.sched_exp = p->se.sum_exec_runtime;
	}
}

static void task_tick_rt(struct rq *rq, struct task_struct *p, int queued)
{
	struct sched_rt_entity *rt_se = &p->rt;

	update_curr_rt(rq);

	watchdog(rq, p);

	/*
	 * RR tasks need a special form of timeslice management.
	 * FIFO tasks have no timeslices.
	 */
	if (p->policy != SCHED_RR)
		return;

	if (--p->rt.time_slice)
		return;

	p->rt.time_slice = sched_rr_timeslice;

	/*
	 * Requeue to the end of queue if we (and all of our ancestors) are not
	 * the only element on the queue
	 */
	for_each_sched_rt_entity(rt_se) {
		if (rt_se->run_list.prev != rt_se->run_list.next) {
			requeue_task_rt(rq, p, 0);
			resched_curr(rq);
			return;
		}
	}
}

static void set_curr_task_rt(struct rq *rq)
{
	struct task_struct *p = rq->curr;

	p->se.exec_start = rq_clock_task(rq);

	/* The running task is never eligible for pushing */
	dequeue_pushable_task(rq, p);
}

static unsigned int get_rr_interval_rt(struct rq *rq, struct task_struct *task)
{
	/*
	 * Time slice is 0 for SCHED_FIFO tasks
	 */
	if (task->policy == SCHED_RR)
		return sched_rr_timeslice;
	else
		return 0;
}

const struct sched_class rt_sched_class = {
	.next			= &fair_sched_class,
	.enqueue_task		= enqueue_task_rt,
	.dequeue_task		= dequeue_task_rt,
	.yield_task		= yield_task_rt,

	.check_preempt_curr	= check_preempt_curr_rt,

	.pick_next_task		= pick_next_task_rt,
	.put_prev_task		= put_prev_task_rt,

#ifdef CONFIG_SMP
	.select_task_rq		= select_task_rq_rt,

	.set_cpus_allowed       = set_cpus_allowed_common,
	.rq_online              = rq_online_rt,
	.rq_offline             = rq_offline_rt,
	.task_woken		= task_woken_rt,
	.switched_from		= switched_from_rt,
#endif

	.set_curr_task          = set_curr_task_rt,
	.task_tick		= task_tick_rt,

	.get_rr_interval	= get_rr_interval_rt,

	.prio_changed		= prio_changed_rt,
	.switched_to		= switched_to_rt,

	.update_curr		= update_curr_rt,
#ifdef CONFIG_SCHED_WALT
	.fixup_walt_sched_stats	= fixup_walt_sched_stats_common,
#endif
};

#ifdef CONFIG_SCHED_DEBUG
extern void print_rt_rq(struct seq_file *m, int cpu, struct rt_rq *rt_rq);

void print_rt_stats(struct seq_file *m, int cpu)
{
	rt_rq_iter_t iter;
	struct rt_rq *rt_rq;

	rcu_read_lock();
	for_each_rt_rq(rt_rq, iter, cpu_rq(cpu))
		print_rt_rq(m, cpu, rt_rq);
	rcu_read_unlock();
}
#endif /* CONFIG_SCHED_DEBUG */<|MERGE_RESOLUTION|>--- conflicted
+++ resolved
@@ -1830,12 +1830,9 @@
 			 */
 			util = cpu_util(cpu);
 
-<<<<<<< HEAD
-=======
 			if (avoid_prev_cpu && cpu == task_cpu(task))
 				continue;
 
->>>>>>> f526258c
 			if (__cpu_overutilized(cpu, util + tutil))
 				continue;
 
