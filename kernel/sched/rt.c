--- conflicted
+++ resolved
@@ -11,12 +11,8 @@
 #include <linux/irq_work.h>
 #include <trace/events/sched.h>
 
-<<<<<<< HEAD
 /* Curtis, 20180109, ux realm */
 #include <../drivers/oneplus/coretech/uxcore/opchain_helper.h>
-=======
-#include "walt.h"
->>>>>>> e276e60d
 
 int sched_rr_timeslice = RR_TIMESLICE;
 
@@ -1758,11 +1754,8 @@
 	int start_cpu = walt_start_cpu(prev_cpu);
 	bool do_rotate = false;
 	bool avoid_prev_cpu = false;
-<<<<<<< HEAD
 	/* Curtis, 20180109, ux realm */
 	bool best_cpu_is_claimed = false;
-=======
->>>>>>> e276e60d
 
 	/* Make sure the mask is initialized first */
 	if (unlikely(!lowest_mask))
@@ -1854,7 +1847,6 @@
 			if (sched_cpu_high_irqload(cpu))
 				continue;
 
-<<<<<<< HEAD
 			/* Curtis, 20180109, ux realm */
 			if (best_cpu_is_claimed) {
 				best_cpu_idle_idx = cpu_idle_idx;
@@ -1865,8 +1857,6 @@
 				continue;
 			}
 
-=======
->>>>>>> e276e60d
 			/* Find the least loaded CPU */
 			if (util > best_cpu_util)
 				continue;
@@ -1898,7 +1888,6 @@
 					continue;
 			}
 
-<<<<<<< HEAD
 			/* Curtis, 20180109, ux realm */
 			if (opc_get_claim_on_cpu(cpu)) {
 				if (best_cpu != -1)
@@ -1906,8 +1895,6 @@
 				else
 					best_cpu_is_claimed = true;
 			}
-=======
->>>>>>> e276e60d
 			best_cpu_idle_idx = cpu_idle_idx;
 			best_cpu_util_cum = util_cum;
 			best_cpu_util = util;
@@ -2682,10 +2669,7 @@
 	.update_curr		= update_curr_rt,
 #ifdef CONFIG_SCHED_WALT
 	.fixup_walt_sched_stats	= fixup_walt_sched_stats_common,
-<<<<<<< HEAD
-=======
 	.fixup_cumulative_runnable_avg = walt_fixup_cumulative_runnable_avg,
->>>>>>> e276e60d
 #endif
 };
 
