--- conflicted
+++ resolved
@@ -1566,12 +1566,9 @@
 #ifdef CONFIG_SCHED_WALT
 	void (*fixup_walt_sched_stats)(struct rq *rq, struct task_struct *p,
 				      u32 new_task_load, u32 new_pred_demand);
-<<<<<<< HEAD
-=======
 	void (*fixup_cumulative_runnable_avg)(struct rq *rq,
 					      struct task_struct *task,
 					      u64 new_task_load);
->>>>>>> e276e60d
 #endif
 };
 
@@ -2980,8 +2977,6 @@
 		   bool *do_rotate, struct find_first_cpu_bit_env *env);
 #else
 #define find_first_cpu_bit(...) -1
-<<<<<<< HEAD
-=======
 #endif
 
 #ifdef CONFIG_SMP
@@ -2992,5 +2987,4 @@
 	else
 		irq_work_queue_on(work, cpumask_any(cpu_online_mask));
 }
->>>>>>> e276e60d
 #endif