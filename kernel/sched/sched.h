
#include <linux/sched.h>
#include <linux/sched/sysctl.h>
#include <linux/sched/rt.h>
#include <linux/u64_stats_sync.h>
#include <linux/sched/deadline.h>
#include <linux/binfmts.h>
#include <linux/mutex.h>
#include <linux/spinlock.h>
#include <linux/stop_machine.h>
#include <linux/irq_work.h>
#include <linux/tick.h>
#include <linux/slab.h>
#include <linux/sched_energy.h>

#include "cpupri.h"
#include "cpudeadline.h"
#include "cpuacct.h"

#ifdef CONFIG_SCHED_DEBUG
#define SCHED_WARN_ON(x)	WARN_ONCE(x, #x)
#else
#define SCHED_WARN_ON(x)	((void)(x))
#endif

struct rq;
struct cpuidle_state;

extern __read_mostly bool sched_predl;
extern unsigned int sched_smp_overlap_capacity;

#ifdef CONFIG_SCHED_WALT
extern unsigned int sched_ravg_window;
extern unsigned int walt_cpu_util_freq_divisor;

struct walt_sched_stats {
	int nr_big_tasks;
	u64 cumulative_runnable_avg;
	u64 pred_demands_sum;
};

struct cpu_cycle {
	u64 cycles;
	u64 time;
};

struct group_cpu_time {
	u64 curr_runnable_sum;
	u64 prev_runnable_sum;
	u64 nt_curr_runnable_sum;
	u64 nt_prev_runnable_sum;
};

struct load_subtractions {
	u64 window_start;
	u64 subs;
	u64 new_subs;
};

#define NUM_TRACKED_WINDOWS 2
#define NUM_LOAD_INDICES 1000

struct sched_cluster {
	raw_spinlock_t load_lock;
	struct list_head list;
	struct cpumask cpus;
	int id;
	int max_power_cost;
	int min_power_cost;
	int max_possible_capacity;
	int capacity;
	int efficiency; /* Differentiate cpus with different IPC capability */
	int load_scale_factor;
	unsigned int exec_scale_factor;
	/*
	 * max_freq = user maximum
	 * max_mitigated_freq = thermal defined maximum
	 * max_possible_freq = maximum supported by hardware
	 */
	unsigned int cur_freq, max_freq, max_mitigated_freq, min_freq;
	unsigned int max_possible_freq;
	bool freq_init_done;
	int dstate, dstate_wakeup_latency, dstate_wakeup_energy;
	unsigned int static_cluster_pwr_cost;
	int notifier_sent;
	bool wake_up_idle;
	u64 aggr_grp_load;
};

extern unsigned int sched_disable_window_stats;

extern struct timer_list sched_grp_timer;
#endif /* CONFIG_SCHED_WALT */


/* task_struct::on_rq states: */
#define TASK_ON_RQ_QUEUED	1
#define TASK_ON_RQ_MIGRATING	2

extern __read_mostly int scheduler_running;

extern unsigned long calc_load_update;
extern atomic_long_t calc_load_tasks;

extern void calc_global_load_tick(struct rq *this_rq);
extern long calc_load_fold_active(struct rq *this_rq, long adjust);

#ifdef CONFIG_SMP
extern void cpu_load_update_active(struct rq *this_rq);
#else
static inline void cpu_load_update_active(struct rq *this_rq) { }
#endif

#ifdef CONFIG_SCHED_SMT
extern void update_idle_core(struct rq *rq);
#else
static inline void update_idle_core(struct rq *rq) { }
#endif

/*
 * Helpers for converting nanosecond timing to jiffy resolution
 */
#define NS_TO_JIFFIES(TIME)	((unsigned long)(TIME) / (NSEC_PER_SEC / HZ))

/*
 * Increase resolution of nice-level calculations for 64-bit architectures.
 * The extra resolution improves shares distribution and load balancing of
 * low-weight task groups (eg. nice +19 on an autogroup), deeper taskgroup
 * hierarchies, especially on larger systems. This is not a user-visible change
 * and does not change the user-interface for setting shares/weights.
 *
 * We increase resolution only if we have enough bits to allow this increased
 * resolution (i.e. 64bit). The costs for increasing resolution when 32bit are
 * pretty high and the returns do not justify the increased costs.
 *
 * Really only required when CONFIG_FAIR_GROUP_SCHED is also set, but to
 * increase coverage and consistency always enable it on 64bit platforms.
 */
#ifdef CONFIG_64BIT
# define NICE_0_LOAD_SHIFT	(SCHED_FIXEDPOINT_SHIFT + SCHED_FIXEDPOINT_SHIFT)
# define scale_load(w)		((w) << SCHED_FIXEDPOINT_SHIFT)
# define scale_load_down(w)	((w) >> SCHED_FIXEDPOINT_SHIFT)
#else
# define NICE_0_LOAD_SHIFT	(SCHED_FIXEDPOINT_SHIFT)
# define scale_load(w)		(w)
# define scale_load_down(w)	(w)
#endif

/*
 * Task weight (visible to users) and its load (invisible to users) have
 * independent resolution, but they should be well calibrated. We use
 * scale_load() and scale_load_down(w) to convert between them. The
 * following must be true:
 *
 *  scale_load(sched_prio_to_weight[USER_PRIO(NICE_TO_PRIO(0))]) == NICE_0_LOAD
 *
 */
#define NICE_0_LOAD		(1L << NICE_0_LOAD_SHIFT)

/*
 * Single value that decides SCHED_DEADLINE internal math precision.
 * 10 -> just above 1us
 * 9  -> just above 0.5us
 */
#define DL_SCALE (10)

/*
 * These are the 'tuning knobs' of the scheduler:
 */

/*
 * single value that denotes runtime == period, ie unlimited time.
 */
#define RUNTIME_INF	((u64)~0ULL)

static inline int idle_policy(int policy)
{
	return policy == SCHED_IDLE;
}
static inline int fair_policy(int policy)
{
	return policy == SCHED_NORMAL || policy == SCHED_BATCH;
}

static inline int rt_policy(int policy)
{
	return policy == SCHED_FIFO || policy == SCHED_RR;
}

static inline int dl_policy(int policy)
{
	return policy == SCHED_DEADLINE;
}
static inline bool valid_policy(int policy)
{
	return idle_policy(policy) || fair_policy(policy) ||
		rt_policy(policy) || dl_policy(policy);
}

static inline int task_has_rt_policy(struct task_struct *p)
{
	return rt_policy(p->policy);
}

static inline int task_has_dl_policy(struct task_struct *p)
{
	return dl_policy(p->policy);
}

/*
 * Tells if entity @a should preempt entity @b.
 */
static inline bool
dl_entity_preempt(struct sched_dl_entity *a, struct sched_dl_entity *b)
{
	return dl_time_before(a->deadline, b->deadline);
}

/*
 * This is the priority-queue data structure of the RT scheduling class:
 */
struct rt_prio_array {
	DECLARE_BITMAP(bitmap, MAX_RT_PRIO+1); /* include 1 bit for delimiter */
	struct list_head queue[MAX_RT_PRIO];
};

struct rt_bandwidth {
	/* nests inside the rq lock: */
	raw_spinlock_t		rt_runtime_lock;
	ktime_t			rt_period;
	u64			rt_runtime;
	struct hrtimer		rt_period_timer;
	unsigned int		rt_period_active;
};

void __dl_clear_params(struct task_struct *p);

/*
 * To keep the bandwidth of -deadline tasks and groups under control
 * we need some place where:
 *  - store the maximum -deadline bandwidth of the system (the group);
 *  - cache the fraction of that bandwidth that is currently allocated.
 *
 * This is all done in the data structure below. It is similar to the
 * one used for RT-throttling (rt_bandwidth), with the main difference
 * that, since here we are only interested in admission control, we
 * do not decrease any runtime while the group "executes", neither we
 * need a timer to replenish it.
 *
 * With respect to SMP, the bandwidth is given on a per-CPU basis,
 * meaning that:
 *  - dl_bw (< 100%) is the bandwidth of the system (group) on each CPU;
 *  - dl_total_bw array contains, in the i-eth element, the currently
 *    allocated bandwidth on the i-eth CPU.
 * Moreover, groups consume bandwidth on each CPU, while tasks only
 * consume bandwidth on the CPU they're running on.
 * Finally, dl_total_bw_cpu is used to cache the index of dl_total_bw
 * that will be shown the next time the proc or cgroup controls will
 * be red. It on its turn can be changed by writing on its own
 * control.
 */
struct dl_bandwidth {
	raw_spinlock_t dl_runtime_lock;
	u64 dl_runtime;
	u64 dl_period;
};

static inline int dl_bandwidth_enabled(void)
{
	return sysctl_sched_rt_runtime >= 0;
}

extern struct dl_bw *dl_bw_of(int i);

struct dl_bw {
	raw_spinlock_t lock;
	u64 bw, total_bw;
};

static inline
void __dl_clear(struct dl_bw *dl_b, u64 tsk_bw)
{
	dl_b->total_bw -= tsk_bw;
}

static inline
void __dl_add(struct dl_bw *dl_b, u64 tsk_bw)
{
	dl_b->total_bw += tsk_bw;
}

static inline
bool __dl_overflow(struct dl_bw *dl_b, int cpus, u64 old_bw, u64 new_bw)
{
	return dl_b->bw != -1 &&
	       dl_b->bw * cpus < dl_b->total_bw - old_bw + new_bw;
}

extern struct mutex sched_domains_mutex;

#ifdef CONFIG_CGROUP_SCHED

#include <linux/cgroup.h>

struct cfs_rq;
struct rt_rq;

extern struct list_head task_groups;

struct cfs_bandwidth {
#ifdef CONFIG_CFS_BANDWIDTH
	raw_spinlock_t lock;
	ktime_t period;
	u64 quota, runtime;
	s64 hierarchical_quota;
	u64 runtime_expires;

	int idle, period_active;
	struct hrtimer period_timer, slack_timer;
	struct list_head throttled_cfs_rq;

	/* statistics */
	int nr_periods, nr_throttled;
	u64 throttled_time;
#endif
};

/* task group related information */
struct task_group {
	struct cgroup_subsys_state css;

#ifdef CONFIG_FAIR_GROUP_SCHED
	/* schedulable entities of this group on each cpu */
	struct sched_entity **se;
	/* runqueue "owned" by this group on each cpu */
	struct cfs_rq **cfs_rq;
	unsigned long shares;

#ifdef	CONFIG_SMP
	/*
	 * load_avg can be heavily contended at clock tick time, so put
	 * it in its own cacheline separated from the fields above which
	 * will also be accessed at each tick.
	 */
	atomic_long_t load_avg ____cacheline_aligned;
#endif
#endif

#ifdef CONFIG_RT_GROUP_SCHED
	struct sched_rt_entity **rt_se;
	struct rt_rq **rt_rq;

	struct rt_bandwidth rt_bandwidth;
#endif

	struct rcu_head rcu;
	struct list_head list;

	struct task_group *parent;
	struct list_head siblings;
	struct list_head children;

#ifdef CONFIG_SCHED_AUTOGROUP
	struct autogroup *autogroup;
#endif

	struct cfs_bandwidth cfs_bandwidth;
};

#ifdef CONFIG_FAIR_GROUP_SCHED
#define ROOT_TASK_GROUP_LOAD	NICE_0_LOAD

/*
 * A weight of 0 or 1 can cause arithmetics problems.
 * A weight of a cfs_rq is the sum of weights of which entities
 * are queued on this cfs_rq, so a weight of a entity should not be
 * too large, so as the shares value of a task group.
 * (The default weight is 1024 - so there's no practical
 *  limitation from this.)
 */
#define MIN_SHARES	(1UL <<  1)
#define MAX_SHARES	(1UL << 18)
#endif

typedef int (*tg_visitor)(struct task_group *, void *);

extern int walk_tg_tree_from(struct task_group *from,
			     tg_visitor down, tg_visitor up, void *data);

/*
 * Iterate the full tree, calling @down when first entering a node and @up when
 * leaving it for the final time.
 *
 * Caller must hold rcu_lock or sufficient equivalent.
 */
static inline int walk_tg_tree(tg_visitor down, tg_visitor up, void *data)
{
	return walk_tg_tree_from(&root_task_group, down, up, data);
}

extern int tg_nop(struct task_group *tg, void *data);

extern void free_fair_sched_group(struct task_group *tg);
extern int alloc_fair_sched_group(struct task_group *tg, struct task_group *parent);
extern void online_fair_sched_group(struct task_group *tg);
extern void unregister_fair_sched_group(struct task_group *tg);
extern void init_tg_cfs_entry(struct task_group *tg, struct cfs_rq *cfs_rq,
			struct sched_entity *se, int cpu,
			struct sched_entity *parent);
extern void init_cfs_bandwidth(struct cfs_bandwidth *cfs_b);

extern void __refill_cfs_bandwidth_runtime(struct cfs_bandwidth *cfs_b);
extern void start_cfs_bandwidth(struct cfs_bandwidth *cfs_b);
extern void unthrottle_cfs_rq(struct cfs_rq *cfs_rq);

extern void free_rt_sched_group(struct task_group *tg);
extern int alloc_rt_sched_group(struct task_group *tg, struct task_group *parent);
extern void init_tg_rt_entry(struct task_group *tg, struct rt_rq *rt_rq,
		struct sched_rt_entity *rt_se, int cpu,
		struct sched_rt_entity *parent);

extern struct task_group *sched_create_group(struct task_group *parent);
extern void sched_online_group(struct task_group *tg,
			       struct task_group *parent);
extern void sched_destroy_group(struct task_group *tg);
extern void sched_offline_group(struct task_group *tg);

extern void sched_move_task(struct task_struct *tsk);

#ifdef CONFIG_FAIR_GROUP_SCHED
extern int sched_group_set_shares(struct task_group *tg, unsigned long shares);

#ifdef CONFIG_SMP
extern void set_task_rq_fair(struct sched_entity *se,
			     struct cfs_rq *prev, struct cfs_rq *next);
#else /* !CONFIG_SMP */
static inline void set_task_rq_fair(struct sched_entity *se,
			     struct cfs_rq *prev, struct cfs_rq *next) { }
#endif /* CONFIG_SMP */
#endif /* CONFIG_FAIR_GROUP_SCHED */

extern struct task_group *css_tg(struct cgroup_subsys_state *css);

#else /* CONFIG_CGROUP_SCHED */

struct cfs_bandwidth { };

#endif	/* CONFIG_CGROUP_SCHED */

/* CFS-related fields in a runqueue */
struct cfs_rq {
	struct load_weight load;
	unsigned int nr_running, h_nr_running;

	u64 exec_clock;
	u64 min_vruntime;
#ifndef CONFIG_64BIT
	u64 min_vruntime_copy;
#endif

	struct rb_root tasks_timeline;
	struct rb_node *rb_leftmost;

	/*
	 * 'curr' points to currently running entity on this cfs_rq.
	 * It is set to NULL otherwise (i.e when none are currently running).
	 */
	struct sched_entity *curr, *next, *last, *skip;

#ifdef	CONFIG_SCHED_DEBUG
	unsigned int nr_spread_over;
#endif

#ifdef CONFIG_SMP
	/*
	 * CFS load tracking
	 */
	struct sched_avg avg;
	u64 runnable_load_sum;
	unsigned long runnable_load_avg;
#ifdef CONFIG_FAIR_GROUP_SCHED
	unsigned long tg_load_avg_contrib;
	unsigned long propagate_avg;
#endif
	atomic_long_t removed_load_avg, removed_util_avg;
#ifndef CONFIG_64BIT
	u64 load_last_update_time_copy;
#endif

#ifdef CONFIG_FAIR_GROUP_SCHED
	/*
	 *   h_load = weight * f(tg)
	 *
	 * Where f(tg) is the recursive weight fraction assigned to
	 * this group.
	 */
	unsigned long h_load;
	u64 last_h_load_update;
	struct sched_entity *h_load_next;
#endif /* CONFIG_FAIR_GROUP_SCHED */
#endif /* CONFIG_SMP */

#ifdef CONFIG_FAIR_GROUP_SCHED
	struct rq *rq;	/* cpu runqueue to which this cfs_rq is attached */

	/*
	 * leaf cfs_rqs are those that hold tasks (lowest schedulable entity in
	 * a hierarchy). Non-leaf lrqs hold other higher schedulable entities
	 * (like users, containers etc.)
	 *
	 * leaf_cfs_rq_list ties together list of leaf cfs_rq's in a cpu. This
	 * list is used during load balance.
	 */
	int on_list;
	struct list_head leaf_cfs_rq_list;
	struct task_group *tg;	/* group that "owns" this runqueue */

#ifdef CONFIG_CFS_BANDWIDTH

#ifdef CONFIG_SCHED_WALT
	struct walt_sched_stats walt_stats;
#endif

	int runtime_enabled;
	u64 runtime_expires;
	s64 runtime_remaining;

	u64 throttled_clock, throttled_clock_task;
	u64 throttled_clock_task_time;
	int throttled, throttle_count;
	struct list_head throttled_list;
#endif /* CONFIG_CFS_BANDWIDTH */
#endif /* CONFIG_FAIR_GROUP_SCHED */
};

static inline int rt_bandwidth_enabled(void)
{
	return sysctl_sched_rt_runtime >= 0;
}

/* RT IPI pull logic requires IRQ_WORK */
#if defined(CONFIG_IRQ_WORK) && defined(CONFIG_SMP)
# define HAVE_RT_PUSH_IPI
#endif

/* Real-Time classes' related field in a runqueue: */
struct rt_rq {
	struct rt_prio_array active;
	unsigned int rt_nr_running;
	unsigned int rr_nr_running;
#if defined CONFIG_SMP || defined CONFIG_RT_GROUP_SCHED
	struct {
		int curr; /* highest queued rt task prio */
#ifdef CONFIG_SMP
		int next; /* next highest */
#endif
	} highest_prio;
#endif
#ifdef CONFIG_SMP
	unsigned long rt_nr_migratory;
	unsigned long rt_nr_total;
	int overloaded;
	struct plist_head pushable_tasks;
#endif /* CONFIG_SMP */
	int rt_queued;

	int rt_throttled;
	u64 rt_time;
	u64 rt_runtime;
	/* Nests inside the rq lock: */
	raw_spinlock_t rt_runtime_lock;

#ifdef CONFIG_RT_GROUP_SCHED
	unsigned long rt_nr_boosted;

	struct rq *rq;
	struct task_group *tg;
#endif
};

/* Deadline class' related fields in a runqueue */
struct dl_rq {
	/* runqueue is an rbtree, ordered by deadline */
	struct rb_root rb_root;
	struct rb_node *rb_leftmost;

	unsigned long dl_nr_running;

#ifdef CONFIG_SMP
	/*
	 * Deadline values of the currently executing and the
	 * earliest ready task on this rq. Caching these facilitates
	 * the decision wether or not a ready but not running task
	 * should migrate somewhere else.
	 */
	struct {
		u64 curr;
		u64 next;
	} earliest_dl;

	unsigned long dl_nr_migratory;
	int overloaded;

	/*
	 * Tasks on this rq that can be pushed away. They are kept in
	 * an rb-tree, ordered by tasks' deadlines, with caching
	 * of the leftmost (earliest deadline) element.
	 */
	struct rb_root pushable_dl_tasks_root;
	struct rb_node *pushable_dl_tasks_leftmost;
#else
	struct dl_bw dl_bw;
#endif
};

#ifdef CONFIG_SMP

struct max_cpu_capacity {
	raw_spinlock_t lock;
	unsigned long val;
	int cpu;
};

/*
 * We add the notion of a root-domain which will be used to define per-domain
 * variables. Each exclusive cpuset essentially defines an island domain by
 * fully partitioning the member cpus from any other cpuset. Whenever a new
 * exclusive cpuset is created, we also create and attach a new root-domain
 * object.
 *
 */
struct root_domain {
	atomic_t refcount;
	atomic_t rto_count;
	struct rcu_head rcu;
	cpumask_var_t span;
	cpumask_var_t online;

	/* Indicate more than one runnable task for any CPU */
	bool overload;

	/* Indicate one or more cpus over-utilized (tipping point) */
	bool overutilized;

	/*
	 * The bit corresponding to a CPU gets set here if such CPU has more
	 * than one runnable -deadline task (as it is below for RT tasks).
	 */
	cpumask_var_t dlo_mask;
	atomic_t dlo_count;
	struct dl_bw dl_bw;
	struct cpudl cpudl;

#ifdef HAVE_RT_PUSH_IPI
	/*
	 * For IPI pull requests, loop across the rto_mask.
	 */
	struct irq_work rto_push_work;
	raw_spinlock_t rto_lock;
	/* These are only updated and read within rto_lock */
	int rto_loop;
	int rto_cpu;
	/* These atomics are updated outside of a lock */
	atomic_t rto_loop_next;
	atomic_t rto_loop_start;
#endif
	/*
	 * The "RT overload" flag: it gets set if a CPU has more than
	 * one runnable RT task.
	 */
	cpumask_var_t rto_mask;
	struct cpupri cpupri;

	/* Maximum cpu capacity in the system. */
	struct max_cpu_capacity max_cpu_capacity;

	/* First cpu with maximum and minimum original capacity */
	int max_cap_orig_cpu, min_cap_orig_cpu;
};

extern struct root_domain def_root_domain;

#ifdef HAVE_RT_PUSH_IPI
extern void rto_push_irq_work_func(struct irq_work *work);
#endif
#endif /* CONFIG_SMP */

/*
 * This is the main, per-CPU runqueue data structure.
 *
 * Locking rule: those places that want to lock multiple runqueues
 * (such as the load balancing or the thread migration code), lock
 * acquire operations must be ordered by ascending &runqueue.
 */
struct rq {
	/* runqueue lock: */
	raw_spinlock_t lock;

	/*
	 * nr_running and cpu_load should be in the same cacheline because
	 * remote CPUs use both these fields when doing load calculation.
	 */
	unsigned int nr_running;
#ifdef CONFIG_NUMA_BALANCING
	unsigned int nr_numa_running;
	unsigned int nr_preferred_running;
#endif
	#define CPU_LOAD_IDX_MAX 5
	unsigned long cpu_load[CPU_LOAD_IDX_MAX];
	unsigned int misfit_task;
#ifdef CONFIG_NO_HZ_COMMON
#ifdef CONFIG_SMP
	unsigned long last_load_update_tick;
#endif /* CONFIG_SMP */
	unsigned long nohz_flags;
#endif /* CONFIG_NO_HZ_COMMON */
#ifdef CONFIG_NO_HZ_FULL
	unsigned long last_sched_tick;
#endif

#ifdef CONFIG_CPU_QUIET
	/* time-based average load */
	u64 nr_last_stamp;
	u64 nr_running_integral;
	seqcount_t ave_seqcnt;
#endif

	/* capture load from *all* tasks on this cpu: */
	struct load_weight load;
	unsigned long nr_load_updates;
	u64 nr_switches;

	struct cfs_rq cfs;
	struct rt_rq rt;
	struct dl_rq dl;

#ifdef CONFIG_FAIR_GROUP_SCHED
	/* list of leaf cfs_rq on this cpu: */
	struct list_head leaf_cfs_rq_list;
	struct list_head *tmp_alone_branch;
#endif /* CONFIG_FAIR_GROUP_SCHED */

	/*
	 * This is part of a global counter where only the total sum
	 * over all CPUs matters. A task can increase this counter on
	 * one CPU and if it got migrated afterwards it may decrease
	 * it on another CPU. Always updated under the runqueue lock:
	 */
	unsigned long nr_uninterruptible;

	struct task_struct *curr, *idle, *stop;
	unsigned long next_balance;
	struct mm_struct *prev_mm;

	unsigned int clock_skip_update;
	u64 clock;
	u64 clock_task;

	atomic_t nr_iowait;

#ifdef CONFIG_SMP
	struct root_domain *rd;
	struct sched_domain *sd;

	unsigned long cpu_capacity;
	unsigned long cpu_capacity_orig;

	struct callback_head *balance_callback;

	unsigned char idle_balance;
	/* For active balancing */
	int active_balance;
	int push_cpu;
	struct task_struct *push_task;
	struct cpu_stop_work active_balance_work;
	/* cpu of this runqueue: */
	int cpu;
	int online;

	struct list_head cfs_tasks;

	u64 rt_avg;
	u64 age_stamp;
	u64 idle_stamp;
	u64 avg_idle;

	/* This is used to determine avg_idle's max value */
	u64 max_idle_balance_cost;
#endif

#ifdef CONFIG_SCHED_WALT
	struct sched_cluster *cluster;
	struct cpumask freq_domain_cpumask;
	struct walt_sched_stats walt_stats;

	int cstate, wakeup_latency, wakeup_energy;
	u64 window_start;
	s64 cum_window_start;
	u64 load_reported_window;
	unsigned long walt_flags;

	u64 cur_irqload;
	u64 avg_irqload;
	u64 irqload_ts;
	unsigned int static_cpu_pwr_cost;
	struct task_struct *ed_task;
	struct cpu_cycle cc;
	u64 old_busy_time, old_busy_time_group;
	u64 old_estimated_time;
	u64 curr_runnable_sum;
	u64 prev_runnable_sum;
	u64 nt_curr_runnable_sum;
	u64 nt_prev_runnable_sum;
	u64 cum_window_demand;
	struct group_cpu_time grp_time;
	struct load_subtractions load_subs[NUM_TRACKED_WINDOWS];
	DECLARE_BITMAP_ARRAY(top_tasks_bitmap,
			NUM_TRACKED_WINDOWS, NUM_LOAD_INDICES);
	u8 *top_tasks[NUM_TRACKED_WINDOWS];
	u8 curr_table;
	int prev_top;
	int curr_top;
	struct irq_work irq_work;
#endif

#ifdef CONFIG_IRQ_TIME_ACCOUNTING
	u64 prev_irq_time;
#endif
#ifdef CONFIG_PARAVIRT
	u64 prev_steal_time;
#endif
#ifdef CONFIG_PARAVIRT_TIME_ACCOUNTING
	u64 prev_steal_time_rq;
#endif

	/* calc_load related fields */
	unsigned long calc_load_update;
	long calc_load_active;

#ifdef CONFIG_SCHED_HRTICK
#ifdef CONFIG_SMP
	int hrtick_csd_pending;
	struct call_single_data hrtick_csd;
#endif
	struct hrtimer hrtick_timer;
#endif

#ifdef CONFIG_SCHEDSTATS
	/* latency stats */
	struct sched_info rq_sched_info;
	unsigned long long rq_cpu_time;
	/* could above be rq->cfs_rq.exec_clock + rq->rt_rq.rt_runtime ? */

	/* sys_sched_yield() stats */
	unsigned int yld_count;

	/* schedule() stats */
	unsigned int sched_count;
	unsigned int sched_goidle;

	/* try_to_wake_up() stats */
	unsigned int ttwu_count;
	unsigned int ttwu_local;
#ifdef CONFIG_SMP
	struct eas_stats eas_stats;
#endif
#endif

#ifdef CONFIG_SMP
	struct llist_head wake_list;
#endif

#ifdef CONFIG_CPU_IDLE
	/* Must be inspected within a rcu lock section */
	struct cpuidle_state *idle_state;
	int idle_state_idx;
#endif
};

static inline int cpu_of(struct rq *rq)
{
#ifdef CONFIG_SMP
	return rq->cpu;
#else
	return 0;
#endif
}

DECLARE_PER_CPU_SHARED_ALIGNED(struct rq, runqueues);

#define cpu_rq(cpu)		(&per_cpu(runqueues, (cpu)))
#define this_rq()		this_cpu_ptr(&runqueues)
#define task_rq(p)		cpu_rq(task_cpu(p))
#define cpu_curr(cpu)		(cpu_rq(cpu)->curr)
#define raw_rq()		raw_cpu_ptr(&runqueues)

static inline u64 __rq_clock_broken(struct rq *rq)
{
	return READ_ONCE(rq->clock);
}

static inline u64 rq_clock(struct rq *rq)
{
	lockdep_assert_held(&rq->lock);
	return rq->clock;
}

static inline u64 rq_clock_task(struct rq *rq)
{
	lockdep_assert_held(&rq->lock);
	return rq->clock_task;
}

#define RQCF_REQ_SKIP	0x01
#define RQCF_ACT_SKIP	0x02

static inline void rq_clock_skip_update(struct rq *rq, bool skip)
{
	lockdep_assert_held(&rq->lock);
	if (skip)
		rq->clock_skip_update |= RQCF_REQ_SKIP;
	else
		rq->clock_skip_update &= ~RQCF_REQ_SKIP;
}

#ifdef CONFIG_NUMA
enum numa_topology_type {
	NUMA_DIRECT,
	NUMA_GLUELESS_MESH,
	NUMA_BACKPLANE,
};
extern enum numa_topology_type sched_numa_topology_type;
extern int sched_max_numa_distance;
extern bool find_numa_distance(int distance);
#endif

#ifdef CONFIG_NUMA_BALANCING
/* The regions in numa_faults array from task_struct */
enum numa_faults_stats {
	NUMA_MEM = 0,
	NUMA_CPU,
	NUMA_MEMBUF,
	NUMA_CPUBUF
};
extern void sched_setnuma(struct task_struct *p, int node);
extern int migrate_task_to(struct task_struct *p, int cpu);
extern int migrate_swap(struct task_struct *, struct task_struct *);
#endif /* CONFIG_NUMA_BALANCING */

#ifdef CONFIG_SMP

static inline void
queue_balance_callback(struct rq *rq,
		       struct callback_head *head,
		       void (*func)(struct rq *rq))
{
	lockdep_assert_held(&rq->lock);

	if (unlikely(head->next))
		return;

	head->func = (void (*)(struct callback_head *))func;
	head->next = rq->balance_callback;
	rq->balance_callback = head;
}

extern void sched_ttwu_pending(void);

#define rcu_dereference_check_sched_domain(p) \
	rcu_dereference_check((p), \
			      lockdep_is_held(&sched_domains_mutex))

/*
 * The domain tree (rq->sd) is protected by RCU's quiescent state transition.
 * See detach_destroy_domains: synchronize_sched for details.
 *
 * The domain tree of any CPU may only be accessed from within
 * preempt-disabled sections.
 */
#define for_each_domain(cpu, __sd) \
	for (__sd = rcu_dereference_check_sched_domain(cpu_rq(cpu)->sd); \
			__sd; __sd = __sd->parent)

#define for_each_lower_domain(sd) for (; sd; sd = sd->child)

/**
 * highest_flag_domain - Return highest sched_domain containing flag.
 * @cpu:	The cpu whose highest level of sched domain is to
 *		be returned.
 * @flag:	The flag to check for the highest sched_domain
 *		for the given cpu.
 *
 * Returns the highest sched_domain of a cpu which contains the given flag.
 */
static inline struct sched_domain *highest_flag_domain(int cpu, int flag)
{
	struct sched_domain *sd, *hsd = NULL;

	for_each_domain(cpu, sd) {
		if (!(sd->flags & flag))
			break;
		hsd = sd;
	}

	return hsd;
}

static inline struct sched_domain *lowest_flag_domain(int cpu, int flag)
{
	struct sched_domain *sd;

	for_each_domain(cpu, sd) {
		if (sd->flags & flag)
			break;
	}

	return sd;
}

DECLARE_PER_CPU(struct sched_domain *, sd_llc);
DECLARE_PER_CPU(int, sd_llc_size);
DECLARE_PER_CPU(int, sd_llc_id);
DECLARE_PER_CPU(struct sched_domain_shared *, sd_llc_shared);
DECLARE_PER_CPU(struct sched_domain *, sd_numa);
DECLARE_PER_CPU(struct sched_domain *, sd_asym);
DECLARE_PER_CPU(struct sched_domain *, sd_ea);
DECLARE_PER_CPU(struct sched_domain *, sd_scs);

struct sched_group_capacity {
	atomic_t ref;
	/*
	 * CPU capacity of this group, SCHED_CAPACITY_SCALE being max capacity
	 * for a single CPU.
	 */
	unsigned long capacity;
	unsigned long max_capacity; /* Max per-cpu capacity in group */
	unsigned long min_capacity; /* Min per-CPU capacity in group */
	unsigned long next_update;
	int imbalance; /* XXX unrelated to capacity but shared group state */

	unsigned long cpumask[0]; /* iteration mask */
};

struct sched_group {
	struct sched_group *next;	/* Must be a circular list */
	atomic_t ref;

	unsigned int group_weight;
	struct sched_group_capacity *sgc;
	const struct sched_group_energy *sge;

	/*
	 * The CPUs this group covers.
	 *
	 * NOTE: this field is variable length. (Allocated dynamically
	 * by attaching extra space to the end of the structure,
	 * depending on how many CPUs the kernel has booted up with)
	 */
	unsigned long cpumask[0];
};

static inline struct cpumask *sched_group_cpus(struct sched_group *sg)
{
	return to_cpumask(sg->cpumask);
}

/*
 * cpumask masking which cpus in the group are allowed to iterate up the domain
 * tree.
 */
static inline struct cpumask *sched_group_mask(struct sched_group *sg)
{
	return to_cpumask(sg->sgc->cpumask);
}

/**
 * group_first_cpu - Returns the first cpu in the cpumask of a sched_group.
 * @group: The group whose first cpu is to be returned.
 */
static inline unsigned int group_first_cpu(struct sched_group *group)
{
	return cpumask_first(sched_group_cpus(group));
}

extern int group_balance_cpu(struct sched_group *sg);

#if defined(CONFIG_SCHED_DEBUG) && defined(CONFIG_SYSCTL)
void register_sched_domain_sysctl(void);
void unregister_sched_domain_sysctl(void);
#else
static inline void register_sched_domain_sysctl(void)
{
}
static inline void unregister_sched_domain_sysctl(void)
{
}
#endif

#else

static inline void sched_ttwu_pending(void) { }

#endif /* CONFIG_SMP */

#include "stats.h"
#include "auto_group.h"

enum sched_boost_policy {
	SCHED_BOOST_NONE,
	SCHED_BOOST_ON_BIG,
	SCHED_BOOST_ON_ALL,
};

/*
 * Returns the rq capacity of any rq in a group. This does not play
 * well with groups where rq capacity can change independently.
 */
#define group_rq_capacity(group) cpu_capacity(group_first_cpu(group))

#ifdef CONFIG_CGROUP_SCHED

/*
 * Return the group to which this tasks belongs.
 *
 * We cannot use task_css() and friends because the cgroup subsystem
 * changes that value before the cgroup_subsys::attach() method is called,
 * therefore we cannot pin it and might observe the wrong value.
 *
 * The same is true for autogroup's p->signal->autogroup->tg, the autogroup
 * core changes this before calling sched_move_task().
 *
 * Instead we use a 'copy' which is updated from sched_move_task() while
 * holding both task_struct::pi_lock and rq::lock.
 */
static inline struct task_group *task_group(struct task_struct *p)
{
	return p->sched_task_group;
}

/* Change a task's cfs_rq and parent entity if it moves across CPUs/groups */
static inline void set_task_rq(struct task_struct *p, unsigned int cpu)
{
#if defined(CONFIG_FAIR_GROUP_SCHED) || defined(CONFIG_RT_GROUP_SCHED)
	struct task_group *tg = task_group(p);
#endif

#ifdef CONFIG_FAIR_GROUP_SCHED
	set_task_rq_fair(&p->se, p->se.cfs_rq, tg->cfs_rq[cpu]);
	p->se.cfs_rq = tg->cfs_rq[cpu];
	p->se.parent = tg->se[cpu];
#endif

#ifdef CONFIG_RT_GROUP_SCHED
	p->rt.rt_rq  = tg->rt_rq[cpu];
	p->rt.parent = tg->rt_se[cpu];
#endif
}

#else /* CONFIG_CGROUP_SCHED */

static inline void set_task_rq(struct task_struct *p, unsigned int cpu) { }
static inline struct task_group *task_group(struct task_struct *p)
{
	return NULL;
}

#endif /* CONFIG_CGROUP_SCHED */

static inline void __set_task_cpu(struct task_struct *p, unsigned int cpu)
{
	set_task_rq(p, cpu);
#ifdef CONFIG_SMP
	/*
	 * After ->cpu is set up to a new value, task_rq_lock(p, ...) can be
	 * successfuly executed on another CPU. We must ensure that updates of
	 * per-task data have been completed by this moment.
	 */
	smp_wmb();
#ifdef CONFIG_THREAD_INFO_IN_TASK
	p->cpu = cpu;
#else
	task_thread_info(p)->cpu = cpu;
#endif
	p->wake_cpu = cpu;
#endif
}

/*
 * Tunables that become constants when CONFIG_SCHED_DEBUG is off:
 */
#ifdef CONFIG_SCHED_DEBUG
# include <linux/static_key.h>
# define const_debug __read_mostly
#else
# define const_debug const
#endif

extern const_debug unsigned int sysctl_sched_features;

#define SCHED_FEAT(name, enabled)	\
	__SCHED_FEAT_##name ,

enum {
#include "features.h"
	__SCHED_FEAT_NR,
};

#undef SCHED_FEAT

#if defined(CONFIG_SCHED_DEBUG) && defined(HAVE_JUMP_LABEL)
#define SCHED_FEAT(name, enabled)					\
static __always_inline bool static_branch_##name(struct static_key *key) \
{									\
	return static_key_##enabled(key);				\
}

#include "features.h"

#undef SCHED_FEAT

extern struct static_key sched_feat_keys[__SCHED_FEAT_NR];
#define sched_feat(x) (static_branch_##x(&sched_feat_keys[__SCHED_FEAT_##x]))
#else /* !(SCHED_DEBUG && HAVE_JUMP_LABEL) */
#define sched_feat(x) (sysctl_sched_features & (1UL << __SCHED_FEAT_##x))
#endif /* SCHED_DEBUG && HAVE_JUMP_LABEL */

extern struct static_key_false sched_numa_balancing;
extern struct static_key_false sched_schedstats;

static inline u64 global_rt_period(void)
{
	return (u64)sysctl_sched_rt_period * NSEC_PER_USEC;
}

static inline u64 global_rt_runtime(void)
{
	if (sysctl_sched_rt_runtime < 0)
		return RUNTIME_INF;

	return (u64)sysctl_sched_rt_runtime * NSEC_PER_USEC;
}

static inline int task_current(struct rq *rq, struct task_struct *p)
{
	return rq->curr == p;
}

static inline int task_running(struct rq *rq, struct task_struct *p)
{
#ifdef CONFIG_SMP
	return p->on_cpu;
#else
	return task_current(rq, p);
#endif
}

static inline int task_on_rq_queued(struct task_struct *p)
{
	return p->on_rq == TASK_ON_RQ_QUEUED;
}

static inline int task_on_rq_migrating(struct task_struct *p)
{
	return p->on_rq == TASK_ON_RQ_MIGRATING;
}

#ifndef prepare_arch_switch
# define prepare_arch_switch(next)	do { } while (0)
#endif
#ifndef finish_arch_post_lock_switch
# define finish_arch_post_lock_switch()	do { } while (0)
#endif

static inline void prepare_lock_switch(struct rq *rq, struct task_struct *next)
{
#ifdef CONFIG_SMP
	/*
	 * We can optimise this out completely for !SMP, because the
	 * SMP rebalancing from interrupt is the only thing that cares
	 * here.
	 */
	next->on_cpu = 1;
#endif
}

static inline void finish_lock_switch(struct rq *rq, struct task_struct *prev)
{
#ifdef CONFIG_SMP
	/*
	 * After ->on_cpu is cleared, the task can be moved to a different CPU.
	 * We must ensure this doesn't happen until the switch is completely
	 * finished.
	 *
	 * In particular, the load of prev->state in finish_task_switch() must
	 * happen before this.
	 *
	 * Pairs with the smp_cond_load_acquire() in try_to_wake_up().
	 */
	smp_store_release(&prev->on_cpu, 0);
#endif
#ifdef CONFIG_DEBUG_SPINLOCK
	/* this is a valid case when another task releases the spinlock */
	rq->lock.owner = current;
#endif
	/*
	 * If we are tracking spinlock dependencies then we have to
	 * fix up the runqueue lock - which gets 'carried over' from
	 * prev into current:
	 */
	spin_acquire(&rq->lock.dep_map, 0, 0, _THIS_IP_);

	raw_spin_unlock_irq(&rq->lock);
}

/*
 * wake flags
 */
#define WF_SYNC		0x01		/* waker goes to sleep after wakeup */
#define WF_FORK		0x02		/* child wakeup after fork */
#define WF_MIGRATED	0x4		/* internal use, task got migrated */

/*
 * To aid in avoiding the subversion of "niceness" due to uneven distribution
 * of tasks with abnormal "nice" values across CPUs the contribution that
 * each task makes to its run queue's load is weighted according to its
 * scheduling class and "nice" value. For SCHED_NORMAL tasks this is just a
 * scaled version of the new time slice allocation that they receive on time
 * slice expiry etc.
 */

#define WEIGHT_IDLEPRIO                3
#define WMULT_IDLEPRIO         1431655765

extern const int sched_prio_to_weight[40];
extern const u32 sched_prio_to_wmult[40];

/*
 * {de,en}queue flags:
 *
 * DEQUEUE_SLEEP  - task is no longer runnable
 * ENQUEUE_WAKEUP - task just became runnable
 *
 * SAVE/RESTORE - an otherwise spurious dequeue/enqueue, done to ensure tasks
 *                are in a known state which allows modification. Such pairs
 *                should preserve as much state as possible.
 *
 * MOVE - paired with SAVE/RESTORE, explicitly does not preserve the location
 *        in the runqueue.
 *
 * ENQUEUE_HEAD      - place at front of runqueue (tail if not specified)
 * ENQUEUE_REPLENISH - CBS (replenish runtime and postpone deadline)
 * ENQUEUE_MIGRATED  - the task was migrated during wakeup
 *
 */

#define DEQUEUE_SLEEP		0x01
#define DEQUEUE_SAVE		0x02 /* matches ENQUEUE_RESTORE */
#define DEQUEUE_MOVE		0x04 /* matches ENQUEUE_MOVE */

#define ENQUEUE_WAKEUP		0x01
#define ENQUEUE_RESTORE		0x02
#define ENQUEUE_MOVE		0x04

#define ENQUEUE_HEAD		0x08
#define ENQUEUE_REPLENISH	0x10
#ifdef CONFIG_SMP
#define ENQUEUE_MIGRATED	0x20
#else
#define ENQUEUE_MIGRATED	0x00
#endif
#define ENQUEUE_WAKEUP_NEW	0x40

#define RETRY_TASK		((void *)-1UL)

struct sched_class {
	const struct sched_class *next;

	void (*enqueue_task) (struct rq *rq, struct task_struct *p, int flags);
	void (*dequeue_task) (struct rq *rq, struct task_struct *p, int flags);
	void (*yield_task) (struct rq *rq);
	bool (*yield_to_task) (struct rq *rq, struct task_struct *p, bool preempt);

	void (*check_preempt_curr) (struct rq *rq, struct task_struct *p, int flags);

	/*
	 * It is the responsibility of the pick_next_task() method that will
	 * return the next task to call put_prev_task() on the @prev task or
	 * something equivalent.
	 *
	 * May return RETRY_TASK when it finds a higher prio class has runnable
	 * tasks.
	 */
	struct task_struct * (*pick_next_task) (struct rq *rq,
						struct task_struct *prev,
						struct pin_cookie cookie);
	void (*put_prev_task) (struct rq *rq, struct task_struct *p);

#ifdef CONFIG_SMP
	int  (*select_task_rq)(struct task_struct *p, int task_cpu, int sd_flag, int flags);
	void (*migrate_task_rq)(struct task_struct *p);

	void (*task_woken) (struct rq *this_rq, struct task_struct *task);

	void (*set_cpus_allowed)(struct task_struct *p,
				 const struct cpumask *newmask);

	void (*rq_online)(struct rq *rq);
	void (*rq_offline)(struct rq *rq);
#endif

	void (*set_curr_task) (struct rq *rq);
	void (*task_tick) (struct rq *rq, struct task_struct *p, int queued);
	void (*task_fork) (struct task_struct *p);
	void (*task_dead) (struct task_struct *p);

	/*
	 * The switched_from() call is allowed to drop rq->lock, therefore we
	 * cannot assume the switched_from/switched_to pair is serliazed by
	 * rq->lock. They are however serialized by p->pi_lock.
	 */
	void (*switched_from) (struct rq *this_rq, struct task_struct *task);
	void (*switched_to) (struct rq *this_rq, struct task_struct *task);
	void (*prio_changed) (struct rq *this_rq, struct task_struct *task,
			     int oldprio);

	unsigned int (*get_rr_interval) (struct rq *rq,
					 struct task_struct *task);

	void (*update_curr) (struct rq *rq);

#define TASK_SET_GROUP  0
#define TASK_MOVE_GROUP	1

#ifdef CONFIG_FAIR_GROUP_SCHED
	void (*task_change_group) (struct task_struct *p, int type);
#endif
#ifdef CONFIG_SCHED_WALT
	void (*fixup_walt_sched_stats)(struct rq *rq, struct task_struct *p,
				      u32 new_task_load, u32 new_pred_demand);
#endif
};

static inline void put_prev_task(struct rq *rq, struct task_struct *prev)
{
	prev->sched_class->put_prev_task(rq, prev);
}

static inline void set_curr_task(struct rq *rq, struct task_struct *curr)
{
	curr->sched_class->set_curr_task(rq);
}

#define sched_class_highest (&stop_sched_class)
#define for_each_class(class) \
   for (class = sched_class_highest; class; class = class->next)

extern const struct sched_class stop_sched_class;
extern const struct sched_class dl_sched_class;
extern const struct sched_class rt_sched_class;
extern const struct sched_class fair_sched_class;
extern const struct sched_class idle_sched_class;


#ifdef CONFIG_SMP

extern void init_max_cpu_capacity(struct max_cpu_capacity *mcc);
extern void update_group_capacity(struct sched_domain *sd, int cpu);

extern void trigger_load_balance(struct rq *rq);

extern void set_cpus_allowed_common(struct task_struct *p, const struct cpumask *new_mask);

bool __cpu_overutilized(int cpu, unsigned long util);
bool cpu_overutilized(int cpu);

#endif

#ifdef CONFIG_CPU_IDLE
static inline void idle_set_state(struct rq *rq,
				  struct cpuidle_state *idle_state)
{
	rq->idle_state = idle_state;
}

static inline struct cpuidle_state *idle_get_state(struct rq *rq)
{
	SCHED_WARN_ON(!rcu_read_lock_held());
	return rq->idle_state;
}

static inline void idle_set_state_idx(struct rq *rq, int idle_state_idx)
{
	rq->idle_state_idx = idle_state_idx;
}

static inline int idle_get_state_idx(struct rq *rq)
{
	WARN_ON(!rcu_read_lock_held());

	if (rq->nr_running || cpu_of(rq) == raw_smp_processor_id())
		return -1;

	return rq->idle_state_idx;
}
#else
static inline void idle_set_state(struct rq *rq,
				  struct cpuidle_state *idle_state)
{
}

static inline struct cpuidle_state *idle_get_state(struct rq *rq)
{
	return NULL;
}

static inline void idle_set_state_idx(struct rq *rq, int idle_state_idx)
{
}

static inline int idle_get_state_idx(struct rq *rq)
{
	return -1;
}
#endif

extern void sysrq_sched_debug_show(void);
extern void sched_init_granularity(void);
extern void update_max_interval(void);

extern void init_sched_dl_class(void);
extern void init_sched_rt_class(void);
extern void init_sched_fair_class(void);

extern void resched_curr(struct rq *rq);
extern void resched_cpu(int cpu);

extern struct rt_bandwidth def_rt_bandwidth;
extern void init_rt_bandwidth(struct rt_bandwidth *rt_b, u64 period, u64 runtime);

extern struct dl_bandwidth def_dl_bandwidth;
extern void init_dl_bandwidth(struct dl_bandwidth *dl_b, u64 period, u64 runtime);
extern void init_dl_task_timer(struct sched_dl_entity *dl_se);

unsigned long to_ratio(u64 period, u64 runtime);

extern void init_entity_runnable_average(struct sched_entity *se);
extern void post_init_entity_util_avg(struct sched_entity *se);

#ifdef CONFIG_NO_HZ_FULL
extern bool sched_can_stop_tick(struct rq *rq);

/*
 * Tick may be needed by tasks in the runqueue depending on their policy and
 * requirements. If tick is needed, lets send the target an IPI to kick it out of
 * nohz mode if necessary.
 */
static inline void sched_update_tick_dependency(struct rq *rq)
{
	int cpu;

	if (!tick_nohz_full_enabled())
		return;

	cpu = cpu_of(rq);

	if (!tick_nohz_full_cpu(cpu))
		return;

	if (sched_can_stop_tick(rq))
		tick_nohz_dep_clear_cpu(cpu, TICK_DEP_BIT_SCHED);
	else
		tick_nohz_dep_set_cpu(cpu, TICK_DEP_BIT_SCHED);
}
#else
static inline void sched_update_tick_dependency(struct rq *rq) { }
#endif

static inline void __add_nr_running(struct rq *rq, unsigned count)
{
	unsigned prev_nr = rq->nr_running;

	sched_update_nr_prod(cpu_of(rq), count, true);
	rq->nr_running = prev_nr + count;

	if (prev_nr < 2 && rq->nr_running >= 2) {
#ifdef CONFIG_SMP
		if (!rq->rd->overload)
			rq->rd->overload = true;
#endif
	}

	sched_update_tick_dependency(rq);
}

static inline void __sub_nr_running(struct rq *rq, unsigned count)
{
	sched_update_nr_prod(cpu_of(rq), count, false);
	rq->nr_running -= count;
	/* Check if we still need preemption */
	sched_update_tick_dependency(rq);
}

#ifdef CONFIG_CPU_QUIET
#define NR_AVE_SCALE(x)		((x) << FSHIFT)
static inline u64 do_nr_running_integral(struct rq *rq)
{
	s64 nr, deltax;
	u64 nr_running_integral = rq->nr_running_integral;

	deltax = rq->clock_task - rq->nr_last_stamp;
	nr = NR_AVE_SCALE(rq->nr_running);

	nr_running_integral += nr * deltax;

	return nr_running_integral;
}

static inline void add_nr_running(struct rq *rq, unsigned count)
{
	write_seqcount_begin(&rq->ave_seqcnt);
	rq->nr_running_integral = do_nr_running_integral(rq);
	rq->nr_last_stamp = rq->clock_task;
	__add_nr_running(rq, count);
	write_seqcount_end(&rq->ave_seqcnt);
}

static inline void sub_nr_running(struct rq *rq, unsigned count)
{
	write_seqcount_begin(&rq->ave_seqcnt);
	rq->nr_running_integral = do_nr_running_integral(rq);
	rq->nr_last_stamp = rq->clock_task;
	__sub_nr_running(rq, count);
	write_seqcount_end(&rq->ave_seqcnt);
}
#else
#define add_nr_running __add_nr_running
#define sub_nr_running __sub_nr_running
#endif

static inline void rq_last_tick_reset(struct rq *rq)
{
#ifdef CONFIG_NO_HZ_FULL
	rq->last_sched_tick = jiffies;
#endif
}

extern void update_rq_clock(struct rq *rq);

extern void activate_task(struct rq *rq, struct task_struct *p, int flags);
extern void deactivate_task(struct rq *rq, struct task_struct *p, int flags);

extern void check_preempt_curr(struct rq *rq, struct task_struct *p, int flags);

extern const_debug unsigned int sysctl_sched_time_avg;
extern const_debug unsigned int sysctl_sched_nr_migrate;
extern const_debug unsigned int sysctl_sched_migration_cost;

static inline u64 sched_avg_period(void)
{
	return (u64)sysctl_sched_time_avg * NSEC_PER_MSEC / 2;
}

#ifdef CONFIG_SCHED_HRTICK

/*
 * Use hrtick when:
 *  - enabled by features
 *  - hrtimer is actually high res
 */
static inline int hrtick_enabled(struct rq *rq)
{
	if (!sched_feat(HRTICK))
		return 0;
	if (!cpu_active(cpu_of(rq)))
		return 0;
	return hrtimer_is_hres_active(&rq->hrtick_timer);
}

void hrtick_start(struct rq *rq, u64 delay);

#else

static inline int hrtick_enabled(struct rq *rq)
{
	return 0;
}

#endif /* CONFIG_SCHED_HRTICK */

#ifdef CONFIG_SMP
extern void sched_avg_update(struct rq *rq);

#ifndef arch_scale_freq_capacity
static __always_inline
unsigned long arch_scale_freq_capacity(struct sched_domain *sd, int cpu)
{
	return SCHED_CAPACITY_SCALE;
}
#endif

#ifndef arch_scale_cpu_capacity
static __always_inline
unsigned long arch_scale_cpu_capacity(struct sched_domain *sd, int cpu)
{
	if (sd && (sd->flags & SD_SHARE_CPUCAPACITY) && (sd->span_weight > 1))
		return sd->smt_gain / sd->span_weight;

	return SCHED_CAPACITY_SCALE;
}
#endif

#ifndef arch_update_cpu_capacity
static __always_inline
void arch_update_cpu_capacity(int cpu)
{
}
#endif

#ifdef CONFIG_SMP
static inline unsigned long capacity_of(int cpu)
{
	return cpu_rq(cpu)->cpu_capacity;
}

static inline unsigned long capacity_orig_of(int cpu)
{
	return cpu_rq(cpu)->cpu_capacity_orig;
}

extern unsigned int walt_disabled;

static inline unsigned long task_util(struct task_struct *p)
{
#ifdef CONFIG_SCHED_WALT
	if (!walt_disabled && sysctl_sched_use_walt_task_util)
		return p->ravg.demand /
		       (sched_ravg_window >> SCHED_CAPACITY_SHIFT);
#endif
	return p->se.avg.util_avg;
}

/*
 * cpu_util returns the amount of capacity of a CPU that is used by CFS
 * tasks. The unit of the return value must be the one of capacity so we can
 * compare the utilization with the capacity of the CPU that is available for
 * CFS task (ie cpu_capacity).
 *
 * cfs_rq.avg.util_avg is the sum of running time of runnable tasks plus the
 * recent utilization of currently non-runnable tasks on a CPU. It represents
 * the amount of utilization of a CPU in the range [0..capacity_orig] where
 * capacity_orig is the cpu_capacity available at the highest frequency
 * (arch_scale_freq_capacity()).
 * The utilization of a CPU converges towards a sum equal to or less than the
 * current capacity (capacity_curr <= capacity_orig) of the CPU because it is
 * the running time on this CPU scaled by capacity_curr.
 *
 * Nevertheless, cfs_rq.avg.util_avg can be higher than capacity_curr or even
 * higher than capacity_orig because of unfortunate rounding in
 * cfs.avg.util_avg or just after migrating tasks and new task wakeups until
 * the average stabilizes with the new running time. We need to check that the
 * utilization stays within the range of [0..capacity_orig] and cap it if
 * necessary. Without utilization capping, a group could be seen as overloaded
 * (CPU0 utilization at 121% + CPU1 utilization at 80%) whereas CPU1 has 20% of
 * available capacity. We allow utilization to overshoot capacity_curr (but not
 * capacity_orig) as it useful for predicting the capacity required after task
 * migrations (scheduler-driven DVFS).
 */
static inline unsigned long __cpu_util(int cpu, int delta)
{
	u64 util = cpu_rq(cpu)->cfs.avg.util_avg;
	unsigned long capacity = capacity_orig_of(cpu);

#ifdef CONFIG_SCHED_WALT
	if (!walt_disabled && sysctl_sched_use_walt_cpu_util) {
		util = cpu_rq(cpu)->walt_stats.cumulative_runnable_avg;
		util = div64_u64(util,
				 sched_ravg_window >> SCHED_CAPACITY_SHIFT);
	}
#endif
	delta += util;
	if (delta < 0)
		return 0;

	return (delta >= capacity) ? capacity : delta;
}

static inline unsigned long cpu_util(int cpu)
{
	return __cpu_util(cpu, 0);
}

struct sched_walt_cpu_load {
	unsigned long prev_window_util;
	unsigned long nl;
	unsigned long pl;
	u64 ws;
};

static inline unsigned long cpu_util_cum(int cpu, int delta)
{
	u64 util = cpu_rq(cpu)->cfs.avg.util_avg;
	unsigned long capacity = capacity_orig_of(cpu);

#ifdef CONFIG_SCHED_WALT
	if (!walt_disabled && sysctl_sched_use_walt_cpu_util) {
		util = cpu_rq(cpu)->cum_window_demand;
		util = div64_u64(util,
				 sched_ravg_window >> SCHED_CAPACITY_SHIFT);
	}
#endif
	delta += util;
	if (delta < 0)
		return 0;

	return (delta >= capacity) ? capacity : delta;
}

#ifdef CONFIG_SCHED_WALT
u64 freq_policy_load(struct rq *rq);
#endif

static inline unsigned long
cpu_util_freq_pelt(int cpu)
{
	struct rq *rq = cpu_rq(cpu);
	u64 util = rq->cfs.avg.util_avg;
	unsigned long capacity = capacity_orig_of(cpu);

<<<<<<< HEAD
#ifdef CONFIG_SCHED_WALT
	if (!walt_disabled && sysctl_sched_use_walt_cpu_util) {

		util = freq_policy_load(rq);
		util = div64_u64(util,
				 sched_ravg_window >> SCHED_CAPACITY_SHIFT);

		if (walt_load) {
			u64 nl = cpu_rq(cpu)->nt_prev_runnable_sum +
				rq->grp_time.nt_prev_runnable_sum;

			nl = div64_u64(nl, sched_ravg_window >>
						SCHED_CAPACITY_SHIFT);

			walt_load->prev_window_util = util;
			walt_load->nl = nl;
		}
=======
	util *= (100 + per_cpu(sched_load_boost, cpu));
	do_div(util, 100);

	return (util >= capacity) ? capacity : util;
}

#ifdef CONFIG_SCHED_WALT
static inline unsigned long
cpu_util_freq_walt(int cpu, struct sched_walt_cpu_load *walt_load)
{
	u64 util, util_unboosted;
	struct rq *rq = cpu_rq(cpu);
	unsigned long capacity = capacity_orig_of(cpu);
	int boost;

	if (walt_disabled || !sysctl_sched_use_walt_cpu_util)
		return cpu_util_freq_pelt(cpu);

	boost = per_cpu(sched_load_boost, cpu);
	util_unboosted = util = freq_policy_load(rq);
	util = div64_u64(util * (100 + boost),
			 walt_cpu_util_freq_divisor);

	if (walt_load) {
		u64 nl = cpu_rq(cpu)->nt_prev_runnable_sum +
			rq->grp_time.nt_prev_runnable_sum;
		u64 pl = rq->walt_stats.pred_demands_sum;

		/* do_pl_notif() needs unboosted signals */
		rq->old_busy_time = div64_u64(util_unboosted,
					      sched_ravg_window >>
					      SCHED_CAPACITY_SHIFT);
		rq->old_estimated_time = div64_u64(pl, sched_ravg_window >>
						       SCHED_CAPACITY_SHIFT);

		nl = div64_u64(nl * (100 + boost),
			       walt_cpu_util_freq_divisor);
		pl = div64_u64(pl * (100 + boost),
			       walt_cpu_util_freq_divisor);

		walt_load->prev_window_util = util;
		walt_load->nl = nl;
		walt_load->pl = pl;
		walt_load->ws = rq->window_start;
>>>>>>> 11f2cc4d
	}

	return (util >= capacity) ? capacity : util;
}

static inline unsigned long
cpu_util_freq(int cpu, struct sched_walt_cpu_load *walt_load)
{
	return cpu_util_freq_walt(cpu, walt_load);
}

#else

static inline unsigned long
cpu_util_freq(int cpu, struct sched_walt_cpu_load *walt_load)
{
	return cpu_util_freq_pelt(cpu);
}

#endif /* CONFIG_SCHED_WALT */

#endif

extern unsigned int capacity_margin_freq;

static inline unsigned long
add_capacity_margin(unsigned long cpu_capacity, int cpu)
{
	cpu_capacity  = cpu_capacity * capacity_margin_freq *
			(100 + per_cpu(sched_load_boost, cpu));
	cpu_capacity /= 100;
	cpu_capacity /= SCHED_CAPACITY_SCALE;
	return cpu_capacity;
}

#ifdef CONFIG_CPU_FREQ_GOV_SCHED
#define capacity_max SCHED_CAPACITY_SCALE
extern struct static_key __sched_freq;

static inline bool sched_freq(void)
{
	return static_key_false(&__sched_freq);
}

DECLARE_PER_CPU(struct sched_capacity_reqs, cpu_sched_capacity_reqs);
void update_cpu_capacity_request(int cpu, bool request);

static inline void set_cfs_cpu_capacity(int cpu, bool request,
					unsigned long capacity)
{
	struct sched_capacity_reqs *scr = &per_cpu(cpu_sched_capacity_reqs, cpu);

#ifdef CONFIG_SCHED_WALT
       if (!walt_disabled && sysctl_sched_use_walt_cpu_util) {
		int rtdl = scr->rt + scr->dl;
		/*
		 * WALT tracks the utilization of a CPU considering the load
		 * generated by all the scheduling classes.
		 * Since the following call to:
		 *    update_cpu_capacity
		 * is already adding the RT and DL utilizations let's remove
		 * these contributions from the WALT signal.
		 */
		if (capacity > rtdl)
			capacity -= rtdl;
		else
			capacity = 0;
	}
#endif
	if (scr->cfs != capacity) {
		scr->cfs = capacity;
		update_cpu_capacity_request(cpu, request);
	}
}

static inline void set_rt_cpu_capacity(int cpu, bool request,
				       unsigned long capacity)
{
	if (per_cpu(cpu_sched_capacity_reqs, cpu).rt != capacity) {
		per_cpu(cpu_sched_capacity_reqs, cpu).rt = capacity;
		update_cpu_capacity_request(cpu, request);
	}
}

static inline void set_dl_cpu_capacity(int cpu, bool request,
				       unsigned long capacity)
{
	if (per_cpu(cpu_sched_capacity_reqs, cpu).dl != capacity) {
		per_cpu(cpu_sched_capacity_reqs, cpu).dl = capacity;
		update_cpu_capacity_request(cpu, request);
	}
}
#else
static inline bool sched_freq(void) { return false; }
static inline void set_cfs_cpu_capacity(int cpu, bool request,
					unsigned long capacity)
{ }
static inline void set_rt_cpu_capacity(int cpu, bool request,
				       unsigned long capacity)
{ }
static inline void set_dl_cpu_capacity(int cpu, bool request,
				       unsigned long capacity)
{ }
#endif

static inline void sched_rt_avg_update(struct rq *rq, u64 rt_delta)
{
	rq->rt_avg += rt_delta * arch_scale_freq_capacity(NULL, cpu_of(rq));
}
#else
static inline void sched_rt_avg_update(struct rq *rq, u64 rt_delta) { }
static inline void sched_avg_update(struct rq *rq) { }
#endif

struct rq_flags {
	unsigned long flags;
	struct pin_cookie cookie;
};

struct rq *__task_rq_lock(struct task_struct *p, struct rq_flags *rf)
	__acquires(rq->lock);
struct rq *task_rq_lock(struct task_struct *p, struct rq_flags *rf)
	__acquires(p->pi_lock)
	__acquires(rq->lock);

static inline void __task_rq_unlock(struct rq *rq, struct rq_flags *rf)
	__releases(rq->lock)
{
	lockdep_unpin_lock(&rq->lock, rf->cookie);
	raw_spin_unlock(&rq->lock);
}

static inline void
task_rq_unlock(struct rq *rq, struct task_struct *p, struct rq_flags *rf)
	__releases(rq->lock)
	__releases(p->pi_lock)
{
	lockdep_unpin_lock(&rq->lock, rf->cookie);
	raw_spin_unlock(&rq->lock);
	raw_spin_unlock_irqrestore(&p->pi_lock, rf->flags);
}

extern struct rq *lock_rq_of(struct task_struct *p, struct rq_flags *flags);
extern void unlock_rq_of(struct rq *rq, struct task_struct *p, struct rq_flags *flags);

#ifdef CONFIG_SMP
#ifdef CONFIG_PREEMPT

static inline void double_rq_lock(struct rq *rq1, struct rq *rq2);

/*
 * fair double_lock_balance: Safely acquires both rq->locks in a fair
 * way at the expense of forcing extra atomic operations in all
 * invocations.  This assures that the double_lock is acquired using the
 * same underlying policy as the spinlock_t on this architecture, which
 * reduces latency compared to the unfair variant below.  However, it
 * also adds more overhead and therefore may reduce throughput.
 */
static inline int _double_lock_balance(struct rq *this_rq, struct rq *busiest)
	__releases(this_rq->lock)
	__acquires(busiest->lock)
	__acquires(this_rq->lock)
{
	raw_spin_unlock(&this_rq->lock);
	double_rq_lock(this_rq, busiest);

	return 1;
}

#else
/*
 * Unfair double_lock_balance: Optimizes throughput at the expense of
 * latency by eliminating extra atomic operations when the locks are
 * already in proper order on entry.  This favors lower cpu-ids and will
 * grant the double lock to lower cpus over higher ids under contention,
 * regardless of entry order into the function.
 */
static inline int _double_lock_balance(struct rq *this_rq, struct rq *busiest)
	__releases(this_rq->lock)
	__acquires(busiest->lock)
	__acquires(this_rq->lock)
{
	int ret = 0;

	if (unlikely(!raw_spin_trylock(&busiest->lock))) {
		if (busiest < this_rq) {
			raw_spin_unlock(&this_rq->lock);
			raw_spin_lock(&busiest->lock);
			raw_spin_lock_nested(&this_rq->lock,
					      SINGLE_DEPTH_NESTING);
			ret = 1;
		} else
			raw_spin_lock_nested(&busiest->lock,
					      SINGLE_DEPTH_NESTING);
	}
	return ret;
}

#endif /* CONFIG_PREEMPT */

/*
 * double_lock_balance - lock the busiest runqueue, this_rq is locked already.
 */
static inline int double_lock_balance(struct rq *this_rq, struct rq *busiest)
{
	if (unlikely(!irqs_disabled())) {
		/* printk() doesn't work good under rq->lock */
		raw_spin_unlock(&this_rq->lock);
		BUG_ON(1);
	}

	return _double_lock_balance(this_rq, busiest);
}

static inline void double_unlock_balance(struct rq *this_rq, struct rq *busiest)
	__releases(busiest->lock)
{
	if (this_rq != busiest)
		raw_spin_unlock(&busiest->lock);
	lock_set_subclass(&this_rq->lock.dep_map, 0, _RET_IP_);
}

static inline void double_lock(spinlock_t *l1, spinlock_t *l2)
{
	if (l1 > l2)
		swap(l1, l2);

	spin_lock(l1);
	spin_lock_nested(l2, SINGLE_DEPTH_NESTING);
}

static inline void double_lock_irq(spinlock_t *l1, spinlock_t *l2)
{
	if (l1 > l2)
		swap(l1, l2);

	spin_lock_irq(l1);
	spin_lock_nested(l2, SINGLE_DEPTH_NESTING);
}

static inline void double_raw_lock(raw_spinlock_t *l1, raw_spinlock_t *l2)
{
	if (l1 > l2)
		swap(l1, l2);

	raw_spin_lock(l1);
	raw_spin_lock_nested(l2, SINGLE_DEPTH_NESTING);
}

/*
 * double_rq_lock - safely lock two runqueues
 *
 * Note this does not disable interrupts like task_rq_lock,
 * you need to do so manually before calling.
 */
static inline void double_rq_lock(struct rq *rq1, struct rq *rq2)
	__acquires(rq1->lock)
	__acquires(rq2->lock)
{
	BUG_ON(!irqs_disabled());
	if (rq1 == rq2) {
		raw_spin_lock(&rq1->lock);
		__acquire(rq2->lock);	/* Fake it out ;) */
	} else {
		if (rq1 < rq2) {
			raw_spin_lock(&rq1->lock);
			raw_spin_lock_nested(&rq2->lock, SINGLE_DEPTH_NESTING);
		} else {
			raw_spin_lock(&rq2->lock);
			raw_spin_lock_nested(&rq1->lock, SINGLE_DEPTH_NESTING);
		}
	}
}

/*
 * double_rq_unlock - safely unlock two runqueues
 *
 * Note this does not restore interrupts like task_rq_unlock,
 * you need to do so manually after calling.
 */
static inline void double_rq_unlock(struct rq *rq1, struct rq *rq2)
	__releases(rq1->lock)
	__releases(rq2->lock)
{
	raw_spin_unlock(&rq1->lock);
	if (rq1 != rq2)
		raw_spin_unlock(&rq2->lock);
	else
		__release(rq2->lock);
}

/*
 * task_may_not_preempt - check whether a task may not be preemptible soon
 */
extern bool task_may_not_preempt(struct task_struct *task, int cpu);

#else /* CONFIG_SMP */

/*
 * double_rq_lock - safely lock two runqueues
 *
 * Note this does not disable interrupts like task_rq_lock,
 * you need to do so manually before calling.
 */
static inline void double_rq_lock(struct rq *rq1, struct rq *rq2)
	__acquires(rq1->lock)
	__acquires(rq2->lock)
{
	BUG_ON(!irqs_disabled());
	BUG_ON(rq1 != rq2);
	raw_spin_lock(&rq1->lock);
	__acquire(rq2->lock);	/* Fake it out ;) */
}

/*
 * double_rq_unlock - safely unlock two runqueues
 *
 * Note this does not restore interrupts like task_rq_unlock,
 * you need to do so manually after calling.
 */
static inline void double_rq_unlock(struct rq *rq1, struct rq *rq2)
	__releases(rq1->lock)
	__releases(rq2->lock)
{
	BUG_ON(rq1 != rq2);
	raw_spin_unlock(&rq1->lock);
	__release(rq2->lock);
}

#endif

extern struct sched_entity *__pick_first_entity(struct cfs_rq *cfs_rq);
extern struct sched_entity *__pick_last_entity(struct cfs_rq *cfs_rq);

#ifdef	CONFIG_SCHED_DEBUG
extern void print_cfs_stats(struct seq_file *m, int cpu);
extern void print_rt_stats(struct seq_file *m, int cpu);
extern void print_dl_stats(struct seq_file *m, int cpu);
extern void
print_cfs_rq(struct seq_file *m, int cpu, struct cfs_rq *cfs_rq);

#ifdef CONFIG_NUMA_BALANCING
extern void
show_numa_stats(struct task_struct *p, struct seq_file *m);
extern void
print_numa_stats(struct seq_file *m, int node, unsigned long tsf,
	unsigned long tpf, unsigned long gsf, unsigned long gpf);
#endif /* CONFIG_NUMA_BALANCING */
#endif /* CONFIG_SCHED_DEBUG */

extern void init_cfs_rq(struct cfs_rq *cfs_rq);
extern void init_rt_rq(struct rt_rq *rt_rq);
extern void init_dl_rq(struct dl_rq *dl_rq);

extern void cfs_bandwidth_usage_inc(void);
extern void cfs_bandwidth_usage_dec(void);

#ifdef CONFIG_NO_HZ_COMMON
enum rq_nohz_flag_bits {
	NOHZ_TICK_STOPPED,
	NOHZ_BALANCE_KICK,
};

#define NOHZ_KICK_ANY 0
#define NOHZ_KICK_RESTRICT 1

#define nohz_flags(cpu)	(&cpu_rq(cpu)->nohz_flags)

extern void nohz_balance_exit_idle(unsigned int cpu);
#else
static inline void nohz_balance_exit_idle(unsigned int cpu) { }
#endif

#ifdef CONFIG_IRQ_TIME_ACCOUNTING
struct irqtime {
	u64			hardirq_time;
	u64			softirq_time;
	u64			irq_start_time;
	struct u64_stats_sync	sync;
};

DECLARE_PER_CPU(struct irqtime, cpu_irqtime);

static inline u64 irq_time_read(int cpu)
{
	struct irqtime *irqtime = &per_cpu(cpu_irqtime, cpu);
	unsigned int seq;
	u64 total;

	do {
		seq = __u64_stats_fetch_begin(&irqtime->sync);
		total = irqtime->softirq_time + irqtime->hardirq_time;
	} while (__u64_stats_fetch_retry(&irqtime->sync, seq));

	return total;
}
#endif /* CONFIG_IRQ_TIME_ACCOUNTING */

#ifdef CONFIG_SCHED_WALT
void note_task_waking(struct task_struct *p, u64 wallclock);
#else /* CONFIG_SCHED_WALT */
static inline void note_task_waking(struct task_struct *p, u64 wallclock) { }
#endif /* CONFIG_SCHED_WALT */

#ifdef CONFIG_CPU_FREQ
DECLARE_PER_CPU(struct update_util_data *, cpufreq_update_util_data);

/**
 * cpufreq_update_util - Take a note about CPU utilization changes.
 * @rq: Runqueue to carry out the update for.
 * @flags: Update reason flags.
 *
 * This function is called by the scheduler on the CPU whose utilization is
 * being updated.
 *
 * It can only be called from RCU-sched read-side critical sections.
 *
 * The way cpufreq is currently arranged requires it to evaluate the CPU
 * performance state (frequency/voltage) on a regular basis to prevent it from
 * being stuck in a completely inadequate performance level for too long.
 * That is not guaranteed to happen if the updates are only triggered from CFS,
 * though, because they may not be coming in if RT or deadline tasks are active
 * all the time (or there are RT and DL tasks only).
 *
 * As a workaround for that issue, this function is called by the RT and DL
 * sched classes to trigger extra cpufreq updates to prevent it from stalling,
 * but that really is a band-aid.  Going forward it should be replaced with
 * solutions targeted more specifically at RT and DL tasks.
 */
static inline void cpufreq_update_util(struct rq *rq, unsigned int flags)
{
	struct update_util_data *data;

#ifdef CONFIG_SCHED_WALT
<<<<<<< HEAD
=======
	unsigned int exception_flags = SCHED_CPUFREQ_INTERCLUSTER_MIG |
				SCHED_CPUFREQ_PL | SCHED_CPUFREQ_EARLY_DET;

>>>>>>> 11f2cc4d
	/*
	 * Skip if we've already reported, but not if this is an inter-cluster
	 * migration. Also only allow WALT update sites.
	 */
	if (!(flags & SCHED_CPUFREQ_WALT))
		return;
	if (!sched_disable_window_stats &&
		(rq->load_reported_window == rq->window_start) &&
		!(flags & exception_flags))
		return;
	rq->load_reported_window = rq->window_start;
#endif

	data = rcu_dereference_sched(*per_cpu_ptr(&cpufreq_update_util_data,
					cpu_of(rq)));
	if (data)
<<<<<<< HEAD
		data->func(data, sched_clock(), flags);
=======
		data->func(data, ktime_get_ns(), flags);
>>>>>>> 11f2cc4d
}

static inline void cpufreq_update_this_cpu(struct rq *rq, unsigned int flags)
{
	if (cpu_of(rq) == smp_processor_id())
		cpufreq_update_util(rq, flags);
}
#else
static inline void cpufreq_update_util(struct rq *rq, unsigned int flags) {}
static inline void cpufreq_update_this_cpu(struct rq *rq, unsigned int flags) {}
#endif /* CONFIG_CPU_FREQ */

#ifdef arch_scale_freq_capacity
#ifndef arch_scale_freq_invariant
#define arch_scale_freq_invariant()	(true)
#endif
#else /* arch_scale_freq_capacity */
#define arch_scale_freq_invariant()	(false)
#endif

#ifdef CONFIG_SCHED_WALT

static inline int cluster_first_cpu(struct sched_cluster *cluster)
{
	return cpumask_first(&cluster->cpus);
}

struct related_thread_group {
	int id;
	raw_spinlock_t lock;
	struct list_head tasks;
	struct list_head list;
	struct sched_cluster *preferred_cluster;
	struct rcu_head rcu;
	u64 last_update;
};

extern struct list_head cluster_head;
extern struct sched_cluster *sched_cluster[NR_CPUS];

#define for_each_sched_cluster(cluster) \
	list_for_each_entry_rcu(cluster, &cluster_head, list)

#define WINDOW_STATS_RECENT		0
#define WINDOW_STATS_MAX		1
#define WINDOW_STATS_MAX_RECENT_AVG	2
#define WINDOW_STATS_AVG		3
#define WINDOW_STATS_INVALID_POLICY	4

#define SCHED_UPMIGRATE_MIN_NICE 15
#define EXITING_TASK_MARKER	0xdeaddead

#define UP_MIGRATION		1
#define DOWN_MIGRATION		2
#define IRQLOAD_MIGRATION	3

extern struct mutex policy_mutex;
extern unsigned int sched_disable_window_stats;
extern unsigned int max_possible_freq;
extern unsigned int min_max_freq;
extern unsigned int max_possible_efficiency;
extern unsigned int min_possible_efficiency;
extern unsigned int max_capacity;
extern unsigned int min_capacity;
extern unsigned int max_load_scale_factor;
extern unsigned int max_possible_capacity;
extern unsigned int min_max_possible_capacity;
extern unsigned int max_power_cost;
extern unsigned int sched_init_task_load_windows;
extern unsigned int up_down_migrate_scale_factor;
extern unsigned int sysctl_sched_restrict_cluster_spill;
extern unsigned int sched_pred_alert_load;
extern struct sched_cluster init_cluster;
extern unsigned int  __read_mostly sched_short_sleep_task_threshold;
extern unsigned int  __read_mostly sched_long_cpu_selection_threshold;
extern unsigned int  __read_mostly sched_big_waker_task_load;
extern unsigned int  __read_mostly sched_small_wakee_task_load;
extern unsigned int  __read_mostly sched_spill_load;
extern unsigned int  __read_mostly sched_upmigrate;
extern unsigned int  __read_mostly sched_downmigrate;
extern unsigned int  __read_mostly sysctl_sched_spill_nr_run;
extern unsigned int  __read_mostly sched_load_granule;

extern int register_cpu_cycle_counter_cb(struct cpu_cycle_counter_cb *cb);
<<<<<<< HEAD
extern void reset_cpu_hmp_stats(int cpu, int reset_cra);
=======
>>>>>>> 11f2cc4d
extern int update_preferred_cluster(struct related_thread_group *grp,
			struct task_struct *p, u32 old_load);
extern void set_preferred_cluster(struct related_thread_group *grp);
extern void add_new_task_to_grp(struct task_struct *new);
extern unsigned int update_freq_aggregate_threshold(unsigned int threshold);

#define NO_BOOST 0
#define FULL_THROTTLE_BOOST 1
#define CONSERVATIVE_BOOST 2
#define RESTRAINED_BOOST 3

static inline int cpu_capacity(int cpu)
{
	return cpu_rq(cpu)->cluster->capacity;
}

static inline int cpu_max_possible_capacity(int cpu)
{
	return cpu_rq(cpu)->cluster->max_possible_capacity;
}

static inline int cpu_load_scale_factor(int cpu)
{
	return cpu_rq(cpu)->cluster->load_scale_factor;
}

static inline int cpu_efficiency(int cpu)
{
	return cpu_rq(cpu)->cluster->efficiency;
}

static inline unsigned int cpu_min_freq(int cpu)
{
	return cpu_rq(cpu)->cluster->min_freq;
}

static inline unsigned int cluster_max_freq(struct sched_cluster *cluster)
{
	/*
	 * Governor and thermal driver don't know the other party's mitigation
	 * voting. So struct cluster saves both and return min() for current
	 * cluster fmax.
	 */
	return min(cluster->max_mitigated_freq, cluster->max_freq);
}

static inline unsigned int cpu_max_freq(int cpu)
{
	return cluster_max_freq(cpu_rq(cpu)->cluster);
}

static inline unsigned int cpu_max_possible_freq(int cpu)
{
	return cpu_rq(cpu)->cluster->max_possible_freq;
}

/* Keep track of max/min capacity possible across CPUs "currently" */
static inline void __update_min_max_capacity(void)
{
	int i;
	int max_cap = 0, min_cap = INT_MAX;

	for_each_online_cpu(i) {
		max_cap = max(max_cap, cpu_capacity(i));
		min_cap = min(min_cap, cpu_capacity(i));
	}

	max_capacity = max_cap;
	min_capacity = min_cap;
}

/*
 * Return load_scale_factor of a cpu in reference to "most" efficient cpu, so
 * that "most" efficient cpu gets a load_scale_factor of 1
 */
static inline unsigned long
load_scale_cpu_efficiency(struct sched_cluster *cluster)
{
	return DIV_ROUND_UP(1024 * max_possible_efficiency,
			    cluster->efficiency);
}

/*
 * Return load_scale_factor of a cpu in reference to cpu with best max_freq
 * (max_possible_freq), so that one with best max_freq gets a load_scale_factor
 * of 1.
 */
static inline unsigned long load_scale_cpu_freq(struct sched_cluster *cluster)
{
	return DIV_ROUND_UP(1024 * max_possible_freq,
			   cluster_max_freq(cluster));
}

static inline int compute_load_scale_factor(struct sched_cluster *cluster)
{
	int load_scale = 1024;

	/*
	 * load_scale_factor accounts for the fact that task load
	 * is in reference to "best" performing cpu. Task's load will need to be
	 * scaled (up) by a factor to determine suitability to be placed on a
	 * (little) cpu.
	 */
	load_scale *= load_scale_cpu_efficiency(cluster);
	load_scale >>= 10;

	load_scale *= load_scale_cpu_freq(cluster);
	load_scale >>= 10;

	return load_scale;
}

static inline int cpu_max_power_cost(int cpu)
{
	return cpu_rq(cpu)->cluster->max_power_cost;
}

static inline int cpu_min_power_cost(int cpu)
{
	return cpu_rq(cpu)->cluster->min_power_cost;
}

static inline bool hmp_capable(void)
{
	return max_possible_capacity != min_max_possible_capacity;
}

static inline bool is_max_capacity_cpu(int cpu)
{
	return cpu_max_possible_capacity(cpu) == max_possible_capacity;
}

static inline bool is_min_capacity_cpu(int cpu)
{
	return cpu_max_possible_capacity(cpu) == min_max_possible_capacity;
}

/*
 * 'load' is in reference to "best cpu" at its best frequency.
 * Scale that in reference to a given cpu, accounting for how bad it is
 * in reference to "best cpu".
 */
static inline u64 scale_load_to_cpu(u64 task_load, int cpu)
{
	u64 lsf = cpu_load_scale_factor(cpu);

	if (lsf != 1024) {
		task_load *= lsf;
		task_load /= 1024;
	}

	return task_load;
}

/*
 * Return 'capacity' of a cpu in reference to "least" efficient cpu, such that
 * least efficient cpu gets capacity of 1024
 */
static unsigned long
capacity_scale_cpu_efficiency(struct sched_cluster *cluster)
{
	return (1024 * cluster->efficiency) / min_possible_efficiency;
}

/*
 * Return 'capacity' of a cpu in reference to cpu with lowest max_freq
 * (min_max_freq), such that one with lowest max_freq gets capacity of 1024.
 */
static unsigned long capacity_scale_cpu_freq(struct sched_cluster *cluster)
{
	return (1024 * cluster_max_freq(cluster)) / min_max_freq;
}

static inline int compute_capacity(struct sched_cluster *cluster)
{
	int capacity = 1024;

	capacity *= capacity_scale_cpu_efficiency(cluster);
	capacity >>= 10;

	capacity *= capacity_scale_cpu_freq(cluster);
	capacity >>= 10;

	return capacity;
}

static inline unsigned int task_load(struct task_struct *p)
{
	return p->ravg.demand;
}

static inline unsigned int task_pl(struct task_struct *p)
{
	return p->ravg.pred_demand;
}

#define pct_to_real(tunable)	\
		(div64_u64((u64)tunable * (u64)max_task_load(), 100))

#define real_to_pct(tunable)	\
		(div64_u64((u64)tunable * (u64)100, (u64)max_task_load()))

static inline bool task_in_related_thread_group(struct task_struct *p)
{
	return !!(rcu_access_pointer(p->grp) != NULL);
}

static inline
struct related_thread_group *task_related_thread_group(struct task_struct *p)
{
	return rcu_dereference(p->grp);
}

#define PRED_DEMAND_DELTA ((s64)new_pred_demand - p->ravg.pred_demand)

/* Is frequency of two cpus synchronized with each other? */
static inline int same_freq_domain(int src_cpu, int dst_cpu)
{
	struct rq *rq = cpu_rq(src_cpu);

	if (src_cpu == dst_cpu)
		return 1;

	return cpumask_test_cpu(dst_cpu, &rq->freq_domain_cpumask);
}

#define	BOOST_KICK	0
#define	CPU_RESERVED	1

extern int sched_boost(void);
extern int preferred_cluster(struct sched_cluster *cluster,
						struct task_struct *p);
extern struct sched_cluster *rq_cluster(struct rq *rq);
extern void reset_task_stats(struct task_struct *p);
extern void clear_top_tasks_bitmap(unsigned long *bitmap);

#if defined(CONFIG_SCHED_TUNE) && defined(CONFIG_CGROUP_SCHEDTUNE)
extern bool task_sched_boost(struct task_struct *p);
extern int sync_cgroup_colocation(struct task_struct *p, bool insert);
extern bool same_schedtune(struct task_struct *tsk1, struct task_struct *tsk2);
extern void update_cgroup_boost_settings(void);
extern void restore_cgroup_boost_settings(void);

#else
static inline bool
same_schedtune(struct task_struct *tsk1, struct task_struct *tsk2)
{
	return true;
}

static inline bool task_sched_boost(struct task_struct *p)
{
	return true;
}

static inline void update_cgroup_boost_settings(void) { }
static inline void restore_cgroup_boost_settings(void) { }
#endif

extern int alloc_related_thread_groups(void);

extern unsigned long all_cluster_ids[];

extern void check_for_migration(struct rq *rq, struct task_struct *p);

static inline int is_reserved(int cpu)
{
	struct rq *rq = cpu_rq(cpu);

	return test_bit(CPU_RESERVED, &rq->walt_flags);
}

static inline int mark_reserved(int cpu)
{
	struct rq *rq = cpu_rq(cpu);

	return test_and_set_bit(CPU_RESERVED, &rq->walt_flags);
}

static inline void clear_reserved(int cpu)
{
	struct rq *rq = cpu_rq(cpu);

	clear_bit(CPU_RESERVED, &rq->walt_flags);
}

static inline bool
task_in_cum_window_demand(struct rq *rq, struct task_struct *p)
{
	return cpu_of(rq) == task_cpu(p) && (p->on_rq || p->last_sleep_ts >=
							 rq->window_start);
}

static inline void walt_fixup_cum_window_demand(struct rq *rq, s64 delta)
{
	rq->cum_window_demand += delta;
	if (unlikely((s64)rq->cum_window_demand < 0))
		rq->cum_window_demand = 0;
}

extern void update_cpu_cluster_capacity(const cpumask_t *cpus);

extern unsigned long thermal_cap(int cpu);

<<<<<<< HEAD
extern void clear_hmp_request(int cpu);

extern int got_boost_kick(void);
extern void clear_boost_kick(int cpu);
extern enum sched_boost_policy sched_boost_policy(void);
extern void sched_boost_parse_dt(void);

#else	/* CONFIG_SCHED_WALT */
=======
extern void clear_walt_request(int cpu);
>>>>>>> 11f2cc4d

extern int got_boost_kick(void);
extern void clear_boost_kick(int cpu);
extern enum sched_boost_policy sched_boost_policy(void);
extern void sched_boost_parse_dt(void);
extern void clear_ed_task(struct task_struct *p, struct rq *rq);
extern bool early_detection_notify(struct rq *rq, u64 wallclock);

static inline unsigned int power_cost(int cpu, bool max)
{
<<<<<<< HEAD
	return true;
}

static inline void check_for_migration(struct rq *rq, struct task_struct *p) { }
=======
	struct sched_group_energy *sge = sge_array[cpu][SD_LEVEL1];

	if (!sge || !sge->nr_cap_states)
		return cpu_max_possible_capacity(cpu);
>>>>>>> 11f2cc4d

	if (max)
		return sge->cap_states[sge->nr_cap_states - 1].power;
	else
		return sge->cap_states[0].power;
}

extern void walt_sched_energy_populated_callback(void);

#else	/* CONFIG_SCHED_WALT */

struct walt_sched_stats;
struct related_thread_group;
struct sched_cluster;

static inline bool task_sched_boost(struct task_struct *p)
{
	return true;
}

static inline void check_for_migration(struct rq *rq, struct task_struct *p) { }

static inline int sched_boost(void)
{
	return 0;
}

static inline bool hmp_capable(void) { return false; }
static inline bool is_max_capacity_cpu(int cpu) { return true; }
static inline bool is_min_capacity_cpu(int cpu) { return true; }

static inline int
preferred_cluster(struct sched_cluster *cluster, struct task_struct *p)
{
	return 1;
}

static inline struct sched_cluster *rq_cluster(struct rq *rq)
{
	return NULL;
}

static inline u64 scale_load_to_cpu(u64 load, int cpu)
{
	return load;
}

static inline int cpu_capacity(int cpu)
{
	return SCHED_CAPACITY_SCALE;
}

static inline void set_preferred_cluster(struct related_thread_group *grp) { }

static inline bool task_in_related_thread_group(struct task_struct *p)
{
	return false;
}

static inline
struct related_thread_group *task_related_thread_group(struct task_struct *p)
{
	return NULL;
}

static inline u32 task_load(struct task_struct *p) { return 0; }
static inline u32 task_pl(struct task_struct *p) { return 0; }

static inline int update_preferred_cluster(struct related_thread_group *grp,
			 struct task_struct *p, u32 old_load)
{
	return 0;
}

static inline void add_new_task_to_grp(struct task_struct *new) {}

#define PRED_DEMAND_DELTA (0)

static inline int same_freq_domain(int src_cpu, int dst_cpu)
{
	return 1;
}

static inline void clear_reserved(int cpu) { }
static inline int alloc_related_thread_groups(void) { return 0; }

#define trace_sched_cpu_load(...)
#define trace_sched_cpu_load_lb(...)
#define trace_sched_cpu_load_cgroup(...)
#define trace_sched_cpu_load_wakeup(...)

static inline void walt_fixup_cum_window_demand(struct rq *rq, s64 delta) { }

static inline void update_cpu_cluster_capacity(const cpumask_t *cpus) { }

#ifdef CONFIG_SMP
static inline unsigned long thermal_cap(int cpu)
{
	return cpu_rq(cpu)->cpu_capacity_orig;
}
<<<<<<< HEAD
#endif

static inline void clear_hmp_request(int cpu) { }

static inline int got_boost_kick(void)
{
	return 0;
}

static inline void clear_boost_kick(int cpu) { }

static inline enum sched_boost_policy sched_boost_policy(void)
{
	return SCHED_BOOST_NONE;
}

static inline void sched_boost_parse_dt(void) { }

#endif	/* CONFIG_SCHED_WALT */

#ifdef CONFIG_SCHED_HMP
#define energy_aware() false

extern int is_big_task(struct task_struct *p);
extern unsigned int pct_task_load(struct task_struct *p);
extern void notify_migration(int src_cpu, int dest_cpu,
			bool src_cpu_dead, struct task_struct *p);
extern void note_task_waking(struct task_struct *p, u64 wallclock);
extern void
check_for_freq_change(struct rq *rq, bool check_pred, bool check_groups);
extern void clear_ed_task(struct task_struct *p, struct rq *rq);
extern void fixup_nr_big_tasks(struct hmp_sched_stats *stats,
					struct task_struct *p, s64 delta);
extern bool early_detection_notify(struct rq *rq, u64 wallclock);
extern unsigned int power_cost(int cpu, u64 demand);
extern unsigned int cpu_temp(int cpu);
extern void pre_big_task_count_change(const struct cpumask *cpus);
extern void post_big_task_count_change(const struct cpumask *cpus);
extern void set_hmp_defaults(void);
extern void update_avg_burst(struct task_struct *p);
extern void set_task_last_switch_out(struct task_struct *p, u64 wallclock);

extern unsigned int nr_eligible_big_tasks(int cpu);

static inline void
inc_nr_big_task(struct hmp_sched_stats *stats, struct task_struct *p)
=======

static inline int cpu_max_power_cost(int cpu)
>>>>>>> 11f2cc4d
{
	return capacity_orig_of(cpu);
}
#endif

static inline void clear_walt_request(int cpu) { }

<<<<<<< HEAD
static inline bool is_short_burst_task(struct task_struct *p)
{
	return p->ravg.avg_burst < sysctl_sched_short_burst &&
	       p->ravg.avg_sleep_time > sysctl_sched_short_sleep;
}

#else
static inline bool energy_aware(void)
=======
static inline int got_boost_kick(void)
>>>>>>> 11f2cc4d
{
	return 0;
}

<<<<<<< HEAD
static inline int pct_task_load(struct task_struct *p) { return 0; }

static inline void notify_migration(int src_cpu, int dest_cpu,
			bool src_cpu_dead, struct task_struct *p) { }

static inline void note_task_waking(struct task_struct *p, u64 wallclock) { }

static inline void
check_for_freq_change(struct rq *rq, bool check_pred, bool check_groups) { }

static inline void clear_ed_task(struct task_struct *p, struct rq *rq) { }
=======
static inline void clear_boost_kick(int cpu) { }

static inline enum sched_boost_policy sched_boost_policy(void)
{
	return SCHED_BOOST_NONE;
}

static inline void sched_boost_parse_dt(void) { }
>>>>>>> 11f2cc4d

static inline void clear_ed_task(struct task_struct *p, struct rq *rq) { }

static inline bool early_detection_notify(struct rq *rq, u64 wallclock)
{
	return 0;
}

static inline unsigned int power_cost(int cpu, bool max)
{
	return SCHED_CAPACITY_SCALE;
}

<<<<<<< HEAD
static inline unsigned int cpu_temp(int cpu)
{
	return 0;
}

static inline void pre_big_task_count_change(const struct cpumask *cpus) { }

static inline void post_big_task_count_change(const struct cpumask *cpus) { }

static inline void set_hmp_defaults(void) { }

static inline void update_avg_burst(struct task_struct *p) { }
=======
static inline void walt_sched_energy_populated_callback(void) { }
>>>>>>> 11f2cc4d

#endif	/* CONFIG_SCHED_WALT */

<<<<<<< HEAD
#endif /* CONFIG_SCHED_HMP */
=======
static inline bool energy_aware(void)
{
	return sched_feat(ENERGY_AWARE);
}

#ifdef CONFIG_SCHED_CORE_ROTATE
struct find_first_cpu_bit_env {
	unsigned long *avoid_prev_cpu_last;
	int *rotate_cpu_start;
	int interval;
	spinlock_t *rotate_lock;
};

int
find_first_cpu_bit(struct task_struct *p, const cpumask_t *search_cpus,
		   struct sched_group *sg_target, bool *avoid_prev_cpu,
		   bool *do_rotate, struct find_first_cpu_bit_env *env);
#else
#define find_first_cpu_bit(...) -1
#endif
>>>>>>> 11f2cc4d
<|MERGE_RESOLUTION|>--- conflicted
+++ resolved
@@ -820,7 +820,6 @@
 	u8 curr_table;
 	int prev_top;
 	int curr_top;
-	struct irq_work irq_work;
 #endif
 
 #ifdef CONFIG_IRQ_TIME_ACCOUNTING
@@ -1826,25 +1825,6 @@
 	u64 util = rq->cfs.avg.util_avg;
 	unsigned long capacity = capacity_orig_of(cpu);
 
-<<<<<<< HEAD
-#ifdef CONFIG_SCHED_WALT
-	if (!walt_disabled && sysctl_sched_use_walt_cpu_util) {
-
-		util = freq_policy_load(rq);
-		util = div64_u64(util,
-				 sched_ravg_window >> SCHED_CAPACITY_SHIFT);
-
-		if (walt_load) {
-			u64 nl = cpu_rq(cpu)->nt_prev_runnable_sum +
-				rq->grp_time.nt_prev_runnable_sum;
-
-			nl = div64_u64(nl, sched_ravg_window >>
-						SCHED_CAPACITY_SHIFT);
-
-			walt_load->prev_window_util = util;
-			walt_load->nl = nl;
-		}
-=======
 	util *= (100 + per_cpu(sched_load_boost, cpu));
 	do_div(util, 100);
 
@@ -1889,7 +1869,6 @@
 		walt_load->nl = nl;
 		walt_load->pl = pl;
 		walt_load->ws = rq->window_start;
->>>>>>> 11f2cc4d
 	}
 
 	return (util >= capacity) ? capacity : util;
@@ -2324,12 +2303,9 @@
 	struct update_util_data *data;
 
 #ifdef CONFIG_SCHED_WALT
-<<<<<<< HEAD
-=======
 	unsigned int exception_flags = SCHED_CPUFREQ_INTERCLUSTER_MIG |
 				SCHED_CPUFREQ_PL | SCHED_CPUFREQ_EARLY_DET;
 
->>>>>>> 11f2cc4d
 	/*
 	 * Skip if we've already reported, but not if this is an inter-cluster
 	 * migration. Also only allow WALT update sites.
@@ -2346,11 +2322,7 @@
 	data = rcu_dereference_sched(*per_cpu_ptr(&cpufreq_update_util_data,
 					cpu_of(rq)));
 	if (data)
-<<<<<<< HEAD
-		data->func(data, sched_clock(), flags);
-=======
 		data->func(data, ktime_get_ns(), flags);
->>>>>>> 11f2cc4d
 }
 
 static inline void cpufreq_update_this_cpu(struct rq *rq, unsigned int flags)
@@ -2435,10 +2407,6 @@
 extern unsigned int  __read_mostly sched_load_granule;
 
 extern int register_cpu_cycle_counter_cb(struct cpu_cycle_counter_cb *cb);
-<<<<<<< HEAD
-extern void reset_cpu_hmp_stats(int cpu, int reset_cra);
-=======
->>>>>>> 11f2cc4d
 extern int update_preferred_cluster(struct related_thread_group *grp,
 			struct task_struct *p, u32 old_load);
 extern void set_preferred_cluster(struct related_thread_group *grp);
@@ -2743,18 +2711,7 @@
 
 extern unsigned long thermal_cap(int cpu);
 
-<<<<<<< HEAD
-extern void clear_hmp_request(int cpu);
-
-extern int got_boost_kick(void);
-extern void clear_boost_kick(int cpu);
-extern enum sched_boost_policy sched_boost_policy(void);
-extern void sched_boost_parse_dt(void);
-
-#else	/* CONFIG_SCHED_WALT */
-=======
 extern void clear_walt_request(int cpu);
->>>>>>> 11f2cc4d
 
 extern int got_boost_kick(void);
 extern void clear_boost_kick(int cpu);
@@ -2765,17 +2722,10 @@
 
 static inline unsigned int power_cost(int cpu, bool max)
 {
-<<<<<<< HEAD
-	return true;
-}
-
-static inline void check_for_migration(struct rq *rq, struct task_struct *p) { }
-=======
 	struct sched_group_energy *sge = sge_array[cpu][SD_LEVEL1];
 
 	if (!sge || !sge->nr_cap_states)
 		return cpu_max_possible_capacity(cpu);
->>>>>>> 11f2cc4d
 
 	if (max)
 		return sge->cap_states[sge->nr_cap_states - 1].power;
@@ -2876,10 +2826,14 @@
 {
 	return cpu_rq(cpu)->cpu_capacity_orig;
 }
-<<<<<<< HEAD
-#endif
-
-static inline void clear_hmp_request(int cpu) { }
+
+static inline int cpu_max_power_cost(int cpu)
+{
+	return capacity_orig_of(cpu);
+}
+#endif
+
+static inline void clear_walt_request(int cpu) { }
 
 static inline int got_boost_kick(void)
 {
@@ -2895,118 +2849,22 @@
 
 static inline void sched_boost_parse_dt(void) { }
 
+static inline void clear_ed_task(struct task_struct *p, struct rq *rq) { }
+
+static inline bool early_detection_notify(struct rq *rq, u64 wallclock)
+{
+	return 0;
+}
+
+static inline unsigned int power_cost(int cpu, bool max)
+{
+	return SCHED_CAPACITY_SCALE;
+}
+
+static inline void walt_sched_energy_populated_callback(void) { }
+
 #endif	/* CONFIG_SCHED_WALT */
 
-#ifdef CONFIG_SCHED_HMP
-#define energy_aware() false
-
-extern int is_big_task(struct task_struct *p);
-extern unsigned int pct_task_load(struct task_struct *p);
-extern void notify_migration(int src_cpu, int dest_cpu,
-			bool src_cpu_dead, struct task_struct *p);
-extern void note_task_waking(struct task_struct *p, u64 wallclock);
-extern void
-check_for_freq_change(struct rq *rq, bool check_pred, bool check_groups);
-extern void clear_ed_task(struct task_struct *p, struct rq *rq);
-extern void fixup_nr_big_tasks(struct hmp_sched_stats *stats,
-					struct task_struct *p, s64 delta);
-extern bool early_detection_notify(struct rq *rq, u64 wallclock);
-extern unsigned int power_cost(int cpu, u64 demand);
-extern unsigned int cpu_temp(int cpu);
-extern void pre_big_task_count_change(const struct cpumask *cpus);
-extern void post_big_task_count_change(const struct cpumask *cpus);
-extern void set_hmp_defaults(void);
-extern void update_avg_burst(struct task_struct *p);
-extern void set_task_last_switch_out(struct task_struct *p, u64 wallclock);
-
-extern unsigned int nr_eligible_big_tasks(int cpu);
-
-static inline void
-inc_nr_big_task(struct hmp_sched_stats *stats, struct task_struct *p)
-=======
-
-static inline int cpu_max_power_cost(int cpu)
->>>>>>> 11f2cc4d
-{
-	return capacity_orig_of(cpu);
-}
-#endif
-
-static inline void clear_walt_request(int cpu) { }
-
-<<<<<<< HEAD
-static inline bool is_short_burst_task(struct task_struct *p)
-{
-	return p->ravg.avg_burst < sysctl_sched_short_burst &&
-	       p->ravg.avg_sleep_time > sysctl_sched_short_sleep;
-}
-
-#else
-static inline bool energy_aware(void)
-=======
-static inline int got_boost_kick(void)
->>>>>>> 11f2cc4d
-{
-	return 0;
-}
-
-<<<<<<< HEAD
-static inline int pct_task_load(struct task_struct *p) { return 0; }
-
-static inline void notify_migration(int src_cpu, int dest_cpu,
-			bool src_cpu_dead, struct task_struct *p) { }
-
-static inline void note_task_waking(struct task_struct *p, u64 wallclock) { }
-
-static inline void
-check_for_freq_change(struct rq *rq, bool check_pred, bool check_groups) { }
-
-static inline void clear_ed_task(struct task_struct *p, struct rq *rq) { }
-=======
-static inline void clear_boost_kick(int cpu) { }
-
-static inline enum sched_boost_policy sched_boost_policy(void)
-{
-	return SCHED_BOOST_NONE;
-}
-
-static inline void sched_boost_parse_dt(void) { }
->>>>>>> 11f2cc4d
-
-static inline void clear_ed_task(struct task_struct *p, struct rq *rq) { }
-
-static inline bool early_detection_notify(struct rq *rq, u64 wallclock)
-{
-	return 0;
-}
-
-static inline unsigned int power_cost(int cpu, bool max)
-{
-	return SCHED_CAPACITY_SCALE;
-}
-
-<<<<<<< HEAD
-static inline unsigned int cpu_temp(int cpu)
-{
-	return 0;
-}
-
-static inline void pre_big_task_count_change(const struct cpumask *cpus) { }
-
-static inline void post_big_task_count_change(const struct cpumask *cpus) { }
-
-static inline void set_hmp_defaults(void) { }
-
-static inline void update_avg_burst(struct task_struct *p) { }
-=======
-static inline void walt_sched_energy_populated_callback(void) { }
->>>>>>> 11f2cc4d
-
-#endif	/* CONFIG_SCHED_WALT */
-
-<<<<<<< HEAD
-#endif /* CONFIG_SCHED_HMP */
-=======
 static inline bool energy_aware(void)
 {
 	return sched_feat(ENERGY_AWARE);
@@ -3026,5 +2884,4 @@
 		   bool *do_rotate, struct find_first_cpu_bit_env *env);
 #else
 #define find_first_cpu_bit(...) -1
-#endif
->>>>>>> 11f2cc4d
+#endif