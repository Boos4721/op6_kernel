--- conflicted
+++ resolved
@@ -5443,12 +5443,6 @@
 			goto out_idr_free;
 	}
 
-<<<<<<< HEAD
-	if (parent)
-		cgroup_bpf_inherit(cgrp, parent);
-
-=======
->>>>>>> dd05251a
 	cgroup_propagate_control(cgrp);
 
 	return cgrp;
@@ -6685,16 +6679,6 @@
 subsys_initcall(cgroup_namespaces_init);
 
 #ifdef CONFIG_CGROUP_BPF
-<<<<<<< HEAD
-int cgroup_bpf_update(struct cgroup *cgrp, struct bpf_prog *prog,
-		      enum bpf_attach_type type, bool overridable)
-{
-	struct cgroup *parent = cgroup_parent(cgrp);
-	int ret;
-
-	mutex_lock(&cgroup_mutex);
-	ret = __cgroup_bpf_update(cgrp, parent, prog, type, overridable);
-=======
 int cgroup_bpf_attach(struct cgroup *cgrp, struct bpf_prog *prog,
 		      enum bpf_attach_type type, u32 flags)
 {
@@ -6712,7 +6696,6 @@
 
 	mutex_lock(&cgroup_mutex);
 	ret = __cgroup_bpf_detach(cgrp, prog, type, flags);
->>>>>>> dd05251a
 	mutex_unlock(&cgroup_mutex);
 	return ret;
 }
