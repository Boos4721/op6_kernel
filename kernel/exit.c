/*
 *  linux/kernel/exit.c
 *
 *  Copyright (C) 1991, 1992  Linus Torvalds
 */

#include <linux/mm.h>
#include <linux/slab.h>
#include <linux/interrupt.h>
#include <linux/module.h>
#include <linux/capability.h>
#include <linux/completion.h>
#include <linux/personality.h>
#include <linux/tty.h>
#include <linux/iocontext.h>
#include <linux/key.h>
#include <linux/security.h>
#include <linux/cpu.h>
#include <linux/acct.h>
#include <linux/tsacct_kern.h>
#include <linux/file.h>
#include <linux/fdtable.h>
#include <linux/freezer.h>
#include <linux/binfmts.h>
#include <linux/nsproxy.h>
#include <linux/pid_namespace.h>
#include <linux/ptrace.h>
#include <linux/profile.h>
#include <linux/mount.h>
#include <linux/proc_fs.h>
#include <linux/kthread.h>
#include <linux/mempolicy.h>
#include <linux/taskstats_kern.h>
#include <linux/delayacct.h>
#include <linux/cgroup.h>
#include <linux/syscalls.h>
#include <linux/signal.h>
#include <linux/posix-timers.h>
#include <linux/cn_proc.h>
#include <linux/mutex.h>
#include <linux/futex.h>
#include <linux/pipe_fs_i.h>
#include <linux/audit.h> /* for audit_free() */
#include <linux/resource.h>
#include <linux/blkdev.h>
#include <linux/task_io_accounting_ops.h>
#include <linux/tracehook.h>
#include <linux/fs_struct.h>
#include <linux/init_task.h>
#include <linux/perf_event.h>
#include <trace/events/sched.h>
#include <linux/hw_breakpoint.h>
#include <linux/oom.h>
#include <linux/writeback.h>
#include <linux/shm.h>
#include <linux/kcov.h>

#include <linux/adj_chain.h>

#include "sched/tune.h"

#include <asm/uaccess.h>
#include <asm/unistd.h>
#include <asm/pgtable.h>
#include <asm/mmu_context.h>

static void __unhash_process(struct task_struct *p, bool group_dead)
{
	nr_threads--;
	detach_pid(p, PIDTYPE_PID);
	if (group_dead) {
		detach_pid(p, PIDTYPE_PGID);
		detach_pid(p, PIDTYPE_SID);

		adj_chain_detach(p);
		list_del_rcu(&p->tasks);
		list_del_init(&p->sibling);
		__this_cpu_dec(process_counts);
	}
	list_del_rcu(&p->thread_group);
	list_del_rcu(&p->thread_node);
}

/*
 * This function expects the tasklist_lock write-locked.
 */
static void __exit_signal(struct task_struct *tsk)
{
	struct signal_struct *sig = tsk->signal;
	bool group_dead = thread_group_leader(tsk);
	struct sighand_struct *sighand;
	struct tty_struct *uninitialized_var(tty);
	cputime_t utime, stime;

	sighand = rcu_dereference_check(tsk->sighand,
					lockdep_tasklist_lock_is_held());
	spin_lock(&sighand->siglock);

	posix_cpu_timers_exit(tsk);
	if (group_dead) {
		posix_cpu_timers_exit_group(tsk);
		tty = sig->tty;
		sig->tty = NULL;
	} else {
		/*
		 * This can only happen if the caller is de_thread().
		 * FIXME: this is the temporary hack, we should teach
		 * posix-cpu-timers to handle this case correctly.
		 */
		if (unlikely(has_group_leader_pid(tsk)))
			posix_cpu_timers_exit_group(tsk);

		/*
		 * If there is any task waiting for the group exit
		 * then notify it:
		 */
		if (sig->notify_count > 0 && !--sig->notify_count)
			wake_up_process(sig->group_exit_task);

		if (tsk == sig->curr_target)
			sig->curr_target = next_thread(tsk);
	}

	/*
	 * Accumulate here the counters for all threads as they die. We could
	 * skip the group leader because it is the last user of signal_struct,
	 * but we want to avoid the race with thread_group_cputime() which can
	 * see the empty ->thread_head list.
	 */
	task_cputime(tsk, &utime, &stime);
	write_seqlock(&sig->stats_lock);
	sig->utime += utime;
	sig->stime += stime;
	sig->gtime += task_gtime(tsk);
	sig->min_flt += tsk->min_flt;
	sig->maj_flt += tsk->maj_flt;
	sig->nvcsw += tsk->nvcsw;
	sig->nivcsw += tsk->nivcsw;
	sig->inblock += task_io_get_inblock(tsk);
	sig->oublock += task_io_get_oublock(tsk);
	task_io_accounting_add(&sig->ioac, &tsk->ioac);
	sig->sum_sched_runtime += tsk->se.sum_exec_runtime;
	sig->nr_threads--;
	__unhash_process(tsk, group_dead);
	write_sequnlock(&sig->stats_lock);

	/*
	 * Do this under ->siglock, we can race with another thread
	 * doing sigqueue_free() if we have SIGQUEUE_PREALLOC signals.
	 */
	flush_sigqueue(&tsk->pending);
	tsk->sighand = NULL;
	spin_unlock(&sighand->siglock);

	__cleanup_sighand(sighand);
	clear_tsk_thread_flag(tsk, TIF_SIGPENDING);
	if (group_dead) {
		flush_sigqueue(&sig->shared_pending);
		tty_kref_put(tty);
	}
}

static void delayed_put_task_struct(struct rcu_head *rhp)
{
	struct task_struct *tsk = container_of(rhp, struct task_struct, rcu);

	perf_event_delayed_put(tsk);
	trace_sched_process_free(tsk);
	put_task_struct(tsk);
}


void release_task(struct task_struct *p)
{
	struct task_struct *leader;
	int zap_leader;
repeat:
	/* don't need to get the RCU readlock here - the process is dead and
	 * can't be modifying its own credentials. But shut RCU-lockdep up */
	rcu_read_lock();
	atomic_dec(&__task_cred(p)->user->processes);
	rcu_read_unlock();

	proc_flush_task(p);

	write_lock_irq(&tasklist_lock);
	ptrace_release_task(p);
	__exit_signal(p);

	/*
	 * If we are the last non-leader member of the thread
	 * group, and the leader is zombie, then notify the
	 * group leader's parent process. (if it wants notification.)
	 */
	if (p && p->nn && p->nn->is_valid)
		p->nn->is_valid = false;
	zap_leader = 0;
	leader = p->group_leader;
	if (leader != p && thread_group_empty(leader)
			&& leader->exit_state == EXIT_ZOMBIE) {
		/*
		 * If we were the last child thread and the leader has
		 * exited already, and the leader's parent ignores SIGCHLD,
		 * then we are the one who should release the leader.
		 */
		zap_leader = do_notify_parent(leader, leader->exit_signal);
		if (zap_leader)
			leader->exit_state = EXIT_DEAD;
	}

	write_unlock_irq(&tasklist_lock);
	release_thread(p);
	call_rcu(&p->rcu, delayed_put_task_struct);

	p = leader;
	if (unlikely(zap_leader))
		goto repeat;
}

/*
 * Note that if this function returns a valid task_struct pointer (!NULL)
 * task->usage must remain >0 for the duration of the RCU critical section.
 */
struct task_struct *task_rcu_dereference(struct task_struct **ptask)
{
	struct sighand_struct *sighand;
	struct task_struct *task;

	/*
	 * We need to verify that release_task() was not called and thus
	 * delayed_put_task_struct() can't run and drop the last reference
	 * before rcu_read_unlock(). We check task->sighand != NULL,
	 * but we can read the already freed and reused memory.
	 */
retry:
	task = rcu_dereference(*ptask);
	if (!task)
		return NULL;

	probe_kernel_address(&task->sighand, sighand);

	/*
	 * Pairs with atomic_dec_and_test() in put_task_struct(). If this task
	 * was already freed we can not miss the preceding update of this
	 * pointer.
	 */
	smp_rmb();
	if (unlikely(task != READ_ONCE(*ptask)))
		goto retry;

	/*
	 * We've re-checked that "task == *ptask", now we have two different
	 * cases:
	 *
	 * 1. This is actually the same task/task_struct. In this case
	 *    sighand != NULL tells us it is still alive.
	 *
	 * 2. This is another task which got the same memory for task_struct.
	 *    We can't know this of course, and we can not trust
	 *    sighand != NULL.
	 *
	 *    In this case we actually return a random value, but this is
	 *    correct.
	 *
	 *    If we return NULL - we can pretend that we actually noticed that
	 *    *ptask was updated when the previous task has exited. Or pretend
	 *    that probe_slab_address(&sighand) reads NULL.
	 *
	 *    If we return the new task (because sighand is not NULL for any
	 *    reason) - this is fine too. This (new) task can't go away before
	 *    another gp pass.
	 *
	 *    And note: We could even eliminate the false positive if re-read
	 *    task->sighand once again to avoid the falsely NULL. But this case
	 *    is very unlikely so we don't care.
	 */
	if (!sighand)
		return NULL;

	return task;
}

struct task_struct *try_get_task_struct(struct task_struct **ptask)
{
	struct task_struct *task;

	rcu_read_lock();
	task = task_rcu_dereference(ptask);
	if (task)
		get_task_struct(task);
	rcu_read_unlock();

	return task;
}

/*
 * Determine if a process group is "orphaned", according to the POSIX
 * definition in 2.2.2.52.  Orphaned process groups are not to be affected
 * by terminal-generated stop signals.  Newly orphaned process groups are
 * to receive a SIGHUP and a SIGCONT.
 *
 * "I ask you, have you ever known what it is to be an orphan?"
 */
static int will_become_orphaned_pgrp(struct pid *pgrp,
					struct task_struct *ignored_task)
{
	struct task_struct *p;

	do_each_pid_task(pgrp, PIDTYPE_PGID, p) {
		if ((p == ignored_task) ||
		    (p->exit_state && thread_group_empty(p)) ||
		    is_global_init(p->real_parent))
			continue;

		if (task_pgrp(p->real_parent) != pgrp &&
		    task_session(p->real_parent) == task_session(p))
			return 0;
	} while_each_pid_task(pgrp, PIDTYPE_PGID, p);

	return 1;
}

int is_current_pgrp_orphaned(void)
{
	int retval;

	read_lock(&tasklist_lock);
	retval = will_become_orphaned_pgrp(task_pgrp(current), NULL);
	read_unlock(&tasklist_lock);

	return retval;
}

static bool has_stopped_jobs(struct pid *pgrp)
{
	struct task_struct *p;

	do_each_pid_task(pgrp, PIDTYPE_PGID, p) {
		if (p->signal->flags & SIGNAL_STOP_STOPPED)
			return true;
	} while_each_pid_task(pgrp, PIDTYPE_PGID, p);

	return false;
}

/*
 * Check to see if any process groups have become orphaned as
 * a result of our exiting, and if they have any stopped jobs,
 * send them a SIGHUP and then a SIGCONT. (POSIX 3.2.2.2)
 */
static void
kill_orphaned_pgrp(struct task_struct *tsk, struct task_struct *parent)
{
	struct pid *pgrp = task_pgrp(tsk);
	struct task_struct *ignored_task = tsk;

	if (!parent)
		/* exit: our father is in a different pgrp than
		 * we are and we were the only connection outside.
		 */
		parent = tsk->real_parent;
	else
		/* reparent: our child is in a different pgrp than
		 * we are, and it was the only connection outside.
		 */
		ignored_task = NULL;

	if (task_pgrp(parent) != pgrp &&
	    task_session(parent) == task_session(tsk) &&
	    will_become_orphaned_pgrp(pgrp, ignored_task) &&
	    has_stopped_jobs(pgrp)) {
		__kill_pgrp_info(SIGHUP, SEND_SIG_PRIV, pgrp);
		__kill_pgrp_info(SIGCONT, SEND_SIG_PRIV, pgrp);
	}
}

#ifdef CONFIG_MEMCG
/*
 * A task is exiting.   If it owned this mm, find a new owner for the mm.
 */
void mm_update_next_owner(struct mm_struct *mm)
{
	struct task_struct *c, *g, *p = current;

retry:
	/*
	 * If the exiting or execing task is not the owner, it's
	 * someone else's problem.
	 */
	if (mm->owner != p)
		return;
	/*
	 * The current owner is exiting/execing and there are no other
	 * candidates.  Do not leave the mm pointing to a possibly
	 * freed task structure.
	 */
	if (atomic_read(&mm->mm_users) <= 1) {
		mm->owner = NULL;
		return;
	}

	read_lock(&tasklist_lock);
	/*
	 * Search in the children
	 */
	list_for_each_entry(c, &p->children, sibling) {
		if (c->mm == mm)
			goto assign_new_owner;
	}

	/*
	 * Search in the siblings
	 */
	list_for_each_entry(c, &p->real_parent->children, sibling) {
		if (c->mm == mm)
			goto assign_new_owner;
	}

	/*
	 * Search through everything else, we should not get here often.
	 */
	for_each_process(g) {
		if (g->flags & PF_KTHREAD)
			continue;
		for_each_thread(g, c) {
			if (c->mm == mm)
				goto assign_new_owner;
			if (c->mm)
				break;
		}
	}
	read_unlock(&tasklist_lock);
	/*
	 * We found no owner yet mm_users > 1: this implies that we are
	 * most likely racing with swapoff (try_to_unuse()) or /proc or
	 * ptrace or page migration (get_task_mm()).  Mark owner as NULL.
	 */
	mm->owner = NULL;
	return;

assign_new_owner:
	BUG_ON(c == p);
	get_task_struct(c);
	/*
	 * The task_lock protects c->mm from changing.
	 * We always want mm->owner->mm == mm
	 */
	task_lock(c);
	/*
	 * Delay read_unlock() till we have the task_lock()
	 * to ensure that c does not slip away underneath us
	 */
	read_unlock(&tasklist_lock);
	if (c->mm != mm) {
		task_unlock(c);
		put_task_struct(c);
		goto retry;
	}
	mm->owner = c;
	task_unlock(c);
	put_task_struct(c);
}
#endif /* CONFIG_MEMCG */

/*
 * Turn us into a lazy TLB process if we
 * aren't already..
 */
static void exit_mm(struct task_struct *tsk)
{
	struct mm_struct *mm = tsk->mm;
	struct core_state *core_state;
	int mm_released;

	exit_mm_release(tsk, mm);
	if (!mm)
		return;
	sync_mm_rss(mm);
	/*
	 * Serialize with any possible pending coredump.
	 * We must hold mmap_sem around checking core_state
	 * and clearing tsk->mm.  The core-inducing thread
	 * will increment ->nr_threads for each thread in the
	 * group with ->mm != NULL.
	 */
	down_read(&mm->mmap_sem);
	core_state = mm->core_state;
	if (core_state) {
		struct core_thread self;

		up_read(&mm->mmap_sem);

		self.task = tsk;
		if (self.task->flags & PF_SIGNALED)
			self.next = xchg(&core_state->dumper.next, &self);
		else
			self.task = NULL;
		/*
		 * Implies mb(), the result of xchg() must be visible
		 * to core_state->dumper.
		 */
		if (atomic_dec_and_test(&core_state->nr_threads))
			complete(&core_state->startup);

		for (;;) {
			set_task_state(tsk, TASK_UNINTERRUPTIBLE);
			if (!self.task) /* see coredump_finish() */
				break;
			freezable_schedule();
		}
		__set_task_state(tsk, TASK_RUNNING);
		down_read(&mm->mmap_sem);
	}
	atomic_inc(&mm->mm_count);
	BUG_ON(mm != tsk->active_mm);
	/* more a memory barrier than a real lock */
	task_lock(tsk);
	tsk->mm = NULL;
	up_read(&mm->mmap_sem);
	enter_lazy_tlb(mm, current);
	task_unlock(tsk);
	mm_update_next_owner(mm);

	mm_released = mmput(mm);
#ifdef CONFIG_ANDROID_SIMPLE_LMK
	clear_thread_flag(TIF_MEMDIE);
#else	
	if (test_thread_flag(TIF_MEMDIE))
		exit_oom_victim();
#endif		
	if (mm_released)
		set_tsk_thread_flag(tsk, TIF_MM_RELEASED);
}

static struct task_struct *find_alive_thread(struct task_struct *p)
{
	struct task_struct *t;

	for_each_thread(p, t) {
		if (!(t->flags & PF_EXITING))
			return t;
	}
	return NULL;
}

static struct task_struct *find_child_reaper(struct task_struct *father,
						struct list_head *dead)
	__releases(&tasklist_lock)
	__acquires(&tasklist_lock)
{
	struct pid_namespace *pid_ns = task_active_pid_ns(father);
	struct task_struct *reaper = pid_ns->child_reaper;
	struct task_struct *p, *n;

	if (likely(reaper != father))
		return reaper;

	reaper = find_alive_thread(father);
	if (reaper) {
		pid_ns->child_reaper = reaper;
		return reaper;
	}

	write_unlock_irq(&tasklist_lock);
	if (unlikely(pid_ns == &init_pid_ns)) {
		panic("Attempted to kill init! exitcode=0x%08x\n",
			father->signal->group_exit_code ?: father->exit_code);
	}

	list_for_each_entry_safe(p, n, dead, ptrace_entry) {
		list_del_init(&p->ptrace_entry);
		release_task(p);
	}

	zap_pid_ns_processes(pid_ns);
	write_lock_irq(&tasklist_lock);

	return father;
}

/*
 * When we die, we re-parent all our children, and try to:
 * 1. give them to another thread in our thread group, if such a member exists
 * 2. give it to the first ancestor process which prctl'd itself as a
 *    child_subreaper for its children (like a service manager)
 * 3. give it to the init process (PID 1) in our pid namespace
 */
static struct task_struct *find_new_reaper(struct task_struct *father,
					   struct task_struct *child_reaper)
{
	struct task_struct *thread, *reaper;

	thread = find_alive_thread(father);
	if (thread)
		return thread;

	if (father->signal->has_child_subreaper) {
		/*
		 * Find the first ->is_child_subreaper ancestor in our pid_ns.
		 * We start from father to ensure we can not look into another
		 * namespace, this is safe because all its threads are dead.
		 */
		for (reaper = father;
		     !same_thread_group(reaper, child_reaper);
		     reaper = reaper->real_parent) {
			/* call_usermodehelper() descendants need this check */
			if (reaper == &init_task)
				break;
			if (!reaper->signal->is_child_subreaper)
				continue;
			thread = find_alive_thread(reaper);
			if (thread)
				return thread;
		}
	}

	return child_reaper;
}

/*
* Any that need to be release_task'd are put on the @dead list.
 */
static void reparent_leader(struct task_struct *father, struct task_struct *p,
				struct list_head *dead)
{
	if (unlikely(p->exit_state == EXIT_DEAD))
		return;

	/* We don't want people slaying init. */
	p->exit_signal = SIGCHLD;

	/* If it has exited notify the new parent about this child's death. */
	if (!p->ptrace &&
	    p->exit_state == EXIT_ZOMBIE && thread_group_empty(p)) {
		if (do_notify_parent(p, p->exit_signal)) {
			p->exit_state = EXIT_DEAD;
			list_add(&p->ptrace_entry, dead);
		}
	}

	kill_orphaned_pgrp(p, father);
}

/*
 * This does two things:
 *
 * A.  Make init inherit all the child processes
 * B.  Check to see if any process groups have become orphaned
 *	as a result of our exiting, and if they have any stopped
 *	jobs, send them a SIGHUP and then a SIGCONT.  (POSIX 3.2.2.2)
 */
static void forget_original_parent(struct task_struct *father,
					struct list_head *dead)
{
	struct task_struct *p, *t, *reaper;

	if (unlikely(!list_empty(&father->ptraced)))
		exit_ptrace(father, dead);

	/* Can drop and reacquire tasklist_lock */
	reaper = find_child_reaper(father, dead);
	if (list_empty(&father->children))
		return;

	reaper = find_new_reaper(father, reaper);
	list_for_each_entry(p, &father->children, sibling) {
		for_each_thread(p, t) {
			t->real_parent = reaper;
			BUG_ON((!t->ptrace) != (t->parent == father));
			if (likely(!t->ptrace))
				t->parent = t->real_parent;
			if (t->pdeath_signal)
				group_send_sig_info(t->pdeath_signal,
						    SEND_SIG_NOINFO, t);
		}
		/*
		 * If this is a threaded reparent there is no need to
		 * notify anyone anything has happened.
		 */
		if (!same_thread_group(reaper, father))
			reparent_leader(father, p, dead);
	}
	list_splice_tail_init(&father->children, &reaper->children);
}

/*
 * Send signals to all our closest relatives so that they know
 * to properly mourn us..
 */
static void exit_notify(struct task_struct *tsk, int group_dead)
{
	bool autoreap;
	struct task_struct *p, *n;
	LIST_HEAD(dead);

	write_lock_irq(&tasklist_lock);
	forget_original_parent(tsk, &dead);

	if (group_dead)
		kill_orphaned_pgrp(tsk->group_leader, NULL);

	tsk->exit_state = EXIT_ZOMBIE;
	if (unlikely(tsk->ptrace)) {
		int sig = thread_group_leader(tsk) &&
				thread_group_empty(tsk) &&
				!ptrace_reparented(tsk) ?
			tsk->exit_signal : SIGCHLD;
		autoreap = do_notify_parent(tsk, sig);
	} else if (thread_group_leader(tsk)) {
		autoreap = thread_group_empty(tsk) &&
			do_notify_parent(tsk, tsk->exit_signal);
	} else {
		autoreap = true;
	}

	tsk->exit_state = autoreap ? EXIT_DEAD : EXIT_ZOMBIE;
	if (tsk->exit_state == EXIT_DEAD)
		list_add(&tsk->ptrace_entry, &dead);

	/* mt-exec, de_thread() is waiting for group leader */
	if (unlikely(tsk->signal->notify_count < 0))
		wake_up_process(tsk->signal->group_exit_task);
	write_unlock_irq(&tasklist_lock);

	list_for_each_entry_safe(p, n, &dead, ptrace_entry) {
		list_del_init(&p->ptrace_entry);
		release_task(p);
	}
}

#ifdef CONFIG_DEBUG_STACK_USAGE
static void check_stack_usage(void)
{
	static DEFINE_SPINLOCK(low_water_lock);
	static int lowest_to_date = THREAD_SIZE;
	unsigned long free;
	int islower = false;

	free = stack_not_used(current);

	if (free >= lowest_to_date)
		return;

	spin_lock(&low_water_lock);
	if (free < lowest_to_date) {
		lowest_to_date = free;
		islower = true;
	}
	spin_unlock(&low_water_lock);

	if (islower) {
		pr_info("%s (%d) used greatest stack depth: %lu bytes left\n",
				current->comm, task_pid_nr(current), free);
	}
}
#else
static inline void check_stack_usage(void) {}
#endif

void __noreturn do_exit(long code)
{
	struct task_struct *tsk = current;
	int group_dead;
	TASKS_RCU(int tasks_rcu_i);

	/*
	 * We can get here from a kernel oops, sometimes with preemption off.
	 * Start by checking for critical errors.
	 * Then fix up important state like USER_DS and preemption.
	 * Then do everything else.
	 */

	WARN_ON(blk_needs_flush_plug(tsk));

	if (unlikely(in_interrupt()))
		panic("Aiee, killing interrupt handler!");
	if (unlikely(!tsk->pid))
		panic("Attempted to kill the idle task!");

	/*
	 * If do_exit is called because this processes oopsed, it's possible
	 * that get_fs() was left as KERNEL_DS, so reset it to USER_DS before
	 * continuing. Amongst other possible reasons, this is to prevent
	 * mm_release()->clear_child_tid() from writing to a user-controlled
	 * kernel address.
	 */
	set_fs(USER_DS);

	if (unlikely(in_atomic())) {
		pr_info("note: %s[%d] exited with preempt_count %d\n",
			current->comm, task_pid_nr(current),
			preempt_count());
		preempt_count_set(PREEMPT_ENABLED);
	}

	profile_task_exit(tsk);
	kcov_task_exit(tsk);

	ptrace_event(PTRACE_EVENT_EXIT, code);

	validate_creds_for_do_exit(tsk);

	/*
	 * We're taking recursive faults here in do_exit. Safest is to just
	 * leave this task alone and wait for reboot.
	 */
	if (unlikely(tsk->flags & PF_EXITING)) {
#ifdef CONFIG_PANIC_ON_RECURSIVE_FAULT
		panic("Recursive fault!\n");
#else
		pr_alert("Fixing recursive fault but reboot is needed!\n");
<<<<<<< HEAD
#endif
		/*
		 * We can do this unlocked here. The futex code uses
		 * this flag just to verify whether the pi state
		 * cleanup has been done or not. In the worst case it
		 * loops once more. We pretend that the cleanup was
		 * done as there is no way to return. Either the
		 * OWNER_DIED bit is set by now or we push the blocked
		 * task into the wait for ever nirwana as well.
		 */
		tsk->flags |= PF_EXITPIDONE;
=======
		futex_exit_recursive(tsk);
>>>>>>> 1feba1d9
		set_current_state(TASK_UNINTERRUPTIBLE);
		schedule();
	}

	exit_signals(tsk);  /* sets PF_EXITING */
<<<<<<< HEAD

	sched_exit(tsk);
	schedtune_exit_task(tsk);

	/*
	 * Ensure that all new tsk->pi_lock acquisitions must observe
	 * PF_EXITING. Serializes against futex.c:attach_to_pi_owner().
	 */
	smp_mb();
	/*
	 * Ensure that we must observe the pi_state in exit_mm() ->
	 * mm_release() -> exit_pi_state_list().
	 */
	raw_spin_unlock_wait(&tsk->pi_lock);
=======
>>>>>>> 1feba1d9

	/* sync mm's RSS info before statistics gathering */
	if (tsk->mm)
		sync_mm_rss(tsk->mm);
	acct_update_integrals(tsk);
	group_dead = atomic_dec_and_test(&tsk->signal->live);
	if (group_dead) {
		hrtimer_cancel(&tsk->signal->real_timer);
		exit_itimers(tsk->signal);
		if (tsk->mm)
			setmax_mm_hiwater_rss(&tsk->signal->maxrss, tsk->mm);
	}
	acct_collect(code, group_dead);
	if (group_dead)
		tty_audit_exit();
	audit_free(tsk);

	tsk->exit_code = code;
	taskstats_exit(tsk, group_dead);

	exit_mm(tsk);

	if (group_dead)
		acct_process();
	trace_sched_process_exit(tsk);

	exit_sem(tsk);
	exit_shm(tsk);
	exit_files(tsk);
	exit_fs(tsk);
	if (group_dead)
		disassociate_ctty(1);
	exit_task_namespaces(tsk);
	exit_task_work(tsk);
	exit_thread(tsk);

	/*
	 * Flush inherited counters to the parent - before the parent
	 * gets woken up by child-exit notifications.
	 *
	 * because of cgroup mode, must be called before cgroup_exit()
	 */
	perf_event_exit_task(tsk);

	sched_autogroup_exit_task(tsk);
	cgroup_exit(tsk);

	/*
	 * FIXME: do that only when needed, using sched_exit tracepoint
	 */
	flush_ptrace_hw_breakpoint(tsk);

	TASKS_RCU(preempt_disable());
	TASKS_RCU(tasks_rcu_i = __srcu_read_lock(&tasks_rcu_exit_srcu));
	TASKS_RCU(preempt_enable());
	exit_notify(tsk, group_dead);
	proc_exit_connector(tsk);
	mpol_put_task_policy(tsk);
#ifdef CONFIG_FUTEX
	if (unlikely(current->pi_state_cache))
		kfree(current->pi_state_cache);
#endif
	/*
	 * Make sure we are holding no locks:
	 */
	debug_check_no_locks_held();

	if (tsk->io_context)
		exit_io_context(tsk);

	if (tsk->splice_pipe)
		free_pipe_info(tsk->splice_pipe);

	if (tsk->task_frag.page)
		put_page(tsk->task_frag.page);

	validate_creds_for_do_exit(tsk);

	check_stack_usage();
	preempt_disable();
	if (tsk->nr_dirtied)
		__this_cpu_add(dirty_throttle_leaks, tsk->nr_dirtied);
	exit_rcu();
	TASKS_RCU(__srcu_read_unlock(&tasks_rcu_exit_srcu, tasks_rcu_i));

	do_task_dead();
}
EXPORT_SYMBOL_GPL(do_exit);

void complete_and_exit(struct completion *comp, long code)
{
	if (comp)
		complete(comp);

	do_exit(code);
}
EXPORT_SYMBOL(complete_and_exit);

SYSCALL_DEFINE1(exit, int, error_code)
{
	do_exit((error_code&0xff)<<8);
}

/*
 * Take down every thread in the group.  This is called by fatal signals
 * as well as by sys_exit_group (below).
 */
void
do_group_exit(int exit_code)
{
	struct signal_struct *sig = current->signal;

	BUG_ON(exit_code & 0x80); /* core dumps don't get here */

	if (signal_group_exit(sig))
		exit_code = sig->group_exit_code;
	else if (!thread_group_empty(current)) {
		struct sighand_struct *const sighand = current->sighand;

		spin_lock_irq(&sighand->siglock);
		if (signal_group_exit(sig))
			/* Another thread got here before we took the lock.  */
			exit_code = sig->group_exit_code;
		else {
			sig->group_exit_code = exit_code;
			sig->flags = SIGNAL_GROUP_EXIT;
			zap_other_threads(current);
		}
		spin_unlock_irq(&sighand->siglock);
	}

	do_exit(exit_code);
	/* NOTREACHED */
}

/*
 * this kills every thread in the thread group. Note that any externally
 * wait4()-ing process will get the correct exit code - even if this
 * thread is not the thread group leader.
 */
SYSCALL_DEFINE1(exit_group, int, error_code)
{
	do_group_exit((error_code & 0xff) << 8);
	/* NOTREACHED */
	return 0;
}

struct wait_opts {
	enum pid_type		wo_type;
	int			wo_flags;
	struct pid		*wo_pid;

	struct siginfo __user	*wo_info;
	int __user		*wo_stat;
	struct rusage __user	*wo_rusage;

	wait_queue_t		child_wait;
	int			notask_error;
};

static inline
struct pid *task_pid_type(struct task_struct *task, enum pid_type type)
{
	if (type != PIDTYPE_PID)
		task = task->group_leader;
	return task->pids[type].pid;
}

static int eligible_pid(struct wait_opts *wo, struct task_struct *p)
{
	return	wo->wo_type == PIDTYPE_MAX ||
		task_pid_type(p, wo->wo_type) == wo->wo_pid;
}

static int
eligible_child(struct wait_opts *wo, bool ptrace, struct task_struct *p)
{
	if (!eligible_pid(wo, p))
		return 0;

	/*
	 * Wait for all children (clone and not) if __WALL is set or
	 * if it is traced by us.
	 */
	if (ptrace || (wo->wo_flags & __WALL))
		return 1;

	/*
	 * Otherwise, wait for clone children *only* if __WCLONE is set;
	 * otherwise, wait for non-clone children *only*.
	 *
	 * Note: a "clone" child here is one that reports to its parent
	 * using a signal other than SIGCHLD, or a non-leader thread which
	 * we can only see if it is traced by us.
	 */
	if ((p->exit_signal != SIGCHLD) ^ !!(wo->wo_flags & __WCLONE))
		return 0;

	return 1;
}

static int wait_noreap_copyout(struct wait_opts *wo, struct task_struct *p,
				pid_t pid, uid_t uid, int why, int status)
{
	struct siginfo __user *infop;
	int retval = wo->wo_rusage
		? getrusage(p, RUSAGE_BOTH, wo->wo_rusage) : 0;

	put_task_struct(p);
	infop = wo->wo_info;
	if (infop) {
		if (!retval)
			retval = put_user(SIGCHLD, &infop->si_signo);
		if (!retval)
			retval = put_user(0, &infop->si_errno);
		if (!retval)
			retval = put_user((short)why, &infop->si_code);
		if (!retval)
			retval = put_user(pid, &infop->si_pid);
		if (!retval)
			retval = put_user(uid, &infop->si_uid);
		if (!retval)
			retval = put_user(status, &infop->si_status);
	}
	if (!retval)
		retval = pid;
	return retval;
}

/*
 * Handle sys_wait4 work for one task in state EXIT_ZOMBIE.  We hold
 * read_lock(&tasklist_lock) on entry.  If we return zero, we still hold
 * the lock and this task is uninteresting.  If we return nonzero, we have
 * released the lock and the system call should return.
 */
static int wait_task_zombie(struct wait_opts *wo, struct task_struct *p)
{
	int state, retval, status;
	pid_t pid = task_pid_vnr(p);
	uid_t uid = from_kuid_munged(current_user_ns(), task_uid(p));
	struct siginfo __user *infop;

	if (!likely(wo->wo_flags & WEXITED))
		return 0;

	if (unlikely(wo->wo_flags & WNOWAIT)) {
		int exit_code = p->exit_code;
		int why;

		get_task_struct(p);
		read_unlock(&tasklist_lock);
		sched_annotate_sleep();

		if ((exit_code & 0x7f) == 0) {
			why = CLD_EXITED;
			status = exit_code >> 8;
		} else {
			why = (exit_code & 0x80) ? CLD_DUMPED : CLD_KILLED;
			status = exit_code & 0x7f;
		}
		return wait_noreap_copyout(wo, p, pid, uid, why, status);
	}
	/*
	 * Move the task's state to DEAD/TRACE, only one thread can do this.
	 */
	state = (ptrace_reparented(p) && thread_group_leader(p)) ?
		EXIT_TRACE : EXIT_DEAD;
	if (cmpxchg(&p->exit_state, EXIT_ZOMBIE, state) != EXIT_ZOMBIE)
		return 0;
	/*
	 * We own this thread, nobody else can reap it.
	 */
	read_unlock(&tasklist_lock);
	sched_annotate_sleep();

	/*
	 * Check thread_group_leader() to exclude the traced sub-threads.
	 */
	if (state == EXIT_DEAD && thread_group_leader(p)) {
		struct signal_struct *sig = p->signal;
		struct signal_struct *psig = current->signal;
		unsigned long maxrss;
		cputime_t tgutime, tgstime;

		/*
		 * The resource counters for the group leader are in its
		 * own task_struct.  Those for dead threads in the group
		 * are in its signal_struct, as are those for the child
		 * processes it has previously reaped.  All these
		 * accumulate in the parent's signal_struct c* fields.
		 *
		 * We don't bother to take a lock here to protect these
		 * p->signal fields because the whole thread group is dead
		 * and nobody can change them.
		 *
		 * psig->stats_lock also protects us from our sub-theads
		 * which can reap other children at the same time. Until
		 * we change k_getrusage()-like users to rely on this lock
		 * we have to take ->siglock as well.
		 *
		 * We use thread_group_cputime_adjusted() to get times for
		 * the thread group, which consolidates times for all threads
		 * in the group including the group leader.
		 */
		thread_group_cputime_adjusted(p, &tgutime, &tgstime);
		spin_lock_irq(&current->sighand->siglock);
		write_seqlock(&psig->stats_lock);
		psig->cutime += tgutime + sig->cutime;
		psig->cstime += tgstime + sig->cstime;
		psig->cgtime += task_gtime(p) + sig->gtime + sig->cgtime;
		psig->cmin_flt +=
			p->min_flt + sig->min_flt + sig->cmin_flt;
		psig->cmaj_flt +=
			p->maj_flt + sig->maj_flt + sig->cmaj_flt;
		psig->cnvcsw +=
			p->nvcsw + sig->nvcsw + sig->cnvcsw;
		psig->cnivcsw +=
			p->nivcsw + sig->nivcsw + sig->cnivcsw;
		psig->cinblock +=
			task_io_get_inblock(p) +
			sig->inblock + sig->cinblock;
		psig->coublock +=
			task_io_get_oublock(p) +
			sig->oublock + sig->coublock;
		maxrss = max(sig->maxrss, sig->cmaxrss);
		if (psig->cmaxrss < maxrss)
			psig->cmaxrss = maxrss;
		task_io_accounting_add(&psig->ioac, &p->ioac);
		task_io_accounting_add(&psig->ioac, &sig->ioac);
		write_sequnlock(&psig->stats_lock);
		spin_unlock_irq(&current->sighand->siglock);
	}

	retval = wo->wo_rusage
		? getrusage(p, RUSAGE_BOTH, wo->wo_rusage) : 0;
	status = (p->signal->flags & SIGNAL_GROUP_EXIT)
		? p->signal->group_exit_code : p->exit_code;
	if (!retval && wo->wo_stat)
		retval = put_user(status, wo->wo_stat);

	infop = wo->wo_info;
	if (!retval && infop)
		retval = put_user(SIGCHLD, &infop->si_signo);
	if (!retval && infop)
		retval = put_user(0, &infop->si_errno);
	if (!retval && infop) {
		int why;

		if ((status & 0x7f) == 0) {
			why = CLD_EXITED;
			status >>= 8;
		} else {
			why = (status & 0x80) ? CLD_DUMPED : CLD_KILLED;
			status &= 0x7f;
		}
		retval = put_user((short)why, &infop->si_code);
		if (!retval)
			retval = put_user(status, &infop->si_status);
	}
	if (!retval && infop)
		retval = put_user(pid, &infop->si_pid);
	if (!retval && infop)
		retval = put_user(uid, &infop->si_uid);
	if (!retval)
		retval = pid;

	if (state == EXIT_TRACE) {
		write_lock_irq(&tasklist_lock);
		/* We dropped tasklist, ptracer could die and untrace */
		ptrace_unlink(p);

		/* If parent wants a zombie, don't release it now */
		state = EXIT_ZOMBIE;
		if (do_notify_parent(p, p->exit_signal))
			state = EXIT_DEAD;
		p->exit_state = state;
		write_unlock_irq(&tasklist_lock);
	}
	if (state == EXIT_DEAD)
		release_task(p);

	return retval;
}

static int *task_stopped_code(struct task_struct *p, bool ptrace)
{
	if (ptrace) {
		if (task_is_traced(p) && !(p->jobctl & JOBCTL_LISTENING))
			return &p->exit_code;
	} else {
		if (p->signal->flags & SIGNAL_STOP_STOPPED)
			return &p->signal->group_exit_code;
	}
	return NULL;
}

/**
 * wait_task_stopped - Wait for %TASK_STOPPED or %TASK_TRACED
 * @wo: wait options
 * @ptrace: is the wait for ptrace
 * @p: task to wait for
 *
 * Handle sys_wait4() work for %p in state %TASK_STOPPED or %TASK_TRACED.
 *
 * CONTEXT:
 * read_lock(&tasklist_lock), which is released if return value is
 * non-zero.  Also, grabs and releases @p->sighand->siglock.
 *
 * RETURNS:
 * 0 if wait condition didn't exist and search for other wait conditions
 * should continue.  Non-zero return, -errno on failure and @p's pid on
 * success, implies that tasklist_lock is released and wait condition
 * search should terminate.
 */
static int wait_task_stopped(struct wait_opts *wo,
				int ptrace, struct task_struct *p)
{
	struct siginfo __user *infop;
	int retval, exit_code, *p_code, why;
	uid_t uid = 0; /* unneeded, required by compiler */
	pid_t pid;

	/*
	 * Traditionally we see ptrace'd stopped tasks regardless of options.
	 */
	if (!ptrace && !(wo->wo_flags & WUNTRACED))
		return 0;

	if (!task_stopped_code(p, ptrace))
		return 0;

	exit_code = 0;
	spin_lock_irq(&p->sighand->siglock);

	p_code = task_stopped_code(p, ptrace);
	if (unlikely(!p_code))
		goto unlock_sig;

	exit_code = *p_code;
	if (!exit_code)
		goto unlock_sig;

	if (!unlikely(wo->wo_flags & WNOWAIT))
		*p_code = 0;

	uid = from_kuid_munged(current_user_ns(), task_uid(p));
unlock_sig:
	spin_unlock_irq(&p->sighand->siglock);
	if (!exit_code)
		return 0;

	/*
	 * Now we are pretty sure this task is interesting.
	 * Make sure it doesn't get reaped out from under us while we
	 * give up the lock and then examine it below.  We don't want to
	 * keep holding onto the tasklist_lock while we call getrusage and
	 * possibly take page faults for user memory.
	 */
	get_task_struct(p);
	pid = task_pid_vnr(p);
	why = ptrace ? CLD_TRAPPED : CLD_STOPPED;
	read_unlock(&tasklist_lock);
	sched_annotate_sleep();

	if (unlikely(wo->wo_flags & WNOWAIT))
		return wait_noreap_copyout(wo, p, pid, uid, why, exit_code);

	retval = wo->wo_rusage
		? getrusage(p, RUSAGE_BOTH, wo->wo_rusage) : 0;
	if (!retval && wo->wo_stat)
		retval = put_user((exit_code << 8) | 0x7f, wo->wo_stat);

	infop = wo->wo_info;
	if (!retval && infop)
		retval = put_user(SIGCHLD, &infop->si_signo);
	if (!retval && infop)
		retval = put_user(0, &infop->si_errno);
	if (!retval && infop)
		retval = put_user((short)why, &infop->si_code);
	if (!retval && infop)
		retval = put_user(exit_code, &infop->si_status);
	if (!retval && infop)
		retval = put_user(pid, &infop->si_pid);
	if (!retval && infop)
		retval = put_user(uid, &infop->si_uid);
	if (!retval)
		retval = pid;
	put_task_struct(p);

	BUG_ON(!retval);
	return retval;
}

/*
 * Handle do_wait work for one task in a live, non-stopped state.
 * read_lock(&tasklist_lock) on entry.  If we return zero, we still hold
 * the lock and this task is uninteresting.  If we return nonzero, we have
 * released the lock and the system call should return.
 */
static int wait_task_continued(struct wait_opts *wo, struct task_struct *p)
{
	int retval;
	pid_t pid;
	uid_t uid;

	if (!unlikely(wo->wo_flags & WCONTINUED))
		return 0;

	if (!(p->signal->flags & SIGNAL_STOP_CONTINUED))
		return 0;

	spin_lock_irq(&p->sighand->siglock);
	/* Re-check with the lock held.  */
	if (!(p->signal->flags & SIGNAL_STOP_CONTINUED)) {
		spin_unlock_irq(&p->sighand->siglock);
		return 0;
	}
	if (!unlikely(wo->wo_flags & WNOWAIT))
		p->signal->flags &= ~SIGNAL_STOP_CONTINUED;
	uid = from_kuid_munged(current_user_ns(), task_uid(p));
	spin_unlock_irq(&p->sighand->siglock);

	pid = task_pid_vnr(p);
	get_task_struct(p);
	read_unlock(&tasklist_lock);
	sched_annotate_sleep();

	if (!wo->wo_info) {
		retval = wo->wo_rusage
			? getrusage(p, RUSAGE_BOTH, wo->wo_rusage) : 0;
		put_task_struct(p);
		if (!retval && wo->wo_stat)
			retval = put_user(0xffff, wo->wo_stat);
		if (!retval)
			retval = pid;
	} else {
		retval = wait_noreap_copyout(wo, p, pid, uid,
					     CLD_CONTINUED, SIGCONT);
		BUG_ON(retval == 0);
	}

	return retval;
}

/*
 * Consider @p for a wait by @parent.
 *
 * -ECHILD should be in ->notask_error before the first call.
 * Returns nonzero for a final return, when we have unlocked tasklist_lock.
 * Returns zero if the search for a child should continue;
 * then ->notask_error is 0 if @p is an eligible child,
 * or another error from security_task_wait(), or still -ECHILD.
 */
static int wait_consider_task(struct wait_opts *wo, int ptrace,
				struct task_struct *p)
{
	/*
	 * We can race with wait_task_zombie() from another thread.
	 * Ensure that EXIT_ZOMBIE -> EXIT_DEAD/EXIT_TRACE transition
	 * can't confuse the checks below.
	 */
	int exit_state = ACCESS_ONCE(p->exit_state);
	int ret;

	if (unlikely(exit_state == EXIT_DEAD))
		return 0;

	ret = eligible_child(wo, ptrace, p);
	if (!ret)
		return ret;

	ret = security_task_wait(p);
	if (unlikely(ret < 0)) {
		/*
		 * If we have not yet seen any eligible child,
		 * then let this error code replace -ECHILD.
		 * A permission error will give the user a clue
		 * to look for security policy problems, rather
		 * than for mysterious wait bugs.
		 */
		if (wo->notask_error)
			wo->notask_error = ret;
		return 0;
	}

	if (unlikely(exit_state == EXIT_TRACE)) {
		/*
		 * ptrace == 0 means we are the natural parent. In this case
		 * we should clear notask_error, debugger will notify us.
		 */
		if (likely(!ptrace))
			wo->notask_error = 0;
		return 0;
	}

	if (likely(!ptrace) && unlikely(p->ptrace)) {
		/*
		 * If it is traced by its real parent's group, just pretend
		 * the caller is ptrace_do_wait() and reap this child if it
		 * is zombie.
		 *
		 * This also hides group stop state from real parent; otherwise
		 * a single stop can be reported twice as group and ptrace stop.
		 * If a ptracer wants to distinguish these two events for its
		 * own children it should create a separate process which takes
		 * the role of real parent.
		 */
		if (!ptrace_reparented(p))
			ptrace = 1;
	}

	/* slay zombie? */
	if (exit_state == EXIT_ZOMBIE) {
		/* we don't reap group leaders with subthreads */
		if (!delay_group_leader(p)) {
			/*
			 * A zombie ptracee is only visible to its ptracer.
			 * Notification and reaping will be cascaded to the
			 * real parent when the ptracer detaches.
			 */
			if (unlikely(ptrace) || likely(!p->ptrace))
				return wait_task_zombie(wo, p);
		}

		/*
		 * Allow access to stopped/continued state via zombie by
		 * falling through.  Clearing of notask_error is complex.
		 *
		 * When !@ptrace:
		 *
		 * If WEXITED is set, notask_error should naturally be
		 * cleared.  If not, subset of WSTOPPED|WCONTINUED is set,
		 * so, if there are live subthreads, there are events to
		 * wait for.  If all subthreads are dead, it's still safe
		 * to clear - this function will be called again in finite
		 * amount time once all the subthreads are released and
		 * will then return without clearing.
		 *
		 * When @ptrace:
		 *
		 * Stopped state is per-task and thus can't change once the
		 * target task dies.  Only continued and exited can happen.
		 * Clear notask_error if WCONTINUED | WEXITED.
		 */
		if (likely(!ptrace) || (wo->wo_flags & (WCONTINUED | WEXITED)))
			wo->notask_error = 0;
	} else {
		/*
		 * @p is alive and it's gonna stop, continue or exit, so
		 * there always is something to wait for.
		 */
		wo->notask_error = 0;
	}

	/*
	 * Wait for stopped.  Depending on @ptrace, different stopped state
	 * is used and the two don't interact with each other.
	 */
	ret = wait_task_stopped(wo, ptrace, p);
	if (ret)
		return ret;

	/*
	 * Wait for continued.  There's only one continued state and the
	 * ptracer can consume it which can confuse the real parent.  Don't
	 * use WCONTINUED from ptracer.  You don't need or want it.
	 */
	return wait_task_continued(wo, p);
}

/*
 * Do the work of do_wait() for one thread in the group, @tsk.
 *
 * -ECHILD should be in ->notask_error before the first call.
 * Returns nonzero for a final return, when we have unlocked tasklist_lock.
 * Returns zero if the search for a child should continue; then
 * ->notask_error is 0 if there were any eligible children,
 * or another error from security_task_wait(), or still -ECHILD.
 */
static int do_wait_thread(struct wait_opts *wo, struct task_struct *tsk)
{
	struct task_struct *p;

	list_for_each_entry(p, &tsk->children, sibling) {
		int ret = wait_consider_task(wo, 0, p);

		if (ret)
			return ret;
	}

	return 0;
}

static int ptrace_do_wait(struct wait_opts *wo, struct task_struct *tsk)
{
	struct task_struct *p;

	list_for_each_entry(p, &tsk->ptraced, ptrace_entry) {
		int ret = wait_consider_task(wo, 1, p);

		if (ret)
			return ret;
	}

	return 0;
}

static int child_wait_callback(wait_queue_t *wait, unsigned mode,
				int sync, void *key)
{
	struct wait_opts *wo = container_of(wait, struct wait_opts,
						child_wait);
	struct task_struct *p = key;

	if (!eligible_pid(wo, p))
		return 0;

	if ((wo->wo_flags & __WNOTHREAD) && wait->private != p->parent)
		return 0;

	return default_wake_function(wait, mode, sync, key);
}

void __wake_up_parent(struct task_struct *p, struct task_struct *parent)
{
	__wake_up_sync_key(&parent->signal->wait_chldexit,
				TASK_INTERRUPTIBLE, 1, p);
}

static long do_wait(struct wait_opts *wo)
{
	struct task_struct *tsk;
	int retval;

	trace_sched_process_wait(wo->wo_pid);

	init_waitqueue_func_entry(&wo->child_wait, child_wait_callback);
	wo->child_wait.private = current;
	add_wait_queue(&current->signal->wait_chldexit, &wo->child_wait);
repeat:
	/*
	 * If there is nothing that can match our criteria, just get out.
	 * We will clear ->notask_error to zero if we see any child that
	 * might later match our criteria, even if we are not able to reap
	 * it yet.
	 */
	wo->notask_error = -ECHILD;
	if ((wo->wo_type < PIDTYPE_MAX) &&
	   (!wo->wo_pid || hlist_empty(&wo->wo_pid->tasks[wo->wo_type])))
		goto notask;

	set_current_state(TASK_INTERRUPTIBLE);
	read_lock(&tasklist_lock);
	tsk = current;
	do {
		retval = do_wait_thread(wo, tsk);
		if (retval)
			goto end;

		retval = ptrace_do_wait(wo, tsk);
		if (retval)
			goto end;

		if (wo->wo_flags & __WNOTHREAD)
			break;
	} while_each_thread(current, tsk);
	read_unlock(&tasklist_lock);

notask:
	retval = wo->notask_error;
	if (!retval && !(wo->wo_flags & WNOHANG)) {
		retval = -ERESTARTSYS;
		if (!signal_pending(current)) {
			schedule();
			goto repeat;
		}
	}
end:
	__set_current_state(TASK_RUNNING);
	remove_wait_queue(&current->signal->wait_chldexit, &wo->child_wait);
	return retval;
}

SYSCALL_DEFINE5(waitid, int, which, pid_t, upid, struct siginfo __user *,
		infop, int, options, struct rusage __user *, ru)
{
	struct wait_opts wo;
	struct pid *pid = NULL;
	enum pid_type type;
	long ret;

	if (options & ~(WNOHANG|WNOWAIT|WEXITED|WSTOPPED|WCONTINUED|
			__WNOTHREAD|__WCLONE|__WALL))
		return -EINVAL;
	if (!(options & (WEXITED|WSTOPPED|WCONTINUED)))
		return -EINVAL;

	switch (which) {
	case P_ALL:
		type = PIDTYPE_MAX;
		break;
	case P_PID:
		type = PIDTYPE_PID;
		if (upid <= 0)
			return -EINVAL;
		break;
	case P_PGID:
		type = PIDTYPE_PGID;
		if (upid <= 0)
			return -EINVAL;
		break;
	default:
		return -EINVAL;
	}

	if (type < PIDTYPE_MAX)
		pid = find_get_pid(upid);

	wo.wo_type	= type;
	wo.wo_pid	= pid;
	wo.wo_flags	= options;
	wo.wo_info	= infop;
	wo.wo_stat	= NULL;
	wo.wo_rusage	= ru;
	ret = do_wait(&wo);

	if (ret > 0) {
		ret = 0;
	} else if (infop) {
		/*
		 * For a WNOHANG return, clear out all the fields
		 * we would set so the user can easily tell the
		 * difference.
		 */
		if (!ret)
			ret = put_user(0, &infop->si_signo);
		if (!ret)
			ret = put_user(0, &infop->si_errno);
		if (!ret)
			ret = put_user(0, &infop->si_code);
		if (!ret)
			ret = put_user(0, &infop->si_pid);
		if (!ret)
			ret = put_user(0, &infop->si_uid);
		if (!ret)
			ret = put_user(0, &infop->si_status);
	}

	put_pid(pid);
	return ret;
}

SYSCALL_DEFINE4(wait4, pid_t, upid, int __user *, stat_addr,
		int, options, struct rusage __user *, ru)
{
	struct wait_opts wo;
	struct pid *pid = NULL;
	enum pid_type type;
	long ret;

	if (options & ~(WNOHANG|WUNTRACED|WCONTINUED|
			__WNOTHREAD|__WCLONE|__WALL))
		return -EINVAL;

	/* -INT_MIN is not defined */
	if (upid == INT_MIN)
		return -ESRCH;

	if (upid == -1)
		type = PIDTYPE_MAX;
	else if (upid < 0) {
		type = PIDTYPE_PGID;
		pid = find_get_pid(-upid);
	} else if (upid == 0) {
		type = PIDTYPE_PGID;
		pid = get_task_pid(current, PIDTYPE_PGID);
	} else /* upid > 0 */ {
		type = PIDTYPE_PID;
		pid = find_get_pid(upid);
	}

	wo.wo_type	= type;
	wo.wo_pid	= pid;
	wo.wo_flags	= options | WEXITED;
	wo.wo_info	= NULL;
	wo.wo_stat	= stat_addr;
	wo.wo_rusage	= ru;
	ret = do_wait(&wo);
	put_pid(pid);

	return ret;
}

#ifdef __ARCH_WANT_SYS_WAITPID

/*
 * sys_waitpid() remains for compatibility. waitpid() should be
 * implemented by calling sys_wait4() from libc.a.
 */
SYSCALL_DEFINE3(waitpid, pid_t, pid, int __user *, stat_addr, int, options)
{
	return sys_wait4(pid, stat_addr, options, NULL);
}

#endif<|MERGE_RESOLUTION|>--- conflicted
+++ resolved
@@ -809,43 +809,12 @@
 		panic("Recursive fault!\n");
 #else
 		pr_alert("Fixing recursive fault but reboot is needed!\n");
-<<<<<<< HEAD
-#endif
-		/*
-		 * We can do this unlocked here. The futex code uses
-		 * this flag just to verify whether the pi state
-		 * cleanup has been done or not. In the worst case it
-		 * loops once more. We pretend that the cleanup was
-		 * done as there is no way to return. Either the
-		 * OWNER_DIED bit is set by now or we push the blocked
-		 * task into the wait for ever nirwana as well.
-		 */
-		tsk->flags |= PF_EXITPIDONE;
-=======
 		futex_exit_recursive(tsk);
->>>>>>> 1feba1d9
 		set_current_state(TASK_UNINTERRUPTIBLE);
 		schedule();
 	}
 
 	exit_signals(tsk);  /* sets PF_EXITING */
-<<<<<<< HEAD
-
-	sched_exit(tsk);
-	schedtune_exit_task(tsk);
-
-	/*
-	 * Ensure that all new tsk->pi_lock acquisitions must observe
-	 * PF_EXITING. Serializes against futex.c:attach_to_pi_owner().
-	 */
-	smp_mb();
-	/*
-	 * Ensure that we must observe the pi_state in exit_mm() ->
-	 * mm_release() -> exit_pi_state_list().
-	 */
-	raw_spin_unlock_wait(&tsk->pi_lock);
-=======
->>>>>>> 1feba1d9
 
 	/* sync mm's RSS info before statistics gathering */
 	if (tsk->mm)
