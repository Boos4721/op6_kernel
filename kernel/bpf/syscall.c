/* Copyright (c) 2011-2014 PLUMgrid, http://plumgrid.com
 *
 * This program is free software; you can redistribute it and/or
 * modify it under the terms of version 2 of the GNU General Public
 * License as published by the Free Software Foundation.
 *
 * This program is distributed in the hope that it will be useful, but
 * WITHOUT ANY WARRANTY; without even the implied warranty of
 * MERCHANTABILITY or FITNESS FOR A PARTICULAR PURPOSE. See the GNU
 * General Public License for more details.
 */
#include <linux/bpf.h>
#include <linux/syscalls.h>
#include <linux/slab.h>
#include <linux/vmalloc.h>
#include <linux/mmzone.h>
#include <linux/anon_inodes.h>
#include <linux/file.h>
#include <linux/license.h>
#include <linux/filter.h>
#include <linux/version.h>

#define BPF_OBJ_FLAG_MASK   (BPF_F_RDONLY | BPF_F_WRONLY)

DEFINE_PER_CPU(int, bpf_prog_active);

int sysctl_unprivileged_bpf_disabled __read_mostly;

static LIST_HEAD(bpf_map_types);

static struct bpf_map *find_and_alloc_map(union bpf_attr *attr)
{
	struct bpf_map_type_list *tl;
	struct bpf_map *map;

	list_for_each_entry(tl, &bpf_map_types, list_node) {
		if (tl->type == attr->map_type) {
			map = tl->ops->map_alloc(attr);
			if (IS_ERR(map))
				return map;
			map->ops = tl->ops;
			map->map_type = attr->map_type;
			return map;
		}
	}
	return ERR_PTR(-EINVAL);
}

/* boot time registration of different map implementations */
void bpf_register_map_type(struct bpf_map_type_list *tl)
{
	list_add(&tl->list_node, &bpf_map_types);
}

void *bpf_map_area_alloc(size_t size)
{
	/* We definitely need __GFP_NORETRY, so OOM killer doesn't
	 * trigger under memory pressure as we really just want to
	 * fail instead.
	 */
	const gfp_t flags = __GFP_NOWARN | __GFP_NORETRY | __GFP_ZERO;
	void *area;

	if (size <= (PAGE_SIZE << PAGE_ALLOC_COSTLY_ORDER)) {
		area = kmalloc(size, GFP_USER | flags);
		if (area != NULL)
			return area;
	}

	return __vmalloc(size, GFP_KERNEL | __GFP_HIGHMEM | flags,
			 PAGE_KERNEL);
}

void bpf_map_area_free(void *area)
{
	kvfree(area);
}

int bpf_map_precharge_memlock(u32 pages)
{
	struct user_struct *user = get_current_user();
	unsigned long memlock_limit, cur;

	memlock_limit = rlimit(RLIMIT_MEMLOCK) >> PAGE_SHIFT;
	cur = atomic_long_read(&user->locked_vm);
	free_uid(user);
	if (cur + pages > memlock_limit)
		return -EPERM;
	return 0;
}

static int bpf_map_charge_memlock(struct bpf_map *map)
{
	struct user_struct *user = get_current_user();
	unsigned long memlock_limit;

	memlock_limit = rlimit(RLIMIT_MEMLOCK) >> PAGE_SHIFT;

	atomic_long_add(map->pages, &user->locked_vm);

	if (atomic_long_read(&user->locked_vm) > memlock_limit) {
		atomic_long_sub(map->pages, &user->locked_vm);
		free_uid(user);
		return -EPERM;
	}
	map->user = user;
	return 0;
}

static void bpf_map_uncharge_memlock(struct bpf_map *map)
{
	struct user_struct *user = map->user;

	atomic_long_sub(map->pages, &user->locked_vm);
	free_uid(user);
}

/* called from workqueue */
static void bpf_map_free_deferred(struct work_struct *work)
{
	struct bpf_map *map = container_of(work, struct bpf_map, work);

	bpf_map_uncharge_memlock(map);
	security_bpf_map_free(map);
	/* implementation dependent freeing */
	map->ops->map_free(map);
}

static void bpf_map_put_uref(struct bpf_map *map)
{
	if (atomic_dec_and_test(&map->usercnt)) {
		if (map->map_type == BPF_MAP_TYPE_PROG_ARRAY)
			bpf_fd_array_map_clear(map);
	}
}

/* decrement map refcnt and schedule it for freeing via workqueue
 * (unrelying map implementation ops->map_free() might sleep)
 */
void bpf_map_put(struct bpf_map *map)
{
	if (atomic_dec_and_test(&map->refcnt)) {
		INIT_WORK(&map->work, bpf_map_free_deferred);
		schedule_work(&map->work);
	}
}

void bpf_map_put_with_uref(struct bpf_map *map)
{
	bpf_map_put_uref(map);
	bpf_map_put(map);
}

static int bpf_map_release(struct inode *inode, struct file *filp)
{
	struct bpf_map *map = filp->private_data;

	if (map->ops->map_release)
		map->ops->map_release(map, filp);

	bpf_map_put_with_uref(map);
	return 0;
}

#ifdef CONFIG_PROC_FS
static void bpf_map_show_fdinfo(struct seq_file *m, struct file *filp)
{
	const struct bpf_map *map = filp->private_data;

	seq_printf(m,
		   "map_type:\t%u\n"
		   "key_size:\t%u\n"
		   "value_size:\t%u\n"
		   "max_entries:\t%u\n"
		   "map_flags:\t%#x\n",
		   map->map_type,
		   map->key_size,
		   map->value_size,
		   map->max_entries,
		   map->map_flags);
}
#endif

static ssize_t bpf_dummy_read(struct file *filp, char __user *buf, size_t siz,
			      loff_t *ppos)
{
	/* We need this handler such that alloc_file() enables
	 * f_mode with FMODE_CAN_READ.
	 */
	return -EINVAL;
}

static ssize_t bpf_dummy_write(struct file *filp, const char __user *buf,
			       size_t siz, loff_t *ppos)
{
	/* We need this handler such that alloc_file() enables
	 * f_mode with FMODE_CAN_WRITE.
	 */
	return -EINVAL;
}

const struct file_operations bpf_map_fops = {
#ifdef CONFIG_PROC_FS
	.show_fdinfo	= bpf_map_show_fdinfo,
#endif
	.release	= bpf_map_release,
	.read		= bpf_dummy_read,
	.write		= bpf_dummy_write,
};

int bpf_map_new_fd(struct bpf_map *map, int flags)
{
	int ret;

	ret = security_bpf_map(map, OPEN_FMODE(flags));
	if (ret < 0)
		return ret;

	return anon_inode_getfd("bpf-map", &bpf_map_fops, map,
				flags | O_CLOEXEC);
}

int bpf_get_file_flag(int flags)
{
	if ((flags & BPF_F_RDONLY) && (flags & BPF_F_WRONLY))
		return -EINVAL;
	if (flags & BPF_F_RDONLY)
		return O_RDONLY;
	if (flags & BPF_F_WRONLY)
		return O_WRONLY;
	return O_RDWR;
}

/* helper macro to check that unused fields 'union bpf_attr' are zero */
#define CHECK_ATTR(CMD) \
	memchr_inv((void *) &attr->CMD##_LAST_FIELD + \
		   sizeof(attr->CMD##_LAST_FIELD), 0, \
		   sizeof(*attr) - \
		   offsetof(union bpf_attr, CMD##_LAST_FIELD) - \
		   sizeof(attr->CMD##_LAST_FIELD)) != NULL

#define BPF_MAP_CREATE_LAST_FIELD map_flags
/* called via syscall */
static int map_create(union bpf_attr *attr)
{
	struct bpf_map *map;
	int f_flags;
	int err;

	err = CHECK_ATTR(BPF_MAP_CREATE);
	if (err)
		return -EINVAL;

	f_flags = bpf_get_file_flag(attr->map_flags);
	if (f_flags < 0)
		return f_flags;

	/* find map type and init map: hashtable vs rbtree vs bloom vs ... */
	map = find_and_alloc_map(attr);
	if (IS_ERR(map))
		return PTR_ERR(map);

	atomic_set(&map->refcnt, 1);
	atomic_set(&map->usercnt, 1);

	err = security_bpf_map_alloc(map);
	if (err)
		goto free_map_nouncharge;

	err = bpf_map_charge_memlock(map);
	if (err)
		goto free_map_sec;

	err = bpf_map_new_fd(map, f_flags);
	if (err < 0)
		/* failed to allocate fd */
		goto free_map;

	return err;

free_map:
	bpf_map_uncharge_memlock(map);
free_map_sec:
	security_bpf_map_free(map);
free_map_nouncharge:
	map->ops->map_free(map);
	return err;
}

/* if error is returned, fd is released.
 * On success caller should complete fd access with matching fdput()
 */
struct bpf_map *__bpf_map_get(struct fd f)
{
	if (!f.file)
		return ERR_PTR(-EBADF);
	if (f.file->f_op != &bpf_map_fops) {
		fdput(f);
		return ERR_PTR(-EINVAL);
	}

	return f.file->private_data;
}

/* prog's and map's refcnt limit */
#define BPF_MAX_REFCNT 32768

struct bpf_map *bpf_map_inc(struct bpf_map *map, bool uref)
{
	if (atomic_inc_return(&map->refcnt) > BPF_MAX_REFCNT) {
		atomic_dec(&map->refcnt);
		return ERR_PTR(-EBUSY);
	}
	if (uref)
		atomic_inc(&map->usercnt);
	return map;
}

struct bpf_map *bpf_map_get_with_uref(u32 ufd)
{
	struct fd f = fdget(ufd);
	struct bpf_map *map;

	map = __bpf_map_get(f);
	if (IS_ERR(map))
		return map;

	map = bpf_map_inc(map, true);
	fdput(f);

	return map;
}

/* helper to convert user pointers passed inside __aligned_u64 fields */
static void __user *u64_to_ptr(__u64 val)
{
	return (void __user *) (unsigned long) val;
}

int __weak bpf_stackmap_copy(struct bpf_map *map, void *key, void *value)
{
	return -ENOTSUPP;
}

/* last field in 'union bpf_attr' used by this command */
#define BPF_MAP_LOOKUP_ELEM_LAST_FIELD value

static int map_lookup_elem(union bpf_attr *attr)
{
	void __user *ukey = u64_to_ptr(attr->key);
	void __user *uvalue = u64_to_ptr(attr->value);
	int ufd = attr->map_fd;
	struct bpf_map *map;
	void *key, *value, *ptr;
	u32 value_size;
	struct fd f;
	int err;

	if (CHECK_ATTR(BPF_MAP_LOOKUP_ELEM))
		return -EINVAL;

	f = fdget(ufd);
	map = __bpf_map_get(f);
	if (IS_ERR(map))
		return PTR_ERR(map);

	if (!(f.file->f_mode & FMODE_CAN_READ)) {
		err = -EPERM;
		goto err_put;
	}

	err = -ENOMEM;
	key = kmalloc(map->key_size, GFP_USER);
	if (!key)
		goto err_put;

	err = -EFAULT;
	if (copy_from_user(key, ukey, map->key_size) != 0)
		goto free_key;

	if (map->map_type == BPF_MAP_TYPE_PERCPU_HASH ||
	    map->map_type == BPF_MAP_TYPE_PERCPU_ARRAY)
		value_size = round_up(map->value_size, 8) * num_possible_cpus();
	else
		value_size = map->value_size;

	err = -ENOMEM;
	value = kmalloc(value_size, GFP_USER | __GFP_NOWARN);
	if (!value)
		goto free_key;

	if (map->map_type == BPF_MAP_TYPE_PERCPU_HASH) {
		err = bpf_percpu_hash_copy(map, key, value);
	} else if (map->map_type == BPF_MAP_TYPE_PERCPU_ARRAY) {
		err = bpf_percpu_array_copy(map, key, value);
	} else if (map->map_type == BPF_MAP_TYPE_STACK_TRACE) {
		err = bpf_stackmap_copy(map, key, value);
	} else {
		rcu_read_lock();
		ptr = map->ops->map_lookup_elem(map, key);
		if (ptr)
			memcpy(value, ptr, value_size);
		rcu_read_unlock();
		err = ptr ? 0 : -ENOENT;
	}

	if (err)
		goto free_value;

	err = -EFAULT;
	if (copy_to_user(uvalue, value, value_size) != 0)
		goto free_value;

	err = 0;

free_value:
	kfree(value);
free_key:
	kfree(key);
err_put:
	fdput(f);
	return err;
}

#define BPF_MAP_UPDATE_ELEM_LAST_FIELD flags

static int map_update_elem(union bpf_attr *attr)
{
	void __user *ukey = u64_to_ptr(attr->key);
	void __user *uvalue = u64_to_ptr(attr->value);
	int ufd = attr->map_fd;
	struct bpf_map *map;
	void *key, *value;
	u32 value_size;
	struct fd f;
	int err;

	if (CHECK_ATTR(BPF_MAP_UPDATE_ELEM))
		return -EINVAL;

	f = fdget(ufd);
	map = __bpf_map_get(f);
	if (IS_ERR(map))
		return PTR_ERR(map);

	if (!(f.file->f_mode & FMODE_CAN_WRITE)) {
		err = -EPERM;
		goto err_put;
	}

	err = -ENOMEM;
	key = kmalloc(map->key_size, GFP_USER);
	if (!key)
		goto err_put;

	err = -EFAULT;
	if (copy_from_user(key, ukey, map->key_size) != 0)
		goto free_key;

	if (map->map_type == BPF_MAP_TYPE_PERCPU_HASH ||
	    map->map_type == BPF_MAP_TYPE_PERCPU_ARRAY)
		value_size = round_up(map->value_size, 8) * num_possible_cpus();
	else
		value_size = map->value_size;

	err = -ENOMEM;
	value = kmalloc(value_size, GFP_USER | __GFP_NOWARN);
	if (!value)
		goto free_key;

	err = -EFAULT;
	if (copy_from_user(value, uvalue, value_size) != 0)
		goto free_value;

	/* must increment bpf_prog_active to avoid kprobe+bpf triggering from
	 * inside bpf map update or delete otherwise deadlocks are possible
	 */
	preempt_disable();
	__this_cpu_inc(bpf_prog_active);
	if (map->map_type == BPF_MAP_TYPE_PERCPU_HASH) {
		err = bpf_percpu_hash_update(map, key, value, attr->flags);
	} else if (map->map_type == BPF_MAP_TYPE_PERCPU_ARRAY) {
		err = bpf_percpu_array_update(map, key, value, attr->flags);
	} else if (map->map_type == BPF_MAP_TYPE_PERF_EVENT_ARRAY ||
		   map->map_type == BPF_MAP_TYPE_PROG_ARRAY ||
		   map->map_type == BPF_MAP_TYPE_CGROUP_ARRAY) {
		rcu_read_lock();
		err = bpf_fd_array_map_update_elem(map, f.file, key, value,
						   attr->flags);
		rcu_read_unlock();
	} else {
		rcu_read_lock();
		err = map->ops->map_update_elem(map, key, value, attr->flags);
		rcu_read_unlock();
	}
	__this_cpu_dec(bpf_prog_active);
	preempt_enable();

free_value:
	kfree(value);
free_key:
	kfree(key);
err_put:
	fdput(f);
	return err;
}

#define BPF_MAP_DELETE_ELEM_LAST_FIELD key

static int map_delete_elem(union bpf_attr *attr)
{
	void __user *ukey = u64_to_ptr(attr->key);
	int ufd = attr->map_fd;
	struct bpf_map *map;
	struct fd f;
	void *key;
	int err;

	if (CHECK_ATTR(BPF_MAP_DELETE_ELEM))
		return -EINVAL;

	f = fdget(ufd);
	map = __bpf_map_get(f);
	if (IS_ERR(map))
		return PTR_ERR(map);

	if (!(f.file->f_mode & FMODE_CAN_WRITE)) {
		err = -EPERM;
		goto err_put;
	}

	err = -ENOMEM;
	key = kmalloc(map->key_size, GFP_USER);
	if (!key)
		goto err_put;

	err = -EFAULT;
	if (copy_from_user(key, ukey, map->key_size) != 0)
		goto free_key;

	preempt_disable();
	__this_cpu_inc(bpf_prog_active);
	rcu_read_lock();
	err = map->ops->map_delete_elem(map, key);
	rcu_read_unlock();
	__this_cpu_dec(bpf_prog_active);
	preempt_enable();

free_key:
	kfree(key);
err_put:
	fdput(f);
	return err;
}

/* last field in 'union bpf_attr' used by this command */
#define BPF_MAP_GET_NEXT_KEY_LAST_FIELD next_key

static int map_get_next_key(union bpf_attr *attr)
{
	void __user *ukey = u64_to_ptr(attr->key);
	void __user *unext_key = u64_to_ptr(attr->next_key);
	int ufd = attr->map_fd;
	struct bpf_map *map;
	void *key, *next_key;
	struct fd f;
	int err;

	if (CHECK_ATTR(BPF_MAP_GET_NEXT_KEY))
		return -EINVAL;

	f = fdget(ufd);
	map = __bpf_map_get(f);
	if (IS_ERR(map))
		return PTR_ERR(map);

	if (!(f.file->f_mode & FMODE_CAN_READ)) {
		err = -EPERM;
		goto err_put;
	}

	if (ukey) {
		err = -ENOMEM;
		key = kmalloc(map->key_size, GFP_USER);
		if (!key)
			goto err_put;

		err = -EFAULT;
		if (copy_from_user(key, ukey, map->key_size) != 0)
			goto free_key;
	} else {
		key = NULL;
	}

	err = -ENOMEM;
	next_key = kmalloc(map->key_size, GFP_USER);
	if (!next_key)
		goto free_key;

	rcu_read_lock();
	err = map->ops->map_get_next_key(map, key, next_key);
	rcu_read_unlock();
	if (err)
		goto free_next_key;

	err = -EFAULT;
	if (copy_to_user(unext_key, next_key, map->key_size) != 0)
		goto free_next_key;

	err = 0;

free_next_key:
	kfree(next_key);
free_key:
	kfree(key);
err_put:
	fdput(f);
	return err;
}

static LIST_HEAD(bpf_prog_types);

static int find_prog_type(enum bpf_prog_type type, struct bpf_prog *prog)
{
	struct bpf_prog_type_list *tl;

	list_for_each_entry(tl, &bpf_prog_types, list_node) {
		if (tl->type == type) {
			prog->aux->ops = tl->ops;
			prog->type = type;
			return 0;
		}
	}

	return -EINVAL;
}

void bpf_register_prog_type(struct bpf_prog_type_list *tl)
{
	list_add(&tl->list_node, &bpf_prog_types);
}

/* drop refcnt on maps used by eBPF program and free auxilary data */
static void free_used_maps(struct bpf_prog_aux *aux)
{
	int i;

	for (i = 0; i < aux->used_map_cnt; i++)
		bpf_map_put(aux->used_maps[i]);

	kfree(aux->used_maps);
}

static int bpf_prog_charge_memlock(struct bpf_prog *prog)
{
	struct user_struct *user = get_current_user();
	unsigned long memlock_limit;

	memlock_limit = rlimit(RLIMIT_MEMLOCK) >> PAGE_SHIFT;

	atomic_long_add(prog->pages, &user->locked_vm);
	if (atomic_long_read(&user->locked_vm) > memlock_limit) {
		atomic_long_sub(prog->pages, &user->locked_vm);
		free_uid(user);
		return -EPERM;
	}
	prog->aux->user = user;
	return 0;
}

static void bpf_prog_uncharge_memlock(struct bpf_prog *prog)
{
	struct user_struct *user = prog->aux->user;

	atomic_long_sub(prog->pages, &user->locked_vm);
	free_uid(user);
}

static void __bpf_prog_put_rcu(struct rcu_head *rcu)
{
	struct bpf_prog_aux *aux = container_of(rcu, struct bpf_prog_aux, rcu);

	free_used_maps(aux);
	bpf_prog_uncharge_memlock(aux->prog);
	security_bpf_prog_free(aux);
	bpf_prog_free(aux->prog);
}

void bpf_prog_put(struct bpf_prog *prog)
{
	if (atomic_dec_and_test(&prog->aux->refcnt))
		call_rcu(&prog->aux->rcu, __bpf_prog_put_rcu);
}
EXPORT_SYMBOL_GPL(bpf_prog_put);

static int bpf_prog_release(struct inode *inode, struct file *filp)
{
	struct bpf_prog *prog = filp->private_data;

	bpf_prog_put(prog);
	return 0;
}

const struct file_operations bpf_prog_fops = {
        .release = bpf_prog_release,
	.read		= bpf_dummy_read,
	.write		= bpf_dummy_write,
};

int bpf_prog_new_fd(struct bpf_prog *prog)
{
	int ret;

	ret = security_bpf_prog(prog);
	if (ret < 0)
		return ret;

	return anon_inode_getfd("bpf-prog", &bpf_prog_fops, prog,
				O_RDWR | O_CLOEXEC);
}

static struct bpf_prog *____bpf_prog_get(struct fd f)
{
	if (!f.file)
		return ERR_PTR(-EBADF);
	if (f.file->f_op != &bpf_prog_fops) {
		fdput(f);
		return ERR_PTR(-EINVAL);
	}

	return f.file->private_data;
}

struct bpf_prog *bpf_prog_add(struct bpf_prog *prog, int i)
{
	if (atomic_add_return(i, &prog->aux->refcnt) > BPF_MAX_REFCNT) {
		atomic_sub(i, &prog->aux->refcnt);
		return ERR_PTR(-EBUSY);
	}
	return prog;
}
EXPORT_SYMBOL_GPL(bpf_prog_add);

struct bpf_prog *bpf_prog_inc(struct bpf_prog *prog)
{
	return bpf_prog_add(prog, 1);
}

static struct bpf_prog *__bpf_prog_get(u32 ufd, enum bpf_prog_type *type)
{
	struct fd f = fdget(ufd);
	struct bpf_prog *prog;

	prog = ____bpf_prog_get(f);
	if (IS_ERR(prog))
		return prog;
	if (type && prog->type != *type) {
		prog = ERR_PTR(-EINVAL);
		goto out;
	}

	prog = bpf_prog_inc(prog);
out:
	fdput(f);
	return prog;
}

struct bpf_prog *bpf_prog_get(u32 ufd)
{
	return __bpf_prog_get(ufd, NULL);
}

struct bpf_prog *bpf_prog_get_type(u32 ufd, enum bpf_prog_type type)
{
	return __bpf_prog_get(ufd, &type);
}
EXPORT_SYMBOL_GPL(bpf_prog_get_type);

/* last field in 'union bpf_attr' used by this command */
#define	BPF_PROG_LOAD_LAST_FIELD kern_version

static int bpf_prog_load(union bpf_attr *attr)
{
	enum bpf_prog_type type = attr->prog_type;
	struct bpf_prog *prog;
	int err;
	char license[128];
	bool is_gpl;

	if (CHECK_ATTR(BPF_PROG_LOAD))
		return -EINVAL;

	/* copy eBPF program license from user space */
	if (strncpy_from_user(license, u64_to_ptr(attr->license),
			      sizeof(license) - 1) < 0)
		return -EFAULT;
	license[sizeof(license) - 1] = 0;

	/* eBPF programs must be GPL compatible to use GPL-ed functions */
	is_gpl = license_is_gpl_compatible(license);

	if (attr->insn_cnt >= BPF_MAXINSNS)
		return -EINVAL;

	if (type == BPF_PROG_TYPE_KPROBE &&
	    attr->kern_version != LINUX_VERSION_CODE)
		return -EINVAL;

	if (type != BPF_PROG_TYPE_SOCKET_FILTER &&
	    type != BPF_PROG_TYPE_CGROUP_SKB &&
	    !capable(CAP_SYS_ADMIN))
		return -EPERM;

	/* plain bpf_prog allocation */
	prog = bpf_prog_alloc(bpf_prog_size(attr->insn_cnt), GFP_USER);
	if (!prog)
		return -ENOMEM;

	err = security_bpf_prog_alloc(prog->aux);
	if (err)
		goto free_prog_nouncharge;

	err = bpf_prog_charge_memlock(prog);
	if (err)
		goto free_prog_sec;

	prog->len = attr->insn_cnt;

	err = -EFAULT;
	if (copy_from_user(prog->insns, u64_to_ptr(attr->insns),
			   prog->len * sizeof(struct bpf_insn)) != 0)
		goto free_prog;

	prog->orig_prog = NULL;
	prog->jited = 0;

	atomic_set(&prog->aux->refcnt, 1);
	prog->gpl_compatible = is_gpl ? 1 : 0;

	/* find program type: socket_filter vs tracing_filter */
	err = find_prog_type(type, prog);
	if (err < 0)
		goto free_prog;

	/* run eBPF verifier */
	err = bpf_check(&prog, attr);
	if (err < 0)
		goto free_used_maps;

	/* eBPF program is ready to be JITed */
	prog = bpf_prog_select_runtime(prog, &err);
	if (err < 0)
		goto free_used_maps;

	err = bpf_prog_new_fd(prog);
	if (err < 0)
		/* failed to allocate fd */
		goto free_used_maps;

	return err;

free_used_maps:
	free_used_maps(prog->aux);
free_prog:
	bpf_prog_uncharge_memlock(prog);
free_prog_sec:
	security_bpf_prog_free(prog->aux);
free_prog_nouncharge:
	bpf_prog_free(prog);
	return err;
}

#define BPF_OBJ_LAST_FIELD file_flags

static int bpf_obj_pin(const union bpf_attr *attr)
{
	if (CHECK_ATTR(BPF_OBJ) || attr->file_flags != 0)
		return -EINVAL;

	return bpf_obj_pin_user(attr->bpf_fd, u64_to_ptr(attr->pathname));
}

static int bpf_obj_get(const union bpf_attr *attr)
{
	if (CHECK_ATTR(BPF_OBJ) || attr->bpf_fd != 0 ||
	    attr->file_flags & ~BPF_OBJ_FLAG_MASK)
		return -EINVAL;

	return bpf_obj_get_user(u64_to_ptr(attr->pathname),
				attr->file_flags);
}

#ifdef CONFIG_CGROUP_BPF

#define BPF_PROG_ATTACH_LAST_FIELD attach_flags

<<<<<<< HEAD
=======
#define BPF_F_ATTACH_MASK \
	(BPF_F_ALLOW_OVERRIDE | BPF_F_ALLOW_MULTI)

>>>>>>> dd05251a
static int bpf_prog_attach(const union bpf_attr *attr)
{
	struct bpf_prog *prog;
	struct cgroup *cgrp;
	int ret;

	if (!capable(CAP_NET_ADMIN))
		return -EPERM;

	if (CHECK_ATTR(BPF_PROG_ATTACH))
		return -EINVAL;

<<<<<<< HEAD
	if (attr->attach_flags & ~BPF_F_ALLOW_OVERRIDE)
=======
	if (attr->attach_flags & ~BPF_F_ATTACH_MASK)
>>>>>>> dd05251a
		return -EINVAL;

	switch (attr->attach_type) {
	case BPF_CGROUP_INET_INGRESS:
	case BPF_CGROUP_INET_EGRESS:
		prog = bpf_prog_get_type(attr->attach_bpf_fd,
					 BPF_PROG_TYPE_CGROUP_SKB);
		if (IS_ERR(prog))
			return PTR_ERR(prog);

		cgrp = cgroup_get_from_fd(attr->target_fd);
		if (IS_ERR(cgrp)) {
			bpf_prog_put(prog);
			return PTR_ERR(cgrp);
		}

<<<<<<< HEAD
		ret = cgroup_bpf_update(cgrp, prog, attr->attach_type,
					attr->attach_flags & BPF_F_ALLOW_OVERRIDE);
=======
		ret = cgroup_bpf_attach(cgrp, prog, attr->attach_type,
					attr->attach_flags);
>>>>>>> dd05251a
		if (ret)
			bpf_prog_put(prog);
		cgroup_put(cgrp);
		break;

	default:
		return -EINVAL;
	}

	return ret;
}

#define BPF_PROG_DETACH_LAST_FIELD attach_type

static int bpf_prog_detach(const union bpf_attr *attr)
{
<<<<<<< HEAD
=======
	enum bpf_prog_type ptype;
	struct bpf_prog *prog;
>>>>>>> dd05251a
	struct cgroup *cgrp;
	int ret;

	if (!capable(CAP_NET_ADMIN))
		return -EPERM;

	if (CHECK_ATTR(BPF_PROG_DETACH))
		return -EINVAL;

	switch (attr->attach_type) {
	case BPF_CGROUP_INET_INGRESS:
	case BPF_CGROUP_INET_EGRESS:
<<<<<<< HEAD
		cgrp = cgroup_get_from_fd(attr->target_fd);
		if (IS_ERR(cgrp))
			return PTR_ERR(cgrp);

		ret = cgroup_bpf_update(cgrp, NULL, attr->attach_type, false);
		cgroup_put(cgrp);
=======
		ptype = BPF_PROG_TYPE_CGROUP_SKB;
>>>>>>> dd05251a
		break;

	default:
		return -EINVAL;
	}

<<<<<<< HEAD
=======
	cgrp = cgroup_get_from_fd(attr->target_fd);
	if (IS_ERR(cgrp))
		return PTR_ERR(cgrp);

	prog = bpf_prog_get_type(attr->attach_bpf_fd, ptype);
	if (IS_ERR(prog))
		prog = NULL;

	ret = cgroup_bpf_detach(cgrp, prog, attr->attach_type, 0);
	if (prog)
		bpf_prog_put(prog);
	cgroup_put(cgrp);
>>>>>>> dd05251a
	return ret;
}
#endif /* CONFIG_CGROUP_BPF */

SYSCALL_DEFINE3(bpf, int, cmd, union bpf_attr __user *, uattr, unsigned int, size)
{
	union bpf_attr attr;
	int err;

	if (sysctl_unprivileged_bpf_disabled && !capable(CAP_SYS_ADMIN))
		return -EPERM;

	if (!access_ok(VERIFY_READ, uattr, 1))
		return -EFAULT;

	if (size > PAGE_SIZE)	/* silly large */
		return -E2BIG;

	/* If we're handed a bigger struct than we know of,
	 * ensure all the unknown bits are 0 - i.e. new
	 * user-space does not rely on any kernel feature
	 * extensions we dont know about yet.
	 */
	if (size > sizeof(attr)) {
		unsigned char __user *addr;
		unsigned char __user *end;
		unsigned char val;

		addr = (void __user *)uattr + sizeof(attr);
		end  = (void __user *)uattr + size;

		for (; addr < end; addr++) {
			err = get_user(val, addr);
			if (err)
				return err;
			if (val)
				return -E2BIG;
		}
		size = sizeof(attr);
	}

	/* copy attributes from user space, may be less than sizeof(bpf_attr) */
	memset(&attr, 0, sizeof(attr));
	if (copy_from_user(&attr, uattr, size) != 0)
		return -EFAULT;

	err = security_bpf(cmd, &attr, size);
	if (err < 0)
		return err;

	switch (cmd) {
	case BPF_MAP_CREATE:
		err = map_create(&attr);
		break;
	case BPF_MAP_LOOKUP_ELEM:
		err = map_lookup_elem(&attr);
		break;
	case BPF_MAP_UPDATE_ELEM:
		err = map_update_elem(&attr);
		break;
	case BPF_MAP_DELETE_ELEM:
		err = map_delete_elem(&attr);
		break;
	case BPF_MAP_GET_NEXT_KEY:
		err = map_get_next_key(&attr);
		break;
	case BPF_PROG_LOAD:
		err = bpf_prog_load(&attr);
		break;
	case BPF_OBJ_PIN:
		err = bpf_obj_pin(&attr);
		break;
	case BPF_OBJ_GET:
		err = bpf_obj_get(&attr);
		break;

#ifdef CONFIG_CGROUP_BPF
	case BPF_PROG_ATTACH:
		err = bpf_prog_attach(&attr);
		break;
	case BPF_PROG_DETACH:
		err = bpf_prog_detach(&attr);
		break;
#endif

	default:
		err = -EINVAL;
		break;
	}

	return err;
}<|MERGE_RESOLUTION|>--- conflicted
+++ resolved
@@ -894,12 +894,9 @@
 
 #define BPF_PROG_ATTACH_LAST_FIELD attach_flags
 
-<<<<<<< HEAD
-=======
 #define BPF_F_ATTACH_MASK \
 	(BPF_F_ALLOW_OVERRIDE | BPF_F_ALLOW_MULTI)
 
->>>>>>> dd05251a
 static int bpf_prog_attach(const union bpf_attr *attr)
 {
 	struct bpf_prog *prog;
@@ -912,11 +909,7 @@
 	if (CHECK_ATTR(BPF_PROG_ATTACH))
 		return -EINVAL;
 
-<<<<<<< HEAD
-	if (attr->attach_flags & ~BPF_F_ALLOW_OVERRIDE)
-=======
 	if (attr->attach_flags & ~BPF_F_ATTACH_MASK)
->>>>>>> dd05251a
 		return -EINVAL;
 
 	switch (attr->attach_type) {
@@ -933,13 +926,8 @@
 			return PTR_ERR(cgrp);
 		}
 
-<<<<<<< HEAD
-		ret = cgroup_bpf_update(cgrp, prog, attr->attach_type,
-					attr->attach_flags & BPF_F_ALLOW_OVERRIDE);
-=======
 		ret = cgroup_bpf_attach(cgrp, prog, attr->attach_type,
 					attr->attach_flags);
->>>>>>> dd05251a
 		if (ret)
 			bpf_prog_put(prog);
 		cgroup_put(cgrp);
@@ -956,11 +944,8 @@
 
 static int bpf_prog_detach(const union bpf_attr *attr)
 {
-<<<<<<< HEAD
-=======
 	enum bpf_prog_type ptype;
 	struct bpf_prog *prog;
->>>>>>> dd05251a
 	struct cgroup *cgrp;
 	int ret;
 
@@ -973,24 +958,13 @@
 	switch (attr->attach_type) {
 	case BPF_CGROUP_INET_INGRESS:
 	case BPF_CGROUP_INET_EGRESS:
-<<<<<<< HEAD
-		cgrp = cgroup_get_from_fd(attr->target_fd);
-		if (IS_ERR(cgrp))
-			return PTR_ERR(cgrp);
-
-		ret = cgroup_bpf_update(cgrp, NULL, attr->attach_type, false);
-		cgroup_put(cgrp);
-=======
 		ptype = BPF_PROG_TYPE_CGROUP_SKB;
->>>>>>> dd05251a
 		break;
 
 	default:
 		return -EINVAL;
 	}
 
-<<<<<<< HEAD
-=======
 	cgrp = cgroup_get_from_fd(attr->target_fd);
 	if (IS_ERR(cgrp))
 		return PTR_ERR(cgrp);
@@ -1003,7 +977,6 @@
 	if (prog)
 		bpf_prog_put(prog);
 	cgroup_put(cgrp);
->>>>>>> dd05251a
 	return ret;
 }
 #endif /* CONFIG_CGROUP_BPF */
