--- conflicted
+++ resolved
@@ -369,19 +369,13 @@
 	.release        = single_release,
 };
 
-<<<<<<< HEAD
-static inline void pm_qos_set_value_for_cpus(struct pm_qos_constraints *c,
-=======
 static inline int pm_qos_set_value_for_cpus(struct pm_qos_constraints *c,
->>>>>>> e276e60d
 		struct cpumask *cpus)
 {
 	struct pm_qos_request *req = NULL;
 	int cpu;
 	s32 qos_val[NR_CPUS] = { [0 ... (NR_CPUS - 1)] = c->default_value };
 
-<<<<<<< HEAD
-=======
 	/*
 	 * pm_qos_constraints can be from different classes,
 	 * Update cpumask only only for CPU_DMA_LATENCY classes
@@ -390,7 +384,6 @@
 	if (c != pm_qos_array[PM_QOS_CPU_DMA_LATENCY]->constraints)
 		return -EINVAL;
 
->>>>>>> e276e60d
 	plist_for_each_entry(req, &c->list, node) {
 		for_each_cpu(cpu, &req->cpus_affine) {
 			switch (c->type) {
@@ -417,11 +410,8 @@
 			cpumask_set_cpu(cpu, cpus);
 		c->target_per_cpu[cpu] = qos_val[cpu];
 	}
-<<<<<<< HEAD
-=======
 
 	return 0;
->>>>>>> e276e60d
 }
 
 /**
@@ -475,11 +465,7 @@
 	curr_value = pm_qos_get_value(c);
 	cpumask_clear(&cpus);
 	pm_qos_set_value(c, curr_value);
-<<<<<<< HEAD
-	pm_qos_set_value_for_cpus(c, &cpus);
-=======
 	ret = pm_qos_set_value_for_cpus(c, &cpus);
->>>>>>> e276e60d
 
 	spin_unlock_irqrestore(&pm_qos_lock, flags);
 
@@ -490,12 +476,8 @@
 	 * to update the new qos restriction for the cores
 	 */
 
-<<<<<<< HEAD
-	if (!cpumask_empty(&cpus)) {
-=======
 	if (!cpumask_empty(&cpus) ||
 	   (ret && prev_value != curr_value)) {
->>>>>>> e276e60d
 		ret = 1;
 		if (c->notifiers)
 			blocking_notifier_call_chain(c->notifiers,
@@ -756,10 +738,6 @@
 		break;
 	}
 
-<<<<<<< HEAD
-=======
-	req->pm_qos_class = pm_qos_class;
->>>>>>> e276e60d
 	INIT_DELAYED_WORK(&req->work, pm_qos_work_fn);
 	trace_pm_qos_add_request(pm_qos_class, value);
 	pm_qos_update_target(pm_qos_array[pm_qos_class]->constraints,
@@ -782,12 +760,9 @@
 		}
 	}
 #endif
-<<<<<<< HEAD
 
 	/* Fixes rare panic */
 	req->pm_qos_class = pm_qos_class;
-=======
->>>>>>> e276e60d
 }
 EXPORT_SYMBOL_GPL(pm_qos_add_request);
 
