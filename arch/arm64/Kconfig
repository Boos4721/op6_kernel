config ARM64
	def_bool y
	select ACPI_CCA_REQUIRED if ACPI
	select ACPI_GENERIC_GSI if ACPI
	select ACPI_REDUCED_HARDWARE_ONLY if ACPI
	select ACPI_MCFG if ACPI
	select ACPI_SPCR_TABLE if ACPI
	select ARCH_CLOCKSOURCE_DATA
	select ARCH_HAS_DEVMEM_IS_ALLOWED
	select ARCH_HAS_ACPI_TABLE_UPGRADE if ACPI
	select ARCH_HAS_ELF_RANDOMIZE
	select ARCH_HAS_FORTIFY_SOURCE
	select ARCH_HAS_GCOV_PROFILE_ALL
	select ARCH_HAS_GIGANTIC_PAGE
	select ARCH_HAS_KCOV
	select ARCH_HAS_SG_CHAIN
	select ARCH_HAS_TICK_BROADCAST if GENERIC_CLOCKEVENTS_BROADCAST
	select ARCH_INLINE_READ_LOCK if !PREEMPT
	select ARCH_INLINE_READ_LOCK_BH if !PREEMPT
	select ARCH_INLINE_READ_LOCK_IRQ if !PREEMPT
	select ARCH_INLINE_READ_LOCK_IRQSAVE if !PREEMPT
	select ARCH_INLINE_READ_UNLOCK if !PREEMPT
	select ARCH_INLINE_READ_UNLOCK_BH if !PREEMPT
	select ARCH_INLINE_READ_UNLOCK_IRQ if !PREEMPT
	select ARCH_INLINE_READ_UNLOCK_IRQRESTORE if !PREEMPT
	select ARCH_INLINE_WRITE_LOCK if !PREEMPT
	select ARCH_INLINE_WRITE_LOCK_BH if !PREEMPT
	select ARCH_INLINE_WRITE_LOCK_IRQ if !PREEMPT
	select ARCH_INLINE_WRITE_LOCK_IRQSAVE if !PREEMPT
	select ARCH_INLINE_WRITE_UNLOCK if !PREEMPT
	select ARCH_INLINE_WRITE_UNLOCK_BH if !PREEMPT
	select ARCH_INLINE_WRITE_UNLOCK_IRQ if !PREEMPT
	select ARCH_INLINE_WRITE_UNLOCK_IRQRESTORE if !PREEMPT
	select ARCH_USE_CMPXCHG_LOCKREF
	select ARCH_USE_QUEUED_RWLOCKS
	select ARCH_SUPPORTS_LTO_CLANG
	select ARCH_SUPPORTS_ATOMIC_RMW
	select ARCH_SUPPORTS_NUMA_BALANCING
	select ARCH_WANT_COMPAT_IPC_PARSE_VERSION
	select ARCH_WANT_FRAME_POINTERS
	select ARCH_HAS_UBSAN_SANITIZE_ALL
	select ARM_AMBA
	select ARM_ARCH_TIMER
	select ARM_GIC
	select AUDIT_ARCH_COMPAT_GENERIC
	select ARM_GIC_V2M if PCI
	select ARM_GIC_V3
	select ARM_GIC_V3_ITS if PCI
	select ARM_PSCI_FW
	select BUILDTIME_EXTABLE_SORT
	select CLONE_BACKWARDS
	select COMMON_CLK if !ARCH_QCOM
	select CPU_PM if (SUSPEND || CPU_IDLE)
	select DCACHE_WORD_ACCESS
	select EDAC_SUPPORT
	select FRAME_POINTER
	select GENERIC_ALLOCATOR
	select GENERIC_CLOCKEVENTS
	select GENERIC_CLOCKEVENTS_BROADCAST
	select GENERIC_CPU_AUTOPROBE
	select GENERIC_EARLY_IOREMAP
	select GENERIC_IDLE_POLL_SETUP
	select GENERIC_IRQ_PROBE
	select GENERIC_IRQ_SHOW
	select GENERIC_IRQ_SHOW_LEVEL
	select GENERIC_PCI_IOMAP
	select GENERIC_SCHED_CLOCK
	select GENERIC_SMP_IDLE_THREAD
	select GENERIC_STRNCPY_FROM_USER
	select GENERIC_STRNLEN_USER
	select GENERIC_TIME_VSYSCALL
	select HANDLE_DOMAIN_IRQ
	select HARDIRQS_SW_RESEND
	select HAVE_ALIGNED_STRUCT_PAGE if SLUB
	select HAVE_ARCH_AUDITSYSCALL
	select HAVE_ARCH_BITREVERSE
	select HAVE_ARCH_HARDENED_USERCOPY
	select HAVE_ARCH_HUGE_VMAP
	select HAVE_ARCH_JUMP_LABEL
	select HAVE_ARCH_KASAN if SPARSEMEM_VMEMMAP && !(ARM64_16K_PAGES && ARM64_VA_BITS_48)
	select HAVE_ARCH_KGDB
	select HAVE_ARCH_MMAP_RND_BITS
	select HAVE_ARCH_MMAP_RND_COMPAT_BITS if COMPAT
	select HAVE_ARCH_SECCOMP_FILTER
	select HAVE_ARCH_TRACEHOOK
	select HAVE_ARCH_TRANSPARENT_HUGEPAGE
	select HAVE_ARM_SMCCC
	select HAVE_EBPF_JIT
	select HAVE_C_RECORDMCOUNT
	select HAVE_CC_STACKPROTECTOR
	select HAVE_CMPXCHG_DOUBLE
	select HAVE_CMPXCHG_LOCAL
	select HAVE_CONTEXT_TRACKING
	select HAVE_DEBUG_BUGVERBOSE
	select HAVE_DEBUG_KMEMLEAK
	select HAVE_DMA_API_DEBUG
	select HAVE_DMA_CONTIGUOUS
	select HAVE_DYNAMIC_FTRACE
	select HAVE_EFFICIENT_UNALIGNED_ACCESS
	select HAVE_FTRACE_MCOUNT_RECORD
	select HAVE_FUNCTION_TRACER
	select HAVE_FUNCTION_GRAPH_TRACER
	select HAVE_GCC_PLUGINS
	select HAVE_GENERIC_DMA_COHERENT
	select HAVE_HW_BREAKPOINT if PERF_EVENTS
	select HAVE_IRQ_TIME_ACCOUNTING
	select HAVE_MEMBLOCK
	select HAVE_MEMBLOCK_NODE_MAP if NUMA
	select HAVE_PATA_PLATFORM
	select HAVE_PERF_EVENTS
	select HAVE_PERF_REGS
	select HAVE_PERF_USER_STACK_DUMP
	select HAVE_REGS_AND_STACK_ACCESS_API
	select HAVE_RCU_TABLE_FREE
	select HAVE_SYSCALL_TRACEPOINTS
	select HAVE_KPROBES
	select HAVE_KRETPROBES if HAVE_KPROBES
	select IOMMU_DMA if IOMMU_SUPPORT
	select IRQ_DOMAIN
	select IRQ_FORCED_THREADING
	select MODULES_USE_ELF_RELA
	select NO_BOOTMEM
	select OF
	select OF_EARLY_FLATTREE
	select OF_RESERVED_MEM
	select PCI_ECAM if ACPI
	select POWER_RESET
	select POWER_SUPPLY
	select SPARSE_IRQ
	select SYSCTL_EXCEPTION_TRACE
	select THREAD_INFO_IN_TASK
	select ARCH_SUPPORTS_SPECULATIVE_PAGE_FAULT
	help
	  ARM 64-bit (AArch64) Linux support.

config 64BIT
	def_bool y

config ARCH_PHYS_ADDR_T_64BIT
	def_bool y

config MMU
	def_bool y

config DEBUG_RODATA
	def_bool y

config ARM64_PAGE_SHIFT
	int
	default 16 if ARM64_64K_PAGES
	default 14 if ARM64_16K_PAGES
	default 12

config ARM64_CONT_SHIFT
	int
	default 5 if ARM64_64K_PAGES
	default 7 if ARM64_16K_PAGES
	default 4

config ARCH_MMAP_RND_BITS_MIN
       default 14 if ARM64_64K_PAGES
       default 16 if ARM64_16K_PAGES
       default 18

# max bits determined by the following formula:
#  VA_BITS - PAGE_SHIFT - 3
config ARCH_MMAP_RND_BITS_MAX
       default 19 if ARM64_VA_BITS=36
       default 24 if ARM64_VA_BITS=39
       default 27 if ARM64_VA_BITS=42
       default 30 if ARM64_VA_BITS=47
       default 29 if ARM64_VA_BITS=48 && ARM64_64K_PAGES
       default 31 if ARM64_VA_BITS=48 && ARM64_16K_PAGES
       default 33 if ARM64_VA_BITS=48
       default 14 if ARM64_64K_PAGES
       default 16 if ARM64_16K_PAGES
       default 18

config ARCH_MMAP_RND_COMPAT_BITS_MIN
       default 7 if ARM64_64K_PAGES
       default 9 if ARM64_16K_PAGES
       default 11

config ARCH_MMAP_RND_COMPAT_BITS_MAX
       default 16

config NO_IOPORT_MAP
	def_bool y if !PCI

config ILLEGAL_POINTER_VALUE
	hex
	default 0xdead000000000000

config STACKTRACE_SUPPORT
	def_bool y

config ILLEGAL_POINTER_VALUE
	hex
	default 0xdead000000000000

config LOCKDEP_SUPPORT
	def_bool y

config TRACE_IRQFLAGS_SUPPORT
	def_bool y

config RWSEM_XCHGADD_ALGORITHM
	def_bool y

config GENERIC_BUG
	def_bool y
	depends on BUG

config GENERIC_BUG_RELATIVE_POINTERS
	def_bool y
	depends on GENERIC_BUG

config GENERIC_HWEIGHT
	def_bool y

config GENERIC_CSUM
        def_bool y

config GENERIC_CALIBRATE_DELAY
	def_bool y

config ZONE_DMA
	def_bool y

config HAVE_GENERIC_RCU_GUP
	def_bool y

config ARCH_DMA_ADDR_T_64BIT
	def_bool y

config NEED_DMA_MAP_STATE
	def_bool y

config NEED_SG_DMA_LENGTH
	def_bool y

config SMP
	def_bool y

config SWIOTLB
	def_bool y

config IOMMU_HELPER
	def_bool SWIOTLB

config KERNEL_MODE_NEON
	def_bool y

config FIX_EARLYCON_MEM
	def_bool y

config PGTABLE_LEVELS
	int
	default 2 if ARM64_16K_PAGES && ARM64_VA_BITS_36
	default 2 if ARM64_64K_PAGES && ARM64_VA_BITS_42
	default 3 if ARM64_64K_PAGES && ARM64_VA_BITS_48
	default 3 if ARM64_4K_PAGES && ARM64_VA_BITS_39
	default 3 if ARM64_16K_PAGES && ARM64_VA_BITS_47
	default 4 if !ARM64_64K_PAGES && ARM64_VA_BITS_48

source "init/Kconfig"

source "kernel/Kconfig.freezer"

source "arch/arm64/Kconfig.platforms"

menu "Bus support"

config PCI
	bool "PCI support"
	help
	  This feature enables support for PCI bus system. If you say Y
	  here, the kernel will include drivers and infrastructure code
	  to support PCI bus devices.

config PCI_DOMAINS
	def_bool PCI

config PCI_DOMAINS_GENERIC
	def_bool PCI

config PCI_SYSCALL
	def_bool PCI

source "drivers/pci/Kconfig"

endmenu

menu "Kernel Features"

menu "ARM errata workarounds via the alternatives framework"

config ARM64_ERRATUM_826319
	bool "Cortex-A53: 826319: System might deadlock if a write cannot complete until read data is accepted"
	default y
	help
	  This option adds an alternative code sequence to work around ARM
	  erratum 826319 on Cortex-A53 parts up to r0p2 with an AMBA 4 ACE or
	  AXI master interface and an L2 cache.

	  If a Cortex-A53 uses an AMBA AXI4 ACE interface to other processors
	  and is unable to accept a certain write via this interface, it will
	  not progress on read data presented on the read data channel and the
	  system can deadlock.

	  The workaround promotes data cache clean instructions to
	  data cache clean-and-invalidate.
	  Please note that this does not necessarily enable the workaround,
	  as it depends on the alternative framework, which will only patch
	  the kernel if an affected CPU is detected.

	  If unsure, say Y.

config ARM64_ERRATUM_827319
	bool "Cortex-A53: 827319: Data cache clean instructions might cause overlapping transactions to the interconnect"
	default y
	help
	  This option adds an alternative code sequence to work around ARM
	  erratum 827319 on Cortex-A53 parts up to r0p2 with an AMBA 5 CHI
	  master interface and an L2 cache.

	  Under certain conditions this erratum can cause a clean line eviction
	  to occur at the same time as another transaction to the same address
	  on the AMBA 5 CHI interface, which can cause data corruption if the
	  interconnect reorders the two transactions.

	  The workaround promotes data cache clean instructions to
	  data cache clean-and-invalidate.
	  Please note that this does not necessarily enable the workaround,
	  as it depends on the alternative framework, which will only patch
	  the kernel if an affected CPU is detected.

	  If unsure, say Y.

config ARM64_ERRATUM_824069
	bool "Cortex-A53: 824069: Cache line might not be marked as clean after a CleanShared snoop"
	default y
	help
	  This option adds an alternative code sequence to work around ARM
	  erratum 824069 on Cortex-A53 parts up to r0p2 when it is connected
	  to a coherent interconnect.

	  If a Cortex-A53 processor is executing a store or prefetch for
	  write instruction at the same time as a processor in another
	  cluster is executing a cache maintenance operation to the same
	  address, then this erratum might cause a clean cache line to be
	  incorrectly marked as dirty.

	  The workaround promotes data cache clean instructions to
	  data cache clean-and-invalidate.
	  Please note that this option does not necessarily enable the
	  workaround, as it depends on the alternative framework, which will
	  only patch the kernel if an affected CPU is detected.

	  If unsure, say Y.

config ARM64_ERRATUM_819472
	bool "Cortex-A53: 819472: Store exclusive instructions might cause data corruption"
	default y
	help
	  This option adds an alternative code sequence to work around ARM
	  erratum 819472 on Cortex-A53 parts up to r0p1 with an L2 cache
	  present when it is connected to a coherent interconnect.

	  If the processor is executing a load and store exclusive sequence at
	  the same time as a processor in another cluster is executing a cache
	  maintenance operation to the same address, then this erratum might
	  cause data corruption.

	  The workaround promotes data cache clean instructions to
	  data cache clean-and-invalidate.
	  Please note that this does not necessarily enable the workaround,
	  as it depends on the alternative framework, which will only patch
	  the kernel if an affected CPU is detected.

	  If unsure, say Y.

config ARM64_ERRATUM_832075
	bool "Cortex-A57: 832075: possible deadlock on mixing exclusive memory accesses with device loads"
	default y
	help
	  This option adds an alternative code sequence to work around ARM
	  erratum 832075 on Cortex-A57 parts up to r1p2.

	  Affected Cortex-A57 parts might deadlock when exclusive load/store
	  instructions to Write-Back memory are mixed with Device loads.

	  The workaround is to promote device loads to use Load-Acquire
	  semantics.
	  Please note that this does not necessarily enable the workaround,
	  as it depends on the alternative framework, which will only patch
	  the kernel if an affected CPU is detected.

	  If unsure, say Y.

config ARM64_ERRATUM_834220
	bool "Cortex-A57: 834220: Stage 2 translation fault might be incorrectly reported in presence of a Stage 1 fault"
	depends on KVM
	default y
	help
	  This option adds an alternative code sequence to work around ARM
	  erratum 834220 on Cortex-A57 parts up to r1p2.

	  Affected Cortex-A57 parts might report a Stage 2 translation
	  fault as the result of a Stage 1 fault for load crossing a
	  page boundary when there is a permission or device memory
	  alignment fault at Stage 1 and a translation fault at Stage 2.

	  The workaround is to verify that the Stage 1 translation
	  doesn't generate a fault before handling the Stage 2 fault.
	  Please note that this does not necessarily enable the workaround,
	  as it depends on the alternative framework, which will only patch
	  the kernel if an affected CPU is detected.

	  If unsure, say Y.

config ARM64_ERRATUM_845719
	bool "Cortex-A53: 845719: a load might read incorrect data"
	depends on COMPAT
	default y
	help
	  This option adds an alternative code sequence to work around ARM
	  erratum 845719 on Cortex-A53 parts up to r0p4.

	  When running a compat (AArch32) userspace on an affected Cortex-A53
	  part, a load at EL0 from a virtual address that matches the bottom 32
	  bits of the virtual address used by a recent load at (AArch64) EL1
	  might return incorrect data.

	  The workaround is to write the contextidr_el1 register on exception
	  return to a 32-bit task.
	  Please note that this does not necessarily enable the workaround,
	  as it depends on the alternative framework, which will only patch
	  the kernel if an affected CPU is detected.

	  If unsure, say Y.

config ARM64_ERRATUM_843419
	bool "Cortex-A53: 843419: A load or store might access an incorrect address"
	default y if !LTO_CLANG
	select ARM64_MODULE_CMODEL_LARGE if MODULES
	help
	  This option links the kernel with '--fix-cortex-a53-843419' and
	  builds modules using the large memory model in order to avoid the use
	  of the ADRP instruction, which can cause a subsequent memory access
	  to use an incorrect address on Cortex-A53 parts up to r0p4.

	  If unsure, say Y.

config ARM64_ERRATUM_1024718
	bool "Cortex-A55: 1024718: Update of DBM/AP bits without break before make might result in incorrect update"
	default y
	help
	  This option adds work around for Arm Cortex-A55 Erratum 1024718.

	  Affected Cortex-A55 cores (r0p0, r0p1, r1p0) could cause incorrect
	  update of the hardware dirty bit when the DBM/AP bits are updated
	  without a break-before-make. The work around is to disable the usage
	  of hardware DBM locally on the affected cores. CPUs not affected by
	  erratum will continue to use the feature.

	  If unsure, say Y.

config CAVIUM_ERRATUM_22375
	bool "Cavium erratum 22375, 24313"
	default y
	help
	  Enable workaround for erratum 22375, 24313.

	  This implements two gicv3-its errata workarounds for ThunderX. Both
	  with small impact affecting only ITS table allocation.

	    erratum 22375: only alloc 8MB table size
	    erratum 24313: ignore memory access type

	  The fixes are in ITS initialization and basically ignore memory access
	  type and table size provided by the TYPER and BASER registers.

	  If unsure, say Y.

config CAVIUM_ERRATUM_23144
	bool "Cavium erratum 23144: ITS SYNC hang on dual socket system"
	depends on NUMA
	default y
	help
	  ITS SYNC command hang for cross node io and collections/cpu mapping.

	  If unsure, say Y.

config CAVIUM_ERRATUM_23154
	bool "Cavium erratum 23154: Access to ICC_IAR1_EL1 is not sync'ed"
	default y
	help
	  The gicv3 of ThunderX requires a modified version for
	  reading the IAR status to ensure data synchronization
	  (access to icc_iar1_el1 is not sync'ed before and after).

	  If unsure, say Y.

config CAVIUM_ERRATUM_27456
	bool "Cavium erratum 27456: Broadcast TLBI instructions may cause icache corruption"
	default y
	help
	  On ThunderX T88 pass 1.x through 2.1 parts, broadcast TLBI
	  instructions may cause the icache to become corrupted if it
	  contains data for a non-current ASID.  The fix is to
	  invalidate the icache when changing the mm context.

	  If unsure, say Y.

config QCOM_QDF2400_ERRATUM_0065
	bool "QDF2400 E0065: Incorrect GITS_TYPER.ITT_Entry_size"
	default y
	help
	  On Qualcomm Datacenter Technologies QDF2400 SoC, ITS hardware reports
	  ITE size incorrectly. The GITS_TYPER.ITT_Entry_size field should have
	  been indicated as 16Bytes (0xf), not 8Bytes (0x7).

	  If unsure, say Y.

endmenu


choice
	prompt "Page size"
	default ARM64_4K_PAGES
	help
	  Page size (translation granule) configuration.

config ARM64_4K_PAGES
	bool "4KB"
	help
	  This feature enables 4KB pages support.

config ARM64_16K_PAGES
	bool "16KB"
	help
	  The system will use 16KB pages support. AArch32 emulation
	  requires applications compiled with 16K (or a multiple of 16K)
	  aligned segments.

config ARM64_64K_PAGES
	bool "64KB"
	help
	  This feature enables 64KB pages support (4KB by default)
	  allowing only two levels of page tables and faster TLB
	  look-up. AArch32 emulation requires applications compiled
	  with 64K aligned segments.

endchoice

config ARCH_MSM8953_SOC_SETTINGS
	bool "Enable MSM8953 SOC settings"
	depends on ARCH_MSM8953
	help
	  Enable MSM8953 SOC related settings, these generic MSM8953
	  related settings are required for some of CPUSS sub-system
	  functionality.

	  If you are not sure what to do, select 'N' here.

choice
	prompt "Virtual address space size"
	default ARM64_VA_BITS_39 if ARM64_4K_PAGES
	default ARM64_VA_BITS_47 if ARM64_16K_PAGES
	default ARM64_VA_BITS_42 if ARM64_64K_PAGES
	help
	  Allows choosing one of multiple possible virtual address
	  space sizes. The level of translation table is determined by
	  a combination of page size and virtual address space size.

config ARM64_VA_BITS_36
	bool "36-bit" if EXPERT
	depends on ARM64_16K_PAGES

config ARM64_VA_BITS_39
	bool "39-bit"
	depends on ARM64_4K_PAGES

config ARM64_VA_BITS_42
	bool "42-bit"
	depends on ARM64_64K_PAGES

config ARM64_VA_BITS_47
	bool "47-bit"
	depends on ARM64_16K_PAGES

config ARM64_VA_BITS_48
	bool "48-bit"

endchoice

config ARM64_VA_BITS
	int
	default 36 if ARM64_VA_BITS_36
	default 39 if ARM64_VA_BITS_39
	default 42 if ARM64_VA_BITS_42
	default 47 if ARM64_VA_BITS_47
	default 48 if ARM64_VA_BITS_48

config CPU_BIG_ENDIAN
       bool "Build big-endian kernel"
       help
         Say Y if you plan on running a kernel in big-endian mode.

config SCHED_MC
	bool "Multi-core scheduler support"
	help
	  Multi-core scheduler support improves the CPU scheduler's decision
	  making when dealing with multi-core CPU chips at a cost of slightly
	  increased overhead in some places. If unsure say N here.

config SCHED_SMT
	bool "SMT scheduler support"
	help
	  Improves the CPU scheduler's decision making when dealing with
	  MultiThreading at a cost of slightly increased overhead in some
	  places. If unsure say N here.

config NR_CPUS
	int "Maximum number of CPUs (2-4096)"
	range 2 4096
	# These have to remain sorted largest to smallest
	default "64"

config HOTPLUG_CPU
	bool "Support for hot-pluggable CPUs"
	select GENERIC_IRQ_MIGRATION
	help
	  Say Y here to experiment with turning CPUs off and on.  CPUs
	  can be controlled through /sys/devices/system/cpu.

# The GPIO number here must be sorted by descending number. In case of
# a multiplatform kernel, we just want the highest value required by the
# selected platforms.
config ARCH_NR_GPIO
	int
	default 1280 if ARCH_QCOM
	default 256
	help
	  Maximum number of GPIOs in the system.

	  If unsure, leave the default value.

# Common NUMA Features
config NUMA
	bool "Numa Memory Allocation and Scheduler Support"
	select ACPI_NUMA if ACPI
	select OF_NUMA
	help
	  Enable NUMA (Non Uniform Memory Access) support.

	  The kernel will try to allocate memory used by a CPU on the
	  local memory of the CPU and add some more
	  NUMA awareness to the kernel.

config NODES_SHIFT
	int "Maximum NUMA Nodes (as a power of 2)"
	range 1 10
	default "2"
	depends on NEED_MULTIPLE_NODES
	help
	  Specify the maximum number of NUMA Nodes available on the target
	  system.  Increases memory reserved to accommodate various tables.

config USE_PERCPU_NUMA_NODE_ID
	def_bool y
	depends on NUMA

config HAVE_SETUP_PER_CPU_AREA
	def_bool y
	depends on NUMA

config NEED_PER_CPU_EMBED_FIRST_CHUNK
	def_bool y
	depends on NUMA

source kernel/Kconfig.preempt
source kernel/Kconfig.hz

config ARCH_SUPPORTS_DEBUG_PAGEALLOC
	def_bool y

config ARCH_HAS_HOLES_MEMORYMODEL
	def_bool y if SPARSEMEM

config ARCH_SPARSEMEM_ENABLE
	def_bool y
	select SPARSEMEM_VMEMMAP_ENABLE

config ARCH_SPARSEMEM_DEFAULT
	def_bool ARCH_SPARSEMEM_ENABLE

config ARCH_SELECT_MEMORY_MODEL
	def_bool ARCH_SPARSEMEM_ENABLE

config HAVE_ARCH_PFN_VALID
	def_bool ARCH_HAS_HOLES_MEMORYMODEL || !SPARSEMEM

config HW_PERF_EVENTS
	def_bool y
	depends on ARM_PMU

config SYS_SUPPORTS_HUGETLBFS
	def_bool y

config ARCH_WANT_HUGE_PMD_SHARE
	def_bool y if ARM64_4K_PAGES || (ARM64_16K_PAGES && !ARM64_VA_BITS_36)

config ARCH_HAS_CACHE_LINE_SIZE
	def_bool y

source "mm/Kconfig"

config ARM64_DMA_USE_IOMMU
	bool "ARM64 DMA iommu integration"
	select ARM_HAS_SG_CHAIN
	select NEED_SG_DMA_LENGTH
	help
	  Enable using iommu through the standard dma apis.
	  dma_alloc_coherent() will allocate scatter-gather memory
	  which is made virtually contiguous via iommu.
	  Enable if system contains IOMMU hardware.

if ARM64_DMA_USE_IOMMU

config ARM64_DMA_IOMMU_ALIGNMENT
	int "Maximum PAGE_SIZE order of alignment for DMA IOMMU buffers"
	range 4 9
	default 9
	help
	  DMA mapping framework by default aligns all buffers to the smallest
	  PAGE_SIZE order which is greater than or equal to the requested buffer
	  size. This works well for buffers up to a few hundreds kilobytes, but
	  for larger buffers it just a waste of address space. Drivers which has
	  relatively small addressing window (like 64Mib) might run out of
	  virtual space with just a few allocations.

	  With this parameter you can specify the maximum PAGE_SIZE order for
	  DMA IOMMU buffers. Larger buffers will be aligned only to this
	  specified order. The order is expressed as a power of two multiplied
	  by the PAGE_SIZE.

endif

config SECCOMP
	bool "Enable seccomp to safely compute untrusted bytecode"
	---help---
	  This kernel feature is useful for number crunching applications
	  that may need to compute untrusted bytecode during their
	  execution. By using pipes or other transports made available to
	  the process as file descriptors supporting the read/write
	  syscalls, it's possible to isolate those applications in
	  their own address space using seccomp. Once seccomp is
	  enabled via prctl(PR_SET_SECCOMP), it cannot be disabled
	  and the task is only allowed to execute a few safe syscalls
	  defined by each seccomp mode.

config PARAVIRT
	bool "Enable paravirtualization code"
	help
	  This changes the kernel so it can modify itself when it is run
	  under a hypervisor, potentially improving performance significantly
	  over full virtualization.

config PARAVIRT_TIME_ACCOUNTING
	bool "Paravirtual steal time accounting"
	select PARAVIRT
	default n
	help
	  Select this option to enable fine granularity task steal time
	  accounting. Time spent executing other tasks in parallel with
	  the current vCPU is discounted from the vCPU power. To account for
	  that, there can be a small performance impact.

	  If in doubt, say N here.

config KEXEC
	depends on PM_SLEEP_SMP
	select KEXEC_CORE
	bool "kexec system call"
	---help---
	  kexec is a system call that implements the ability to shutdown your
	  current kernel, and to start another kernel.  It is like a reboot
	  but it is independent of the system firmware.   And like a reboot
	  you can start any kernel with it, not just Linux.

config XEN_DOM0
	def_bool y
	depends on XEN

config XEN
	bool "Xen guest support on ARM64"
	depends on ARM64 && OF
	select SWIOTLB_XEN
	select PARAVIRT
	help
	  Say Y if you want to run Linux in a Virtual Machine on Xen on ARM64.

config FORCE_MAX_ZONEORDER
	int
	default "14" if (ARM64_64K_PAGES && TRANSPARENT_HUGEPAGE)
	default "12" if (ARM64_16K_PAGES && TRANSPARENT_HUGEPAGE)
	default "11"
	help
	  The kernel memory allocator divides physically contiguous memory
	  blocks into "zones", where each zone is a power of two number of
	  pages.  This option selects the largest power of two that the kernel
	  keeps in the memory allocator.  If you need to allocate very large
	  blocks of physically contiguous memory, then you may need to
	  increase this value.

	  This config option is actually maximum order plus one. For example,
	  a value of 11 means that the largest free memory block is 2^10 pages.

	  We make sure that we can allocate upto a HugePage size for each configuration.
	  Hence we have :
		MAX_ORDER = (PMD_SHIFT - PAGE_SHIFT) + 1 => PAGE_SHIFT - 2

	  However for 4K, we choose a higher default value, 11 as opposed to 10, giving us
	  4M allocations matching the default size used by generic code.

config UNMAP_KERNEL_AT_EL0
	bool "Unmap kernel when running in userspace (aka \"KAISER\")" if EXPERT
	default y
	help
	  Speculation attacks against some high-performance processors can
	  be used to bypass MMU permission checks and leak kernel data to
	  userspace. This can be defended against by unmapping the kernel
	  when running in userspace, mapping it back in on exception entry
	  via a trampoline page in the vector table.

	  If unsure, say Y.

config HARDEN_BRANCH_PREDICTOR
	bool "Harden the branch predictor against aliasing attacks" if EXPERT
	help
	  Speculation attacks against some high-performance processors rely on
	  being able to manipulate the branch predictor for a victim context by
	  executing aliasing branches in the attacker context.  Such attacks
	  can be partially mitigated against by clearing internal branch
	  predictor state and limiting the prediction logic in some situations.

	  This config option will take CPU-specific actions to harden the
	  branch predictor against aliasing attacks and may rely on specific
	  instruction sequences or control bits being set by the system
	  firmware.

	  If unsure, say Y.

<<<<<<< HEAD
config PSCI_BP_HARDENING
	depends on HARDEN_BRANCH_PREDICTOR
	bool "Use PSCI get version to enable branch predictor hardening"
	help
	  If the mitigation for branch prediction is supported using psci
	  get version by the firmware then enable this option. Some older
	  versions of firmwares may not be using new SMCCC convention in
	  such cases use psci get version method to enable hardening for
	  branch prediction attacks.

	  If unsure, say N.
=======
config ARM64_SSBD
	bool "Speculative Store Bypass Disable" if EXPERT
	default y
	help
	  This enables mitigation of the bypassing of previous stores
	  by speculative loads.

	  If unsure, say Y.
>>>>>>> dbcb7486

menuconfig ARMV8_DEPRECATED
	bool "Emulate deprecated/obsolete ARMv8 instructions"
	depends on COMPAT
	help
	  Legacy software support may require certain instructions
	  that have been deprecated or obsoleted in the architecture.

	  Enable this config to enable selective emulation of these
	  features.

	  If unsure, say Y

if ARMV8_DEPRECATED

config SWP_EMULATION
	bool "Emulate SWP/SWPB instructions"
	help
	  ARMv8 obsoletes the use of A32 SWP/SWPB instructions such that
	  they are always undefined. Say Y here to enable software
	  emulation of these instructions for userspace using LDXR/STXR.

	  In some older versions of glibc [<=2.8] SWP is used during futex
	  trylock() operations with the assumption that the code will not
	  be preempted. This invalid assumption may be more likely to fail
	  with SWP emulation enabled, leading to deadlock of the user
	  application.

	  NOTE: when accessing uncached shared regions, LDXR/STXR rely
	  on an external transaction monitoring block called a global
	  monitor to maintain update atomicity. If your system does not
	  implement a global monitor, this option can cause programs that
	  perform SWP operations to uncached memory to deadlock.

	  If unsure, say Y

config CP15_BARRIER_EMULATION
	bool "Emulate CP15 Barrier instructions"
	help
	  The CP15 barrier instructions - CP15ISB, CP15DSB, and
	  CP15DMB - are deprecated in ARMv8 (and ARMv7). It is
	  strongly recommended to use the ISB, DSB, and DMB
	  instructions instead.

	  Say Y here to enable software emulation of these
	  instructions for AArch32 userspace code. When this option is
	  enabled, CP15 barrier usage is traced which can help
	  identify software that needs updating.

	  If unsure, say Y

config SETEND_EMULATION
	bool "Emulate SETEND instruction"
	help
	  The SETEND instruction alters the data-endianness of the
	  AArch32 EL0, and is deprecated in ARMv8.

	  Say Y here to enable software emulation of the instruction
	  for AArch32 userspace code.

	  Note: All the cpus on the system must have mixed endian support at EL0
	  for this feature to be enabled. If a new CPU - which doesn't support mixed
	  endian - is hotplugged in after this feature has been enabled, there could
	  be unexpected results in the applications.

	  If unsure, say Y
endif

config ARM64_SW_TTBR0_PAN
	bool "Emulate Privileged Access Never using TTBR0_EL1 switching"
	help
	  Enabling this option prevents the kernel from accessing
	  user-space memory directly by pointing TTBR0_EL1 to a reserved
	  zeroed area and reserved ASID. The user access routines
	  restore the valid TTBR0_EL1 temporarily.

menu "ARMv8.1 architectural features"

config ARM64_HW_AFDBM
	bool "Support for hardware updates of the Access and Dirty page flags"
	default y
	help
	  The ARMv8.1 architecture extensions introduce support for
	  hardware updates of the access and dirty information in page
	  table entries. When enabled in TCR_EL1 (HA and HD bits) on
	  capable processors, accesses to pages with PTE_AF cleared will
	  set this bit instead of raising an access flag fault.
	  Similarly, writes to read-only pages with the DBM bit set will
	  clear the read-only bit (AP[2]) instead of raising a
	  permission fault.

	  Kernels built with this configuration option enabled continue
	  to work on pre-ARMv8.1 hardware and the performance impact is
	  minimal. If unsure, say Y.

config ARM64_PAN
	bool "Enable support for Privileged Access Never (PAN)"
	default y
	help
	 Privileged Access Never (PAN; part of the ARMv8.1 Extensions)
	 prevents the kernel or hypervisor from accessing user-space (EL0)
	 memory directly.

	 Choosing this option will cause any unprotected (not using
	 copy_to_user et al) memory access to fail with a permission fault.

	 The feature is detected at runtime, and will remain as a 'nop'
	 instruction if the cpu does not implement the feature.

config ARM64_LSE_ATOMICS
	bool "Atomic instructions"
	help
	  As part of the Large System Extensions, ARMv8.1 introduces new
	  atomic instructions that are designed specifically to scale in
	  very large systems.

	  Say Y here to make use of these instructions for the in-kernel
	  atomic routines. This incurs a small overhead on CPUs that do
	  not support these instructions and requires the kernel to be
	  built with binutils >= 2.25.

config ARM64_VHE
	bool "Enable support for Virtualization Host Extensions (VHE)"
	default y
	help
	  Virtualization Host Extensions (VHE) allow the kernel to run
	  directly at EL2 (instead of EL1) on processors that support
	  it. This leads to better performance for KVM, as they reduce
	  the cost of the world switch.

	  Selecting this option allows the VHE feature to be detected
	  at runtime, and does not affect processors that do not
	  implement this feature.

endmenu

menu "ARMv8.2 architectural features"

config ARM64_UAO
	bool "Enable support for User Access Override (UAO)"
	default y
	help
	  User Access Override (UAO; part of the ARMv8.2 Extensions)
	  causes the 'unprivileged' variant of the load/store instructions to
	  be overriden to be privileged.

	  This option changes get_user() and friends to use the 'unprivileged'
	  variant of the load/store instructions. This ensures that user-space
	  really did have access to the supplied memory. When addr_limit is
	  set to kernel memory the UAO bit will be set, allowing privileged
	  access to kernel memory.

	  Choosing this option will cause copy_to_user() et al to use user-space
	  memory permissions.

	  The feature is detected at runtime, the kernel will use the
	  regular load/store instructions if the cpu does not implement the
	  feature.

endmenu

config ARM64_MODULE_CMODEL_LARGE
	bool

config ARM64_MODULE_PLTS
	bool
	select ARM64_MODULE_CMODEL_LARGE
	select HAVE_MOD_ARCH_SPECIFIC

config RELOCATABLE
	bool
	help
	  This builds the kernel as a Position Independent Executable (PIE),
	  which retains all relocation metadata required to relocate the
	  kernel binary at runtime to a different virtual address than the
	  address it was linked at.
	  Since AArch64 uses the RELA relocation format, this requires a
	  relocation pass at runtime even if the kernel is loaded at the
	  same address it was linked at.

config RANDOMIZE_BASE
	bool "Randomize the address of the kernel image"
	select ARM64_MODULE_PLTS if MODULES
	select RELOCATABLE
	help
	  Randomizes the virtual address at which the kernel image is
	  loaded, as a security feature that deters exploit attempts
	  relying on knowledge of the location of kernel internals.

	  It is the bootloader's job to provide entropy, by passing a
	  random u64 value in /chosen/kaslr-seed at kernel entry.

	  When booting via the UEFI stub, it will invoke the firmware's
	  EFI_RNG_PROTOCOL implementation (if available) to supply entropy
	  to the kernel proper. In addition, it will randomise the physical
	  location of the kernel Image as well.

	  If unsure, say N.

config RANDOMIZE_MODULE_REGION_FULL
	bool "Randomize the module region independently from the core kernel"
	depends on RANDOMIZE_BASE && !DYNAMIC_FTRACE && !LTO_CLANG
	default y
	help
	  Randomizes the location of the module region without considering the
	  location of the core kernel. This way, it is impossible for modules
	  to leak information about the location of core kernel data structures
	  but it does imply that function calls between modules and the core
	  kernel will need to be resolved via veneers in the module PLT.

	  When this option is not set, the module region will be randomized over
	  a limited range that contains the [_stext, _etext] interval of the
	  core kernel, so branch relocations are always in range.

endmenu

menu "Boot options"

config ARM64_ACPI_PARKING_PROTOCOL
	bool "Enable support for the ARM64 ACPI parking protocol"
	depends on ACPI
	help
	  Enable support for the ARM64 ACPI parking protocol. If disabled
	  the kernel will not allow booting through the ARM64 ACPI parking
	  protocol even if the corresponding data is present in the ACPI
	  MADT table.

config CMDLINE
	string "Default kernel command string"
	default ""
	help
	  Provide a set of default command-line options at build time by
	  entering them here. As a minimum, you should specify the the
	  root device (e.g. root=/dev/nfs).

choice
	prompt "Kernel command line type" if CMDLINE != ""
	default CMDLINE_FROM_BOOTLOADER

config CMDLINE_FROM_BOOTLOADER
	bool "Use bootloader kernel arguments if available"
	help
	  Uses the command-line options passed by the boot loader. If
	  the boot loader doesn't provide any, the default kernel command
	  string provided in CMDLINE will be used.

config CMDLINE_EXTEND
	bool "Extend bootloader kernel arguments"
	help
	  The command-line arguments provided by the boot loader will be
	  appended to the default kernel command string.

config CMDLINE_FORCE
	bool "Always use the default kernel command string"
	help
	  Always use the default kernel command string, even if the boot
	  loader passes other arguments to the kernel.
	  This is useful if you cannot or don't want to change the
	  command-line options your boot loader passes to the kernel.
endchoice

config EFI_STUB
	bool

config EFI
	bool "UEFI runtime support"
	depends on OF && !CPU_BIG_ENDIAN
	select LIBFDT
	select UCS2_STRING
	select EFI_PARAMS_FROM_FDT
	select EFI_RUNTIME_WRAPPERS
	select EFI_STUB
	select EFI_ARMSTUB
	default y
	help
	  This option provides support for runtime services provided
	  by UEFI firmware (such as non-volatile variables, realtime
          clock, and platform reset). A UEFI stub is also provided to
	  allow the kernel to be booted as an EFI application. This
	  is only useful on systems that have UEFI firmware.

config DMI
	bool "Enable support for SMBIOS (DMI) tables"
	depends on EFI
	default y
	help
	  This enables SMBIOS/DMI feature for systems.

	  This option is only useful on systems that have UEFI firmware.
	  However, even with this option, the resultant kernel should
	  continue to boot on existing non-UEFI platforms.

config BUILD_ARM64_APPENDED_DTB_IMAGE
	bool "Build a concatenated Image.gz/dtb by default"
	depends on OF
	help
	  Enabling this option will cause a concatenated Image.gz and list of
	  DTBs to be built by default (instead of a standalone Image.gz.)
	  The image will built in arch/arm64/boot/Image.gz-dtb

choice
	prompt "Appended DTB Kernel Image name"
	depends on BUILD_ARM64_APPENDED_DTB_IMAGE
	help
	  Enabling this option will cause a specific kernel image Image or
	  Image.gz to be used for final image creation.
	  The image will built in arch/arm64/boot/IMAGE-NAME-dtb

	config IMG_GZ_DTB
		bool "Image.gz-dtb"
	config IMG_DTB
		bool "Image-dtb"
endchoice

config BUILD_ARM64_APPENDED_KERNEL_IMAGE_NAME
	string
	depends on BUILD_ARM64_APPENDED_DTB_IMAGE
	default "Image.gz-dtb" if IMG_GZ_DTB
	default "Image-dtb" if IMG_DTB

config BUILD_ARM64_APPENDED_DTB_IMAGE_NAMES
	string "Default dtb names"
	depends on BUILD_ARM64_APPENDED_DTB_IMAGE
	help
	  Space separated list of names of dtbs to append when
	  building a concatenated Image.gz-dtb.

choice
	prompt "Kernel compression method"
	default BUILD_ARM64_KERNEL_COMPRESSION_GZIP
	help
	  Allows choice between gzip compressed or uncompressed
	  kernel image

config BUILD_ARM64_KERNEL_COMPRESSION_GZIP
	bool "Build compressed kernel image"
	help
	  Build a kernel image using gzip
	  compression with concatenated dtb.
	  gzip is based on the DEFLATE
	  algorithm.

config BUILD_ARM64_UNCOMPRESSED_KERNEL
	bool "Build uncompressed kernel image"
	help
	  Build a kernel image without
	  compression and with
	  concatenated dtb.
endchoice

config BUILD_ARM64_DT_OVERLAY
	bool "enable DT overlay compilation support"
	depends on OF
	help
	  This option enables support for DT overlay compilation.
endmenu

menu "Userspace binary formats"

source "fs/Kconfig.binfmt"

config COMPAT
	bool "Kernel support for 32-bit EL0"
	depends on ARM64_4K_PAGES || EXPERT
	select COMPAT_BINFMT_ELF if BINFMT_ELF
	select HAVE_UID16
	select OLD_SIGSUSPEND3
	select COMPAT_OLD_SIGACTION
	help
	  This option enables support for a 32-bit EL0 running under a 64-bit
	  kernel at EL1. AArch32-specific components such as system calls,
	  the user helper functions, VFP support and the ptrace interface are
	  handled appropriately by the kernel.

	  If you use a page size other than 4KB (i.e, 16KB or 64KB), please be aware
	  that you will only be able to execute AArch32 binaries that were compiled
	  with page size aligned segments.

	  If you want to execute 32-bit userspace applications, say Y.

config SYSVIPC_COMPAT
	def_bool y
	depends on COMPAT && SYSVIPC

endmenu

menu "Power management options"

source "kernel/power/Kconfig"

config ARCH_HIBERNATION_POSSIBLE
	def_bool y
	depends on CPU_PM

config ARCH_HIBERNATION_HEADER
	def_bool y
	depends on HIBERNATION

config ARCH_SUSPEND_POSSIBLE
	def_bool y

endmenu

menu "CPU Power Management"

source "drivers/cpuidle/Kconfig"

source "drivers/cpufreq/Kconfig"

endmenu

source "net/Kconfig"

source "drivers/Kconfig"

source "drivers/firmware/Kconfig"

source "drivers/acpi/Kconfig"

source "fs/Kconfig"

source "arch/arm64/kvm/Kconfig"

source "arch/arm64/Kconfig.debug"

source "security/Kconfig"

source "crypto/Kconfig"
if CRYPTO
source "arch/arm64/crypto/Kconfig"
endif

source "lib/Kconfig"<|MERGE_RESOLUTION|>--- conflicted
+++ resolved
@@ -853,7 +853,6 @@
 
 	  If unsure, say Y.
 
-<<<<<<< HEAD
 config PSCI_BP_HARDENING
 	depends on HARDEN_BRANCH_PREDICTOR
 	bool "Use PSCI get version to enable branch predictor hardening"
@@ -865,7 +864,7 @@
 	  branch prediction attacks.
 
 	  If unsure, say N.
-=======
+
 config ARM64_SSBD
 	bool "Speculative Store Bypass Disable" if EXPERT
 	default y
@@ -874,7 +873,6 @@
 	  by speculative loads.
 
 	  If unsure, say Y.
->>>>>>> dbcb7486
 
 menuconfig ARMV8_DEPRECATED
 	bool "Emulate deprecated/obsolete ARMv8 instructions"
