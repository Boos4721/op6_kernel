/*
 * Based on arch/arm/mm/mmu.c
 *
 * Copyright (C) 1995-2005 Russell King
 * Copyright (C) 2012 ARM Ltd.
 *
 * This program is free software; you can redistribute it and/or modify
 * it under the terms of the GNU General Public License version 2 as
 * published by the Free Software Foundation.
 *
 * This program is distributed in the hope that it will be useful,
 * but WITHOUT ANY WARRANTY; without even the implied warranty of
 * MERCHANTABILITY or FITNESS FOR A PARTICULAR PURPOSE.  See the
 * GNU General Public License for more details.
 *
 * You should have received a copy of the GNU General Public License
 * along with this program.  If not, see <http://www.gnu.org/licenses/>.
 */

#include <linux/cache.h>
#include <linux/export.h>
#include <linux/kernel.h>
#include <linux/errno.h>
#include <linux/init.h>
#include <linux/libfdt.h>
#include <linux/mman.h>
#include <linux/nodemask.h>
#include <linux/memblock.h>
#include <linux/fs.h>
#include <linux/io.h>
<<<<<<< HEAD
#include <linux/dma-contiguous.h>
#include <linux/cma.h>
=======
>>>>>>> dd05251a
#include <linux/mm.h>

#include <asm/barrier.h>
#include <asm/cputype.h>
#include <asm/fixmap.h>
#include <asm/kasan.h>
#include <asm/kernel-pgtable.h>
#include <asm/sections.h>
#include <asm/setup.h>
#include <asm/sizes.h>
#include <asm/tlb.h>
#include <asm/memblock.h>
#include <asm/mmu_context.h>

u64 idmap_t0sz = TCR_T0SZ(VA_BITS);

u64 kimage_voffset __ro_after_init;
EXPORT_SYMBOL(kimage_voffset);

/*
 * Empty_zero_page is a special page that is used for zero-initialized data
 * and COW.
 */
unsigned long empty_zero_page[PAGE_SIZE / sizeof(unsigned long)] __page_aligned_bss;
EXPORT_SYMBOL(empty_zero_page);

static pte_t bm_pte[PTRS_PER_PTE] __page_aligned_bss;
static pmd_t bm_pmd[PTRS_PER_PMD] __page_aligned_bss __maybe_unused;
static pud_t bm_pud[PTRS_PER_PUD] __page_aligned_bss __maybe_unused;

struct dma_contig_early_reserve {
	phys_addr_t base;
	unsigned long size;
};

/* allocate the memory for the fixup regions as well */
#define MAX_FIXUP_AREAS MAX_CMA_AREAS
static struct dma_contig_early_reserve
			dma_mmu_remap[MAX_CMA_AREAS + MAX_FIXUP_AREAS];
static int dma_mmu_remap_num;

void __init dma_contiguous_early_fixup(phys_addr_t base, unsigned long size)
{
	if (dma_mmu_remap_num >= ARRAY_SIZE(dma_mmu_remap)) {
		pr_err("ARM64: Not enough slots for DMA fixup reserved regions!\n");
		return;
	}
	dma_mmu_remap[dma_mmu_remap_num].base = base;
	dma_mmu_remap[dma_mmu_remap_num].size = size;
	dma_mmu_remap_num++;
}

static bool dma_overlap(phys_addr_t start, phys_addr_t end)
{
	int i;

	for (i = 0; i < dma_mmu_remap_num; i++) {
		phys_addr_t dma_base = dma_mmu_remap[i].base;
		phys_addr_t dma_end = dma_mmu_remap[i].base +
			dma_mmu_remap[i].size;

		if ((dma_base < end) && (dma_end > start))
			return true;
	}
	return false;
}

pgprot_t phys_mem_access_prot(struct file *file, unsigned long pfn,
			      unsigned long size, pgprot_t vma_prot)
{
	if (!pfn_valid(pfn))
		return pgprot_noncached(vma_prot);
	else if (file->f_flags & O_SYNC)
		return pgprot_writecombine(vma_prot);
	return vma_prot;
}
EXPORT_SYMBOL(phys_mem_access_prot);

static phys_addr_t __init early_pgtable_alloc(void)
{
	phys_addr_t phys;
	void *ptr;

	phys = memblock_alloc(PAGE_SIZE, PAGE_SIZE);

	/*
	 * The FIX_{PGD,PUD,PMD} slots may be in active use, but the FIX_PTE
	 * slot will be free, so we can (ab)use the FIX_PTE slot to initialise
	 * any level of table.
	 */
	ptr = pte_set_fixmap(phys);

	memset(ptr, 0, PAGE_SIZE);

	/*
	 * Implicit barriers also ensure the zeroed page is visible to the page
	 * table walker
	 */
	pte_clear_fixmap();

	return phys;
}

static bool pgattr_change_is_safe(u64 old, u64 new)
{
	/*
	 * The following mapping attributes may be updated in live
	 * kernel mappings without the need for break-before-make.
	 */
	static const pteval_t mask = PTE_PXN | PTE_RDONLY | PTE_WRITE;

	return old  == 0 || new  == 0 || ((old ^ new) & ~mask) == 0;
}

static void alloc_init_pte(pmd_t *pmd, unsigned long addr,
				  unsigned long end, unsigned long pfn,
				  pgprot_t prot,
				  phys_addr_t (*pgtable_alloc)(void))
{
	pte_t *pte;

	BUG_ON(pmd_sect(*pmd));
	if (pmd_none(*pmd)) {
		phys_addr_t pte_phys;
		BUG_ON(!pgtable_alloc);
		pte_phys = pgtable_alloc();
		pte = pte_set_fixmap(pte_phys);
		__pmd_populate(pmd, pte_phys, PMD_TYPE_TABLE);
		pte_clear_fixmap();
	}
	BUG_ON(pmd_bad(*pmd));

	pte = pte_set_fixmap_offset(pmd, addr);
	do {
		pte_t old_pte = *pte;

		set_pte(pte, pfn_pte(pfn, prot));
		pfn++;

		/*
		 * After the PTE entry has been populated once, we
		 * only allow updates to the permission attributes.
		 */
		BUG_ON(!pgattr_change_is_safe(pte_val(old_pte), pte_val(*pte)));

	} while (pte++, addr += PAGE_SIZE, addr != end);

	pte_clear_fixmap();
}

static void alloc_init_pmd(pud_t *pud, unsigned long addr, unsigned long end,
				  phys_addr_t phys, pgprot_t prot,
				  phys_addr_t (*pgtable_alloc)(void),
				  bool allow_block_mappings)
{
	pmd_t *pmd;
	unsigned long next;

	/*
	 * Check for initial section mappings in the pgd/pud and remove them.
	 */
	BUG_ON(pud_sect(*pud));
	if (pud_none(*pud)) {
		phys_addr_t pmd_phys;
		BUG_ON(!pgtable_alloc);
		pmd_phys = pgtable_alloc();
		pmd = pmd_set_fixmap(pmd_phys);
		__pud_populate(pud, pmd_phys, PUD_TYPE_TABLE);
		pmd_clear_fixmap();
	}
	BUG_ON(pud_bad(*pud));

	pmd = pmd_set_fixmap_offset(pud, addr);
	do {
		pmd_t old_pmd = *pmd;

		next = pmd_addr_end(addr, end);

		/* try section mapping first */
		if (((addr | next | phys) & ~SECTION_MASK) == 0 &&
		      allow_block_mappings &&
		      !dma_overlap(phys, phys + next - addr)) {
			pmd_set_huge(pmd, phys, prot);

			/*
			 * After the PMD entry has been populated once, we
			 * only allow updates to the permission attributes.
			 */
			BUG_ON(!pgattr_change_is_safe(pmd_val(old_pmd),
						      pmd_val(*pmd)));
		} else {
			alloc_init_pte(pmd, addr, next, __phys_to_pfn(phys),
				       prot, pgtable_alloc);

			BUG_ON(pmd_val(old_pmd) != 0 &&
			       pmd_val(old_pmd) != pmd_val(*pmd));
		}
		phys += next - addr;
	} while (pmd++, addr = next, addr != end);

	pmd_clear_fixmap();
}

static inline bool use_1G_block(unsigned long addr, unsigned long next,
			unsigned long phys)
{
	if (PAGE_SHIFT != 12)
		return false;

	if (((addr | next | phys) & ~PUD_MASK) != 0)
		return false;

	return true;
}

static void alloc_init_pud(pgd_t *pgd, unsigned long addr, unsigned long end,
				  phys_addr_t phys, pgprot_t prot,
				  phys_addr_t (*pgtable_alloc)(void),
				  bool allow_block_mappings)
{
	pud_t *pud;
	unsigned long next;

	if (pgd_none(*pgd)) {
		phys_addr_t pud_phys;
		BUG_ON(!pgtable_alloc);
		pud_phys = pgtable_alloc();
		__pgd_populate(pgd, pud_phys, PUD_TYPE_TABLE);
	}
	BUG_ON(pgd_bad(*pgd));

	pud = pud_set_fixmap_offset(pgd, addr);
	do {
		pud_t old_pud = *pud;

		next = pud_addr_end(addr, end);

		/*
		 * For 4K granule only, attempt to put down a 1GB block
		 */
		if (use_1G_block(addr, next, phys) && allow_block_mappings &&
		    !dma_overlap(phys, phys + next - addr)) {
			pud_set_huge(pud, phys, prot);

			/*
			 * After the PUD entry has been populated once, we
			 * only allow updates to the permission attributes.
			 */
			BUG_ON(!pgattr_change_is_safe(pud_val(old_pud),
						      pud_val(*pud)));
		} else {
			alloc_init_pmd(pud, addr, next, phys, prot,
				       pgtable_alloc, allow_block_mappings);

			BUG_ON(pud_val(old_pud) != 0 &&
			       pud_val(old_pud) != pud_val(*pud));
		}
		phys += next - addr;
	} while (pud++, addr = next, addr != end);

	pud_clear_fixmap();
}

static void __create_pgd_mapping(pgd_t *pgdir, phys_addr_t phys,
				 unsigned long virt, phys_addr_t size,
				 pgprot_t prot,
				 phys_addr_t (*pgtable_alloc)(void),
				 bool allow_block_mappings)
{
	unsigned long addr, length, end, next;
	pgd_t *pgd = pgd_offset_raw(pgdir, virt);

	/*
	 * If the virtual and physical address don't have the same offset
	 * within a page, we cannot map the region as the caller expects.
	 */
	if (WARN_ON((phys ^ virt) & ~PAGE_MASK))
		return;

	phys &= PAGE_MASK;
	addr = virt & PAGE_MASK;
	length = PAGE_ALIGN(size + (virt & ~PAGE_MASK));

	end = addr + length;
	do {
		next = pgd_addr_end(addr, end);
		alloc_init_pud(pgd, addr, next, phys, prot, pgtable_alloc,
			       allow_block_mappings);
		phys += next - addr;
	} while (pgd++, addr = next, addr != end);
}

static phys_addr_t pgd_pgtable_alloc(void)
{
	void *ptr = (void *)__get_free_page(PGALLOC_GFP);
	if (!ptr || !pgtable_page_ctor(virt_to_page(ptr)))
		BUG();

	/* Ensure the zeroed page is visible to the page table walker */
	dsb(ishst);
	return __pa(ptr);
}

/*
 * This function can only be used to modify existing table entries,
 * without allocating new levels of table. Note that this permits the
 * creation of new section or page entries.
 */
static void __init create_mapping_noalloc(phys_addr_t phys, unsigned long virt,
				  phys_addr_t size, pgprot_t prot)
{
	if (virt < VMALLOC_START) {
		pr_warn("BUG: not creating mapping for %pa at 0x%016lx - outside kernel range\n",
			&phys, virt);
		return;
	}
	__create_pgd_mapping(init_mm.pgd, phys, virt, size, prot, NULL, true);
}

void __init create_pgd_mapping(struct mm_struct *mm, phys_addr_t phys,
			       unsigned long virt, phys_addr_t size,
			       pgprot_t prot, bool allow_block_mappings)
{
	BUG_ON(mm == &init_mm);

	__create_pgd_mapping(mm->pgd, phys, virt, size, prot,
			     pgd_pgtable_alloc, allow_block_mappings);
}

static void create_mapping_late(phys_addr_t phys, unsigned long virt,
				  phys_addr_t size, pgprot_t prot)
{
	if (virt < VMALLOC_START) {
		pr_warn("BUG: not creating mapping for %pa at 0x%016lx - outside kernel range\n",
			&phys, virt);
		return;
	}

	__create_pgd_mapping(init_mm.pgd, phys, virt, size, prot,
			     NULL, !debug_pagealloc_enabled());
}

static void __init __map_memblock(pgd_t *pgd, phys_addr_t start, phys_addr_t end)
{
	unsigned long kernel_start = __pa_symbol(_text);
	unsigned long kernel_end = __pa_symbol(__init_begin);

	/*
	 * Take care not to create a writable alias for the
	 * read-only text and rodata sections of the kernel image.
	 */

	/* No overlap with the kernel text/rodata */
	if (end < kernel_start || start >= kernel_end) {
		__create_pgd_mapping(pgd, start, __phys_to_virt(start),
				     end - start, PAGE_KERNEL,
				     early_pgtable_alloc,
				     !debug_pagealloc_enabled());
		return;
	}

	/*
	 * This block overlaps the kernel text/rodata mappings.
	 * Map the portion(s) which don't overlap.
	 */
	if (start < kernel_start)
		__create_pgd_mapping(pgd, start,
				     __phys_to_virt(start),
				     kernel_start - start, PAGE_KERNEL,
				     early_pgtable_alloc,
				     !debug_pagealloc_enabled());
	if (kernel_end < end)
		__create_pgd_mapping(pgd, kernel_end,
				     __phys_to_virt(kernel_end),
				     end - kernel_end, PAGE_KERNEL,
				     early_pgtable_alloc,
				     !debug_pagealloc_enabled());

	/*
	 * Map the linear alias of the [_text, __init_begin) interval as
	 * read-only/non-executable. This makes the contents of the
	 * region accessible to subsystems such as hibernate, but
	 * protects it from inadvertent modification or execution.
	 */
	__create_pgd_mapping(pgd, kernel_start, __phys_to_virt(kernel_start),
			     kernel_end - kernel_start, PAGE_KERNEL_RO,
			     early_pgtable_alloc, !debug_pagealloc_enabled());
}

static void __init map_mem(pgd_t *pgd)
{
	struct memblock_region *reg;

	/* map all the memory banks */
	for_each_memblock(memory, reg) {
		phys_addr_t start = reg->base;
		phys_addr_t end = start + reg->size;

		if (start >= end)
			break;
		if (memblock_is_nomap(reg))
			continue;

		__map_memblock(pgd, start, end);
	}
}

void mark_rodata_ro(void)
{
	unsigned long section_size;

	section_size = (unsigned long)_etext - (unsigned long)_text;
	create_mapping_late(__pa_symbol(_text), (unsigned long)_text,
			    section_size, PAGE_KERNEL_ROX);
	/*
	 * mark .rodata as read only. Use __init_begin rather than __end_rodata
	 * to cover NOTES and EXCEPTION_TABLE.
	 */
	section_size = (unsigned long)__init_begin - (unsigned long)__start_rodata;
	create_mapping_late(__pa_symbol(__start_rodata), (unsigned long)__start_rodata,
			    section_size, PAGE_KERNEL_RO);

	/* flush the TLBs after updating live kernel mappings */
	flush_tlb_all();
}

static void __init map_kernel_segment(pgd_t *pgd, void *va_start, void *va_end,
				      pgprot_t prot, struct vm_struct *vma)
{
	phys_addr_t pa_start = __pa_symbol(va_start);
	unsigned long size = va_end - va_start;

	BUG_ON(!PAGE_ALIGNED(pa_start));
	BUG_ON(!PAGE_ALIGNED(size));

	__create_pgd_mapping(pgd, pa_start, (unsigned long)va_start, size, prot,
			     early_pgtable_alloc, !debug_pagealloc_enabled());

	vma->addr	= va_start;
	vma->phys_addr	= pa_start;
	vma->size	= size;
	vma->flags	= VM_MAP;
	vma->caller	= __builtin_return_address(0);

	vm_area_add_early(vma);
}

#ifdef CONFIG_UNMAP_KERNEL_AT_EL0
static int __init map_entry_trampoline(void)
{
	extern char __entry_tramp_text_start[];

	pgprot_t prot = rodata_enabled ? PAGE_KERNEL_ROX : PAGE_KERNEL_EXEC;
	phys_addr_t pa_start = __pa_symbol(__entry_tramp_text_start);

	/* The trampoline is always mapped and can therefore be global */
	pgprot_val(prot) &= ~PTE_NG;

	/* Map only the text into the trampoline page table */
	memset(tramp_pg_dir, 0, PGD_SIZE);
	__create_pgd_mapping(tramp_pg_dir, pa_start, TRAMP_VALIAS, PAGE_SIZE,
			     prot, pgd_pgtable_alloc, 0);

	/* Map both the text and data into the kernel page table */
	__set_fixmap(FIX_ENTRY_TRAMP_TEXT, pa_start, prot);
	if (IS_ENABLED(CONFIG_RANDOMIZE_BASE)) {
		extern char __entry_tramp_data_start[];

		__set_fixmap(FIX_ENTRY_TRAMP_DATA,
			     __pa_symbol(__entry_tramp_data_start),
			     PAGE_KERNEL_RO);
	}

	return 0;
}
core_initcall(map_entry_trampoline);
#endif

/*
 * Create fine-grained mappings for the kernel.
 */
static void __init map_kernel(pgd_t *pgd)
{
	static struct vm_struct vmlinux_text, vmlinux_rodata, vmlinux_init, vmlinux_data;

	map_kernel_segment(pgd, _text, _etext, PAGE_KERNEL_EXEC, &vmlinux_text);
	map_kernel_segment(pgd, __start_rodata, __init_begin, PAGE_KERNEL, &vmlinux_rodata);
	map_kernel_segment(pgd, __init_begin, __init_end, PAGE_KERNEL_EXEC,
			   &vmlinux_init);
	map_kernel_segment(pgd, _data, _end, PAGE_KERNEL, &vmlinux_data);

	if (!pgd_val(*pgd_offset_raw(pgd, FIXADDR_START))) {
		/*
		 * The fixmap falls in a separate pgd to the kernel, and doesn't
		 * live in the carveout for the swapper_pg_dir. We can simply
		 * re-use the existing dir for the fixmap.
		 */
		set_pgd(pgd_offset_raw(pgd, FIXADDR_START),
			*pgd_offset_k(FIXADDR_START));
	} else if (CONFIG_PGTABLE_LEVELS > 3) {
		/*
		 * The fixmap shares its top level pgd entry with the kernel
		 * mapping. This can really only occur when we are running
		 * with 16k/4 levels, so we can simply reuse the pud level
		 * entry instead.
		 */
		BUG_ON(!IS_ENABLED(CONFIG_ARM64_16K_PAGES));
		pud_populate(&init_mm, pud_set_fixmap_offset(pgd, FIXADDR_START),
			     lm_alias(bm_pmd));
		pud_clear_fixmap();
	} else {
		BUG();
	}

	kasan_copy_shadow(pgd);
}

/*
 * paging_init() sets up the page tables, initialises the zone memory
 * maps and sets up the zero page.
 */
void __init paging_init(void)
{
	phys_addr_t pgd_phys = early_pgtable_alloc();
	pgd_t *pgd = pgd_set_fixmap(pgd_phys);

	map_kernel(pgd);
	map_mem(pgd);

	/*
	 * We want to reuse the original swapper_pg_dir so we don't have to
	 * communicate the new address to non-coherent secondaries in
	 * secondary_entry, and so cpu_switch_mm can generate the address with
	 * adrp+add rather than a load from some global variable.
	 *
	 * To do this we need to go via a temporary pgd.
	 */
	cpu_replace_ttbr1(__va(pgd_phys));
	memcpy(swapper_pg_dir, pgd, PGD_SIZE);
	cpu_replace_ttbr1(lm_alias(swapper_pg_dir));

	pgd_clear_fixmap();
	memblock_free(pgd_phys, PAGE_SIZE);

	/*
	 * We only reuse the PGD from the swapper_pg_dir, not the pud + pmd
	 * allocated with it.
	 */
	memblock_free(__pa_symbol(swapper_pg_dir) + PAGE_SIZE,
		      SWAPPER_DIR_SIZE - PAGE_SIZE);
}

/*
 * Check whether a kernel address is valid (derived from arch/x86/).
 */
int kern_addr_valid(unsigned long addr)
{
	pgd_t *pgd;
	pud_t *pud;
	pmd_t *pmd;
	pte_t *pte;

	if ((((long)addr) >> VA_BITS) != -1UL)
		return 0;

	pgd = pgd_offset_k(addr);
	if (pgd_none(*pgd))
		return 0;

	pud = pud_offset(pgd, addr);
	if (pud_none(*pud))
		return 0;

	if (pud_sect(*pud))
		return pfn_valid(pud_pfn(*pud));

	pmd = pmd_offset(pud, addr);
	if (pmd_none(*pmd))
		return 0;

	if (pmd_sect(*pmd))
		return pfn_valid(pmd_pfn(*pmd));

	pte = pte_offset_kernel(pmd, addr);
	if (pte_none(*pte))
		return 0;

	return pfn_valid(pte_pfn(*pte));
}
#ifdef CONFIG_SPARSEMEM_VMEMMAP
#if !ARM64_SWAPPER_USES_SECTION_MAPS
int __meminit vmemmap_populate(unsigned long start, unsigned long end, int node)
{
	return vmemmap_populate_basepages(start, end, node);
}
#else	/* !ARM64_SWAPPER_USES_SECTION_MAPS */
int __meminit vmemmap_populate(unsigned long start, unsigned long end, int node)
{
	unsigned long addr = start;
	unsigned long next;
	pgd_t *pgd;
	pud_t *pud;
	pmd_t *pmd;

	do {
		next = pmd_addr_end(addr, end);

		pgd = vmemmap_pgd_populate(addr, node);
		if (!pgd)
			return -ENOMEM;

		pud = vmemmap_pud_populate(pgd, addr, node);
		if (!pud)
			return -ENOMEM;

		pmd = pmd_offset(pud, addr);
		if (pmd_none(*pmd)) {
			void *p = NULL;

			p = vmemmap_alloc_block_buf(PMD_SIZE, node);
			if (!p)
				return -ENOMEM;

			pmd_set_huge(pmd, __pa(p), __pgprot(PROT_SECT_NORMAL));
		} else
			vmemmap_verify((pte_t *)pmd, node, addr, next);
	} while (addr = next, addr != end);

	return 0;
}
#endif	/* CONFIG_ARM64_64K_PAGES */
void vmemmap_free(unsigned long start, unsigned long end)
{
}
#endif	/* CONFIG_SPARSEMEM_VMEMMAP */

static inline pud_t * fixmap_pud(unsigned long addr)
{
	pgd_t *pgd = pgd_offset_k(addr);

	BUG_ON(pgd_none(*pgd) || pgd_bad(*pgd));

	return pud_offset_kimg(pgd, addr);
}

static inline pmd_t * fixmap_pmd(unsigned long addr)
{
	pud_t *pud = fixmap_pud(addr);

	BUG_ON(pud_none(*pud) || pud_bad(*pud));

	return pmd_offset_kimg(pud, addr);
}

static inline pte_t * fixmap_pte(unsigned long addr)
{
	return &bm_pte[pte_index(addr)];
}

/*
 * The p*d_populate functions call virt_to_phys implicitly so they can't be used
 * directly on kernel symbols (bm_p*d). This function is called too early to use
 * lm_alias so __p*d_populate functions must be used to populate with the
 * physical address from __pa_symbol.
 */
void __init early_fixmap_init(void)
{
	pgd_t *pgd;
	pud_t *pud;
	pmd_t *pmd;
	unsigned long addr = FIXADDR_START;

	pgd = pgd_offset_k(addr);
	if (CONFIG_PGTABLE_LEVELS > 3 &&
	    !(pgd_none(*pgd) || pgd_page_paddr(*pgd) == __pa_symbol(bm_pud))) {
		/*
		 * We only end up here if the kernel mapping and the fixmap
		 * share the top level pgd entry, which should only happen on
		 * 16k/4 levels configurations.
		 */
		BUG_ON(!IS_ENABLED(CONFIG_ARM64_16K_PAGES));
		pud = pud_offset_kimg(pgd, addr);
	} else {
		if (pgd_none(*pgd))
			__pgd_populate(pgd, __pa_symbol(bm_pud), PUD_TYPE_TABLE);
		pud = fixmap_pud(addr);
	}
	if (pud_none(*pud))
		__pud_populate(pud, __pa_symbol(bm_pmd), PMD_TYPE_TABLE);
	pmd = fixmap_pmd(addr);
	__pmd_populate(pmd, __pa_symbol(bm_pte), PMD_TYPE_TABLE);

	/*
	 * The boot-ioremap range spans multiple pmds, for which
	 * we are not prepared:
	 */
	BUILD_BUG_ON((__fix_to_virt(FIX_BTMAP_BEGIN) >> PMD_SHIFT)
		     != (__fix_to_virt(FIX_BTMAP_END) >> PMD_SHIFT));

	if ((pmd != fixmap_pmd(fix_to_virt(FIX_BTMAP_BEGIN)))
	     || pmd != fixmap_pmd(fix_to_virt(FIX_BTMAP_END))) {
		WARN_ON(1);
		pr_warn("pmd %p != %p, %p\n",
			pmd, fixmap_pmd(fix_to_virt(FIX_BTMAP_BEGIN)),
			fixmap_pmd(fix_to_virt(FIX_BTMAP_END)));
		pr_warn("fix_to_virt(FIX_BTMAP_BEGIN): %08lx\n",
			fix_to_virt(FIX_BTMAP_BEGIN));
		pr_warn("fix_to_virt(FIX_BTMAP_END):   %08lx\n",
			fix_to_virt(FIX_BTMAP_END));

		pr_warn("FIX_BTMAP_END:       %d\n", FIX_BTMAP_END);
		pr_warn("FIX_BTMAP_BEGIN:     %d\n", FIX_BTMAP_BEGIN);
	}
}

void __set_fixmap(enum fixed_addresses idx,
			       phys_addr_t phys, pgprot_t flags)
{
	unsigned long addr = __fix_to_virt(idx);
	pte_t *pte;

	BUG_ON(idx <= FIX_HOLE || idx >= __end_of_fixed_addresses);

	pte = fixmap_pte(addr);

	if (pgprot_val(flags)) {
		set_pte(pte, pfn_pte(phys >> PAGE_SHIFT, flags));
	} else {
		pte_clear(&init_mm, addr, pte);
		flush_tlb_kernel_range(addr, addr+PAGE_SIZE);
	}
}

void *__init __fixmap_remap_fdt(phys_addr_t dt_phys, int *size, pgprot_t prot)
{
	const u64 dt_virt_base = __fix_to_virt(FIX_FDT);
	int offset;
	void *dt_virt;

	/*
	 * Check whether the physical FDT address is set and meets the minimum
	 * alignment requirement. Since we are relying on MIN_FDT_ALIGN to be
	 * at least 8 bytes so that we can always access the magic and size
	 * fields of the FDT header after mapping the first chunk, double check
	 * here if that is indeed the case.
	 */
	BUILD_BUG_ON(MIN_FDT_ALIGN < 8);
	if (!dt_phys || dt_phys % MIN_FDT_ALIGN)
		return NULL;

	/*
	 * Make sure that the FDT region can be mapped without the need to
	 * allocate additional translation table pages, so that it is safe
	 * to call create_mapping_noalloc() this early.
	 *
	 * On 64k pages, the FDT will be mapped using PTEs, so we need to
	 * be in the same PMD as the rest of the fixmap.
	 * On 4k pages, we'll use section mappings for the FDT so we only
	 * have to be in the same PUD.
	 */
	BUILD_BUG_ON(dt_virt_base % SZ_2M);

	BUILD_BUG_ON(__fix_to_virt(FIX_FDT_END) >> SWAPPER_TABLE_SHIFT !=
		     __fix_to_virt(FIX_BTMAP_BEGIN) >> SWAPPER_TABLE_SHIFT);

	offset = dt_phys % SWAPPER_BLOCK_SIZE;
	dt_virt = (void *)dt_virt_base + offset;

	/* map the first chunk so we can read the size from the header */
	create_mapping_noalloc(round_down(dt_phys, SWAPPER_BLOCK_SIZE),
			dt_virt_base, SWAPPER_BLOCK_SIZE, prot);

	if (fdt_magic(dt_virt) != FDT_MAGIC)
		return NULL;

	*size = fdt_totalsize(dt_virt);
	if (*size > MAX_FDT_SIZE)
		return NULL;

	if (offset + *size > SWAPPER_BLOCK_SIZE)
		create_mapping_noalloc(round_down(dt_phys, SWAPPER_BLOCK_SIZE), dt_virt_base,
			       round_up(offset + *size, SWAPPER_BLOCK_SIZE), prot);

	return dt_virt;
}

void *__init fixmap_remap_fdt(phys_addr_t dt_phys)
{
	void *dt_virt;
	int size;

	dt_virt = __fixmap_remap_fdt(dt_phys, &size, PAGE_KERNEL_RO);
	if (!dt_virt)
		return NULL;

	memblock_reserve(dt_phys, size);
	return dt_virt;
}

int __init arch_ioremap_pud_supported(void)
{
	/*
	 * Only 4k granule supports level 1 block mappings.
	 * SW table walks can't handle removal of intermediate entries.
	 */
	return IS_ENABLED(CONFIG_ARM64_4K_PAGES) &&
	       !IS_ENABLED(CONFIG_ARM64_PTDUMP_DEBUGFS);
}

int __init arch_ioremap_pmd_supported(void)
{
	/* See arch_ioremap_pud_supported() */
	return !IS_ENABLED(CONFIG_ARM64_PTDUMP_DEBUGFS);
}

int pud_set_huge(pud_t *pudp, phys_addr_t phys, pgprot_t prot)
{
	pgprot_t sect_prot = __pgprot(PUD_TYPE_SECT |
					pgprot_val(mk_sect_prot(prot)));
	pud_t new_pud = pfn_pud(__phys_to_pfn(phys), sect_prot);

	/* Only allow permission changes for now */
	if (!pgattr_change_is_safe(READ_ONCE(pud_val(*pudp)),
				   pud_val(new_pud)))
		return 0;

	BUG_ON(phys & ~PUD_MASK);
	set_pud(pudp, new_pud);
	return 1;
}

int pmd_set_huge(pmd_t *pmdp, phys_addr_t phys, pgprot_t prot)
{
	pgprot_t sect_prot = __pgprot(PMD_TYPE_SECT |
					pgprot_val(mk_sect_prot(prot)));
	pmd_t new_pmd = pfn_pmd(__phys_to_pfn(phys), sect_prot);

	/* Only allow permission changes for now */
	if (!pgattr_change_is_safe(READ_ONCE(pmd_val(*pmdp)),
				   pmd_val(new_pmd)))
		return 0;

	BUG_ON(phys & ~PMD_MASK);
	set_pmd(pmdp, new_pmd);
	return 1;
}

int pud_clear_huge(pud_t *pud)
{
	if (!pud_sect(*pud))
		return 0;
	pud_clear(pud);
	return 1;
}

int pmd_clear_huge(pmd_t *pmd)
{
	if (!pmd_sect(*pmd))
		return 0;
	pmd_clear(pmd);
	return 1;
}

int pud_free_pmd_page(pud_t *pud, unsigned long addr)
{
	return pud_none(*pud);
}

int pmd_free_pte_page(pmd_t *pmd, unsigned long addr)
{
	return pmd_none(*pmd);
}
<|MERGE_RESOLUTION|>--- conflicted
+++ resolved
@@ -28,11 +28,8 @@
 #include <linux/memblock.h>
 #include <linux/fs.h>
 #include <linux/io.h>
-<<<<<<< HEAD
 #include <linux/dma-contiguous.h>
 #include <linux/cma.h>
-=======
->>>>>>> dd05251a
 #include <linux/mm.h>
 
 #include <asm/barrier.h>
@@ -904,4 +901,4 @@
 int pmd_free_pte_page(pmd_t *pmd, unsigned long addr)
 {
 	return pmd_none(*pmd);
-}
+}