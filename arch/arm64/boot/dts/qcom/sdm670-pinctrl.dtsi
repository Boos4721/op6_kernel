/* Copyright (c) 2017, The Linux Foundation. All rights reserved.
 *
 * This program is free software; you can redistribute it and/or modify
 * it under the terms of the GNU General Public License version 2 and
 * only version 2 as published by the Free Software Foundation.
 *
 * This program is distributed in the hope that it will be useful,
 * but WITHOUT ANY WARRANTY; without even the implied warranty of
 * MERCHANTABILITY or FITNESS FOR A PARTICULAR PURPOSE.  See the
 * GNU General Public License for more details.
 */

&soc {
	tlmm: pinctrl@03400000 {
		compatible = "qcom,sdm670-pinctrl";
		reg = <0x03400000 0xc00000>;
		interrupts = <0 208 0>;
		gpio-controller;
		#gpio-cells = <2>;
		interrupt-controller;
		#interrupt-cells = <2>;
<<<<<<< HEAD
=======
		interrupt-parent = <&pdc>;
>>>>>>> 70be28c9

		/* QUPv3 South SE mappings */
		/* SE 0 pin mappings */
		qupv3_se0_i2c_pins: qupv3_se0_i2c_pins {
			qupv3_se0_i2c_active: qupv3_se0_i2c_active {
				mux {
					pins = "gpio0", "gpio1";
					function = "qup0";
				};

				config {
					pins = "gpio0", "gpio1";
					drive-strength = <2>;
					bias-disable;
				};
			};

			qupv3_se0_i2c_sleep: qupv3_se0_i2c_sleep {
				mux {
					pins = "gpio0", "gpio1";
					function = "gpio";
				};

				config {
					pins = "gpio0", "gpio1";
					drive-strength = <2>;
					bias-pull-up;
				};
			};
		};

		qupv3_se0_spi_pins: qupv3_se0_spi_pins {
			qupv3_se0_spi_active: qupv3_se0_spi_active {
				mux {
					pins = "gpio0", "gpio1", "gpio2",
								"gpio3";
					function = "qup0";
				};

				config {
					pins = "gpio0", "gpio1", "gpio2",
								"gpio3";
					drive-strength = <6>;
					bias-disable;
				};
			};

			qupv3_se0_spi_sleep: qupv3_se0_spi_sleep {
				mux {
					pins = "gpio0", "gpio1", "gpio2",
								"gpio3";
					function = "gpio";
				};

				config {
					pins = "gpio0", "gpio1", "gpio2",
								"gpio3";
					drive-strength = <6>;
					bias-disable;
				};
			};
		};

		/* SE 1 pin mappings */
		qupv3_se1_i2c_pins: qupv3_se1_i2c_pins {
			qupv3_se1_i2c_active: qupv3_se1_i2c_active {
				mux {
					pins = "gpio17", "gpio18";
					function = "qup1";
				};

				config {
					pins = "gpio17", "gpio18";
					drive-strength = <2>;
					bias-disable;
				};
			};

			qupv3_se1_i2c_sleep: qupv3_se1_i2c_sleep {
				mux {
					pins = "gpio17", "gpio18";
					function = "gpio";
				};

				config {
					pins = "gpio17", "gpio18";
					drive-strength = <2>;
					bias-pull-up;
				};
			};
		};

		qupv3_se1_spi_pins: qupv3_se1_spi_pins {
			qupv3_se1_spi_active: qupv3_se1_spi_active {
				mux {
					pins = "gpio17", "gpio18", "gpio19",
								"gpio20";
					function = "qup1";
				};

				config {
					pins = "gpio17", "gpio18", "gpio19",
								"gpio20";
					drive-strength = <6>;
					bias-disable;
				};
			};

			qupv3_se1_spi_sleep: qupv3_se1_spi_sleep {
				mux {
					pins = "gpio17", "gpio18", "gpio19",
								"gpio20";
					function = "gpio";
				};

				config {
					pins = "gpio17", "gpio18", "gpio19",
								"gpio20";
					drive-strength = <6>;
					bias-disable;
				};
			};
		};

		/* SE 2 pin mappings */
		qupv3_se2_i2c_pins: qupv3_se2_i2c_pins {
			qupv3_se2_i2c_active: qupv3_se2_i2c_active {
				mux {
					pins = "gpio27", "gpio28";
					function = "qup2";
				};

				config {
					pins = "gpio27", "gpio28";
					drive-strength = <2>;
					bias-disable;
				};
			};

			qupv3_se2_i2c_sleep: qupv3_se2_i2c_sleep {
				mux {
					pins = "gpio27", "gpio28";
					function = "gpio";
				};

				config {
					pins = "gpio27", "gpio28";
					drive-strength = <2>;
					bias-pull-up;
				};
			};
		};

		qupv3_se2_spi_pins: qupv3_se2_spi_pins {
			qupv3_se2_spi_active: qupv3_se2_spi_active {
				mux {
					pins = "gpio27", "gpio28", "gpio29",
								"gpio30";
					function = "qup2";
				};

				config {
					pins = "gpio27", "gpio28", "gpio29",
								"gpio30";
					drive-strength = <6>;
					bias-disable;
				};
			};

			qupv3_se2_spi_sleep: qupv3_se2_spi_sleep {
				mux {
					pins = "gpio27", "gpio28", "gpio29",
								"gpio30";
					function = "gpio";
				};

				config {
					pins = "gpio27", "gpio28", "gpio29",
								"gpio30";
					drive-strength = <6>;
					bias-disable;
				};
			};
		};

		/* SE 3 pin mappings */
		qupv3_se3_i2c_pins: qupv3_se3_i2c_pins {
			qupv3_se3_i2c_active: qupv3_se3_i2c_active {
				mux {
					pins = "gpio41", "gpio42";
					function = "qup3";
				};

				config {
					pins = "gpio41", "gpio42";
					drive-strength = <2>;
					bias-disable;
				};
			};

			qupv3_se3_i2c_sleep: qupv3_se3_i2c_sleep {
				mux {
					pins = "gpio41", "gpio42";
					function = "gpio";
				};

				config {
					pins = "gpio41", "gpio42";
					drive-strength = <2>;
					bias-pull-up;
				};
			};
		};

		qupv3_se3_spi_pins: qupv3_se3_spi_pins {
			qupv3_se3_spi_active: qupv3_se3_spi_active {
				mux {
					pins = "gpio41", "gpio42", "gpio43",
								"gpio44";
					function = "qup3";
				};

				config {
					pins = "gpio41", "gpio42", "gpio43",
								"gpio44";
					drive-strength = <6>;
					bias-disable;
				};
			};

			qupv3_se3_spi_sleep: qupv3_se3_spi_sleep {
				mux {
					pins = "gpio41", "gpio42", "gpio43",
								"gpio44";
					function = "gpio";
				};

				config {
					pins = "gpio41", "gpio42", "gpio43",
								"gpio44";
					drive-strength = <6>;
					bias-disable;
				};
			};
		};

		/* SE 4 pin mappings */
		qupv3_se4_i2c_pins: qupv3_se4_i2c_pins {
			qupv3_se4_i2c_active: qupv3_se4_i2c_active {
				mux {
					pins = "gpio89", "gpio90";
					function = "qup4";
				};

				config {
					pins = "gpio89", "gpio90";
					drive-strength = <2>;
					bias-disable;
				};
			};

			qupv3_se4_i2c_sleep: qupv3_se4_i2c_sleep {
				mux {
					pins = "gpio89", "gpio90";
					function = "gpio";
				};

				config {
					pins = "gpio89", "gpio90";
					drive-strength = <2>;
					bias-pull-up;
				};
			};
		};

		qupv3_se4_spi_pins: qupv3_se4_spi_pins {
			qupv3_se4_spi_active: qupv3_se4_spi_active {
				mux {
					pins = "gpio89", "gpio90", "gpio91",
								"gpio92";
					function = "qup4";
				};

				config {
					pins = "gpio89", "gpio90", "gpio91",
								"gpio92";
					drive-strength = <6>;
					bias-disable;
				};
			};

			qupv3_se4_spi_sleep: qupv3_se4_spi_sleep {
				mux {
					pins = "gpio89", "gpio90", "gpio91",
								"gpio92";
					function = "gpio";
				};

				config {
					pins = "gpio89", "gpio90", "gpio91",
								"gpio92";
					drive-strength = <6>;
					bias-disable;
				};
			};
		};

		/* SE 5 pin mappings */
		qupv3_se5_i2c_pins: qupv3_se5_i2c_pins {
			qupv3_se5_i2c_active: qupv3_se5_i2c_active {
				mux {
					pins = "gpio85", "gpio86";
					function = "qup5";
				};

				config {
					pins = "gpio85", "gpio86";
					drive-strength = <2>;
					bias-disable;
				};
			};

			qupv3_se5_i2c_sleep: qupv3_se5_i2c_sleep {
				mux {
					pins = "gpio85", "gpio86";
					function = "gpio";
				};

				config {
					pins = "gpio85", "gpio86";
					drive-strength = <2>;
					bias-pull-up;
				};
			};
		};

		qupv3_se5_spi_pins: qupv3_se5_spi_pins {
			qupv3_se5_spi_active: qupv3_se5_spi_active {
				mux {
					pins = "gpio85", "gpio86", "gpio87",
								"gpio88";
					function = "qup5";
				};

				config {
					pins = "gpio85", "gpio86", "gpio87",
								"gpio88";
					drive-strength = <6>;
					bias-disable;
				};
			};

			qupv3_se5_spi_sleep: qupv3_se5_spi_sleep {
				mux {
					pins = "gpio85", "gpio86", "gpio87",
								"gpio88";
					function = "gpio";
				};

				config {
					pins = "gpio85", "gpio86", "gpio87",
								"gpio88";
					drive-strength = <6>;
					bias-disable;
				};
			};
		};

		/* SE 6 pin mappings */
		qupv3_se6_i2c_pins: qupv3_se6_i2c_pins {
			qupv3_se6_i2c_active: qupv3_se6_i2c_active {
				mux {
					pins = "gpio45", "gpio46";
					function = "qup6";
				};

				config {
					pins = "gpio45", "gpio46";
					drive-strength = <2>;
					bias-disable;
				};
			};

			qupv3_se6_i2c_sleep: qupv3_se6_i2c_sleep {
				mux {
					pins = "gpio45", "gpio46";
					function = "gpio";
				};

				config {
					pins = "gpio45", "gpio46";
					drive-strength = <2>;
					bias-pull-up;
				};
			};
		};

		qupv3_se6_4uart_pins: qupv3_se6_4uart_pins {
			qupv3_se6_4uart_active: qupv3_se6_4uart_active {
				mux {
					pins = "gpio45", "gpio46", "gpio47",
								"gpio48";
					function = "qup6";
				};

				config {
					pins = "gpio45", "gpio46", "gpio47",
								"gpio48";
					drive-strength = <2>;
					bias-disable;
				};
			};

			qupv3_se6_4uart_sleep: qupv3_se6_4uart_sleep {
				mux {
					pins = "gpio45", "gpio46", "gpio47",
								"gpio48";
					function = "gpio";
				};

				config {
					pins = "gpio45", "gpio46", "gpio47",
								"gpio48";
					drive-strength = <2>;
					bias-disable;
				};
			};
		};

		qupv3_se6_spi_pins: qupv3_se6_spi_pins {
			qupv3_se6_spi_active: qupv3_se6_spi_active {
				mux {
					pins = "gpio45", "gpio46", "gpio47",
								"gpio48";
					function = "qup6";
				};

				config {
					pins = "gpio45", "gpio46", "gpio47",
								"gpio48";
					drive-strength = <6>;
					bias-disable;
				};
			};

			qupv3_se6_spi_sleep: qupv3_se6_spi_sleep {
				mux {
					pins = "gpio45", "gpio46", "gpio47",
								"gpio48";
					function = "gpio";
				};

				config {
					pins = "gpio45", "gpio46", "gpio47",
								"gpio48";
					drive-strength = <6>;
					bias-disable;
				};
			};
		};

		/* SE 7 pin mappings */
		qupv3_se7_i2c_pins: qupv3_se7_i2c_pins {
			qupv3_se7_i2c_active: qupv3_se7_i2c_active {
				mux {
					pins = "gpio93", "gpio94";
					function = "qup7";
				};

				config {
					pins = "gpio93", "gpio94";
					drive-strength = <2>;
					bias-disable;
				};
			};

			qupv3_se7_i2c_sleep: qupv3_se7_i2c_sleep {
				mux {
					pins = "gpio93", "gpio94";
					function = "gpio";
				};

				config {
					pins = "gpio93", "gpio94";
					drive-strength = <2>;
					bias-pull-up;
				};
			};
		};

		qupv3_se7_4uart_pins: qupv3_se7_4uart_pins {
			qupv3_se7_4uart_active: qupv3_se7_4uart_active {
				mux {
					pins = "gpio93", "gpio94", "gpio95",
								"gpio96";
					function = "qup7";
				};

				config {
					pins = "gpio93", "gpio94", "gpio95",
								"gpio96";
					drive-strength = <2>;
					bias-disable;
				};
			};

			qupv3_se7_4uart_sleep: qupv3_se7_4uart_sleep {
				mux {
					pins = "gpio93", "gpio94", "gpio95",
								"gpio96";
					function = "gpio";
				};

				config {
					pins = "gpio93", "gpio94", "gpio95",
								"gpio96";
					drive-strength = <2>;
					bias-disable;
				};
			};
		};

		qupv3_se7_spi_pins: qupv3_se7_spi_pins {
			qupv3_se7_spi_active: qupv3_se7_spi_active {
				mux {
					pins = "gpio93", "gpio94", "gpio95",
								"gpio96";
					function = "qup7";
				};

				config {
					pins = "gpio93", "gpio94", "gpio95",
								"gpio96";
					drive-strength = <6>;
					bias-disable;
				};
			};

			qupv3_se7_spi_sleep: qupv3_se7_spi_sleep {
				mux {
					pins = "gpio93", "gpio94", "gpio95",
								"gpio96";
					function = "gpio";
				};

				config {
					pins = "gpio93", "gpio94", "gpio95",
								"gpio96";
					drive-strength = <6>;
					bias-disable;
				};
			};
		};

		/* QUPv3 North instances */
		/* SE 8 pin mappings */
		qupv3_se8_i2c_pins: qupv3_se8_i2c_pins {
			qupv3_se8_i2c_active: qupv3_se8_i2c_active {
				mux {
					pins = "gpio65", "gpio66";
					function = "qup8";
				};

				config {
					pins = "gpio65", "gpio66";
					drive-strength = <2>;
					bias-disable;
				};
			};

			qupv3_se8_i2c_sleep: qupv3_se8_i2c_sleep {
				mux {
					pins = "gpio65", "gpio66";
					function = "gpio";
				};

				config {
					pins = "gpio65", "gpio66";
					drive-strength = <2>;
					bias-pull-up;
				};
			};
		};

		qupv3_se8_spi_pins: qupv3_se8_spi_pins {
			qupv3_se8_spi_active: qupv3_se8_spi_active {
				mux {
					pins = "gpio65", "gpio66", "gpio67",
								"gpio68";
					function = "qup8";
				};

				config {
					pins = "gpio65", "gpio66", "gpio67",
								"gpio68";
					drive-strength = <6>;
					bias-disable;
				};
			};

			qupv3_se8_spi_sleep: qupv3_se8_spi_sleep {
				mux {
					pins = "gpio65", "gpio66", "gpio67",
								"gpio68";
					function = "gpio";
				};

				config {
					pins = "gpio65", "gpio66", "gpio67",
								"gpio68";
					drive-strength = <6>;
					bias-disable;
				};
			};
		};

		/* SE 9 pin mappings */
		qupv3_se9_i2c_pins: qupv3_se9_i2c_pins {
			qupv3_se9_i2c_active: qupv3_se9_i2c_active {
				mux {
					pins = "gpio6", "gpio7";
					function = "qup9";
				};

				config {
					pins = "gpio6", "gpio7";
					drive-strength = <2>;
					bias-disable;
				};
			};

			qupv3_se9_i2c_sleep: qupv3_se9_i2c_sleep {
				mux {
					pins = "gpio6", "gpio7";
					function = "gpio";
				};

				config {
					pins = "gpio6", "gpio7";
					drive-strength = <2>;
					bias-pull-up;
				};
			};
		};

		qupv3_se9_2uart_pins: qupv3_se9_2uart_pins {
			qupv3_se9_2uart_active: qupv3_se9_2uart_active {
				mux {
					pins = "gpio4", "gpio5";
					function = "qup9";
				};

				config {
					pins = "gpio4", "gpio5";
					drive-strength = <2>;
					bias-disable;
				};
			};

			qupv3_se9_2uart_sleep: qupv3_se9_2uart_sleep {
				mux {
					pins = "gpio4", "gpio5";
					function = "gpio";
				};

				config {
					pins = "gpio4", "gpio5";
					drive-strength = <2>;
					bias-disable;
				};
			};
		};

		qupv3_se9_spi_pins: qupv3_se9_spi_pins {
			qupv3_se9_spi_active: qupv3_se9_spi_active {
				mux {
					pins = "gpio4", "gpio5", "gpio6",
								"gpio7";
					function = "qup9";
				};

				config {
					pins = "gpio4", "gpio5", "gpio6",
								"gpio7";
					drive-strength = <6>;
					bias-disable;
				};
			};

			qupv3_se9_spi_sleep: qupv3_se9_spi_sleep {
				mux {
					pins = "gpio4", "gpio5", "gpio6",
								"gpio7";
					function = "gpio";
				};

				config {
					pins = "gpio4", "gpio5", "gpio6",
								"gpio7";
					drive-strength = <6>;
					bias-disable;
				};
			};
		};

		/* SE 10 pin mappings */
		qupv3_se10_i2c_pins: qupv3_se10_i2c_pins {
			qupv3_se10_i2c_active: qupv3_se10_i2c_active {
				mux {
					pins = "gpio55", "gpio56";
					function = "qup10";
				};

				config {
					pins = "gpio55", "gpio56";
					drive-strength = <2>;
					bias-disable;
				};
			};

			qupv3_se10_i2c_sleep: qupv3_se10_i2c_sleep {
				mux {
					pins = "gpio55", "gpio56";
					function = "gpio";
				};

				config {
					pins = "gpio55", "gpio56";
					drive-strength = <2>;
					bias-pull-up;
				};
			};
		};

		qupv3_se10_2uart_pins: qupv3_se10_2uart_pins {
			qupv3_se10_2uart_active: qupv3_se10_2uart_active {
				mux {
					pins = "gpio53", "gpio54";
					function = "qup10";
				};

				config {
					pins = "gpio53", "gpio54";
					drive-strength = <2>;
					bias-disable;
				};
			};

			qupv3_se10_2uart_sleep: qupv3_se10_2uart_sleep {
				mux {
					pins = "gpio53", "gpio54";
					function = "gpio";
				};

				config {
					pins = "gpio53", "gpio54";
					drive-strength = <2>;
					bias-disable;
				};
			};
		};

		qupv3_se10_spi_pins: qupv3_se10_spi_pins {
			qupv3_se10_spi_active: qupv3_se10_spi_active {
				mux {
					pins = "gpio53", "gpio54", "gpio55",
								"gpio56";
					function = "qup10";
				};

				config {
					pins = "gpio53", "gpio54", "gpio55",
								"gpio56";
					drive-strength = <6>;
					bias-disable;
				};
			};

			qupv3_se10_spi_sleep: qupv3_se10_spi_sleep {
				mux {
					pins = "gpio53", "gpio54", "gpio55",
								"gpio56";
					function = "gpio";
				};

				config {
					pins = "gpio53", "gpio54", "gpio55",
								"gpio56";
					drive-strength = <6>;
					bias-disable;
				};
			};
		};

		/* SE 11 pin mappings */
		qupv3_se11_i2c_pins: qupv3_se11_i2c_pins {
			qupv3_se11_i2c_active: qupv3_se11_i2c_active {
				mux {
					pins = "gpio31", "gpio32";
					function = "qup11";
				};

				config {
					pins = "gpio31", "gpio32";
					drive-strength = <2>;
					bias-disable;
				};
			};

			qupv3_se11_i2c_sleep: qupv3_se11_i2c_sleep {
				mux {
					pins = "gpio31", "gpio32";
					function = "gpio";
				};

				config {
					pins = "gpio31", "gpio32";
					drive-strength = <2>;
					bias-pull-up;
				};
			};
		};

		qupv3_se11_spi_pins: qupv3_se11_spi_pins {
			qupv3_se11_spi_active: qupv3_se11_spi_active {
				mux {
					pins = "gpio31", "gpio32", "gpio33",
								"gpio34";
					function = "qup11";
				};

				config {
					pins = "gpio31", "gpio32", "gpio33",
								"gpio34";
					drive-strength = <6>;
					bias-disable;
				};
			};

			qupv3_se11_spi_sleep: qupv3_se11_spi_sleep {
				mux {
					pins = "gpio31", "gpio32", "gpio33",
								"gpio34";
					function = "gpio";
				};

				config {
					pins = "gpio31", "gpio32", "gpio33",
								"gpio34";
					drive-strength = <6>;
					bias-disable;
				};
			};
		};

		/* SE 12 pin mappings */
		qupv3_se12_i2c_pins: qupv3_se12_i2c_pins {
			qupv3_se12_i2c_active: qupv3_se12_i2c_active {
				mux {
					pins = "gpio49", "gpio50";
					function = "qup12";
				};

				config {
					pins = "gpio49", "gpio50";
					drive-strength = <2>;
					bias-disable;
				};
			};

			qupv3_se12_i2c_sleep: qupv3_se12_i2c_sleep {
				mux {
					pins = "gpio49", "gpio50";
					function = "gpio";
				};

				config {
					pins = "gpio49", "gpio50";
					drive-strength = <2>;
					bias-pull-up;
				};
			};
		};

<<<<<<< HEAD
=======
		qupv3_se12_2uart_pins: qupv3_se12_2uart_pins {
			qupv3_se12_2uart_active: qupv3_se12_2uart_active {
				mux {
					pins = "gpio51", "gpio52";
					function = "qup9";
				};

				config {
					pins = "gpio51", "gpio52";
					drive-strength = <2>;
					bias-disable;
				};
			};

			qupv3_se12_2uart_sleep: qupv3_se12_2uart_sleep {
				mux {
					pins = "gpio51", "gpio52";
					function = "gpio";
				};

				config {
					pins = "gpio51", "gpio52";
					drive-strength = <2>;
					bias-disable;
				};
			};
		};

>>>>>>> 70be28c9
		qupv3_se12_spi_pins: qupv3_se12_spi_pins {
			qupv3_se12_spi_active: qupv3_se12_spi_active {
				mux {
					pins = "gpio49", "gpio50", "gpio51",
								"gpio52";
					function = "qup12";
				};

				config {
					pins = "gpio49", "gpio50", "gpio51",
								"gpio52";
					drive-strength = <6>;
					bias-disable;
				};
			};

			qupv3_se12_spi_sleep: qupv3_se12_spi_sleep {
				mux {
					pins = "gpio49", "gpio50", "gpio51",
								"gpio52";
					function = "gpio";
				};

				config {
					pins = "gpio49", "gpio50", "gpio51",
								"gpio52";
					drive-strength = <6>;
					bias-disable;
				};
			};
		};

		/* SE 13 pin mappings */
		qupv3_se13_i2c_pins: qupv3_se13_i2c_pins {
			qupv3_se13_i2c_active: qupv3_se13_i2c_active {
				mux {
					pins = "gpio105", "gpio106";
					function = "qup13";
				};

				config {
					pins = "gpio105", "gpio106";
					drive-strength = <2>;
					bias-disable;
				};
			};

			qupv3_se13_i2c_sleep: qupv3_se13_i2c_sleep {
				mux {
					pins = "gpio105", "gpio106";
					function = "gpio";
				};

				config {
					pins = "gpio105", "gpio106";
					drive-strength = <2>;
					bias-pull-up;
				};
			};
		};

		qupv3_se13_spi_pins: qupv3_se13_spi_pins {
			qupv3_se13_spi_active: qupv3_se13_spi_active {
				mux {
					pins = "gpio105", "gpio106", "gpio107",
								"gpio108";
					function = "qup13";
				};

				config {
					pins = "gpio105", "gpio106", "gpio107",
								"gpio108";
					drive-strength = <6>;
					bias-disable;
				};
			};

			qupv3_se13_spi_sleep: qupv3_se13_spi_sleep {
				mux {
					pins = "gpio105", "gpio106", "gpio107",
								"gpio108";
					function = "gpio";
				};

				config {
					pins = "gpio105", "gpio106", "gpio107",
								"gpio108";
					drive-strength = <6>;
					bias-disable;
				};
			};
		};

		/* SE 14 pin mappings */
		qupv3_se14_i2c_pins: qupv3_se14_i2c_pins {
			qupv3_se14_i2c_active: qupv3_se14_i2c_active {
				mux {
					pins = "gpio33", "gpio34";
					function = "qup14";
				};

				config {
					pins = "gpio33", "gpio34";
					drive-strength = <2>;
					bias-disable;
				};
			};

			qupv3_se14_i2c_sleep: qupv3_se14_i2c_sleep {
				mux {
					pins = "gpio33", "gpio34";
					function = "gpio";
				};

				config {
					pins = "gpio33", "gpio34";
					drive-strength = <2>;
					bias-pull-up;
				};
			};
		};

		qupv3_se14_spi_pins: qupv3_se14_spi_pins {
			qupv3_se14_spi_active: qupv3_se14_spi_active {
				mux {
					pins = "gpio31", "gpio32", "gpio33",
								"gpio34";
					function = "qup14";
				};

				config {
					pins = "gpio31", "gpio32", "gpio33",
								"gpio34";
					drive-strength = <6>;
					bias-disable;
				};
			};

			qupv3_se14_spi_sleep: qupv3_se14_spi_sleep {
				mux {
					pins = "gpio31", "gpio32", "gpio33",
								"gpio34";
					function = "gpio";
				};

				config {
					pins = "gpio31", "gpio32", "gpio33",
								"gpio34";
					drive-strength = <6>;
					bias-disable;
				};
			};
		};

		/* SE 15 pin mappings */
		qupv3_se15_i2c_pins: qupv3_se15_i2c_pins {
			qupv3_se15_i2c_active: qupv3_se15_i2c_active {
				mux {
					pins = "gpio81", "gpio82";
					function = "qup15";
				};

				config {
					pins = "gpio81", "gpio82";
					drive-strength = <2>;
					bias-disable;
				};
			};

			qupv3_se15_i2c_sleep: qupv3_se15_i2c_sleep {
				mux {
					pins = "gpio81", "gpio82";
					function = "gpio";
				};

				config {
					pins = "gpio81", "gpio82";
					drive-strength = <2>;
					bias-pull-up;
				};
			};
		};

		qupv3_se15_spi_pins: qupv3_se15_spi_pins {
			qupv3_se15_spi_active: qupv3_se15_spi_active {
				mux {
					pins = "gpio81", "gpio82", "gpio83",
								"gpio84";
					function = "qup15";
				};

				config {
					pins = "gpio81", "gpio82", "gpio83",
								"gpio84";
					drive-strength = <6>;
					bias-disable;
				};
			};

			qupv3_se15_spi_sleep: qupv3_se15_spi_sleep {
				mux {
					pins = "gpio81", "gpio82", "gpio83",
								"gpio84";
					function = "gpio";
				};

				config {
					pins = "gpio81", "gpio82", "gpio83",
								"gpio84";
					drive-strength = <6>;
					bias-disable;
				};
			};
		};
	};
};<|MERGE_RESOLUTION|>--- conflicted
+++ resolved
@@ -19,10 +19,7 @@
 		#gpio-cells = <2>;
 		interrupt-controller;
 		#interrupt-cells = <2>;
-<<<<<<< HEAD
-=======
 		interrupt-parent = <&pdc>;
->>>>>>> 70be28c9
 
 		/* QUPv3 South SE mappings */
 		/* SE 0 pin mappings */
@@ -907,8 +904,6 @@
 			};
 		};
 
-<<<<<<< HEAD
-=======
 		qupv3_se12_2uart_pins: qupv3_se12_2uart_pins {
 			qupv3_se12_2uart_active: qupv3_se12_2uart_active {
 				mux {
@@ -937,7 +932,6 @@
 			};
 		};
 
->>>>>>> 70be28c9
 		qupv3_se12_spi_pins: qupv3_se12_spi_pins {
 			qupv3_se12_spi_active: qupv3_se12_spi_active {
 				mux {
