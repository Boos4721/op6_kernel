/*
 * SMP initialisation and IPI support
 * Based on arch/arm/kernel/smp.c
 *
 * Copyright (C) 2012 ARM Ltd.
 *
 * This program is free software; you can redistribute it and/or modify
 * it under the terms of the GNU General Public License version 2 as
 * published by the Free Software Foundation.
 *
 * This program is distributed in the hope that it will be useful,
 * but WITHOUT ANY WARRANTY; without even the implied warranty of
 * MERCHANTABILITY or FITNESS FOR A PARTICULAR PURPOSE.  See the
 * GNU General Public License for more details.
 *
 * You should have received a copy of the GNU General Public License
 * along with this program.  If not, see <http://www.gnu.org/licenses/>.
 */

#include <linux/acpi.h>
#include <linux/delay.h>
#include <linux/init.h>
#include <linux/spinlock.h>
#include <linux/sched.h>
#include <linux/interrupt.h>
#include <linux/cache.h>
#include <linux/profile.h>
#include <linux/errno.h>
#include <linux/mm.h>
#include <linux/err.h>
#include <linux/cpu.h>
#include <linux/smp.h>
#include <linux/seq_file.h>
#include <linux/irq.h>
#include <linux/percpu.h>
#include <linux/clockchips.h>
#include <linux/completion.h>
#include <linux/of.h>
#include <linux/irq_work.h>

#include <asm/alternative.h>
#include <asm/atomic.h>
#include <asm/cacheflush.h>
#include <asm/cpu.h>
#include <asm/cputype.h>
#include <asm/cpu_ops.h>
#include <asm/mmu_context.h>
#include <asm/numa.h>
#include <asm/pgtable.h>
#include <asm/pgalloc.h>
#include <asm/processor.h>
#include <asm/smp_plat.h>
#include <asm/sections.h>
#include <asm/tlbflush.h>
#include <asm/ptrace.h>
#include <asm/virt.h>
#include <soc/qcom/minidump.h>

#define CREATE_TRACE_POINTS
#include <trace/events/ipi.h>

DEFINE_PER_CPU_READ_MOSTLY(int, cpu_number);
EXPORT_PER_CPU_SYMBOL(cpu_number);

/*
 * as from 2.5, kernels no longer have an init_tasks structure
 * so we need some other way of telling a new secondary core
 * where to place its SVC stack
 */
struct secondary_data secondary_data;
/* Number of CPUs which aren't online, but looping in kernel text. */
int cpus_stuck_in_kernel;

enum ipi_msg_type {
	IPI_RESCHEDULE,
	IPI_CALL_FUNC,
	IPI_CPU_STOP,
	IPI_TIMER,
	IPI_IRQ_WORK,
	IPI_WAKEUP,
	IPI_CPU_BACKTRACE,
};

#ifdef CONFIG_ARM64_VHE

/* Whether the boot CPU is running in HYP mode or not*/
static bool boot_cpu_hyp_mode;

static inline void save_boot_cpu_run_el(void)
{
	boot_cpu_hyp_mode = is_kernel_in_hyp_mode();
}

static inline bool is_boot_cpu_in_hyp_mode(void)
{
	return boot_cpu_hyp_mode;
}

/*
 * Verify that a secondary CPU is running the kernel at the same
 * EL as that of the boot CPU.
 */
void verify_cpu_run_el(void)
{
	bool in_el2 = is_kernel_in_hyp_mode();
	bool boot_cpu_el2 = is_boot_cpu_in_hyp_mode();

	if (in_el2 ^ boot_cpu_el2) {
		pr_crit("CPU%d: mismatched Exception Level(EL%d) with boot CPU(EL%d)\n",
					smp_processor_id(),
					in_el2 ? 2 : 1,
					boot_cpu_el2 ? 2 : 1);
		cpu_panic_kernel();
	}
}

#else
static inline void save_boot_cpu_run_el(void) {}
#endif

#ifdef CONFIG_HOTPLUG_CPU
static int op_cpu_kill(unsigned int cpu);
#else
static inline int op_cpu_kill(unsigned int cpu)
{
	return -ENOSYS;
}
#endif


/*
 * Boot a secondary CPU, and assign it the specified idle task.
 * This also gives us the initial stack to use for this CPU.
 */
static int boot_secondary(unsigned int cpu, struct task_struct *idle)
{
	if (cpu_ops[cpu]->cpu_boot)
		return cpu_ops[cpu]->cpu_boot(cpu);

	return -EOPNOTSUPP;
}

static DECLARE_COMPLETION(cpu_running);
bool va52mismatch __ro_after_init;

int __cpu_up(unsigned int cpu, struct task_struct *idle)
{
	int ret;
	long status;

	/*
	 * We need to tell the secondary core where to find its stack and the
	 * page tables.
	 */
	secondary_data.task = idle;
	secondary_data.stack = task_stack_page(idle) + THREAD_START_SP;
	update_cpu_boot_status(CPU_MMU_OFF);
	__flush_dcache_area(&secondary_data, sizeof(secondary_data));

	/*
	 * Now bring the CPU into our world.
	 */
	ret = boot_secondary(cpu, idle);
	if (ret == 0) {
		/*
		 * CPU was successfully started, wait for it to come online or
		 * time out.
		 */
		wait_for_completion_timeout(&cpu_running,
					    msecs_to_jiffies(1000));

		if (!cpu_online(cpu)) {
			pr_crit("CPU%u: failed to come online\n", cpu);

			if (IS_ENABLED(CONFIG_ARM64_52BIT_VA) && va52mismatch)
				pr_crit("CPU%u: does not support 52-bit VAs\n", cpu);

			ret = -EIO;
		}
	} else {
		pr_err("CPU%u: failed to boot: %d\n", cpu, ret);
		return ret;
	}

	secondary_data.task = NULL;
	secondary_data.stack = NULL;
	status = READ_ONCE(secondary_data.status);
	if (ret && status) {

		if (status == CPU_MMU_OFF)
			status = READ_ONCE(__early_cpu_boot_status);

		switch (status) {
		default:
			pr_err("CPU%u: failed in unknown state : 0x%lx\n",
					cpu, status);
			break;
		case CPU_KILL_ME:
			if (!op_cpu_kill(cpu)) {
				pr_crit("CPU%u: died during early boot\n", cpu);
				break;
			}
			/* Fall through */
			pr_crit("CPU%u: may not have shut down cleanly\n", cpu);
		case CPU_STUCK_IN_KERNEL:
			pr_crit("CPU%u: is stuck in kernel\n", cpu);
			cpus_stuck_in_kernel++;
			break;
		case CPU_PANIC_KERNEL:
			panic("CPU%u detected unsupported configuration\n", cpu);
		}
	}

	return ret;
}

/*
 * This is the secondary CPU boot entry.  We're using this CPUs
 * idle thread stack, but a set of temporary page tables.
 */
asmlinkage notrace void secondary_start_kernel(void)
{
	struct mm_struct *mm = &init_mm;
	unsigned int cpu;

	cpu = task_cpu(current);
	set_my_cpu_offset(per_cpu_offset(cpu));

	/*
	 * All kernel threads share the same mm context; grab a
	 * reference and switch to it.
	 */
	atomic_inc(&mm->mm_count);
	current->active_mm = mm;

	pr_debug("CPU%u: Booted secondary processor\n", cpu);

	/*
	 * TTBR0 is only used for the identity mapping at this stage. Make it
	 * point to zero page to avoid speculatively fetching new entries.
	 */
	cpu_uninstall_idmap();

	preempt_disable();
	trace_hardirqs_off();

	/*
	 * If the system has established the capabilities, make sure
	 * this CPU ticks all of those. If it doesn't, the CPU will
	 * fail to come online.
	 */
	check_local_cpu_capabilities();

	if (cpu_ops[cpu]->cpu_postboot)
		cpu_ops[cpu]->cpu_postboot();

	/*
	 * Log the CPU info before it is marked online and might get read.
	 */
	cpuinfo_store_cpu();

	/*
	 * Enable GIC and timers.
	 */
	notify_cpu_starting(cpu);

	store_cpu_topology(cpu);

	/*
	 * OK, now it's safe to let the boot CPU continue.  Wait for
	 * the CPU migration code to notice that the CPU is online
	 * before we continue.
	 */
	pr_info("CPU%u: Booted secondary processor [%08x]\n",
					 cpu, read_cpuid_id());
	update_cpu_boot_status(CPU_BOOT_SUCCESS);
	set_cpu_online(cpu, true);
	complete(&cpu_running);

	local_irq_enable();
	local_async_enable();

	/*
	 * OK, it's off to the idle thread for us
	 */
	cpu_startup_entry(CPUHP_AP_ONLINE_IDLE);
}

#ifdef CONFIG_HOTPLUG_CPU
static int op_cpu_disable(unsigned int cpu)
{
	/*
	 * If we don't have a cpu_die method, abort before we reach the point
	 * of no return. CPU0 may not have an cpu_ops, so test for it.
	 */
	if (!cpu_ops[cpu] || !cpu_ops[cpu]->cpu_die)
		return -EOPNOTSUPP;

	/*
	 * We may need to abort a hot unplug for some other mechanism-specific
	 * reason.
	 */
	if (cpu_ops[cpu]->cpu_disable)
		return cpu_ops[cpu]->cpu_disable(cpu);

	return 0;
}

/*
 * __cpu_disable runs on the processor to be shutdown.
 */
int __cpu_disable(void)
{
	unsigned int cpu = smp_processor_id();
	int ret;

	ret = op_cpu_disable(cpu);
	if (ret)
		return ret;

	/*
	 * Take this CPU offline.  Once we clear this, we can't return,
	 * and we must not schedule until we're ready to give up the cpu.
	 */
	set_cpu_online(cpu, false);

	/*
	 * OK - migrate IRQs away from this CPU
	 */
	irq_migrate_all_off_this_cpu();

	return 0;
}

static int op_cpu_kill(unsigned int cpu)
{
	/*
	 * If we have no means of synchronising with the dying CPU, then assume
	 * that it is really dead. We can only wait for an arbitrary length of
	 * time and hope that it's dead, so let's skip the wait and just hope.
	 */
	if (!cpu_ops[cpu]->cpu_kill)
		return 0;

	return cpu_ops[cpu]->cpu_kill(cpu);
}

/*
 * called on the thread which is asking for a CPU to be shutdown -
 * waits until shutdown has completed, or it is timed out.
 */
void __cpu_die(unsigned int cpu)
{
	int err;

	if (!cpu_wait_death(cpu, 5)) {
		pr_crit("CPU%u: cpu didn't die\n", cpu);
		return;
	}
	pr_debug("CPU%u: shutdown\n", cpu);

	/*
	 * Now that the dying CPU is beyond the point of no return w.r.t.
	 * in-kernel synchronisation, try to get the firwmare to help us to
	 * verify that it has really left the kernel before we consider
	 * clobbering anything it might still be using.
	 */
	err = op_cpu_kill(cpu);
	if (err)
		pr_warn("CPU%d may not have shut down cleanly: %d\n",
			cpu, err);
}

/*
 * Called from the idle thread for the CPU which has been shutdown.
 *
 * Note that we disable IRQs here, but do not re-enable them
 * before returning to the caller. This is also the behaviour
 * of the other hotplug-cpu capable cores, so presumably coming
 * out of idle fixes this.
 */
void cpu_die(void)
{
	unsigned int cpu = smp_processor_id();

	idle_task_exit();

	local_irq_disable();

	/* Tell __cpu_die() that this CPU is now safe to dispose of */
	(void)cpu_report_death();

	/*
	 * Actually shutdown the CPU. This must never fail. The specific hotplug
	 * mechanism must perform all required cache maintenance to ensure that
	 * no dirty lines are lost in the process of shutting down the CPU.
	 */
	cpu_ops[cpu]->cpu_die(cpu);

	BUG();
}
#endif

/*
 * Kill the calling secondary CPU, early in bringup before it is turned
 * online.
 */
void cpu_die_early(void)
{
	int cpu = smp_processor_id();

	pr_crit("CPU%d: will not boot\n", cpu);

	/* Mark this CPU absent */
	set_cpu_present(cpu, 0);

#ifdef CONFIG_HOTPLUG_CPU
	update_cpu_boot_status(CPU_KILL_ME);
	/* Check if we can park ourselves */
	if (cpu_ops[cpu] && cpu_ops[cpu]->cpu_die)
		cpu_ops[cpu]->cpu_die(cpu);
#endif
	update_cpu_boot_status(CPU_STUCK_IN_KERNEL);

	cpu_park_loop();
}

static void __init hyp_mode_check(void)
{
	if (is_hyp_mode_available())
		pr_info("CPU: All CPU(s) started at EL2\n");
	else if (is_hyp_mode_mismatched())
		WARN_TAINT(1, TAINT_CPU_OUT_OF_SPEC,
			   "CPU: CPUs started in inconsistent modes");
	else
		pr_info("CPU: All CPU(s) started at EL1\n");
}

void __init smp_cpus_done(unsigned int max_cpus)
{
	pr_info("SMP: Total of %d processors activated.\n", num_online_cpus());
	setup_cpu_features();
	hyp_mode_check();
	apply_alternatives_all();
}

void __init smp_prepare_boot_cpu(void)
{
	set_my_cpu_offset(per_cpu_offset(smp_processor_id()));
	/*
	 * Initialise the static keys early as they may be enabled by the
	 * cpufeature code.
	 */
	jump_label_init();
	cpuinfo_store_boot_cpu();
	save_boot_cpu_run_el();
	/*
	 * Run the errata work around checks on the boot CPU, once we have
	 * initialised the cpu feature infrastructure from
	 * cpuinfo_store_boot_cpu() above.
	 */
	update_cpu_errata_workarounds();
}

static u64 __init of_get_cpu_mpidr(struct device_node *dn)
{
	const __be32 *cell;
	u64 hwid;

	/*
	 * A cpu node with missing "reg" property is
	 * considered invalid to build a cpu_logical_map
	 * entry.
	 */
	cell = of_get_property(dn, "reg", NULL);
	if (!cell) {
		pr_err("%s: missing reg property\n", dn->full_name);
		return INVALID_HWID;
	}

	hwid = of_read_number(cell, of_n_addr_cells(dn));
	/*
	 * Non affinity bits must be set to 0 in the DT
	 */
	if (hwid & ~MPIDR_HWID_BITMASK) {
		pr_err("%s: invalid reg property\n", dn->full_name);
		return INVALID_HWID;
	}
	return hwid;
}

/*
 * Duplicate MPIDRs are a recipe for disaster. Scan all initialized
 * entries and check for duplicates. If any is found just ignore the
 * cpu. cpu_logical_map was initialized to INVALID_HWID to avoid
 * matching valid MPIDR values.
 */
static bool __init is_mpidr_duplicate(unsigned int cpu, u64 hwid)
{
	unsigned int i;

	for (i = 1; (i < cpu) && (i < NR_CPUS); i++)
		if (cpu_logical_map(i) == hwid)
			return true;
	return false;
}

/*
 * Initialize cpu operations for a logical cpu and
 * set it in the possible mask on success
 */
static int __init smp_cpu_setup(int cpu)
{
	if (cpu_read_ops(cpu))
		return -ENODEV;

	if (cpu_ops[cpu]->cpu_init(cpu))
		return -ENODEV;

	set_cpu_possible(cpu, true);

	return 0;
}

static bool bootcpu_valid __initdata;
static unsigned int cpu_count = 1;

#ifdef CONFIG_ACPI
/*
 * acpi_map_gic_cpu_interface - parse processor MADT entry
 *
 * Carry out sanity checks on MADT processor entry and initialize
 * cpu_logical_map on success
 */
static void __init
acpi_map_gic_cpu_interface(struct acpi_madt_generic_interrupt *processor)
{
	u64 hwid = processor->arm_mpidr;

	if (!(processor->flags & ACPI_MADT_ENABLED)) {
		pr_debug("skipping disabled CPU entry with 0x%llx MPIDR\n", hwid);
		return;
	}

	if (hwid & ~MPIDR_HWID_BITMASK || hwid == INVALID_HWID) {
		pr_err("skipping CPU entry with invalid MPIDR 0x%llx\n", hwid);
		return;
	}

	if (is_mpidr_duplicate(cpu_count, hwid)) {
		pr_err("duplicate CPU MPIDR 0x%llx in MADT\n", hwid);
		return;
	}

	/* Check if GICC structure of boot CPU is available in the MADT */
	if (cpu_logical_map(0) == hwid) {
		if (bootcpu_valid) {
			pr_err("duplicate boot CPU MPIDR: 0x%llx in MADT\n",
			       hwid);
			return;
		}
		bootcpu_valid = true;
		early_map_cpu_to_node(0, acpi_numa_get_nid(0, hwid));
		return;
	}

	if (cpu_count >= NR_CPUS)
		return;

	/* map the logical cpu id to cpu MPIDR */
	cpu_logical_map(cpu_count) = hwid;

	/*
	 * Set-up the ACPI parking protocol cpu entries
	 * while initializing the cpu_logical_map to
	 * avoid parsing MADT entries multiple times for
	 * nothing (ie a valid cpu_logical_map entry should
	 * contain a valid parking protocol data set to
	 * initialize the cpu if the parking protocol is
	 * the only available enable method).
	 */
	acpi_set_mailbox_entry(cpu_count, processor);

	early_map_cpu_to_node(cpu_count, acpi_numa_get_nid(cpu_count, hwid));

	cpu_count++;
}

static int __init
acpi_parse_gic_cpu_interface(struct acpi_subtable_header *header,
			     const unsigned long end)
{
	struct acpi_madt_generic_interrupt *processor;

	processor = (struct acpi_madt_generic_interrupt *)header;
	if (BAD_MADT_GICC_ENTRY(processor, end))
		return -EINVAL;

	acpi_table_print_madt_entry(header);

	acpi_map_gic_cpu_interface(processor);

	return 0;
}
#else
#define acpi_table_parse_madt(...)	do { } while (0)
#endif
void (*__smp_cross_call)(const struct cpumask *, unsigned int);
DEFINE_PER_CPU(bool, pending_ipi);

/*
 * Enumerate the possible CPU set from the device tree and build the
 * cpu logical map array containing MPIDR values related to logical
 * cpus. Assumes that cpu_logical_map(0) has already been initialized.
 */
static void __init of_parse_and_init_cpus(void)
{
	struct device_node *dn = NULL;

	while ((dn = of_find_node_by_type(dn, "cpu"))) {
		u64 hwid = of_get_cpu_mpidr(dn);

		if (hwid == INVALID_HWID)
			goto next;

		if (is_mpidr_duplicate(cpu_count, hwid)) {
			pr_err("%s: duplicate cpu reg properties in the DT\n",
				dn->full_name);
			goto next;
		}

		/*
		 * The numbering scheme requires that the boot CPU
		 * must be assigned logical id 0. Record it so that
		 * the logical map built from DT is validated and can
		 * be used.
		 */
		if (hwid == cpu_logical_map(0)) {
			if (bootcpu_valid) {
				pr_err("%s: duplicate boot cpu reg property in DT\n",
					dn->full_name);
				goto next;
			}

			bootcpu_valid = true;
			early_map_cpu_to_node(0, of_node_to_nid(dn));

			/*
			 * cpu_logical_map has already been
			 * initialized and the boot cpu doesn't need
			 * the enable-method so continue without
			 * incrementing cpu.
			 */
			continue;
		}

		if (cpu_count >= NR_CPUS)
			goto next;

		pr_debug("cpu logical map 0x%llx\n", hwid);
		cpu_logical_map(cpu_count) = hwid;

		early_map_cpu_to_node(cpu_count, of_node_to_nid(dn));
next:
		cpu_count++;
	}
}

/*
 * Enumerate the possible CPU set from the device tree or ACPI and build the
 * cpu logical map array containing MPIDR values related to logical
 * cpus. Assumes that cpu_logical_map(0) has already been initialized.
 */
void __init smp_init_cpus(void)
{
	int i;

	if (acpi_disabled)
		of_parse_and_init_cpus();
	else
		/*
		 * do a walk of MADT to determine how many CPUs
		 * we have including disabled CPUs, and get information
		 * we need for SMP init
		 */
		acpi_table_parse_madt(ACPI_MADT_TYPE_GENERIC_INTERRUPT,
				      acpi_parse_gic_cpu_interface, 0);

	if (cpu_count > nr_cpu_ids)
		pr_warn("Number of cores (%d) exceeds configured maximum of %d - clipping\n",
			cpu_count, nr_cpu_ids);

	if (!bootcpu_valid) {
		pr_err("missing boot CPU MPIDR, not enabling secondaries\n");
		return;
	}

	/*
	 * We need to set the cpu_logical_map entries before enabling
	 * the cpus so that cpu processor description entries (DT cpu nodes
	 * and ACPI MADT entries) can be retrieved by matching the cpu hwid
	 * with entries in cpu_logical_map while initializing the cpus.
	 * If the cpu set-up fails, invalidate the cpu_logical_map entry.
	 */
	for (i = 1; i < nr_cpu_ids; i++) {
		if (cpu_logical_map(i) != INVALID_HWID) {
			if (smp_cpu_setup(i))
				cpu_logical_map(i) = INVALID_HWID;
		}
	}
}

void __init smp_prepare_cpus(unsigned int max_cpus)
{
	int err;
	unsigned int cpu;
	unsigned int this_cpu;

	init_cpu_topology();

	this_cpu = smp_processor_id();
	store_cpu_topology(this_cpu);
	numa_store_cpu_info(this_cpu);

	/*
	 * If UP is mandated by "nosmp" (which implies "maxcpus=0"), don't set
	 * secondary CPUs present.
	 */
	if (max_cpus == 0)
		return;

	/*
	 * Initialise the present map (which describes the set of CPUs
	 * actually populated at the present time) and release the
	 * secondaries from the bootloader.
	 */
	for_each_possible_cpu(cpu) {

		per_cpu(cpu_number, cpu) = cpu;

		if (cpu == smp_processor_id())
			continue;

		if (!cpu_ops[cpu])
			continue;

		err = cpu_ops[cpu]->cpu_prepare(cpu);
		if (err)
			continue;

		set_cpu_present(cpu, true);
		numa_store_cpu_info(cpu);
	}
}

void __init set_smp_cross_call(void (*fn)(const struct cpumask *, unsigned int))
{
	__smp_cross_call = fn;
}

static const char *ipi_types[NR_IPI] __tracepoint_string = {
#define S(x,s)	[x] = s
	S(IPI_RESCHEDULE, "Rescheduling interrupts"),
	S(IPI_CALL_FUNC, "Function call interrupts"),
	S(IPI_CPU_STOP, "CPU stop interrupts"),
	S(IPI_TIMER, "Timer broadcast interrupts"),
	S(IPI_IRQ_WORK, "IRQ work interrupts"),
	S(IPI_WAKEUP, "CPU wake-up interrupts"),
	S(IPI_CPU_BACKTRACE, "CPU backtrace"),
};

static void smp_cross_call(const struct cpumask *target, unsigned int ipinr)
{
	trace_ipi_raise(target, ipi_types[ipinr]);
	__smp_cross_call(target, ipinr);
}

static void smp_cross_call_common(const struct cpumask *cpumask,
				  unsigned int func)
{
	unsigned int cpu;

	for_each_cpu(cpu, cpumask)
		per_cpu(pending_ipi, cpu) = true;

	smp_cross_call(cpumask, func);
}

void show_ipi_list(struct seq_file *p, int prec)
{
	unsigned int cpu, i;

	for (i = 0; i < NR_IPI; i++) {
		seq_printf(p, "%*s%u:%s", prec - 1, "IPI", i,
			   prec >= 4 ? " " : "");
		for_each_online_cpu(cpu)
			seq_printf(p, "%10u ",
				   __get_irq_stat(cpu, ipi_irqs[i]));
		seq_printf(p, "      %s\n", ipi_types[i]);
	}
}

u64 smp_irq_stat_cpu(unsigned int cpu)
{
	u64 sum = 0;
	int i;

	for (i = 0; i < NR_IPI; i++)
		sum += __get_irq_stat(cpu, ipi_irqs[i]);

	return sum;
}

void arch_send_call_function_ipi_mask(const struct cpumask *mask)
{
	smp_cross_call_common(mask, IPI_CALL_FUNC);
}

void arch_send_call_function_single_ipi(int cpu)
{
	smp_cross_call_common(cpumask_of(cpu), IPI_CALL_FUNC);
}

#ifdef CONFIG_ARM64_ACPI_PARKING_PROTOCOL
void arch_send_wakeup_ipi_mask(const struct cpumask *mask)
{
	smp_cross_call_common(mask, IPI_WAKEUP);
}
#endif

#ifdef CONFIG_IRQ_WORK
void arch_irq_work_raise(void)
{
	if (__smp_cross_call)
		smp_cross_call_common(cpumask_of(smp_processor_id()),
				      IPI_IRQ_WORK);
}
#endif

static DEFINE_RAW_SPINLOCK(stop_lock);

DEFINE_PER_CPU(struct pt_regs, regs_before_stop);

/*
 * ipi_cpu_stop - handle IPI from smp_send_stop()
 */
static void ipi_cpu_stop(unsigned int cpu, struct pt_regs *regs)
{
	if (system_state == SYSTEM_BOOTING ||
	    system_state == SYSTEM_RUNNING) {
		per_cpu(regs_before_stop, cpu) = *regs;
		raw_spin_lock(&stop_lock);
		pr_crit("CPU%u: stopping\n", cpu);
		show_regs(regs);
		dump_stack();
		dump_stack_minidump(regs->sp);
		raw_spin_unlock(&stop_lock);
	}

<<<<<<< HEAD
	set_cpu_active(cpu, false);
=======
	set_cpu_online(cpu, false);
>>>>>>> c2d4a695

	flush_cache_all();
	local_irq_disable();

	while (1)
		cpu_relax();
}

static cpumask_t backtrace_mask;
static DEFINE_RAW_SPINLOCK(backtrace_lock);

/* "in progress" flag of arch_trigger_all_cpu_backtrace */
static unsigned long backtrace_flag;

static void smp_send_all_cpu_backtrace(void)
{
	unsigned int this_cpu = smp_processor_id();
	int i;

	if (test_and_set_bit(0, &backtrace_flag))
		/*
		 * If there is already a trigger_all_cpu_backtrace() in progress
		 * (backtrace_flag == 1), don't output double cpu dump infos.
		 */
		return;

	cpumask_copy(&backtrace_mask, cpu_online_mask);
	cpumask_clear_cpu(this_cpu, &backtrace_mask);

	pr_info("Backtrace for cpu %d (current):\n", this_cpu);
	dump_stack();

	pr_info("\nsending IPI to all other CPUs:\n");
	if (!cpumask_empty(&backtrace_mask))
		smp_cross_call(&backtrace_mask, IPI_CPU_BACKTRACE);

	/* Wait for up to 10 seconds for all other CPUs to do the backtrace */
	for (i = 0; i < 10 * 1000; i++) {
		if (cpumask_empty(&backtrace_mask))
			break;
		mdelay(1);
	}

	clear_bit(0, &backtrace_flag);
	smp_mb__after_atomic();
}

/*
 * ipi_cpu_backtrace - handle IPI from smp_send_all_cpu_backtrace()
 */
static void ipi_cpu_backtrace(unsigned int cpu, struct pt_regs *regs)
{
	if (cpumask_test_cpu(cpu, &backtrace_mask)) {
		raw_spin_lock(&backtrace_lock);
		pr_warn("IPI backtrace for cpu %d\n", cpu);
		show_regs(regs);
		raw_spin_unlock(&backtrace_lock);
		cpumask_clear_cpu(cpu, &backtrace_mask);
	}
}

#ifdef CONFIG_SMP
void arch_trigger_all_cpu_backtrace(void)
{
	smp_send_all_cpu_backtrace();
}
#else
void arch_trigger_all_cpu_backtrace(void)
{
	dump_stack();
}
#endif


/*
 * Main handler for inter-processor interrupts
 */
void handle_IPI(int ipinr, struct pt_regs *regs)
{
	unsigned int cpu = smp_processor_id();
	struct pt_regs *old_regs = set_irq_regs(regs);

	if ((unsigned)ipinr < NR_IPI) {
		trace_ipi_entry_rcuidle(ipi_types[ipinr]);
		__inc_irq_stat(cpu, ipi_irqs[ipinr]);
	}

	switch (ipinr) {
	case IPI_RESCHEDULE:
		scheduler_ipi();
		break;

	case IPI_CALL_FUNC:
		irq_enter();
		generic_smp_call_function_interrupt();
		irq_exit();
		break;

	case IPI_CPU_STOP:
		irq_enter();
		ipi_cpu_stop(cpu, regs);
		irq_exit();
		break;

#ifdef CONFIG_GENERIC_CLOCKEVENTS_BROADCAST
	case IPI_TIMER:
		irq_enter();
		tick_receive_broadcast();
		irq_exit();
		break;
#endif

#ifdef CONFIG_IRQ_WORK
	case IPI_IRQ_WORK:
		irq_enter();
		irq_work_run();
		irq_exit();
		break;
#endif

#ifdef CONFIG_ARM64_ACPI_PARKING_PROTOCOL
	case IPI_WAKEUP:
		WARN_ONCE(!acpi_parking_protocol_valid(cpu),
			  "CPU%u: Wake-up IPI outside the ACPI parking protocol\n",
			  cpu);
		break;
#endif

	case IPI_CPU_BACKTRACE:
		ipi_cpu_backtrace(cpu, regs);
		break;

	default:
		pr_crit("CPU%u: Unknown IPI message 0x%x\n", cpu, ipinr);
		break;
	}

	if ((unsigned)ipinr < NR_IPI)
		trace_ipi_exit_rcuidle(ipi_types[ipinr]);
	per_cpu(pending_ipi, cpu) = false;
	set_irq_regs(old_regs);
}

void smp_send_reschedule(int cpu)
{
	BUG_ON(cpu_is_offline(cpu));
	smp_cross_call_common(cpumask_of(cpu), IPI_RESCHEDULE);
}

#ifdef CONFIG_GENERIC_CLOCKEVENTS_BROADCAST
void tick_broadcast(const struct cpumask *mask)
{
	smp_cross_call_common(mask, IPI_TIMER);
}
#endif

/*
 * The number of CPUs online, not counting this CPU (which may not be
 * fully online and so not counted in num_online_cpus()).
 */
static inline unsigned int num_other_online_cpus(void)
{
	unsigned int this_cpu_online = cpu_online(smp_processor_id());

	return num_online_cpus() - this_cpu_online;
}

void smp_send_stop(void)
{
	unsigned long timeout;

	if (num_other_online_cpus()) {
		cpumask_t mask;

		cpumask_copy(&mask, cpu_online_mask);
		cpumask_clear_cpu(smp_processor_id(), &mask);

		if (system_state == SYSTEM_BOOTING ||
		    system_state == SYSTEM_RUNNING)
			pr_crit("SMP: stopping secondary CPUs\n");
		smp_cross_call_common(&mask, IPI_CPU_STOP);
	}

	/* Wait up to one second for other CPUs to stop */
	timeout = USEC_PER_SEC;
	while (num_other_online_cpus() && timeout--)
		udelay(1);

	if (num_other_online_cpus())
		pr_warning("SMP: failed to stop secondary CPUs %*pbl\n",
			   cpumask_pr_args(cpu_online_mask));
}

/*
 * not supported here
 */
int setup_profiling_timer(unsigned int multiplier)
{
	return -EINVAL;
}

static bool have_cpu_die(void)
{
#ifdef CONFIG_HOTPLUG_CPU
	int any_cpu = raw_smp_processor_id();

	if (cpu_ops[any_cpu] && cpu_ops[any_cpu]->cpu_die)
		return true;
#endif
	return false;
}

bool cpus_are_stuck_in_kernel(void)
{
	bool smp_spin_tables = (num_possible_cpus() > 1 && !have_cpu_die());

	return !!cpus_stuck_in_kernel || smp_spin_tables;
}<|MERGE_RESOLUTION|>--- conflicted
+++ resolved
@@ -857,11 +857,7 @@
 		raw_spin_unlock(&stop_lock);
 	}
 
-<<<<<<< HEAD
-	set_cpu_active(cpu, false);
-=======
 	set_cpu_online(cpu, false);
->>>>>>> c2d4a695
 
 	flush_cache_all();
 	local_irq_disable();
