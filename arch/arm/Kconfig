--- conflicted
+++ resolved
@@ -573,11 +573,6 @@
        select USE_OF
        select PINCTRL
        select ARCH_WANT_KMAP_ATOMIC_FLUSH
-<<<<<<< HEAD
-       select SND_SOC_COMPRESS
-       select SND_HWDEP
-=======
->>>>>>> e276e60d
        help
          Support for Qualcomm MSM/QSD based systems.  This runs on the
          apps processor of the MSM/QSD and depends on a shared memory
