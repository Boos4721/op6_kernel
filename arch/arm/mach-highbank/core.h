extern void highbank_set_cpu_jump(int cpu, void *jump_addr);
extern void highbank_clocks_init(void);
extern void highbank_restart(char, const char *);
extern void __iomem *scu_base_addr;
#ifdef CONFIG_DEBUG_HIGHBANK_UART
extern void highbank_lluart_map_io(void);
#else
static inline void highbank_lluart_map_io(void) {}
#endif

<<<<<<< HEAD
#ifdef CONFIG_PM_SLEEP
extern void highbank_pm_init(void);
#else
static inline void highbank_pm_init(void) {}
#endif

extern void highbank_smc1(int fn, int arg);
=======
extern void highbank_smc1(int fn, int arg);
extern void highbank_cpu_die(unsigned int cpu);

extern struct smp_operations highbank_smp_ops;
>>>>>>> 28e8e29c
<|MERGE_RESOLUTION|>--- conflicted
+++ resolved
@@ -8,7 +8,6 @@
 static inline void highbank_lluart_map_io(void) {}
 #endif
 
-<<<<<<< HEAD
 #ifdef CONFIG_PM_SLEEP
 extern void highbank_pm_init(void);
 #else
@@ -16,9 +15,6 @@
 #endif
 
 extern void highbank_smc1(int fn, int arg);
-=======
-extern void highbank_smc1(int fn, int arg);
 extern void highbank_cpu_die(unsigned int cpu);
 
-extern struct smp_operations highbank_smp_ops;
->>>>>>> 28e8e29c
+extern struct smp_operations highbank_smp_ops;