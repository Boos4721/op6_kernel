--- conflicted
+++ resolved
@@ -34,10 +34,7 @@
 config MACH_KAEN
        bool "Kaen board"
        select MACH_SEABOARD
-<<<<<<< HEAD
-=======
        select MACH_HAS_SND_SOC_TEGRA_WM8903
->>>>>>> d762f438
        help
          Support for the Kaen version of Seaboard
 
@@ -48,10 +45,7 @@
 
 config MACH_SEABOARD
        bool "Seaboard board"
-<<<<<<< HEAD
-=======
        select MACH_HAS_SND_SOC_TEGRA_WM8903
->>>>>>> d762f438
        help
          Support for nVidia Seaboard development platform. It will
 	 also be included for some of the derivative boards that
