--- conflicted
+++ resolved
@@ -335,11 +335,7 @@
 	if (ret)
 		return ret;
 
-<<<<<<< HEAD
-	if (dir->i_crypt_info) {
-=======
 	if (fscrypt_has_encryption_key(dir)) {
->>>>>>> e276e60d
 		if (!fscrypt_fname_encrypted_size(dir, iname->len,
 						  dir->i_sb->s_cop->max_namelen,
 						  &fname->crypto_buf.len))
