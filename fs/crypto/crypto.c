/*
 * This contains encryption functions for per-file encryption.
 *
 * Copyright (C) 2015, Google, Inc.
 * Copyright (C) 2015, Motorola Mobility
 *
 * Written by Michael Halcrow, 2014.
 *
 * Filename encryption additions
 *	Uday Savagaonkar, 2014
 * Encryption policy handling additions
 *	Ildar Muslukhov, 2014
 * Add fscrypt_pullback_bio_page()
 *	Jaegeuk Kim, 2015.
 *
 * This has not yet undergone a rigorous security audit.
 *
 * The usage of AES-XTS should conform to recommendations in NIST
 * Special Publication 800-38E and IEEE P1619/D16.
 */

#include <linux/pagemap.h>
#include <linux/mempool.h>
#include <linux/module.h>
#include <linux/scatterlist.h>
#include <linux/ratelimit.h>
#include <linux/dcache.h>
#include <linux/namei.h>
#include <crypto/aes.h>
#include <crypto/skcipher.h>
#include "fscrypt_private.h"

static unsigned int num_prealloc_crypto_pages = 32;
static unsigned int num_prealloc_crypto_ctxs = 128;

module_param(num_prealloc_crypto_pages, uint, 0444);
MODULE_PARM_DESC(num_prealloc_crypto_pages,
		"Number of crypto pages to preallocate");
module_param(num_prealloc_crypto_ctxs, uint, 0444);
MODULE_PARM_DESC(num_prealloc_crypto_ctxs,
		"Number of crypto contexts to preallocate");

static mempool_t *fscrypt_bounce_page_pool = NULL;

static LIST_HEAD(fscrypt_free_ctxs);
static DEFINE_SPINLOCK(fscrypt_ctx_lock);

static struct workqueue_struct *fscrypt_read_workqueue;
static DEFINE_MUTEX(fscrypt_init_mutex);

static struct kmem_cache *fscrypt_ctx_cachep;
struct kmem_cache *fscrypt_info_cachep;

void fscrypt_enqueue_decrypt_work(struct work_struct *work)
{
	queue_work(fscrypt_read_workqueue, work);
}
EXPORT_SYMBOL(fscrypt_enqueue_decrypt_work);

/**
 * fscrypt_release_ctx() - Releases an encryption context
 * @ctx: The encryption context to release.
 *
 * If the encryption context was allocated from the pre-allocated pool, returns
 * it to that pool. Else, frees it.
 *
 * If there's a bounce page in the context, this frees that.
 */
void fscrypt_release_ctx(struct fscrypt_ctx *ctx)
{
	unsigned long flags;

	if (ctx->flags & FS_CTX_HAS_BOUNCE_BUFFER_FL && ctx->w.bounce_page) {
		mempool_free(ctx->w.bounce_page, fscrypt_bounce_page_pool);
		ctx->w.bounce_page = NULL;
	}
	ctx->w.control_page = NULL;
	if (ctx->flags & FS_CTX_REQUIRES_FREE_ENCRYPT_FL) {
		kmem_cache_free(fscrypt_ctx_cachep, ctx);
	} else {
		spin_lock_irqsave(&fscrypt_ctx_lock, flags);
		list_add(&ctx->free_list, &fscrypt_free_ctxs);
		spin_unlock_irqrestore(&fscrypt_ctx_lock, flags);
	}
}
EXPORT_SYMBOL(fscrypt_release_ctx);

/**
 * fscrypt_get_ctx() - Gets an encryption context
 * @gfp_flags:   The gfp flag for memory allocation
 *
 * Allocates and initializes an encryption context.
 *
 * Return: A new encryption context on success; an ERR_PTR() otherwise.
 */
<<<<<<< HEAD
struct fscrypt_ctx *fscrypt_get_ctx(const struct inode *inode, gfp_t gfp_flags)
=======
struct fscrypt_ctx *fscrypt_get_ctx(gfp_t gfp_flags)
>>>>>>> e276e60d
{
	struct fscrypt_ctx *ctx;
	unsigned long flags;

	/*
	 * We first try getting the ctx from a free list because in
	 * the common case the ctx will have an allocated and
	 * initialized crypto tfm, so it's probably a worthwhile
	 * optimization. For the bounce page, we first try getting it
	 * from the kernel allocator because that's just about as fast
	 * as getting it from a list and because a cache of free pages
	 * should generally be a "last resort" option for a filesystem
	 * to be able to do its job.
	 */
	spin_lock_irqsave(&fscrypt_ctx_lock, flags);
	ctx = list_first_entry_or_null(&fscrypt_free_ctxs,
					struct fscrypt_ctx, free_list);
	if (ctx)
		list_del(&ctx->free_list);
	spin_unlock_irqrestore(&fscrypt_ctx_lock, flags);
	if (!ctx) {
		ctx = kmem_cache_zalloc(fscrypt_ctx_cachep, gfp_flags);
		if (!ctx)
			return ERR_PTR(-ENOMEM);
		ctx->flags |= FS_CTX_REQUIRES_FREE_ENCRYPT_FL;
	} else {
		ctx->flags &= ~FS_CTX_REQUIRES_FREE_ENCRYPT_FL;
	}
	ctx->flags &= ~FS_CTX_HAS_BOUNCE_BUFFER_FL;
	return ctx;
}
EXPORT_SYMBOL(fscrypt_get_ctx);

void fscrypt_generate_iv(union fscrypt_iv *iv, u64 lblk_num,
			 const struct fscrypt_info *ci)
{
	memset(iv, 0, ci->ci_mode->ivsize);
	iv->lblk_num = cpu_to_le64(lblk_num);

	if (ci->ci_flags & FS_POLICY_FLAG_DIRECT_KEY)
		memcpy(iv->nonce, ci->ci_nonce, FS_KEY_DERIVATION_NONCE_SIZE);

	if (ci->ci_essiv_tfm != NULL)
		crypto_cipher_encrypt_one(ci->ci_essiv_tfm, iv->raw, iv->raw);
}

int fscrypt_do_page_crypto(const struct inode *inode, fscrypt_direction_t rw,
			   u64 lblk_num, struct page *src_page,
			   struct page *dest_page, unsigned int len,
			   unsigned int offs, gfp_t gfp_flags)
{
	union fscrypt_iv iv;
	struct skcipher_request *req = NULL;
	DECLARE_CRYPTO_WAIT(wait);
	struct scatterlist dst, src;
	struct fscrypt_info *ci = inode->i_crypt_info;
	struct crypto_skcipher *tfm = ci->ci_ctfm;
	int res = 0;

	BUG_ON(len == 0);

	fscrypt_generate_iv(&iv, lblk_num, ci);

	req = skcipher_request_alloc(tfm, gfp_flags);
	if (!req)
		return -ENOMEM;

	skcipher_request_set_callback(
		req, CRYPTO_TFM_REQ_MAY_BACKLOG | CRYPTO_TFM_REQ_MAY_SLEEP,
		crypto_req_done, &wait);

	sg_init_table(&dst, 1);
	sg_set_page(&dst, dest_page, len, offs);
	sg_init_table(&src, 1);
	sg_set_page(&src, src_page, len, offs);
	skcipher_request_set_crypt(req, &src, &dst, len, &iv);
	if (rw == FS_DECRYPT)
		res = crypto_wait_req(crypto_skcipher_decrypt(req), &wait);
	else
		res = crypto_wait_req(crypto_skcipher_encrypt(req), &wait);
	skcipher_request_free(req);
	if (res) {
		fscrypt_err(inode->i_sb,
			    "%scryption failed for inode %lu, block %llu: %d",
			    (rw == FS_DECRYPT ? "de" : "en"),
			    inode->i_ino, lblk_num, res);
		return res;
	}
	return 0;
}

struct page *fscrypt_alloc_bounce_page(struct fscrypt_ctx *ctx,
				       gfp_t gfp_flags)
{
	ctx->w.bounce_page = mempool_alloc(fscrypt_bounce_page_pool, gfp_flags);
	if (ctx->w.bounce_page == NULL)
		return ERR_PTR(-ENOMEM);
	ctx->flags |= FS_CTX_HAS_BOUNCE_BUFFER_FL;
	return ctx->w.bounce_page;
}

/**
 * fscypt_encrypt_page() - Encrypts a page
 * @inode:     The inode for which the encryption should take place
 * @page:      The page to encrypt. Must be locked for bounce-page
 *             encryption.
 * @len:       Length of data to encrypt in @page and encrypted
 *             data in returned page.
 * @offs:      Offset of data within @page and returned
 *             page holding encrypted data.
 * @lblk_num:  Logical block number. This must be unique for multiple
 *             calls with same inode, except when overwriting
 *             previously written data.
 * @gfp_flags: The gfp flag for memory allocation
 *
 * Encrypts @page using the ctx encryption context. Performs encryption
 * either in-place or into a newly allocated bounce page.
 * Called on the page write path.
 *
 * Bounce page allocation is the default.
 * In this case, the contents of @page are encrypted and stored in an
 * allocated bounce page. @page has to be locked and the caller must call
 * fscrypt_restore_control_page() on the returned ciphertext page to
 * release the bounce buffer and the encryption context.
 *
 * In-place encryption is used by setting the FS_CFLG_OWN_PAGES flag in
 * fscrypt_operations. Here, the input-page is returned with its content
 * encrypted.
 *
 * Return: A page with the encrypted content on success. Else, an
 * error value or NULL.
 */
struct page *fscrypt_encrypt_page(const struct inode *inode,
				struct page *page,
				unsigned int len,
				unsigned int offs,
				u64 lblk_num, gfp_t gfp_flags)

{
	struct fscrypt_ctx *ctx;
	struct page *ciphertext_page = page;
	int err;

	BUG_ON(len % FS_CRYPTO_BLOCK_SIZE != 0);

	if (inode->i_sb->s_cop->flags & FS_CFLG_OWN_PAGES) {
		/* with inplace-encryption we just encrypt the page */
		err = fscrypt_do_page_crypto(inode, FS_ENCRYPT, lblk_num, page,
					     ciphertext_page, len, offs,
					     gfp_flags);
		if (err)
			return ERR_PTR(err);

		return ciphertext_page;
	}
<<<<<<< HEAD

	BUG_ON(!PageLocked(page));
=======
>>>>>>> e276e60d

	BUG_ON(!PageLocked(page));

	ctx = fscrypt_get_ctx(gfp_flags);
	if (IS_ERR(ctx))
		return ERR_CAST(ctx);

	/* The encryption operation will require a bounce page. */
	ciphertext_page = fscrypt_alloc_bounce_page(ctx, gfp_flags);
	if (IS_ERR(ciphertext_page))
		goto errout;

	ctx->w.control_page = page;
	err = fscrypt_do_page_crypto(inode, FS_ENCRYPT, lblk_num,
				     page, ciphertext_page, len, offs,
				     gfp_flags);
	if (err) {
		ciphertext_page = ERR_PTR(err);
		goto errout;
	}
	SetPagePrivate(ciphertext_page);
	set_page_private(ciphertext_page, (unsigned long)ctx);
	lock_page(ciphertext_page);
	return ciphertext_page;

errout:
	fscrypt_release_ctx(ctx);
	return ciphertext_page;
}
EXPORT_SYMBOL(fscrypt_encrypt_page);

/**
 * fscrypt_decrypt_page() - Decrypts a page in-place
 * @inode:     The corresponding inode for the page to decrypt.
 * @page:      The page to decrypt. Must be locked in case
 *             it is a writeback page (FS_CFLG_OWN_PAGES unset).
 * @len:       Number of bytes in @page to be decrypted.
 * @offs:      Start of data in @page.
 * @lblk_num:  Logical block number.
 *
 * Decrypts page in-place using the ctx encryption context.
 *
 * Called from the read completion callback.
 *
 * Return: Zero on success, non-zero otherwise.
 */
int fscrypt_decrypt_page(const struct inode *inode, struct page *page,
			unsigned int len, unsigned int offs, u64 lblk_num)
{
	if (!(inode->i_sb->s_cop->flags & FS_CFLG_OWN_PAGES))
		BUG_ON(!PageLocked(page));

	return fscrypt_do_page_crypto(inode, FS_DECRYPT, lblk_num, page, page,
				      len, offs, GFP_NOFS);
}
EXPORT_SYMBOL(fscrypt_decrypt_page);

/*
 * Validate dentries in encrypted directories to make sure we aren't potentially
 * caching stale dentries after a key has been added.
 */
static int fscrypt_d_revalidate(struct dentry *dentry, unsigned int flags)
{
	struct dentry *dir;
	int err;
	int valid;

	/*
	 * Plaintext names are always valid, since fscrypt doesn't support
	 * reverting to ciphertext names without evicting the directory's inode
	 * -- which implies eviction of the dentries in the directory.
	 */
	if (!(dentry->d_flags & DCACHE_ENCRYPTED_NAME))
		return 1;

	/*
	 * Ciphertext name; valid if the directory's key is still unavailable.
	 *
	 * Although fscrypt forbids rename() on ciphertext names, we still must
	 * use dget_parent() here rather than use ->d_parent directly.  That's
	 * because a corrupted fs image may contain directory hard links, which
	 * the VFS handles by moving the directory's dentry tree in the dcache
	 * each time ->lookup() finds the directory and it already has a dentry
	 * elsewhere.  Thus ->d_parent can be changing, and we must safely grab
	 * a reference to some ->d_parent to prevent it from being freed.
	 */

	if (flags & LOOKUP_RCU)
		return -ECHILD;

	dir = dget_parent(dentry);
<<<<<<< HEAD
	if (!IS_ENCRYPTED(d_inode(dir))) {
		dput(dir);
		return 0;
	}

	spin_lock(&dentry->d_lock);
	cached_with_key = dentry->d_flags & DCACHE_ENCRYPTED_WITH_KEY;
	spin_unlock(&dentry->d_lock);
	dir_has_key = (d_inode(dir)->i_crypt_info != NULL);
=======
	err = fscrypt_get_encryption_info(d_inode(dir));
	valid = !fscrypt_has_encryption_key(d_inode(dir));
>>>>>>> e276e60d
	dput(dir);

	if (err < 0)
		return err;

	return valid;
}

const struct dentry_operations fscrypt_d_ops = {
	.d_revalidate = fscrypt_d_revalidate,
};

void fscrypt_restore_control_page(struct page *page)
{
	struct fscrypt_ctx *ctx;

	ctx = (struct fscrypt_ctx *)page_private(page);
	set_page_private(page, (unsigned long)NULL);
	ClearPagePrivate(page);
	unlock_page(page);
	fscrypt_release_ctx(ctx);
}
EXPORT_SYMBOL(fscrypt_restore_control_page);

static void fscrypt_destroy(void)
{
	struct fscrypt_ctx *pos, *n;

	list_for_each_entry_safe(pos, n, &fscrypt_free_ctxs, free_list)
		kmem_cache_free(fscrypt_ctx_cachep, pos);
	INIT_LIST_HEAD(&fscrypt_free_ctxs);
	mempool_destroy(fscrypt_bounce_page_pool);
	fscrypt_bounce_page_pool = NULL;
}

/**
 * fscrypt_initialize() - allocate major buffers for fs encryption.
 * @cop_flags:  fscrypt operations flags
 *
 * We only call this when we start accessing encrypted files, since it
 * results in memory getting allocated that wouldn't otherwise be used.
 *
 * Return: Zero on success, non-zero otherwise.
 */
int fscrypt_initialize(unsigned int cop_flags)
{
	int i, res = -ENOMEM;

	/* No need to allocate a bounce page pool if this FS won't use it. */
	if (cop_flags & FS_CFLG_OWN_PAGES)
		return 0;

	mutex_lock(&fscrypt_init_mutex);
	if (fscrypt_bounce_page_pool)
		goto already_initialized;

	for (i = 0; i < num_prealloc_crypto_ctxs; i++) {
		struct fscrypt_ctx *ctx;

		ctx = kmem_cache_zalloc(fscrypt_ctx_cachep, GFP_NOFS);
		if (!ctx)
			goto fail;
		list_add(&ctx->free_list, &fscrypt_free_ctxs);
	}

	fscrypt_bounce_page_pool =
		mempool_create_page_pool(num_prealloc_crypto_pages, 0);
	if (!fscrypt_bounce_page_pool)
		goto fail;

already_initialized:
	mutex_unlock(&fscrypt_init_mutex);
	return 0;
fail:
	fscrypt_destroy();
	mutex_unlock(&fscrypt_init_mutex);
	return res;
}

void fscrypt_msg(struct super_block *sb, const char *level,
		 const char *fmt, ...)
{
	static DEFINE_RATELIMIT_STATE(rs, DEFAULT_RATELIMIT_INTERVAL,
				      DEFAULT_RATELIMIT_BURST);
	struct va_format vaf;
	va_list args;

	if (!__ratelimit(&rs))
		return;

	va_start(args, fmt);
	vaf.fmt = fmt;
	vaf.va = &args;
	if (sb)
		printk("%sfscrypt (%s): %pV\n", level, sb->s_id, &vaf);
	else
		printk("%sfscrypt: %pV\n", level, &vaf);
	va_end(args);
}

/**
 * fscrypt_init() - Set up for fs encryption.
 */
static int __init fscrypt_init(void)
{
	/*
	 * Use an unbound workqueue to allow bios to be decrypted in parallel
	 * even when they happen to complete on the same CPU.  This sacrifices
	 * locality, but it's worthwhile since decryption is CPU-intensive.
	 *
	 * Also use a high-priority workqueue to prioritize decryption work,
	 * which blocks reads from completing, over regular application tasks.
	 */
	fscrypt_read_workqueue = alloc_workqueue("fscrypt_read_queue",
						 WQ_UNBOUND | WQ_HIGHPRI,
						 num_online_cpus());
	if (!fscrypt_read_workqueue)
		goto fail;

	fscrypt_ctx_cachep = KMEM_CACHE(fscrypt_ctx, SLAB_RECLAIM_ACCOUNT);
	if (!fscrypt_ctx_cachep)
		goto fail_free_queue;

	fscrypt_info_cachep = KMEM_CACHE(fscrypt_info, SLAB_RECLAIM_ACCOUNT);
	if (!fscrypt_info_cachep)
		goto fail_free_ctx;

	return 0;

fail_free_ctx:
	kmem_cache_destroy(fscrypt_ctx_cachep);
fail_free_queue:
	destroy_workqueue(fscrypt_read_workqueue);
fail:
	return -ENOMEM;
}
module_init(fscrypt_init)

/**
 * fscrypt_exit() - Shutdown the fs encryption system
 */
static void __exit fscrypt_exit(void)
{
	fscrypt_destroy();

	if (fscrypt_read_workqueue)
		destroy_workqueue(fscrypt_read_workqueue);
	kmem_cache_destroy(fscrypt_ctx_cachep);
	kmem_cache_destroy(fscrypt_info_cachep);

	fscrypt_essiv_cleanup();
}
module_exit(fscrypt_exit);

MODULE_LICENSE("GPL");<|MERGE_RESOLUTION|>--- conflicted
+++ resolved
@@ -93,11 +93,7 @@
  *
  * Return: A new encryption context on success; an ERR_PTR() otherwise.
  */
-<<<<<<< HEAD
-struct fscrypt_ctx *fscrypt_get_ctx(const struct inode *inode, gfp_t gfp_flags)
-=======
 struct fscrypt_ctx *fscrypt_get_ctx(gfp_t gfp_flags)
->>>>>>> e276e60d
 {
 	struct fscrypt_ctx *ctx;
 	unsigned long flags;
@@ -253,11 +249,6 @@
 
 		return ciphertext_page;
 	}
-<<<<<<< HEAD
-
-	BUG_ON(!PageLocked(page));
-=======
->>>>>>> e276e60d
 
 	BUG_ON(!PageLocked(page));
 
@@ -349,20 +340,8 @@
 		return -ECHILD;
 
 	dir = dget_parent(dentry);
-<<<<<<< HEAD
-	if (!IS_ENCRYPTED(d_inode(dir))) {
-		dput(dir);
-		return 0;
-	}
-
-	spin_lock(&dentry->d_lock);
-	cached_with_key = dentry->d_flags & DCACHE_ENCRYPTED_WITH_KEY;
-	spin_unlock(&dentry->d_lock);
-	dir_has_key = (d_inode(dir)->i_crypt_info != NULL);
-=======
 	err = fscrypt_get_encryption_info(d_inode(dir));
 	valid = !fscrypt_has_encryption_key(d_inode(dir));
->>>>>>> e276e60d
 	dput(dir);
 
 	if (err < 0)
