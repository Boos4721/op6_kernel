// SPDX-License-Identifier: GPL-2.0
/*
 * fs/f2fs/node.c
 *
 * Copyright (c) 2012 Samsung Electronics Co., Ltd.
 *             http://www.samsung.com/
 */
#include <linux/fs.h>
#include <linux/f2fs_fs.h>
#include <linux/mpage.h>
#include <linux/backing-dev.h>
#include <linux/blkdev.h>
#include <linux/pagevec.h>
#include <linux/swap.h>

#include "f2fs.h"
#include "node.h"
#include "segment.h"
#include "xattr.h"
#include "trace.h"
#include <trace/events/f2fs.h>

#define on_f2fs_build_free_nids(nmi) mutex_is_locked(&(nm_i)->build_lock)

static struct kmem_cache *nat_entry_slab;
static struct kmem_cache *free_nid_slab;
static struct kmem_cache *nat_entry_set_slab;
static struct kmem_cache *fsync_node_entry_slab;

/*
 * Check whether the given nid is within node id range.
 */
int f2fs_check_nid_range(struct f2fs_sb_info *sbi, nid_t nid)
{
	if (unlikely(nid < F2FS_ROOT_INO(sbi) || nid >= NM_I(sbi)->max_nid)) {
		set_sbi_flag(sbi, SBI_NEED_FSCK);
<<<<<<< HEAD
		f2fs_msg(sbi->sb, KERN_WARNING,
				"%s: out-of-range nid=%x, run fsck to fix.",
				__func__, nid);
		return -EINVAL;
=======
		f2fs_warn(sbi, "%s: out-of-range nid=%x, run fsck to fix.",
			  __func__, nid);
		return -EFSCORRUPTED;
>>>>>>> e276e60d
	}
	return 0;
}

bool f2fs_available_free_memory(struct f2fs_sb_info *sbi, int type)
{
	struct f2fs_nm_info *nm_i = NM_I(sbi);
	struct sysinfo val;
	unsigned long avail_ram;
	unsigned long mem_size = 0;
	bool res = false;

	si_meminfo(&val);

	/* only uses low memory */
	avail_ram = val.totalram - val.totalhigh;

	/*
	 * give 25%, 25%, 50%, 50%, 50% memory for each components respectively
	 */
	if (type == FREE_NIDS) {
		mem_size = (nm_i->nid_cnt[FREE_NID] *
				sizeof(struct free_nid)) >> PAGE_SHIFT;
		res = mem_size < ((avail_ram * nm_i->ram_thresh / 100) >> 2);
	} else if (type == NAT_ENTRIES) {
		mem_size = (nm_i->nat_cnt * sizeof(struct nat_entry)) >>
							PAGE_SHIFT;
		res = mem_size < ((avail_ram * nm_i->ram_thresh / 100) >> 2);
		if (excess_cached_nats(sbi))
			res = false;
	} else if (type == DIRTY_DENTS) {
		if (sbi->sb->s_bdi->wb.dirty_exceeded)
			return false;
		mem_size = get_pages(sbi, F2FS_DIRTY_DENTS);
		res = mem_size < ((avail_ram * nm_i->ram_thresh / 100) >> 1);
	} else if (type == INO_ENTRIES) {
		int i;

		for (i = 0; i < MAX_INO_ENTRY; i++)
			mem_size += sbi->im[i].ino_num *
						sizeof(struct ino_entry);
		mem_size >>= PAGE_SHIFT;
		res = mem_size < ((avail_ram * nm_i->ram_thresh / 100) >> 1);
	} else if (type == EXTENT_CACHE) {
		mem_size = (atomic_read(&sbi->total_ext_tree) *
				sizeof(struct extent_tree) +
				atomic_read(&sbi->total_ext_node) *
				sizeof(struct extent_node)) >> PAGE_SHIFT;
		res = mem_size < ((avail_ram * nm_i->ram_thresh / 100) >> 1);
	} else if (type == INMEM_PAGES) {
		/* it allows 20% / total_ram for inmemory pages */
		mem_size = get_pages(sbi, F2FS_INMEM_PAGES);
		res = mem_size < (val.totalram / 5);
	} else {
		if (!sbi->sb->s_bdi->wb.dirty_exceeded)
			return true;
	}
	return res;
}

static void clear_node_page_dirty(struct page *page)
{
	if (PageDirty(page)) {
		f2fs_clear_radix_tree_dirty_tag(page);
		clear_page_dirty_for_io(page);
		dec_page_count(F2FS_P_SB(page), F2FS_DIRTY_NODES);
	}
	ClearPageUptodate(page);
}

static struct page *get_current_nat_page(struct f2fs_sb_info *sbi, nid_t nid)
{
	return f2fs_get_meta_page_nofail(sbi, current_nat_addr(sbi, nid));
}

static struct page *get_next_nat_page(struct f2fs_sb_info *sbi, nid_t nid)
{
	struct page *src_page;
	struct page *dst_page;
	pgoff_t dst_off;
	void *src_addr;
	void *dst_addr;
	struct f2fs_nm_info *nm_i = NM_I(sbi);

	dst_off = next_nat_addr(sbi, current_nat_addr(sbi, nid));

	/* get current nat block page with lock */
	src_page = get_current_nat_page(sbi, nid);
	if (IS_ERR(src_page))
		return src_page;
	dst_page = f2fs_grab_meta_page(sbi, dst_off);
	f2fs_bug_on(sbi, PageDirty(src_page));

	src_addr = page_address(src_page);
	dst_addr = page_address(dst_page);
	memcpy(dst_addr, src_addr, PAGE_SIZE);
	set_page_dirty(dst_page);
	f2fs_put_page(src_page, 1);

	set_to_next_nat(nm_i, nid);

	return dst_page;
}

static struct nat_entry *__alloc_nat_entry(nid_t nid, bool no_fail)
{
	struct nat_entry *new;

	if (no_fail)
		new = f2fs_kmem_cache_alloc(nat_entry_slab, GFP_F2FS_ZERO);
	else
		new = kmem_cache_alloc(nat_entry_slab, GFP_F2FS_ZERO);
	if (new) {
		nat_set_nid(new, nid);
		nat_reset_flag(new);
	}
	return new;
}

static void __free_nat_entry(struct nat_entry *e)
{
	kmem_cache_free(nat_entry_slab, e);
}

/* must be locked by nat_tree_lock */
static struct nat_entry *__init_nat_entry(struct f2fs_nm_info *nm_i,
	struct nat_entry *ne, struct f2fs_nat_entry *raw_ne, bool no_fail)
{
	if (no_fail)
		f2fs_radix_tree_insert(&nm_i->nat_root, nat_get_nid(ne), ne);
	else if (radix_tree_insert(&nm_i->nat_root, nat_get_nid(ne), ne))
		return NULL;

	if (raw_ne)
		node_info_from_raw_nat(&ne->ni, raw_ne);

	spin_lock(&nm_i->nat_list_lock);
	list_add_tail(&ne->list, &nm_i->nat_entries);
	spin_unlock(&nm_i->nat_list_lock);

	nm_i->nat_cnt++;
	return ne;
}

static struct nat_entry *__lookup_nat_cache(struct f2fs_nm_info *nm_i, nid_t n)
{
	struct nat_entry *ne;

	ne = radix_tree_lookup(&nm_i->nat_root, n);

	/* for recent accessed nat entry, move it to tail of lru list */
	if (ne && !get_nat_flag(ne, IS_DIRTY)) {
		spin_lock(&nm_i->nat_list_lock);
		if (!list_empty(&ne->list))
			list_move_tail(&ne->list, &nm_i->nat_entries);
		spin_unlock(&nm_i->nat_list_lock);
	}

	return ne;
}

static unsigned int __gang_lookup_nat_cache(struct f2fs_nm_info *nm_i,
		nid_t start, unsigned int nr, struct nat_entry **ep)
{
	return radix_tree_gang_lookup(&nm_i->nat_root, (void **)ep, start, nr);
}

static void __del_from_nat_cache(struct f2fs_nm_info *nm_i, struct nat_entry *e)
{
	radix_tree_delete(&nm_i->nat_root, nat_get_nid(e));
	nm_i->nat_cnt--;
	__free_nat_entry(e);
}

static struct nat_entry_set *__grab_nat_entry_set(struct f2fs_nm_info *nm_i,
							struct nat_entry *ne)
{
	nid_t set = NAT_BLOCK_OFFSET(ne->ni.nid);
	struct nat_entry_set *head;

	head = radix_tree_lookup(&nm_i->nat_set_root, set);
	if (!head) {
		head = f2fs_kmem_cache_alloc(nat_entry_set_slab, GFP_NOFS);

		INIT_LIST_HEAD(&head->entry_list);
		INIT_LIST_HEAD(&head->set_list);
		head->set = set;
		head->entry_cnt = 0;
		f2fs_radix_tree_insert(&nm_i->nat_set_root, set, head);
	}
	return head;
}

static void __set_nat_cache_dirty(struct f2fs_nm_info *nm_i,
						struct nat_entry *ne)
{
	struct nat_entry_set *head;
	bool new_ne = nat_get_blkaddr(ne) == NEW_ADDR;

	if (!new_ne)
		head = __grab_nat_entry_set(nm_i, ne);

	/*
	 * update entry_cnt in below condition:
	 * 1. update NEW_ADDR to valid block address;
	 * 2. update old block address to new one;
	 */
	if (!new_ne && (get_nat_flag(ne, IS_PREALLOC) ||
				!get_nat_flag(ne, IS_DIRTY)))
		head->entry_cnt++;

	set_nat_flag(ne, IS_PREALLOC, new_ne);

	if (get_nat_flag(ne, IS_DIRTY))
		goto refresh_list;

	nm_i->dirty_nat_cnt++;
	set_nat_flag(ne, IS_DIRTY, true);
refresh_list:
	spin_lock(&nm_i->nat_list_lock);
	if (new_ne)
		list_del_init(&ne->list);
	else
		list_move_tail(&ne->list, &head->entry_list);
	spin_unlock(&nm_i->nat_list_lock);
}

static void __clear_nat_cache_dirty(struct f2fs_nm_info *nm_i,
		struct nat_entry_set *set, struct nat_entry *ne)
{
	spin_lock(&nm_i->nat_list_lock);
	list_move_tail(&ne->list, &nm_i->nat_entries);
	spin_unlock(&nm_i->nat_list_lock);

	set_nat_flag(ne, IS_DIRTY, false);
	set->entry_cnt--;
	nm_i->dirty_nat_cnt--;
}

static unsigned int __gang_lookup_nat_set(struct f2fs_nm_info *nm_i,
		nid_t start, unsigned int nr, struct nat_entry_set **ep)
{
	return radix_tree_gang_lookup(&nm_i->nat_set_root, (void **)ep,
							start, nr);
}

bool f2fs_in_warm_node_list(struct f2fs_sb_info *sbi, struct page *page)
{
	return NODE_MAPPING(sbi) == page->mapping &&
			IS_DNODE(page) && is_cold_node(page);
}

void f2fs_init_fsync_node_info(struct f2fs_sb_info *sbi)
{
	spin_lock_init(&sbi->fsync_node_lock);
	INIT_LIST_HEAD(&sbi->fsync_node_list);
	sbi->fsync_seg_id = 0;
	sbi->fsync_node_num = 0;
}

static unsigned int f2fs_add_fsync_node_entry(struct f2fs_sb_info *sbi,
							struct page *page)
{
	struct fsync_node_entry *fn;
	unsigned long flags;
	unsigned int seq_id;

	fn = f2fs_kmem_cache_alloc(fsync_node_entry_slab, GFP_NOFS);

	get_page(page);
	fn->page = page;
	INIT_LIST_HEAD(&fn->list);

	spin_lock_irqsave(&sbi->fsync_node_lock, flags);
	list_add_tail(&fn->list, &sbi->fsync_node_list);
	fn->seq_id = sbi->fsync_seg_id++;
	seq_id = fn->seq_id;
	sbi->fsync_node_num++;
	spin_unlock_irqrestore(&sbi->fsync_node_lock, flags);

	return seq_id;
}

void f2fs_del_fsync_node_entry(struct f2fs_sb_info *sbi, struct page *page)
{
	struct fsync_node_entry *fn;
	unsigned long flags;

	spin_lock_irqsave(&sbi->fsync_node_lock, flags);
	list_for_each_entry(fn, &sbi->fsync_node_list, list) {
		if (fn->page == page) {
			list_del(&fn->list);
			sbi->fsync_node_num--;
			spin_unlock_irqrestore(&sbi->fsync_node_lock, flags);
			kmem_cache_free(fsync_node_entry_slab, fn);
			put_page(page);
			return;
		}
	}
	spin_unlock_irqrestore(&sbi->fsync_node_lock, flags);
	f2fs_bug_on(sbi, 1);
}

void f2fs_reset_fsync_node_info(struct f2fs_sb_info *sbi)
{
	unsigned long flags;

	spin_lock_irqsave(&sbi->fsync_node_lock, flags);
	sbi->fsync_seg_id = 0;
	spin_unlock_irqrestore(&sbi->fsync_node_lock, flags);
}

int f2fs_need_dentry_mark(struct f2fs_sb_info *sbi, nid_t nid)
{
	struct f2fs_nm_info *nm_i = NM_I(sbi);
	struct nat_entry *e;
	bool need = false;

	down_read(&nm_i->nat_tree_lock);
	e = __lookup_nat_cache(nm_i, nid);
	if (e) {
		if (!get_nat_flag(e, IS_CHECKPOINTED) &&
				!get_nat_flag(e, HAS_FSYNCED_INODE))
			need = true;
	}
	up_read(&nm_i->nat_tree_lock);
	return need;
}

bool f2fs_is_checkpointed_node(struct f2fs_sb_info *sbi, nid_t nid)
{
	struct f2fs_nm_info *nm_i = NM_I(sbi);
	struct nat_entry *e;
	bool is_cp = true;

	down_read(&nm_i->nat_tree_lock);
	e = __lookup_nat_cache(nm_i, nid);
	if (e && !get_nat_flag(e, IS_CHECKPOINTED))
		is_cp = false;
	up_read(&nm_i->nat_tree_lock);
	return is_cp;
}

bool f2fs_need_inode_block_update(struct f2fs_sb_info *sbi, nid_t ino)
{
	struct f2fs_nm_info *nm_i = NM_I(sbi);
	struct nat_entry *e;
	bool need_update = true;

	down_read(&nm_i->nat_tree_lock);
	e = __lookup_nat_cache(nm_i, ino);
	if (e && get_nat_flag(e, HAS_LAST_FSYNC) &&
			(get_nat_flag(e, IS_CHECKPOINTED) ||
			 get_nat_flag(e, HAS_FSYNCED_INODE)))
		need_update = false;
	up_read(&nm_i->nat_tree_lock);
	return need_update;
}

/* must be locked by nat_tree_lock */
static void cache_nat_entry(struct f2fs_sb_info *sbi, nid_t nid,
						struct f2fs_nat_entry *ne)
{
	struct f2fs_nm_info *nm_i = NM_I(sbi);
	struct nat_entry *new, *e;

	new = __alloc_nat_entry(nid, false);
	if (!new)
		return;

	down_write(&nm_i->nat_tree_lock);
	e = __lookup_nat_cache(nm_i, nid);
	if (!e)
		e = __init_nat_entry(nm_i, new, ne, false);
	else
		f2fs_bug_on(sbi, nat_get_ino(e) != le32_to_cpu(ne->ino) ||
				nat_get_blkaddr(e) !=
					le32_to_cpu(ne->block_addr) ||
				nat_get_version(e) != ne->version);
	up_write(&nm_i->nat_tree_lock);
	if (e != new)
		__free_nat_entry(new);
}

static void set_node_addr(struct f2fs_sb_info *sbi, struct node_info *ni,
			block_t new_blkaddr, bool fsync_done)
{
	struct f2fs_nm_info *nm_i = NM_I(sbi);
	struct nat_entry *e;
	struct nat_entry *new = __alloc_nat_entry(ni->nid, true);

	down_write(&nm_i->nat_tree_lock);
	e = __lookup_nat_cache(nm_i, ni->nid);
	if (!e) {
		e = __init_nat_entry(nm_i, new, NULL, true);
		copy_node_info(&e->ni, ni);
		f2fs_bug_on(sbi, ni->blk_addr == NEW_ADDR);
	} else if (new_blkaddr == NEW_ADDR) {
		/*
		 * when nid is reallocated,
		 * previous nat entry can be remained in nat cache.
		 * So, reinitialize it with new information.
		 */
		copy_node_info(&e->ni, ni);
		f2fs_bug_on(sbi, ni->blk_addr != NULL_ADDR);
	}
	/* let's free early to reduce memory consumption */
	if (e != new)
		__free_nat_entry(new);

	/* sanity check */
	f2fs_bug_on(sbi, nat_get_blkaddr(e) != ni->blk_addr);
	f2fs_bug_on(sbi, nat_get_blkaddr(e) == NULL_ADDR &&
			new_blkaddr == NULL_ADDR);
	f2fs_bug_on(sbi, nat_get_blkaddr(e) == NEW_ADDR &&
			new_blkaddr == NEW_ADDR);
	f2fs_bug_on(sbi, __is_valid_data_blkaddr(nat_get_blkaddr(e)) &&
			new_blkaddr == NEW_ADDR);

	/* increment version no as node is removed */
	if (nat_get_blkaddr(e) != NEW_ADDR && new_blkaddr == NULL_ADDR) {
		unsigned char version = nat_get_version(e);
		nat_set_version(e, inc_node_version(version));
	}

	/* change address */
	nat_set_blkaddr(e, new_blkaddr);
	if (!__is_valid_data_blkaddr(new_blkaddr))
		set_nat_flag(e, IS_CHECKPOINTED, false);
	__set_nat_cache_dirty(nm_i, e);

	/* update fsync_mark if its inode nat entry is still alive */
	if (ni->nid != ni->ino)
		e = __lookup_nat_cache(nm_i, ni->ino);
	if (e) {
		if (fsync_done && ni->nid == ni->ino)
			set_nat_flag(e, HAS_FSYNCED_INODE, true);
		set_nat_flag(e, HAS_LAST_FSYNC, fsync_done);
	}
	up_write(&nm_i->nat_tree_lock);
}

int f2fs_try_to_free_nats(struct f2fs_sb_info *sbi, int nr_shrink)
{
	struct f2fs_nm_info *nm_i = NM_I(sbi);
	int nr = nr_shrink;

	if (!down_write_trylock(&nm_i->nat_tree_lock))
		return 0;

	spin_lock(&nm_i->nat_list_lock);
	while (nr_shrink) {
		struct nat_entry *ne;

		if (list_empty(&nm_i->nat_entries))
			break;

		ne = list_first_entry(&nm_i->nat_entries,
					struct nat_entry, list);
		list_del(&ne->list);
		spin_unlock(&nm_i->nat_list_lock);

		__del_from_nat_cache(nm_i, ne);
		nr_shrink--;

		spin_lock(&nm_i->nat_list_lock);
	}
	spin_unlock(&nm_i->nat_list_lock);

	up_write(&nm_i->nat_tree_lock);
	return nr - nr_shrink;
}

/*
 * This function always returns success
 */
int f2fs_get_node_info(struct f2fs_sb_info *sbi, nid_t nid,
						struct node_info *ni)
{
	struct f2fs_nm_info *nm_i = NM_I(sbi);
	struct curseg_info *curseg = CURSEG_I(sbi, CURSEG_HOT_DATA);
	struct f2fs_journal *journal = curseg->journal;
	nid_t start_nid = START_NID(nid);
	struct f2fs_nat_block *nat_blk;
	struct page *page = NULL;
	struct f2fs_nat_entry ne;
	struct nat_entry *e;
	pgoff_t index;
	block_t blkaddr;
	int i;

	ni->nid = nid;

	/* Check nat cache */
	down_read(&nm_i->nat_tree_lock);
	e = __lookup_nat_cache(nm_i, nid);
	if (e) {
		ni->ino = nat_get_ino(e);
		ni->blk_addr = nat_get_blkaddr(e);
		ni->version = nat_get_version(e);
		up_read(&nm_i->nat_tree_lock);
		return 0;
	}

	memset(&ne, 0, sizeof(struct f2fs_nat_entry));

	/* Check current segment summary */
	down_read(&curseg->journal_rwsem);
	i = f2fs_lookup_journal_in_cursum(journal, NAT_JOURNAL, nid, 0);
	if (i >= 0) {
		ne = nat_in_journal(journal, i);
		node_info_from_raw_nat(ni, &ne);
	}
	up_read(&curseg->journal_rwsem);
	if (i >= 0) {
		up_read(&nm_i->nat_tree_lock);
		goto cache;
	}

	/* Fill node_info from nat page */
	index = current_nat_addr(sbi, nid);
	up_read(&nm_i->nat_tree_lock);

	page = f2fs_get_meta_page(sbi, index);
	if (IS_ERR(page))
		return PTR_ERR(page);

	nat_blk = (struct f2fs_nat_block *)page_address(page);
	ne = nat_blk->entries[nid - start_nid];
	node_info_from_raw_nat(ni, &ne);
	f2fs_put_page(page, 1);
cache:
	blkaddr = le32_to_cpu(ne.block_addr);
	if (__is_valid_data_blkaddr(blkaddr) &&
		!f2fs_is_valid_blkaddr(sbi, blkaddr, DATA_GENERIC_ENHANCE))
		return -EFAULT;

	/* cache nat entry */
	cache_nat_entry(sbi, nid, &ne);
	return 0;
}

/*
 * readahead MAX_RA_NODE number of node pages.
 */
static void f2fs_ra_node_pages(struct page *parent, int start, int n)
{
	struct f2fs_sb_info *sbi = F2FS_P_SB(parent);
	struct blk_plug plug;
	int i, end;
	nid_t nid;

	blk_start_plug(&plug);

	/* Then, try readahead for siblings of the desired node */
	end = start + n;
	end = min(end, NIDS_PER_BLOCK);
	for (i = start; i < end; i++) {
		nid = get_nid(parent, i, false);
		f2fs_ra_node_page(sbi, nid);
	}

	blk_finish_plug(&plug);
}

pgoff_t f2fs_get_next_page_offset(struct dnode_of_data *dn, pgoff_t pgofs)
{
	const long direct_index = ADDRS_PER_INODE(dn->inode);
	const long direct_blks = ADDRS_PER_BLOCK(dn->inode);
	const long indirect_blks = ADDRS_PER_BLOCK(dn->inode) * NIDS_PER_BLOCK;
	unsigned int skipped_unit = ADDRS_PER_BLOCK(dn->inode);
	int cur_level = dn->cur_level;
	int max_level = dn->max_level;
	pgoff_t base = 0;

	if (!dn->max_level)
		return pgofs + 1;

	while (max_level-- > cur_level)
		skipped_unit *= NIDS_PER_BLOCK;

	switch (dn->max_level) {
	case 3:
		base += 2 * indirect_blks;
	case 2:
		base += 2 * direct_blks;
	case 1:
		base += direct_index;
		break;
	default:
		f2fs_bug_on(F2FS_I_SB(dn->inode), 1);
	}

	return ((pgofs - base) / skipped_unit + 1) * skipped_unit + base;
}

/*
 * The maximum depth is four.
 * Offset[0] will have raw inode offset.
 */
static int get_node_path(struct inode *inode, long block,
				int offset[4], unsigned int noffset[4])
{
	const long direct_index = ADDRS_PER_INODE(inode);
	const long direct_blks = ADDRS_PER_BLOCK(inode);
	const long dptrs_per_blk = NIDS_PER_BLOCK;
	const long indirect_blks = ADDRS_PER_BLOCK(inode) * NIDS_PER_BLOCK;
	const long dindirect_blks = indirect_blks * NIDS_PER_BLOCK;
	int n = 0;
	int level = 0;

	noffset[0] = 0;

	if (block < direct_index) {
		offset[n] = block;
		goto got;
	}
	block -= direct_index;
	if (block < direct_blks) {
		offset[n++] = NODE_DIR1_BLOCK;
		noffset[n] = 1;
		offset[n] = block;
		level = 1;
		goto got;
	}
	block -= direct_blks;
	if (block < direct_blks) {
		offset[n++] = NODE_DIR2_BLOCK;
		noffset[n] = 2;
		offset[n] = block;
		level = 1;
		goto got;
	}
	block -= direct_blks;
	if (block < indirect_blks) {
		offset[n++] = NODE_IND1_BLOCK;
		noffset[n] = 3;
		offset[n++] = block / direct_blks;
		noffset[n] = 4 + offset[n - 1];
		offset[n] = block % direct_blks;
		level = 2;
		goto got;
	}
	block -= indirect_blks;
	if (block < indirect_blks) {
		offset[n++] = NODE_IND2_BLOCK;
		noffset[n] = 4 + dptrs_per_blk;
		offset[n++] = block / direct_blks;
		noffset[n] = 5 + dptrs_per_blk + offset[n - 1];
		offset[n] = block % direct_blks;
		level = 2;
		goto got;
	}
	block -= indirect_blks;
	if (block < dindirect_blks) {
		offset[n++] = NODE_DIND_BLOCK;
		noffset[n] = 5 + (dptrs_per_blk * 2);
		offset[n++] = block / indirect_blks;
		noffset[n] = 6 + (dptrs_per_blk * 2) +
			      offset[n - 1] * (dptrs_per_blk + 1);
		offset[n++] = (block / direct_blks) % dptrs_per_blk;
		noffset[n] = 7 + (dptrs_per_blk * 2) +
			      offset[n - 2] * (dptrs_per_blk + 1) +
			      offset[n - 1];
		offset[n] = block % direct_blks;
		level = 3;
		goto got;
	} else {
		return -E2BIG;
	}
got:
	return level;
}

/*
 * Caller should call f2fs_put_dnode(dn).
 * Also, it should grab and release a rwsem by calling f2fs_lock_op() and
 * f2fs_unlock_op() only if ro is not set RDONLY_NODE.
 * In the case of RDONLY_NODE, we don't need to care about mutex.
 */
int f2fs_get_dnode_of_data(struct dnode_of_data *dn, pgoff_t index, int mode)
{
	struct f2fs_sb_info *sbi = F2FS_I_SB(dn->inode);
	struct page *npage[4];
	struct page *parent = NULL;
	int offset[4];
	unsigned int noffset[4];
	nid_t nids[4];
	int level, i = 0;
	int err = 0;

	level = get_node_path(dn->inode, index, offset, noffset);
	if (level < 0)
		return level;

	nids[0] = dn->inode->i_ino;
	npage[0] = dn->inode_page;

	if (!npage[0]) {
		npage[0] = f2fs_get_node_page(sbi, nids[0]);
		if (IS_ERR(npage[0]))
			return PTR_ERR(npage[0]);
	}

	/* if inline_data is set, should not report any block indices */
	if (f2fs_has_inline_data(dn->inode) && index) {
		err = -ENOENT;
		f2fs_put_page(npage[0], 1);
		goto release_out;
	}

	parent = npage[0];
	if (level != 0)
		nids[1] = get_nid(parent, offset[0], true);
	dn->inode_page = npage[0];
	dn->inode_page_locked = true;

	/* get indirect or direct nodes */
	for (i = 1; i <= level; i++) {
		bool done = false;

		if (!nids[i] && mode == ALLOC_NODE) {
			/* alloc new node */
			if (!f2fs_alloc_nid(sbi, &(nids[i]))) {
				err = -ENOSPC;
				goto release_pages;
			}

			dn->nid = nids[i];
			npage[i] = f2fs_new_node_page(dn, noffset[i]);
			if (IS_ERR(npage[i])) {
				f2fs_alloc_nid_failed(sbi, nids[i]);
				err = PTR_ERR(npage[i]);
				goto release_pages;
			}

			set_nid(parent, offset[i - 1], nids[i], i == 1);
			f2fs_alloc_nid_done(sbi, nids[i]);
			done = true;
		} else if (mode == LOOKUP_NODE_RA && i == level && level > 1) {
			npage[i] = f2fs_get_node_page_ra(parent, offset[i - 1]);
			if (IS_ERR(npage[i])) {
				err = PTR_ERR(npage[i]);
				goto release_pages;
			}
			done = true;
		}
		if (i == 1) {
			dn->inode_page_locked = false;
			unlock_page(parent);
		} else {
			f2fs_put_page(parent, 1);
		}

		if (!done) {
			npage[i] = f2fs_get_node_page(sbi, nids[i]);
			if (IS_ERR(npage[i])) {
				err = PTR_ERR(npage[i]);
				f2fs_put_page(npage[0], 0);
				goto release_out;
			}
		}
		if (i < level) {
			parent = npage[i];
			nids[i + 1] = get_nid(parent, offset[i], false);
		}
	}
	dn->nid = nids[level];
	dn->ofs_in_node = offset[level];
	dn->node_page = npage[level];
	dn->data_blkaddr = datablock_addr(dn->inode,
				dn->node_page, dn->ofs_in_node);
	return 0;

release_pages:
	f2fs_put_page(parent, 1);
	if (i > 1)
		f2fs_put_page(npage[0], 0);
release_out:
	dn->inode_page = NULL;
	dn->node_page = NULL;
	if (err == -ENOENT) {
		dn->cur_level = i;
		dn->max_level = level;
		dn->ofs_in_node = offset[level];
	}
	return err;
}

static int truncate_node(struct dnode_of_data *dn)
{
	struct f2fs_sb_info *sbi = F2FS_I_SB(dn->inode);
	struct node_info ni;
	int err;
	pgoff_t index;

	err = f2fs_get_node_info(sbi, dn->nid, &ni);
	if (err)
		return err;

	/* Deallocate node address */
	f2fs_invalidate_blocks(sbi, ni.blk_addr);
	dec_valid_node_count(sbi, dn->inode, dn->nid == dn->inode->i_ino);
	set_node_addr(sbi, &ni, NULL_ADDR, false);

	if (dn->nid == dn->inode->i_ino) {
		f2fs_remove_orphan_inode(sbi, dn->nid);
		dec_valid_inode_count(sbi);
		f2fs_inode_synced(dn->inode);
	}

	clear_node_page_dirty(dn->node_page);
	set_sbi_flag(sbi, SBI_IS_DIRTY);

	index = dn->node_page->index;
	f2fs_put_page(dn->node_page, 1);

	invalidate_mapping_pages(NODE_MAPPING(sbi),
			index, index);

	dn->node_page = NULL;
	trace_f2fs_truncate_node(dn->inode, dn->nid, ni.blk_addr);

	return 0;
}

static int truncate_dnode(struct dnode_of_data *dn)
{
	struct page *page;
	int err;

	if (dn->nid == 0)
		return 1;

	/* get direct node */
	page = f2fs_get_node_page(F2FS_I_SB(dn->inode), dn->nid);
	if (IS_ERR(page) && PTR_ERR(page) == -ENOENT)
		return 1;
	else if (IS_ERR(page))
		return PTR_ERR(page);

	/* Make dnode_of_data for parameter */
	dn->node_page = page;
	dn->ofs_in_node = 0;
	f2fs_truncate_data_blocks(dn);
	err = truncate_node(dn);
	if (err)
		return err;

	return 1;
}

static int truncate_nodes(struct dnode_of_data *dn, unsigned int nofs,
						int ofs, int depth)
{
	struct dnode_of_data rdn = *dn;
	struct page *page;
	struct f2fs_node *rn;
	nid_t child_nid;
	unsigned int child_nofs;
	int freed = 0;
	int i, ret;

	if (dn->nid == 0)
		return NIDS_PER_BLOCK + 1;

	trace_f2fs_truncate_nodes_enter(dn->inode, dn->nid, dn->data_blkaddr);

	page = f2fs_get_node_page(F2FS_I_SB(dn->inode), dn->nid);
	if (IS_ERR(page)) {
		trace_f2fs_truncate_nodes_exit(dn->inode, PTR_ERR(page));
		return PTR_ERR(page);
	}

	f2fs_ra_node_pages(page, ofs, NIDS_PER_BLOCK);

	rn = F2FS_NODE(page);
	if (depth < 3) {
		for (i = ofs; i < NIDS_PER_BLOCK; i++, freed++) {
			child_nid = le32_to_cpu(rn->in.nid[i]);
			if (child_nid == 0)
				continue;
			rdn.nid = child_nid;
			ret = truncate_dnode(&rdn);
			if (ret < 0)
				goto out_err;
			if (set_nid(page, i, 0, false))
				dn->node_changed = true;
		}
	} else {
		child_nofs = nofs + ofs * (NIDS_PER_BLOCK + 1) + 1;
		for (i = ofs; i < NIDS_PER_BLOCK; i++) {
			child_nid = le32_to_cpu(rn->in.nid[i]);
			if (child_nid == 0) {
				child_nofs += NIDS_PER_BLOCK + 1;
				continue;
			}
			rdn.nid = child_nid;
			ret = truncate_nodes(&rdn, child_nofs, 0, depth - 1);
			if (ret == (NIDS_PER_BLOCK + 1)) {
				if (set_nid(page, i, 0, false))
					dn->node_changed = true;
				child_nofs += ret;
			} else if (ret < 0 && ret != -ENOENT) {
				goto out_err;
			}
		}
		freed = child_nofs;
	}

	if (!ofs) {
		/* remove current indirect node */
		dn->node_page = page;
		ret = truncate_node(dn);
		if (ret)
			goto out_err;
		freed++;
	} else {
		f2fs_put_page(page, 1);
	}
	trace_f2fs_truncate_nodes_exit(dn->inode, freed);
	return freed;

out_err:
	f2fs_put_page(page, 1);
	trace_f2fs_truncate_nodes_exit(dn->inode, ret);
	return ret;
}

static int truncate_partial_nodes(struct dnode_of_data *dn,
			struct f2fs_inode *ri, int *offset, int depth)
{
	struct page *pages[2];
	nid_t nid[3];
	nid_t child_nid;
	int err = 0;
	int i;
	int idx = depth - 2;

	nid[0] = le32_to_cpu(ri->i_nid[offset[0] - NODE_DIR1_BLOCK]);
	if (!nid[0])
		return 0;

	/* get indirect nodes in the path */
	for (i = 0; i < idx + 1; i++) {
		/* reference count'll be increased */
		pages[i] = f2fs_get_node_page(F2FS_I_SB(dn->inode), nid[i]);
		if (IS_ERR(pages[i])) {
			err = PTR_ERR(pages[i]);
			idx = i - 1;
			goto fail;
		}
		nid[i + 1] = get_nid(pages[i], offset[i + 1], false);
	}

	f2fs_ra_node_pages(pages[idx], offset[idx + 1], NIDS_PER_BLOCK);

	/* free direct nodes linked to a partial indirect node */
	for (i = offset[idx + 1]; i < NIDS_PER_BLOCK; i++) {
		child_nid = get_nid(pages[idx], i, false);
		if (!child_nid)
			continue;
		dn->nid = child_nid;
		err = truncate_dnode(dn);
		if (err < 0)
			goto fail;
		if (set_nid(pages[idx], i, 0, false))
			dn->node_changed = true;
	}

	if (offset[idx + 1] == 0) {
		dn->node_page = pages[idx];
		dn->nid = nid[idx];
		err = truncate_node(dn);
		if (err)
			goto fail;
	} else {
		f2fs_put_page(pages[idx], 1);
	}
	offset[idx]++;
	offset[idx + 1] = 0;
	idx--;
fail:
	for (i = idx; i >= 0; i--)
		f2fs_put_page(pages[i], 1);

	trace_f2fs_truncate_partial_nodes(dn->inode, nid, depth, err);

	return err;
}

/*
 * All the block addresses of data and nodes should be nullified.
 */
int f2fs_truncate_inode_blocks(struct inode *inode, pgoff_t from)
{
	struct f2fs_sb_info *sbi = F2FS_I_SB(inode);
	int err = 0, cont = 1;
	int level, offset[4], noffset[4];
	unsigned int nofs = 0;
	struct f2fs_inode *ri;
	struct dnode_of_data dn;
	struct page *page;

	trace_f2fs_truncate_inode_blocks_enter(inode, from);

	level = get_node_path(inode, from, offset, noffset);
	if (level < 0)
		return level;

	page = f2fs_get_node_page(sbi, inode->i_ino);
	if (IS_ERR(page)) {
		trace_f2fs_truncate_inode_blocks_exit(inode, PTR_ERR(page));
		return PTR_ERR(page);
	}

	set_new_dnode(&dn, inode, page, NULL, 0);
	unlock_page(page);

	ri = F2FS_INODE(page);
	switch (level) {
	case 0:
	case 1:
		nofs = noffset[1];
		break;
	case 2:
		nofs = noffset[1];
		if (!offset[level - 1])
			goto skip_partial;
		err = truncate_partial_nodes(&dn, ri, offset, level);
		if (err < 0 && err != -ENOENT)
			goto fail;
		nofs += 1 + NIDS_PER_BLOCK;
		break;
	case 3:
		nofs = 5 + 2 * NIDS_PER_BLOCK;
		if (!offset[level - 1])
			goto skip_partial;
		err = truncate_partial_nodes(&dn, ri, offset, level);
		if (err < 0 && err != -ENOENT)
			goto fail;
		break;
	default:
		BUG();
	}

skip_partial:
	while (cont) {
		dn.nid = le32_to_cpu(ri->i_nid[offset[0] - NODE_DIR1_BLOCK]);
		switch (offset[0]) {
		case NODE_DIR1_BLOCK:
		case NODE_DIR2_BLOCK:
			err = truncate_dnode(&dn);
			break;

		case NODE_IND1_BLOCK:
		case NODE_IND2_BLOCK:
			err = truncate_nodes(&dn, nofs, offset[1], 2);
			break;

		case NODE_DIND_BLOCK:
			err = truncate_nodes(&dn, nofs, offset[1], 3);
			cont = 0;
			break;

		default:
			BUG();
		}
		if (err < 0 && err != -ENOENT)
			goto fail;
		if (offset[1] == 0 &&
				ri->i_nid[offset[0] - NODE_DIR1_BLOCK]) {
			lock_page(page);
			BUG_ON(page->mapping != NODE_MAPPING(sbi));
			f2fs_wait_on_page_writeback(page, NODE, true, true);
			ri->i_nid[offset[0] - NODE_DIR1_BLOCK] = 0;
			set_page_dirty(page);
			unlock_page(page);
		}
		offset[1] = 0;
		offset[0]++;
		nofs += err;
	}
fail:
	f2fs_put_page(page, 0);
	trace_f2fs_truncate_inode_blocks_exit(inode, err);
	return err > 0 ? 0 : err;
}

/* caller must lock inode page */
int f2fs_truncate_xattr_node(struct inode *inode)
{
	struct f2fs_sb_info *sbi = F2FS_I_SB(inode);
	nid_t nid = F2FS_I(inode)->i_xattr_nid;
	struct dnode_of_data dn;
	struct page *npage;
	int err;

	if (!nid)
		return 0;

	npage = f2fs_get_node_page(sbi, nid);
	if (IS_ERR(npage))
		return PTR_ERR(npage);

	set_new_dnode(&dn, inode, NULL, npage, nid);
	err = truncate_node(&dn);
	if (err) {
		f2fs_put_page(npage, 1);
		return err;
	}

	f2fs_i_xnid_write(inode, 0);

	return 0;
}

/*
 * Caller should grab and release a rwsem by calling f2fs_lock_op() and
 * f2fs_unlock_op().
 */
int f2fs_remove_inode_page(struct inode *inode)
{
	struct dnode_of_data dn;
	int err;

	set_new_dnode(&dn, inode, NULL, NULL, inode->i_ino);
	err = f2fs_get_dnode_of_data(&dn, 0, LOOKUP_NODE);
	if (err)
		return err;

	err = f2fs_truncate_xattr_node(inode);
	if (err) {
		f2fs_put_dnode(&dn);
		return err;
	}

	/* remove potential inline_data blocks */
	if (S_ISREG(inode->i_mode) || S_ISDIR(inode->i_mode) ||
				S_ISLNK(inode->i_mode))
		f2fs_truncate_data_blocks_range(&dn, 1);

	/* 0 is possible, after f2fs_new_inode() has failed */
	if (unlikely(f2fs_cp_error(F2FS_I_SB(inode)))) {
		f2fs_put_dnode(&dn);
		return -EIO;
	}

	if (unlikely(inode->i_blocks != 0 && inode->i_blocks != 8)) {
<<<<<<< HEAD
		f2fs_msg(F2FS_I_SB(inode)->sb, KERN_WARNING,
			"Inconsistent i_blocks, ino:%lu, iblocks:%llu",
			inode->i_ino,
			(unsigned long long)inode->i_blocks);
=======
		f2fs_warn(F2FS_I_SB(inode), "Inconsistent i_blocks, ino:%lu, iblocks:%llu",
			  inode->i_ino, (unsigned long long)inode->i_blocks);
>>>>>>> e276e60d
		set_sbi_flag(F2FS_I_SB(inode), SBI_NEED_FSCK);
	}

	/* will put inode & node pages */
	err = truncate_node(&dn);
	if (err) {
		f2fs_put_dnode(&dn);
		return err;
	}
	return 0;
}

struct page *f2fs_new_inode_page(struct inode *inode)
{
	struct dnode_of_data dn;

	/* allocate inode page for new inode */
	set_new_dnode(&dn, inode, NULL, NULL, inode->i_ino);

	/* caller should f2fs_put_page(page, 1); */
	return f2fs_new_node_page(&dn, 0);
}

struct page *f2fs_new_node_page(struct dnode_of_data *dn, unsigned int ofs)
{
	struct f2fs_sb_info *sbi = F2FS_I_SB(dn->inode);
	struct node_info new_ni;
	struct page *page;
	int err;

	if (unlikely(is_inode_flag_set(dn->inode, FI_NO_ALLOC)))
		return ERR_PTR(-EPERM);

	page = f2fs_grab_cache_page(NODE_MAPPING(sbi), dn->nid, false);
	if (!page)
		return ERR_PTR(-ENOMEM);

	if (unlikely((err = inc_valid_node_count(sbi, dn->inode, !ofs))))
		goto fail;

#ifdef CONFIG_F2FS_CHECK_FS
	err = f2fs_get_node_info(sbi, dn->nid, &new_ni);
	if (err) {
		dec_valid_node_count(sbi, dn->inode, !ofs);
		goto fail;
	}
	f2fs_bug_on(sbi, new_ni.blk_addr != NULL_ADDR);
#endif
	new_ni.nid = dn->nid;
	new_ni.ino = dn->inode->i_ino;
	new_ni.blk_addr = NULL_ADDR;
	new_ni.flag = 0;
	new_ni.version = 0;
	set_node_addr(sbi, &new_ni, NEW_ADDR, false);

	f2fs_wait_on_page_writeback(page, NODE, true, true);
	fill_node_footer(page, dn->nid, dn->inode->i_ino, ofs, true);
	set_cold_node(page, S_ISDIR(dn->inode->i_mode));
	if (!PageUptodate(page))
		SetPageUptodate(page);
	if (set_page_dirty(page))
		dn->node_changed = true;

	if (f2fs_has_xattr_block(ofs))
		f2fs_i_xnid_write(dn->inode, dn->nid);

	if (ofs == 0)
		inc_valid_inode_count(sbi);
	return page;

fail:
	clear_node_page_dirty(page);
	f2fs_put_page(page, 1);
	return ERR_PTR(err);
}

/*
 * Caller should do after getting the following values.
 * 0: f2fs_put_page(page, 0)
 * LOCKED_PAGE or error: f2fs_put_page(page, 1)
 */
static int read_node_page(struct page *page, int op_flags)
{
	struct f2fs_sb_info *sbi = F2FS_P_SB(page);
	struct node_info ni;
	struct f2fs_io_info fio = {
		.sbi = sbi,
		.type = NODE,
		.op = REQ_OP_READ,
		.op_flags = op_flags,
		.page = page,
		.encrypted_page = NULL,
	};
	int err;

	if (PageUptodate(page)) {
		if (!f2fs_inode_chksum_verify(sbi, page)) {
			ClearPageUptodate(page);
<<<<<<< HEAD
			return -EBADMSG;
=======
			return -EFSBADCRC;
>>>>>>> e276e60d
		}
		return LOCKED_PAGE;
	}

	err = f2fs_get_node_info(sbi, page->index, &ni);
	if (err)
		return err;

	if (unlikely(ni.blk_addr == NULL_ADDR) ||
			is_sbi_flag_set(sbi, SBI_IS_SHUTDOWN)) {
		ClearPageUptodate(page);
		return -ENOENT;
	}

	fio.new_blkaddr = fio.old_blkaddr = ni.blk_addr;
	return f2fs_submit_page_bio(&fio);
}

/*
 * Readahead a node page
 */
void f2fs_ra_node_page(struct f2fs_sb_info *sbi, nid_t nid)
{
	struct page *apage;
	int err;

	if (!nid)
		return;
	if (f2fs_check_nid_range(sbi, nid))
		return;

	rcu_read_lock();
	apage = radix_tree_lookup(&NODE_MAPPING(sbi)->page_tree, nid);
	rcu_read_unlock();
	if (apage)
		return;

	apage = f2fs_grab_cache_page(NODE_MAPPING(sbi), nid, false);
	if (!apage)
		return;

	err = read_node_page(apage, REQ_RAHEAD);
	f2fs_put_page(apage, err ? 1 : 0);
}

static struct page *__get_node_page(struct f2fs_sb_info *sbi, pgoff_t nid,
					struct page *parent, int start)
{
	struct page *page;
	int err;

	if (!nid)
		return ERR_PTR(-ENOENT);
	if (f2fs_check_nid_range(sbi, nid))
		return ERR_PTR(-EINVAL);
repeat:
	page = f2fs_grab_cache_page(NODE_MAPPING(sbi), nid, false);
	if (!page)
		return ERR_PTR(-ENOMEM);

	err = read_node_page(page, 0);
	if (err < 0) {
		f2fs_put_page(page, 1);
		return ERR_PTR(err);
	} else if (err == LOCKED_PAGE) {
		err = 0;
		goto page_hit;
	}

	if (parent)
		f2fs_ra_node_pages(parent, start + 1, MAX_RA_NODE);

	lock_page(page);

	if (unlikely(page->mapping != NODE_MAPPING(sbi))) {
		f2fs_put_page(page, 1);
		goto repeat;
	}

	if (unlikely(!PageUptodate(page))) {
		err = -EIO;
<<<<<<< HEAD
		goto out_err;
	}

	if (!f2fs_inode_chksum_verify(sbi, page)) {
		err = -EBADMSG;
		goto out_err;
	}
page_hit:
	if(unlikely(nid != nid_of_node(page))) {
		f2fs_msg(sbi->sb, KERN_WARNING, "inconsistent node block, "
			"nid:%lu, node_footer[nid:%u,ino:%u,ofs:%u,cpver:%llu,blkaddr:%u]",
			nid, nid_of_node(page), ino_of_node(page),
			ofs_of_node(page), cpver_of_node(page),
			next_blkaddr_of_node(page));
=======
		goto out_err;
	}

	if (!f2fs_inode_chksum_verify(sbi, page)) {
		err = -EFSBADCRC;
		goto out_err;
	}
page_hit:
	if(unlikely(nid != nid_of_node(page))) {
		f2fs_warn(sbi, "inconsistent node block, nid:%lu, node_footer[nid:%u,ino:%u,ofs:%u,cpver:%llu,blkaddr:%u]",
			  nid, nid_of_node(page), ino_of_node(page),
			  ofs_of_node(page), cpver_of_node(page),
			  next_blkaddr_of_node(page));
>>>>>>> e276e60d
		err = -EINVAL;
out_err:
		ClearPageUptodate(page);
		f2fs_put_page(page, 1);
		return ERR_PTR(err);
	}
	return page;
}

struct page *f2fs_get_node_page(struct f2fs_sb_info *sbi, pgoff_t nid)
{
	return __get_node_page(sbi, nid, NULL, 0);
}

struct page *f2fs_get_node_page_ra(struct page *parent, int start)
{
	struct f2fs_sb_info *sbi = F2FS_P_SB(parent);
	nid_t nid = get_nid(parent, start, false);

	return __get_node_page(sbi, nid, parent, start);
}

static void flush_inline_data(struct f2fs_sb_info *sbi, nid_t ino)
{
	struct inode *inode;
	struct page *page;
	int ret;

	/* should flush inline_data before evict_inode */
	inode = ilookup(sbi->sb, ino);
	if (!inode)
		return;

	page = f2fs_pagecache_get_page(inode->i_mapping, 0,
					FGP_LOCK|FGP_NOWAIT, 0);
	if (!page)
		goto iput_out;

	if (!PageUptodate(page))
		goto page_out;

	if (!PageDirty(page))
		goto page_out;

	if (!clear_page_dirty_for_io(page))
		goto page_out;

	ret = f2fs_write_inline_data(inode, page);
	inode_dec_dirty_pages(inode);
	f2fs_remove_dirty_inode(inode);
	if (ret)
		set_page_dirty(page);
page_out:
	f2fs_put_page(page, 1);
iput_out:
	iput(inode);
}

static struct page *last_fsync_dnode(struct f2fs_sb_info *sbi, nid_t ino)
{
	pgoff_t index;
	struct pagevec pvec;
	struct page *last_page = NULL;
	int nr_pages;

	pagevec_init(&pvec, 0);
	index = 0;

	while ((nr_pages = pagevec_lookup_tag(&pvec, NODE_MAPPING(sbi), &index,
				PAGECACHE_TAG_DIRTY))) {
		int i;

		for (i = 0; i < nr_pages; i++) {
			struct page *page = pvec.pages[i];

			if (unlikely(f2fs_cp_error(sbi))) {
				f2fs_put_page(last_page, 0);
				pagevec_release(&pvec);
				return ERR_PTR(-EIO);
			}

			if (!IS_DNODE(page) || !is_cold_node(page))
				continue;
			if (ino_of_node(page) != ino)
				continue;

			lock_page(page);

			if (unlikely(page->mapping != NODE_MAPPING(sbi))) {
continue_unlock:
				unlock_page(page);
				continue;
			}
			if (ino_of_node(page) != ino)
				goto continue_unlock;

			if (!PageDirty(page)) {
				/* someone wrote it for us */
				goto continue_unlock;
			}

			if (last_page)
				f2fs_put_page(last_page, 0);

			get_page(page);
			last_page = page;
			unlock_page(page);
		}
		pagevec_release(&pvec);
		cond_resched();
	}
	return last_page;
}

static int __write_node_page(struct page *page, bool atomic, bool *submitted,
				struct writeback_control *wbc, bool do_balance,
				enum iostat_type io_type, unsigned int *seq_id)
{
	struct f2fs_sb_info *sbi = F2FS_P_SB(page);
	nid_t nid;
	struct node_info ni;
	struct f2fs_io_info fio = {
		.sbi = sbi,
		.ino = ino_of_node(page),
		.type = NODE,
		.op = REQ_OP_WRITE,
		.op_flags = wbc_to_write_flags(wbc),
		.page = page,
		.encrypted_page = NULL,
		.submitted = false,
		.io_type = io_type,
		.io_wbc = wbc,
	};
	unsigned int seq;

	trace_f2fs_writepage(page, NODE);

	if (unlikely(f2fs_cp_error(sbi)))
		goto redirty_out;

	if (unlikely(is_sbi_flag_set(sbi, SBI_POR_DOING)))
		goto redirty_out;

	if (wbc->sync_mode == WB_SYNC_NONE &&
			IS_DNODE(page) && is_cold_node(page))
		goto redirty_out;

	/* get old block addr of this node page */
	nid = nid_of_node(page);
	f2fs_bug_on(sbi, page->index != nid);

	if (f2fs_get_node_info(sbi, nid, &ni))
		goto redirty_out;

	if (wbc->for_reclaim) {
		if (!down_read_trylock(&sbi->node_write))
			goto redirty_out;
	} else {
		down_read(&sbi->node_write);
	}

	/* This page is already truncated */
	if (unlikely(ni.blk_addr == NULL_ADDR)) {
		ClearPageUptodate(page);
		dec_page_count(sbi, F2FS_DIRTY_NODES);
		up_read(&sbi->node_write);
		unlock_page(page);
		return 0;
	}

	if (__is_valid_data_blkaddr(ni.blk_addr) &&
		!f2fs_is_valid_blkaddr(sbi, ni.blk_addr,
					DATA_GENERIC_ENHANCE)) {
		up_read(&sbi->node_write);
		goto redirty_out;
	}

	if (atomic && !test_opt(sbi, NOBARRIER))
		fio.op_flags |= REQ_PREFLUSH | REQ_FUA;

	set_page_writeback(page);
	ClearPageError(page);

	if (f2fs_in_warm_node_list(sbi, page)) {
		seq = f2fs_add_fsync_node_entry(sbi, page);
		if (seq_id)
			*seq_id = seq;
	}

	fio.old_blkaddr = ni.blk_addr;
	f2fs_do_write_node_page(nid, &fio);
	set_node_addr(sbi, &ni, fio.new_blkaddr, is_fsync_dnode(page));
	dec_page_count(sbi, F2FS_DIRTY_NODES);
	up_read(&sbi->node_write);

	if (wbc->for_reclaim) {
		f2fs_submit_merged_write_cond(sbi, NULL, page, 0, NODE);
		submitted = NULL;
	}

	unlock_page(page);

	if (unlikely(f2fs_cp_error(sbi))) {
		f2fs_submit_merged_write(sbi, NODE);
		submitted = NULL;
	}
	if (submitted)
		*submitted = fio.submitted;

	if (do_balance)
		f2fs_balance_fs(sbi, false);
	return 0;

redirty_out:
	redirty_page_for_writepage(wbc, page);
	return AOP_WRITEPAGE_ACTIVATE;
}

int f2fs_move_node_page(struct page *node_page, int gc_type)
{
	int err = 0;

	if (gc_type == FG_GC) {
		struct writeback_control wbc = {
			.sync_mode = WB_SYNC_ALL,
			.nr_to_write = 1,
			.for_reclaim = 0,
		};

		f2fs_wait_on_page_writeback(node_page, NODE, true, true);

		set_page_dirty(node_page);

		if (!clear_page_dirty_for_io(node_page)) {
			err = -EAGAIN;
			goto out_page;
		}

		if (__write_node_page(node_page, false, NULL,
					&wbc, false, FS_GC_NODE_IO, NULL)) {
			err = -EAGAIN;
			unlock_page(node_page);
		}
		goto release_page;
	} else {
		/* set page dirty and write it */
		if (!PageWriteback(node_page))
			set_page_dirty(node_page);
	}
out_page:
	unlock_page(node_page);
release_page:
	f2fs_put_page(node_page, 0);
	return err;
}

static int f2fs_write_node_page(struct page *page,
				struct writeback_control *wbc)
{
	return __write_node_page(page, false, NULL, wbc, false,
						FS_NODE_IO, NULL);
}

int f2fs_fsync_node_pages(struct f2fs_sb_info *sbi, struct inode *inode,
			struct writeback_control *wbc, bool atomic,
			unsigned int *seq_id)
{
	pgoff_t index;
	struct pagevec pvec;
	int ret = 0;
	struct page *last_page = NULL;
	bool marked = false;
	nid_t ino = inode->i_ino;
	int nr_pages;
	int nwritten = 0;

	if (atomic) {
		last_page = last_fsync_dnode(sbi, ino);
		if (IS_ERR_OR_NULL(last_page))
			return PTR_ERR_OR_ZERO(last_page);
	}
retry:
	pagevec_init(&pvec, 0);
	index = 0;

	while ((nr_pages = pagevec_lookup_tag(&pvec, NODE_MAPPING(sbi), &index,
				PAGECACHE_TAG_DIRTY))) {
		int i;

		for (i = 0; i < nr_pages; i++) {
			struct page *page = pvec.pages[i];
			bool submitted = false;

			if (unlikely(f2fs_cp_error(sbi))) {
				f2fs_put_page(last_page, 0);
				pagevec_release(&pvec);
				ret = -EIO;
				goto out;
			}

			if (!IS_DNODE(page) || !is_cold_node(page))
				continue;
			if (ino_of_node(page) != ino)
				continue;

			lock_page(page);

			if (unlikely(page->mapping != NODE_MAPPING(sbi))) {
continue_unlock:
				unlock_page(page);
				continue;
			}
			if (ino_of_node(page) != ino)
				goto continue_unlock;

			if (!PageDirty(page) && page != last_page) {
				/* someone wrote it for us */
				goto continue_unlock;
			}

			f2fs_wait_on_page_writeback(page, NODE, true, true);

			set_fsync_mark(page, 0);
			set_dentry_mark(page, 0);

			if (!atomic || page == last_page) {
				set_fsync_mark(page, 1);
				if (IS_INODE(page)) {
					if (is_inode_flag_set(inode,
								FI_DIRTY_INODE))
						f2fs_update_inode(inode, page);
					set_dentry_mark(page,
						f2fs_need_dentry_mark(sbi, ino));
				}
				/*  may be written by other thread */
				if (!PageDirty(page))
					set_page_dirty(page);
			}

			if (!clear_page_dirty_for_io(page))
				goto continue_unlock;

			ret = __write_node_page(page, atomic &&
						page == last_page,
						&submitted, wbc, true,
						FS_NODE_IO, seq_id);
			if (ret) {
				unlock_page(page);
				f2fs_put_page(last_page, 0);
				break;
			} else if (submitted) {
				nwritten++;
			}

			if (page == last_page) {
				f2fs_put_page(page, 0);
				marked = true;
				break;
			}
		}
		pagevec_release(&pvec);
		cond_resched();

		if (ret || marked)
			break;
	}
	if (!ret && atomic && !marked) {
<<<<<<< HEAD
		f2fs_msg(sbi->sb, KERN_DEBUG,
			"Retry to write fsync mark: ino=%u, idx=%lx",
					ino, last_page->index);
		f2fs_find_node_path(inode);//f2fs debug use
=======
		f2fs_debug(sbi, "Retry to write fsync mark: ino=%u, idx=%lx",
			   ino, last_page->index);
>>>>>>> e276e60d
		lock_page(last_page);
		f2fs_wait_on_page_writeback(last_page, NODE, true, true);
		set_page_dirty(last_page);
		unlock_page(last_page);
		goto retry;
	}
out:
	if (nwritten)
		f2fs_submit_merged_write_cond(sbi, NULL, NULL, ino, NODE);
	return ret ? -EIO: 0;
}

int f2fs_sync_node_pages(struct f2fs_sb_info *sbi,
				struct writeback_control *wbc,
				bool do_balance, enum iostat_type io_type)
{
	pgoff_t index;
	struct pagevec pvec;
	int step = 0;
	int nwritten = 0;
	int ret = 0;
	int nr_pages, done = 0;

	pagevec_init(&pvec, 0);

next_step:
	index = 0;

	while (!done && (nr_pages = pagevec_lookup_tag(&pvec,
			NODE_MAPPING(sbi), &index, PAGECACHE_TAG_DIRTY))) {
		int i;

		for (i = 0; i < nr_pages; i++) {
			struct page *page = pvec.pages[i];
			bool submitted = false;

			/* give a priority to WB_SYNC threads */
			if (atomic_read(&sbi->wb_sync_req[NODE]) &&
					wbc->sync_mode == WB_SYNC_NONE) {
				done = 1;
				break;
			}

			/*
			 * flushing sequence with step:
			 * 0. indirect nodes
			 * 1. dentry dnodes
			 * 2. file dnodes
			 */
			if (step == 0 && IS_DNODE(page))
				continue;
			if (step == 1 && (!IS_DNODE(page) ||
						is_cold_node(page)))
				continue;
			if (step == 2 && (!IS_DNODE(page) ||
						!is_cold_node(page)))
				continue;
lock_node:
			if (wbc->sync_mode == WB_SYNC_ALL)
				lock_page(page);
			else if (!trylock_page(page))
				continue;

			if (unlikely(page->mapping != NODE_MAPPING(sbi))) {
continue_unlock:
				unlock_page(page);
				continue;
			}

			if (!PageDirty(page)) {
				/* someone wrote it for us */
				goto continue_unlock;
			}

			/* flush inline_data */
			if (is_inline_node(page)) {
				clear_inline_node(page);
				unlock_page(page);
				flush_inline_data(sbi, ino_of_node(page));
				goto lock_node;
			}

			f2fs_wait_on_page_writeback(page, NODE, true, true);

			if (!clear_page_dirty_for_io(page))
				goto continue_unlock;

			set_fsync_mark(page, 0);
			set_dentry_mark(page, 0);

			ret = __write_node_page(page, false, &submitted,
						wbc, do_balance, io_type, NULL);
			if (ret)
				unlock_page(page);
			else if (submitted)
				nwritten++;

			if (--wbc->nr_to_write == 0)
				break;
		}
		pagevec_release(&pvec);
		cond_resched();

		if (wbc->nr_to_write == 0) {
			step = 2;
			break;
		}
	}

	if (step < 2) {
		if (wbc->sync_mode == WB_SYNC_NONE && step == 1)
			goto out;
		step++;
		goto next_step;
	}
out:
	if (nwritten)
		f2fs_submit_merged_write(sbi, NODE);

	if (unlikely(f2fs_cp_error(sbi)))
		return -EIO;
	return ret;
}

int f2fs_wait_on_node_pages_writeback(struct f2fs_sb_info *sbi,
						unsigned int seq_id)
{
	struct fsync_node_entry *fn;
	struct page *page;
	struct list_head *head = &sbi->fsync_node_list;
	unsigned long flags;
	unsigned int cur_seq_id = 0;
	int ret2, ret = 0;

	while (seq_id && cur_seq_id < seq_id) {
		spin_lock_irqsave(&sbi->fsync_node_lock, flags);
		if (list_empty(head)) {
			spin_unlock_irqrestore(&sbi->fsync_node_lock, flags);
			break;
		}
		fn = list_first_entry(head, struct fsync_node_entry, list);
		if (fn->seq_id > seq_id) {
			spin_unlock_irqrestore(&sbi->fsync_node_lock, flags);
			break;
		}
		cur_seq_id = fn->seq_id;
		page = fn->page;
		get_page(page);
		spin_unlock_irqrestore(&sbi->fsync_node_lock, flags);

		f2fs_wait_on_page_writeback(page, NODE, true, false);
		if (TestClearPageError(page))
			ret = -EIO;

		put_page(page);

		if (ret)
			break;
	}

	ret2 = filemap_check_errors(NODE_MAPPING(sbi));
	if (!ret)
		ret = ret2;

	return ret;
}

static int f2fs_write_node_pages(struct address_space *mapping,
			    struct writeback_control *wbc)
{
	struct f2fs_sb_info *sbi = F2FS_M_SB(mapping);
	struct blk_plug plug;
	long diff;

	if (unlikely(is_sbi_flag_set(sbi, SBI_POR_DOING)))
		goto skip_write;

	/* balancing f2fs's metadata in background */
	f2fs_balance_fs_bg(sbi);

	/* collect a number of dirty node pages and write together */
	if (wbc->sync_mode != WB_SYNC_ALL &&
			get_pages(sbi, F2FS_DIRTY_NODES) <
					nr_pages_to_skip(sbi, NODE))
		goto skip_write;

	if (wbc->sync_mode == WB_SYNC_ALL)
		atomic_inc(&sbi->wb_sync_req[NODE]);
	else if (atomic_read(&sbi->wb_sync_req[NODE]))
		goto skip_write;

	trace_f2fs_writepages(mapping->host, wbc, NODE);

	diff = nr_pages_to_write(sbi, NODE, wbc);
	blk_start_plug(&plug);
	f2fs_sync_node_pages(sbi, wbc, true, FS_NODE_IO);
	blk_finish_plug(&plug);
	wbc->nr_to_write = max((long)0, wbc->nr_to_write - diff);

	if (wbc->sync_mode == WB_SYNC_ALL)
		atomic_dec(&sbi->wb_sync_req[NODE]);
	return 0;

skip_write:
	wbc->pages_skipped += get_pages(sbi, F2FS_DIRTY_NODES);
	trace_f2fs_writepages(mapping->host, wbc, NODE);
	return 0;
}

static int f2fs_set_node_page_dirty(struct page *page)
{
	trace_f2fs_set_page_dirty(page, NODE);

	if (!PageUptodate(page))
		SetPageUptodate(page);
#ifdef CONFIG_F2FS_CHECK_FS
	if (IS_INODE(page))
		f2fs_inode_chksum_set(F2FS_P_SB(page), page);
#endif
	if (!PageDirty(page)) {
		__set_page_dirty_nobuffers(page);
		inc_page_count(F2FS_P_SB(page), F2FS_DIRTY_NODES);
		f2fs_set_page_private(page, 0);
		f2fs_trace_pid(page);
		return 1;
	}
	return 0;
}

/*
 * Structure of the f2fs node operations
 */
const struct address_space_operations f2fs_node_aops = {
	.writepage	= f2fs_write_node_page,
	.writepages	= f2fs_write_node_pages,
	.set_page_dirty	= f2fs_set_node_page_dirty,
	.invalidatepage	= f2fs_invalidate_page,
	.releasepage	= f2fs_release_page,
#ifdef CONFIG_MIGRATION
	.migratepage    = f2fs_migrate_page,
#endif
};

static struct free_nid *__lookup_free_nid_list(struct f2fs_nm_info *nm_i,
						nid_t n)
{
	return radix_tree_lookup(&nm_i->free_nid_root, n);
}

static int __insert_free_nid(struct f2fs_sb_info *sbi,
			struct free_nid *i, enum nid_state state)
{
	struct f2fs_nm_info *nm_i = NM_I(sbi);

	int err = radix_tree_insert(&nm_i->free_nid_root, i->nid, i);
	if (err)
		return err;

	f2fs_bug_on(sbi, state != i->state);
	nm_i->nid_cnt[state]++;
	if (state == FREE_NID)
		list_add_tail(&i->list, &nm_i->free_nid_list);
	return 0;
}

static void __remove_free_nid(struct f2fs_sb_info *sbi,
			struct free_nid *i, enum nid_state state)
{
	struct f2fs_nm_info *nm_i = NM_I(sbi);

	f2fs_bug_on(sbi, state != i->state);
	nm_i->nid_cnt[state]--;
	if (state == FREE_NID)
		list_del(&i->list);
	radix_tree_delete(&nm_i->free_nid_root, i->nid);
}

static void __move_free_nid(struct f2fs_sb_info *sbi, struct free_nid *i,
			enum nid_state org_state, enum nid_state dst_state)
{
	struct f2fs_nm_info *nm_i = NM_I(sbi);

	f2fs_bug_on(sbi, org_state != i->state);
	i->state = dst_state;
	nm_i->nid_cnt[org_state]--;
	nm_i->nid_cnt[dst_state]++;

	switch (dst_state) {
	case PREALLOC_NID:
		list_del(&i->list);
		break;
	case FREE_NID:
		list_add_tail(&i->list, &nm_i->free_nid_list);
		break;
	default:
		BUG_ON(1);
	}
}

static void update_free_nid_bitmap(struct f2fs_sb_info *sbi, nid_t nid,
							bool set, bool build)
{
	struct f2fs_nm_info *nm_i = NM_I(sbi);
	unsigned int nat_ofs = NAT_BLOCK_OFFSET(nid);
	unsigned int nid_ofs = nid - START_NID(nid);

	if (!test_bit_le(nat_ofs, nm_i->nat_block_bitmap))
		return;

	if (set) {
		if (test_bit_le(nid_ofs, nm_i->free_nid_bitmap[nat_ofs]))
			return;
		__set_bit_le(nid_ofs, nm_i->free_nid_bitmap[nat_ofs]);
		nm_i->free_nid_count[nat_ofs]++;
	} else {
		if (!test_bit_le(nid_ofs, nm_i->free_nid_bitmap[nat_ofs]))
			return;
		__clear_bit_le(nid_ofs, nm_i->free_nid_bitmap[nat_ofs]);
		if (!build)
			nm_i->free_nid_count[nat_ofs]--;
	}
}

/* return if the nid is recognized as free */
static bool add_free_nid(struct f2fs_sb_info *sbi,
				nid_t nid, bool build, bool update)
{
	struct f2fs_nm_info *nm_i = NM_I(sbi);
	struct free_nid *i, *e;
	struct nat_entry *ne;
	int err = -EINVAL;
	bool ret = false;

	/* 0 nid should not be used */
	if (unlikely(nid == 0))
		return false;

	if (unlikely(f2fs_check_nid_range(sbi, nid)))
		return false;

	i = f2fs_kmem_cache_alloc(free_nid_slab, GFP_NOFS);
	i->nid = nid;
	i->state = FREE_NID;

	radix_tree_preload(GFP_NOFS | __GFP_NOFAIL);

	spin_lock(&nm_i->nid_list_lock);

	if (build) {
		/*
		 *   Thread A             Thread B
		 *  - f2fs_create
		 *   - f2fs_new_inode
		 *    - f2fs_alloc_nid
		 *     - __insert_nid_to_list(PREALLOC_NID)
		 *                     - f2fs_balance_fs_bg
		 *                      - f2fs_build_free_nids
		 *                       - __f2fs_build_free_nids
		 *                        - scan_nat_page
		 *                         - add_free_nid
		 *                          - __lookup_nat_cache
		 *  - f2fs_add_link
		 *   - f2fs_init_inode_metadata
		 *    - f2fs_new_inode_page
		 *     - f2fs_new_node_page
		 *      - set_node_addr
		 *  - f2fs_alloc_nid_done
		 *   - __remove_nid_from_list(PREALLOC_NID)
		 *                         - __insert_nid_to_list(FREE_NID)
		 */
		ne = __lookup_nat_cache(nm_i, nid);
		if (ne && (!get_nat_flag(ne, IS_CHECKPOINTED) ||
				nat_get_blkaddr(ne) != NULL_ADDR))
			goto err_out;

		e = __lookup_free_nid_list(nm_i, nid);
		if (e) {
			if (e->state == FREE_NID)
				ret = true;
			goto err_out;
		}
	}
	ret = true;
	err = __insert_free_nid(sbi, i, FREE_NID);
err_out:
	if (update) {
		update_free_nid_bitmap(sbi, nid, ret, build);
		if (!build)
			nm_i->available_nids++;
	}
	spin_unlock(&nm_i->nid_list_lock);
	radix_tree_preload_end();

	if (err)
		kmem_cache_free(free_nid_slab, i);
	return ret;
}

static void remove_free_nid(struct f2fs_sb_info *sbi, nid_t nid)
{
	struct f2fs_nm_info *nm_i = NM_I(sbi);
	struct free_nid *i;
	bool need_free = false;

	spin_lock(&nm_i->nid_list_lock);
	i = __lookup_free_nid_list(nm_i, nid);
	if (i && i->state == FREE_NID) {
		__remove_free_nid(sbi, i, FREE_NID);
		need_free = true;
	}
	spin_unlock(&nm_i->nid_list_lock);

	if (need_free)
		kmem_cache_free(free_nid_slab, i);
}

static int scan_nat_page(struct f2fs_sb_info *sbi,
			struct page *nat_page, nid_t start_nid)
{
	struct f2fs_nm_info *nm_i = NM_I(sbi);
	struct f2fs_nat_block *nat_blk = page_address(nat_page);
	block_t blk_addr;
	unsigned int nat_ofs = NAT_BLOCK_OFFSET(start_nid);
	int i;

	__set_bit_le(nat_ofs, nm_i->nat_block_bitmap);

	i = start_nid % NAT_ENTRY_PER_BLOCK;

	for (; i < NAT_ENTRY_PER_BLOCK; i++, start_nid++) {
		if (unlikely(start_nid >= nm_i->max_nid))
			break;

		blk_addr = le32_to_cpu(nat_blk->entries[i].block_addr);

		if (blk_addr == NEW_ADDR)
			return -EINVAL;

		if (blk_addr == NULL_ADDR) {
			add_free_nid(sbi, start_nid, true, true);
		} else {
			spin_lock(&NM_I(sbi)->nid_list_lock);
			update_free_nid_bitmap(sbi, start_nid, false, true);
			spin_unlock(&NM_I(sbi)->nid_list_lock);
		}
	}

	return 0;
}

static void scan_curseg_cache(struct f2fs_sb_info *sbi)
{
	struct curseg_info *curseg = CURSEG_I(sbi, CURSEG_HOT_DATA);
	struct f2fs_journal *journal = curseg->journal;
	int i;

	down_read(&curseg->journal_rwsem);
	for (i = 0; i < nats_in_cursum(journal); i++) {
		block_t addr;
		nid_t nid;

		addr = le32_to_cpu(nat_in_journal(journal, i).block_addr);
		nid = le32_to_cpu(nid_in_journal(journal, i));
		if (addr == NULL_ADDR)
			add_free_nid(sbi, nid, true, false);
		else
			remove_free_nid(sbi, nid);
	}
	up_read(&curseg->journal_rwsem);
}

static void scan_free_nid_bits(struct f2fs_sb_info *sbi)
{
	struct f2fs_nm_info *nm_i = NM_I(sbi);
	unsigned int i, idx;
	nid_t nid;

	down_read(&nm_i->nat_tree_lock);

	for (i = 0; i < nm_i->nat_blocks; i++) {
		if (!test_bit_le(i, nm_i->nat_block_bitmap))
			continue;
		if (!nm_i->free_nid_count[i])
			continue;
		for (idx = 0; idx < NAT_ENTRY_PER_BLOCK; idx++) {
			idx = find_next_bit_le(nm_i->free_nid_bitmap[i],
						NAT_ENTRY_PER_BLOCK, idx);
			if (idx >= NAT_ENTRY_PER_BLOCK)
				break;

			nid = i * NAT_ENTRY_PER_BLOCK + idx;
			add_free_nid(sbi, nid, true, false);

			if (nm_i->nid_cnt[FREE_NID] >= MAX_FREE_NIDS)
				goto out;
		}
	}
out:
	scan_curseg_cache(sbi);

	up_read(&nm_i->nat_tree_lock);
}

static int __f2fs_build_free_nids(struct f2fs_sb_info *sbi,
						bool sync, bool mount)
{
	struct f2fs_nm_info *nm_i = NM_I(sbi);
	int i = 0, ret;
	nid_t nid = nm_i->next_scan_nid;

	if (unlikely(nid >= nm_i->max_nid))
		nid = 0;

	/* Enough entries */
	if (nm_i->nid_cnt[FREE_NID] >= NAT_ENTRY_PER_BLOCK)
		return 0;

	if (!sync && !f2fs_available_free_memory(sbi, FREE_NIDS))
		return 0;

	if (!mount) {
		/* try to find free nids in free_nid_bitmap */
		scan_free_nid_bits(sbi);

		if (nm_i->nid_cnt[FREE_NID] >= NAT_ENTRY_PER_BLOCK)
			return 0;
	}

	/* readahead nat pages to be scanned */
	f2fs_ra_meta_pages(sbi, NAT_BLOCK_OFFSET(nid), FREE_NID_PAGES,
							META_NAT, true);

	down_read(&nm_i->nat_tree_lock);

	while (1) {
		if (!test_bit_le(NAT_BLOCK_OFFSET(nid),
						nm_i->nat_block_bitmap)) {
			struct page *page = get_current_nat_page(sbi, nid);

			if (IS_ERR(page)) {
				ret = PTR_ERR(page);
			} else {
				ret = scan_nat_page(sbi, page, nid);
				f2fs_put_page(page, 1);
			}

			if (ret) {
				up_read(&nm_i->nat_tree_lock);
				f2fs_bug_on(sbi, !mount);
<<<<<<< HEAD
				f2fs_msg(sbi->sb, KERN_ERR,
					"NAT is corrupt, run fsck to fix it");
=======
				f2fs_err(sbi, "NAT is corrupt, run fsck to fix it");
>>>>>>> e276e60d
				return ret;
			}
		}

		nid += (NAT_ENTRY_PER_BLOCK - (nid % NAT_ENTRY_PER_BLOCK));
		if (unlikely(nid >= nm_i->max_nid))
			nid = 0;

		if (++i >= FREE_NID_PAGES)
			break;
	}

	/* go to the next free nat pages to find free nids abundantly */
	nm_i->next_scan_nid = nid;

	/* find free nids from current sum_pages */
	scan_curseg_cache(sbi);

	up_read(&nm_i->nat_tree_lock);

	f2fs_ra_meta_pages(sbi, NAT_BLOCK_OFFSET(nm_i->next_scan_nid),
					nm_i->ra_nid_pages, META_NAT, false);

	return 0;
}

int f2fs_build_free_nids(struct f2fs_sb_info *sbi, bool sync, bool mount)
{
	int ret;

	mutex_lock(&NM_I(sbi)->build_lock);
	ret = __f2fs_build_free_nids(sbi, sync, mount);
	mutex_unlock(&NM_I(sbi)->build_lock);

	return ret;
}

/*
 * If this function returns success, caller can obtain a new nid
 * from second parameter of this function.
 * The returned nid could be used ino as well as nid when inode is created.
 */
bool f2fs_alloc_nid(struct f2fs_sb_info *sbi, nid_t *nid)
{
	struct f2fs_nm_info *nm_i = NM_I(sbi);
	struct free_nid *i = NULL;
retry:
	if (time_to_inject(sbi, FAULT_ALLOC_NID)) {
		f2fs_show_injection_info(FAULT_ALLOC_NID);
		return false;
	}

	spin_lock(&nm_i->nid_list_lock);

	if (unlikely(nm_i->available_nids == 0)) {
		spin_unlock(&nm_i->nid_list_lock);
		return false;
	}

	/* We should not use stale free nids created by f2fs_build_free_nids */
	if (nm_i->nid_cnt[FREE_NID] && !on_f2fs_build_free_nids(nm_i)) {
		f2fs_bug_on(sbi, list_empty(&nm_i->free_nid_list));
		i = list_first_entry(&nm_i->free_nid_list,
					struct free_nid, list);
		*nid = i->nid;

		__move_free_nid(sbi, i, FREE_NID, PREALLOC_NID);
		nm_i->available_nids--;

		update_free_nid_bitmap(sbi, *nid, false, false);

		spin_unlock(&nm_i->nid_list_lock);
		return true;
	}
	spin_unlock(&nm_i->nid_list_lock);

	/* Let's scan nat pages and its caches to get free nids */
	if (!f2fs_build_free_nids(sbi, true, false))
		goto retry;
	return false;
}

/*
 * f2fs_alloc_nid() should be called prior to this function.
 */
void f2fs_alloc_nid_done(struct f2fs_sb_info *sbi, nid_t nid)
{
	struct f2fs_nm_info *nm_i = NM_I(sbi);
	struct free_nid *i;

	spin_lock(&nm_i->nid_list_lock);
	i = __lookup_free_nid_list(nm_i, nid);
	f2fs_bug_on(sbi, !i);
	__remove_free_nid(sbi, i, PREALLOC_NID);
	spin_unlock(&nm_i->nid_list_lock);

	kmem_cache_free(free_nid_slab, i);
}

/*
 * f2fs_alloc_nid() should be called prior to this function.
 */
void f2fs_alloc_nid_failed(struct f2fs_sb_info *sbi, nid_t nid)
{
	struct f2fs_nm_info *nm_i = NM_I(sbi);
	struct free_nid *i;
	bool need_free = false;

	if (!nid)
		return;

	spin_lock(&nm_i->nid_list_lock);
	i = __lookup_free_nid_list(nm_i, nid);
	f2fs_bug_on(sbi, !i);

	if (!f2fs_available_free_memory(sbi, FREE_NIDS)) {
		__remove_free_nid(sbi, i, PREALLOC_NID);
		need_free = true;
	} else {
		__move_free_nid(sbi, i, PREALLOC_NID, FREE_NID);
	}

	nm_i->available_nids++;

	update_free_nid_bitmap(sbi, nid, true, false);

	spin_unlock(&nm_i->nid_list_lock);

	if (need_free)
		kmem_cache_free(free_nid_slab, i);
}

int f2fs_try_to_free_nids(struct f2fs_sb_info *sbi, int nr_shrink)
{
	struct f2fs_nm_info *nm_i = NM_I(sbi);
	struct free_nid *i, *next;
	int nr = nr_shrink;

	if (nm_i->nid_cnt[FREE_NID] <= MAX_FREE_NIDS)
		return 0;

	if (!mutex_trylock(&nm_i->build_lock))
		return 0;

	spin_lock(&nm_i->nid_list_lock);
	list_for_each_entry_safe(i, next, &nm_i->free_nid_list, list) {
		if (nr_shrink <= 0 ||
				nm_i->nid_cnt[FREE_NID] <= MAX_FREE_NIDS)
			break;

		__remove_free_nid(sbi, i, FREE_NID);
		kmem_cache_free(free_nid_slab, i);
		nr_shrink--;
	}
	spin_unlock(&nm_i->nid_list_lock);
	mutex_unlock(&nm_i->build_lock);

	return nr - nr_shrink;
}

void f2fs_recover_inline_xattr(struct inode *inode, struct page *page)
{
	void *src_addr, *dst_addr;
	size_t inline_size;
	struct page *ipage;
	struct f2fs_inode *ri;

	ipage = f2fs_get_node_page(F2FS_I_SB(inode), inode->i_ino);
	f2fs_bug_on(F2FS_I_SB(inode), IS_ERR(ipage));

	ri = F2FS_INODE(page);
	if (ri->i_inline & F2FS_INLINE_XATTR) {
		set_inode_flag(inode, FI_INLINE_XATTR);
	} else {
		clear_inode_flag(inode, FI_INLINE_XATTR);
		goto update_inode;
	}

	dst_addr = inline_xattr_addr(inode, ipage);
	src_addr = inline_xattr_addr(inode, page);
	inline_size = inline_xattr_size(inode);

	f2fs_wait_on_page_writeback(ipage, NODE, true, true);
	memcpy(dst_addr, src_addr, inline_size);
update_inode:
	f2fs_update_inode(inode, ipage);
	f2fs_put_page(ipage, 1);
}

int f2fs_recover_xattr_data(struct inode *inode, struct page *page)
{
	struct f2fs_sb_info *sbi = F2FS_I_SB(inode);
	nid_t prev_xnid = F2FS_I(inode)->i_xattr_nid;
	nid_t new_xnid;
	struct dnode_of_data dn;
	struct node_info ni;
	struct page *xpage;
	int err;

	if (!prev_xnid)
		goto recover_xnid;

	/* 1: invalidate the previous xattr nid */
	err = f2fs_get_node_info(sbi, prev_xnid, &ni);
	if (err)
		return err;

	f2fs_invalidate_blocks(sbi, ni.blk_addr);
	dec_valid_node_count(sbi, inode, false);
	set_node_addr(sbi, &ni, NULL_ADDR, false);

recover_xnid:
	/* 2: update xattr nid in inode */
	if (!f2fs_alloc_nid(sbi, &new_xnid))
		return -ENOSPC;

	set_new_dnode(&dn, inode, NULL, NULL, new_xnid);
	xpage = f2fs_new_node_page(&dn, XATTR_NODE_OFFSET);
	if (IS_ERR(xpage)) {
		f2fs_alloc_nid_failed(sbi, new_xnid);
		return PTR_ERR(xpage);
	}

	f2fs_alloc_nid_done(sbi, new_xnid);
	f2fs_update_inode_page(inode);

	/* 3: update and set xattr node page dirty */
	memcpy(F2FS_NODE(xpage), F2FS_NODE(page), VALID_XATTR_BLOCK_SIZE);

	set_page_dirty(xpage);
	f2fs_put_page(xpage, 1);

	return 0;
}

int f2fs_recover_inode_page(struct f2fs_sb_info *sbi, struct page *page)
{
	struct f2fs_inode *src, *dst;
	nid_t ino = ino_of_node(page);
	struct node_info old_ni, new_ni;
	struct page *ipage;
	int err;

	err = f2fs_get_node_info(sbi, ino, &old_ni);
	if (err)
		return err;

	if (unlikely(old_ni.blk_addr != NULL_ADDR))
		return -EINVAL;
retry:
	ipage = f2fs_grab_cache_page(NODE_MAPPING(sbi), ino, false);
	if (!ipage) {
		congestion_wait(BLK_RW_ASYNC, HZ/50);
		goto retry;
	}

	/* Should not use this inode from free nid list */
	remove_free_nid(sbi, ino);

	if (!PageUptodate(ipage))
		SetPageUptodate(ipage);
	fill_node_footer(ipage, ino, ino, 0, true);
	set_cold_node(ipage, false);

	src = F2FS_INODE(page);
	dst = F2FS_INODE(ipage);

	memcpy(dst, src, (unsigned long)&src->i_ext - (unsigned long)src);
	dst->i_size = 0;
	dst->i_blocks = cpu_to_le64(1);
	dst->i_links = cpu_to_le32(1);
	dst->i_xattr_nid = 0;
	dst->i_inline = src->i_inline & (F2FS_INLINE_XATTR | F2FS_EXTRA_ATTR);
	if (dst->i_inline & F2FS_EXTRA_ATTR) {
		dst->i_extra_isize = src->i_extra_isize;

		if (f2fs_sb_has_flexible_inline_xattr(sbi) &&
			F2FS_FITS_IN_INODE(src, le16_to_cpu(src->i_extra_isize),
							i_inline_xattr_size))
			dst->i_inline_xattr_size = src->i_inline_xattr_size;

		if (f2fs_sb_has_project_quota(sbi) &&
			F2FS_FITS_IN_INODE(src, le16_to_cpu(src->i_extra_isize),
								i_projid))
			dst->i_projid = src->i_projid;

		if (f2fs_sb_has_inode_crtime(sbi) &&
			F2FS_FITS_IN_INODE(src, le16_to_cpu(src->i_extra_isize),
							i_crtime_nsec)) {
			dst->i_crtime = src->i_crtime;
			dst->i_crtime_nsec = src->i_crtime_nsec;
		}
	}

	new_ni = old_ni;
	new_ni.ino = ino;

	if (unlikely(inc_valid_node_count(sbi, NULL, true)))
		WARN_ON(1);
	set_node_addr(sbi, &new_ni, NEW_ADDR, false);
	inc_valid_inode_count(sbi);
	set_page_dirty(ipage);
	f2fs_put_page(ipage, 1);
	return 0;
}

int f2fs_restore_node_summary(struct f2fs_sb_info *sbi,
			unsigned int segno, struct f2fs_summary_block *sum)
{
	struct f2fs_node *rn;
	struct f2fs_summary *sum_entry;
	block_t addr;
	int i, idx, last_offset, nrpages;

	/* scan the node segment */
	last_offset = sbi->blocks_per_seg;
	addr = START_BLOCK(sbi, segno);
	sum_entry = &sum->entries[0];

	for (i = 0; i < last_offset; i += nrpages, addr += nrpages) {
		nrpages = min(last_offset - i, BIO_MAX_PAGES);

		/* readahead node pages */
		f2fs_ra_meta_pages(sbi, addr, nrpages, META_POR, true);

		for (idx = addr; idx < addr + nrpages; idx++) {
			struct page *page = f2fs_get_tmp_page(sbi, idx);

			if (IS_ERR(page))
				return PTR_ERR(page);

			rn = F2FS_NODE(page);
			sum_entry->nid = rn->footer.nid;
			sum_entry->version = 0;
			sum_entry->ofs_in_node = 0;
			sum_entry++;
			f2fs_put_page(page, 1);
		}

		invalidate_mapping_pages(META_MAPPING(sbi), addr,
							addr + nrpages);
	}
	return 0;
}

static void remove_nats_in_journal(struct f2fs_sb_info *sbi)
{
	struct f2fs_nm_info *nm_i = NM_I(sbi);
	struct curseg_info *curseg = CURSEG_I(sbi, CURSEG_HOT_DATA);
	struct f2fs_journal *journal = curseg->journal;
	int i;

	down_write(&curseg->journal_rwsem);
	for (i = 0; i < nats_in_cursum(journal); i++) {
		struct nat_entry *ne;
		struct f2fs_nat_entry raw_ne;
		nid_t nid = le32_to_cpu(nid_in_journal(journal, i));

		raw_ne = nat_in_journal(journal, i);

		ne = __lookup_nat_cache(nm_i, nid);
		if (!ne) {
			ne = __alloc_nat_entry(nid, true);
			__init_nat_entry(nm_i, ne, &raw_ne, true);
		}

		/*
		 * if a free nat in journal has not been used after last
		 * checkpoint, we should remove it from available nids,
		 * since later we will add it again.
		 */
		if (!get_nat_flag(ne, IS_DIRTY) &&
				le32_to_cpu(raw_ne.block_addr) == NULL_ADDR) {
			spin_lock(&nm_i->nid_list_lock);
			nm_i->available_nids--;
			spin_unlock(&nm_i->nid_list_lock);
		}

		__set_nat_cache_dirty(nm_i, ne);
	}
	update_nats_in_cursum(journal, -i);
	up_write(&curseg->journal_rwsem);
}

static void __adjust_nat_entry_set(struct nat_entry_set *nes,
						struct list_head *head, int max)
{
	struct nat_entry_set *cur;

	if (nes->entry_cnt >= max)
		goto add_out;

	list_for_each_entry(cur, head, set_list) {
		if (cur->entry_cnt >= nes->entry_cnt) {
			list_add(&nes->set_list, cur->set_list.prev);
			return;
		}
	}
add_out:
	list_add_tail(&nes->set_list, head);
}

static void __update_nat_bits(struct f2fs_sb_info *sbi, nid_t start_nid,
						struct page *page)
{
	struct f2fs_nm_info *nm_i = NM_I(sbi);
	unsigned int nat_index = start_nid / NAT_ENTRY_PER_BLOCK;
	struct f2fs_nat_block *nat_blk = page_address(page);
	int valid = 0;
	int i = 0;

	if (!enabled_nat_bits(sbi, NULL))
		return;

	if (nat_index == 0) {
		valid = 1;
		i = 1;
	}
	for (; i < NAT_ENTRY_PER_BLOCK; i++) {
<<<<<<< HEAD
		if (nat_blk->entries[i].block_addr != NULL_ADDR)
=======
		if (le32_to_cpu(nat_blk->entries[i].block_addr) != NULL_ADDR)
>>>>>>> e276e60d
			valid++;
	}
	if (valid == 0) {
		__set_bit_le(nat_index, nm_i->empty_nat_bits);
		__clear_bit_le(nat_index, nm_i->full_nat_bits);
		return;
	}

	__clear_bit_le(nat_index, nm_i->empty_nat_bits);
	if (valid == NAT_ENTRY_PER_BLOCK)
		__set_bit_le(nat_index, nm_i->full_nat_bits);
	else
		__clear_bit_le(nat_index, nm_i->full_nat_bits);
}

static int __flush_nat_entry_set(struct f2fs_sb_info *sbi,
		struct nat_entry_set *set, struct cp_control *cpc)
{
	struct curseg_info *curseg = CURSEG_I(sbi, CURSEG_HOT_DATA);
	struct f2fs_journal *journal = curseg->journal;
	nid_t start_nid = set->set * NAT_ENTRY_PER_BLOCK;
	bool to_journal = true;
	struct f2fs_nat_block *nat_blk;
	struct nat_entry *ne, *cur;
	struct page *page = NULL;

	/*
	 * there are two steps to flush nat entries:
	 * #1, flush nat entries to journal in current hot data summary block.
	 * #2, flush nat entries to nat page.
	 */
	if (enabled_nat_bits(sbi, cpc) ||
		!__has_cursum_space(journal, set->entry_cnt, NAT_JOURNAL))
		to_journal = false;

	if (to_journal) {
		down_write(&curseg->journal_rwsem);
	} else {
		page = get_next_nat_page(sbi, start_nid);
		if (IS_ERR(page))
			return PTR_ERR(page);

		nat_blk = page_address(page);
		f2fs_bug_on(sbi, !nat_blk);
	}

	/* flush dirty nats in nat entry set */
	list_for_each_entry_safe(ne, cur, &set->entry_list, list) {
		struct f2fs_nat_entry *raw_ne;
		nid_t nid = nat_get_nid(ne);
		int offset;

		f2fs_bug_on(sbi, nat_get_blkaddr(ne) == NEW_ADDR);

		if (to_journal) {
			offset = f2fs_lookup_journal_in_cursum(journal,
							NAT_JOURNAL, nid, 1);
			f2fs_bug_on(sbi, offset < 0);
			raw_ne = &nat_in_journal(journal, offset);
			nid_in_journal(journal, offset) = cpu_to_le32(nid);
		} else {
			raw_ne = &nat_blk->entries[nid - start_nid];
		}
		raw_nat_from_node_info(raw_ne, &ne->ni);
		nat_reset_flag(ne);
		__clear_nat_cache_dirty(NM_I(sbi), set, ne);
		if (nat_get_blkaddr(ne) == NULL_ADDR) {
			add_free_nid(sbi, nid, false, true);
		} else {
			spin_lock(&NM_I(sbi)->nid_list_lock);
			update_free_nid_bitmap(sbi, nid, false, false);
			spin_unlock(&NM_I(sbi)->nid_list_lock);
		}
	}

	if (to_journal) {
		up_write(&curseg->journal_rwsem);
	} else {
		__update_nat_bits(sbi, start_nid, page);
		f2fs_put_page(page, 1);
	}

	/* Allow dirty nats by node block allocation in write_begin */
	if (!set->entry_cnt) {
		radix_tree_delete(&NM_I(sbi)->nat_set_root, set->set);
		kmem_cache_free(nat_entry_set_slab, set);
	}
	return 0;
}

/*
 * This function is called during the checkpointing process.
 */
int f2fs_flush_nat_entries(struct f2fs_sb_info *sbi, struct cp_control *cpc)
{
	struct f2fs_nm_info *nm_i = NM_I(sbi);
	struct curseg_info *curseg = CURSEG_I(sbi, CURSEG_HOT_DATA);
	struct f2fs_journal *journal = curseg->journal;
	struct nat_entry_set *setvec[SETVEC_SIZE];
	struct nat_entry_set *set, *tmp;
	unsigned int found;
	nid_t set_idx = 0;
	LIST_HEAD(sets);
	int err = 0;

	/* during unmount, let's flush nat_bits before checking dirty_nat_cnt */
	if (enabled_nat_bits(sbi, cpc)) {
		down_write(&nm_i->nat_tree_lock);
		remove_nats_in_journal(sbi);
		up_write(&nm_i->nat_tree_lock);
	}

	if (!nm_i->dirty_nat_cnt)
		return 0;

	down_write(&nm_i->nat_tree_lock);

	/*
	 * if there are no enough space in journal to store dirty nat
	 * entries, remove all entries from journal and merge them
	 * into nat entry set.
	 */
	if (enabled_nat_bits(sbi, cpc) ||
		!__has_cursum_space(journal, nm_i->dirty_nat_cnt, NAT_JOURNAL))
		remove_nats_in_journal(sbi);

	while ((found = __gang_lookup_nat_set(nm_i,
					set_idx, SETVEC_SIZE, setvec))) {
		unsigned idx;
		set_idx = setvec[found - 1]->set + 1;
		for (idx = 0; idx < found; idx++)
			__adjust_nat_entry_set(setvec[idx], &sets,
						MAX_NAT_JENTRIES(journal));
	}

	/* flush dirty nats in nat entry set */
	list_for_each_entry_safe(set, tmp, &sets, set_list) {
		err = __flush_nat_entry_set(sbi, set, cpc);
		if (err)
			break;
	}

	up_write(&nm_i->nat_tree_lock);
	/* Allow dirty nats by node block allocation in write_begin */

	return err;
}

static int __get_nat_bitmaps(struct f2fs_sb_info *sbi)
{
	struct f2fs_checkpoint *ckpt = F2FS_CKPT(sbi);
	struct f2fs_nm_info *nm_i = NM_I(sbi);
	unsigned int nat_bits_bytes = nm_i->nat_blocks / BITS_PER_BYTE;
	unsigned int i;
	__u64 cp_ver = cur_cp_version(ckpt);
	block_t nat_bits_addr;

	if (!enabled_nat_bits(sbi, NULL))
		return 0;

	nm_i->nat_bits_blocks = F2FS_BLK_ALIGN((nat_bits_bytes << 1) + 8);
	nm_i->nat_bits = f2fs_kzalloc(sbi,
			nm_i->nat_bits_blocks << F2FS_BLKSIZE_BITS, GFP_KERNEL);
	if (!nm_i->nat_bits)
		return -ENOMEM;

	nat_bits_addr = __start_cp_addr(sbi) + sbi->blocks_per_seg -
						nm_i->nat_bits_blocks;
	for (i = 0; i < nm_i->nat_bits_blocks; i++) {
		struct page *page;

		page = f2fs_get_meta_page(sbi, nat_bits_addr++);
		if (IS_ERR(page))
			return PTR_ERR(page);

		memcpy(nm_i->nat_bits + (i << F2FS_BLKSIZE_BITS),
					page_address(page), F2FS_BLKSIZE);
		f2fs_put_page(page, 1);
	}

	cp_ver |= (cur_cp_crc(ckpt) << 32);
	if (cpu_to_le64(cp_ver) != *(__le64 *)nm_i->nat_bits) {
		disable_nat_bits(sbi, true);
		return 0;
	}

	nm_i->full_nat_bits = nm_i->nat_bits + 8;
	nm_i->empty_nat_bits = nm_i->full_nat_bits + nat_bits_bytes;

<<<<<<< HEAD
	f2fs_msg(sbi->sb, KERN_NOTICE, "Found nat_bits in checkpoint");
=======
	f2fs_notice(sbi, "Found nat_bits in checkpoint");
>>>>>>> e276e60d
	return 0;
}

static inline void load_free_nid_bitmap(struct f2fs_sb_info *sbi)
{
	struct f2fs_nm_info *nm_i = NM_I(sbi);
	unsigned int i = 0;
	nid_t nid, last_nid;

	if (!enabled_nat_bits(sbi, NULL))
		return;

	for (i = 0; i < nm_i->nat_blocks; i++) {
		i = find_next_bit_le(nm_i->empty_nat_bits, nm_i->nat_blocks, i);
		if (i >= nm_i->nat_blocks)
			break;

		__set_bit_le(i, nm_i->nat_block_bitmap);

		nid = i * NAT_ENTRY_PER_BLOCK;
		last_nid = nid + NAT_ENTRY_PER_BLOCK;

		spin_lock(&NM_I(sbi)->nid_list_lock);
		for (; nid < last_nid; nid++)
			update_free_nid_bitmap(sbi, nid, true, true);
		spin_unlock(&NM_I(sbi)->nid_list_lock);
	}

	for (i = 0; i < nm_i->nat_blocks; i++) {
		i = find_next_bit_le(nm_i->full_nat_bits, nm_i->nat_blocks, i);
		if (i >= nm_i->nat_blocks)
			break;

		__set_bit_le(i, nm_i->nat_block_bitmap);
	}
}

static int init_node_manager(struct f2fs_sb_info *sbi)
{
	struct f2fs_super_block *sb_raw = F2FS_RAW_SUPER(sbi);
	struct f2fs_nm_info *nm_i = NM_I(sbi);
	unsigned char *version_bitmap;
	unsigned int nat_segs;
	int err;

	nm_i->nat_blkaddr = le32_to_cpu(sb_raw->nat_blkaddr);

	/* segment_count_nat includes pair segment so divide to 2. */
	nat_segs = le32_to_cpu(sb_raw->segment_count_nat) >> 1;
	nm_i->nat_blocks = nat_segs << le32_to_cpu(sb_raw->log_blocks_per_seg);
	nm_i->max_nid = NAT_ENTRY_PER_BLOCK * nm_i->nat_blocks;

	/* not used nids: 0, node, meta, (and root counted as valid node) */
	nm_i->available_nids = nm_i->max_nid - sbi->total_valid_node_count -
				sbi->nquota_files - F2FS_RESERVED_NODE_NUM;
	nm_i->nid_cnt[FREE_NID] = 0;
	nm_i->nid_cnt[PREALLOC_NID] = 0;
	nm_i->nat_cnt = 0;
	nm_i->ram_thresh = DEF_RAM_THRESHOLD;
	nm_i->ra_nid_pages = DEF_RA_NID_PAGES;
	nm_i->dirty_nats_ratio = DEF_DIRTY_NAT_RATIO_THRESHOLD;

	INIT_RADIX_TREE(&nm_i->free_nid_root, GFP_ATOMIC);
	INIT_LIST_HEAD(&nm_i->free_nid_list);
	INIT_RADIX_TREE(&nm_i->nat_root, GFP_NOIO);
	INIT_RADIX_TREE(&nm_i->nat_set_root, GFP_NOIO);
	INIT_LIST_HEAD(&nm_i->nat_entries);
	spin_lock_init(&nm_i->nat_list_lock);

	mutex_init(&nm_i->build_lock);
	spin_lock_init(&nm_i->nid_list_lock);
	init_rwsem(&nm_i->nat_tree_lock);

	nm_i->next_scan_nid = le32_to_cpu(sbi->ckpt->next_free_nid);
	nm_i->bitmap_size = __bitmap_size(sbi, NAT_BITMAP);
	version_bitmap = __bitmap_ptr(sbi, NAT_BITMAP);
	if (!version_bitmap)
		return -EFAULT;

	nm_i->nat_bitmap = kmemdup(version_bitmap, nm_i->bitmap_size,
					GFP_KERNEL);
	if (!nm_i->nat_bitmap)
		return -ENOMEM;

	err = __get_nat_bitmaps(sbi);
	if (err)
		return err;

#ifdef CONFIG_F2FS_CHECK_FS
	nm_i->nat_bitmap_mir = kmemdup(version_bitmap, nm_i->bitmap_size,
					GFP_KERNEL);
	if (!nm_i->nat_bitmap_mir)
		return -ENOMEM;
#endif

	return 0;
}

static int init_free_nid_cache(struct f2fs_sb_info *sbi)
{
	struct f2fs_nm_info *nm_i = NM_I(sbi);
	int i;

	nm_i->free_nid_bitmap =
		f2fs_kzalloc(sbi, array_size(sizeof(unsigned char *),
					     nm_i->nat_blocks),
			     GFP_KERNEL);
	if (!nm_i->free_nid_bitmap)
		return -ENOMEM;

	for (i = 0; i < nm_i->nat_blocks; i++) {
		nm_i->free_nid_bitmap[i] = f2fs_kvzalloc(sbi,
			f2fs_bitmap_size(NAT_ENTRY_PER_BLOCK), GFP_KERNEL);
		if (!nm_i->free_nid_bitmap[i])
			return -ENOMEM;
	}

	nm_i->nat_block_bitmap = f2fs_kvzalloc(sbi, nm_i->nat_blocks / 8,
								GFP_KERNEL);
	if (!nm_i->nat_block_bitmap)
		return -ENOMEM;

	nm_i->free_nid_count =
		f2fs_kvzalloc(sbi, array_size(sizeof(unsigned short),
					      nm_i->nat_blocks),
			      GFP_KERNEL);
	if (!nm_i->free_nid_count)
		return -ENOMEM;
	return 0;
}

int f2fs_build_node_manager(struct f2fs_sb_info *sbi)
{
	int err;

	sbi->nm_info = f2fs_kzalloc(sbi, sizeof(struct f2fs_nm_info),
							GFP_KERNEL);
	if (!sbi->nm_info)
		return -ENOMEM;

	err = init_node_manager(sbi);
	if (err)
		return err;

	err = init_free_nid_cache(sbi);
	if (err)
		return err;

	/* load free nid status from nat_bits table */
	load_free_nid_bitmap(sbi);

	return f2fs_build_free_nids(sbi, true, true);
}

void f2fs_destroy_node_manager(struct f2fs_sb_info *sbi)
{
	struct f2fs_nm_info *nm_i = NM_I(sbi);
	struct free_nid *i, *next_i;
	struct nat_entry *natvec[NATVEC_SIZE];
	struct nat_entry_set *setvec[SETVEC_SIZE];
	nid_t nid = 0;
	unsigned int found;

	if (!nm_i)
		return;

	/* destroy free nid list */
	spin_lock(&nm_i->nid_list_lock);
	list_for_each_entry_safe(i, next_i, &nm_i->free_nid_list, list) {
		__remove_free_nid(sbi, i, FREE_NID);
		spin_unlock(&nm_i->nid_list_lock);
		kmem_cache_free(free_nid_slab, i);
		spin_lock(&nm_i->nid_list_lock);
	}
	f2fs_bug_on(sbi, nm_i->nid_cnt[FREE_NID]);
	f2fs_bug_on(sbi, nm_i->nid_cnt[PREALLOC_NID]);
	f2fs_bug_on(sbi, !list_empty(&nm_i->free_nid_list));
	spin_unlock(&nm_i->nid_list_lock);

	/* destroy nat cache */
	down_write(&nm_i->nat_tree_lock);
	while ((found = __gang_lookup_nat_cache(nm_i,
					nid, NATVEC_SIZE, natvec))) {
		unsigned idx;

		nid = nat_get_nid(natvec[found - 1]) + 1;
		for (idx = 0; idx < found; idx++) {
			spin_lock(&nm_i->nat_list_lock);
			list_del(&natvec[idx]->list);
			spin_unlock(&nm_i->nat_list_lock);

			__del_from_nat_cache(nm_i, natvec[idx]);
		}
	}
	f2fs_bug_on(sbi, nm_i->nat_cnt);

	/* destroy nat set cache */
	nid = 0;
	while ((found = __gang_lookup_nat_set(nm_i,
					nid, SETVEC_SIZE, setvec))) {
		unsigned idx;

		nid = setvec[found - 1]->set + 1;
		for (idx = 0; idx < found; idx++) {
			/* entry_cnt is not zero, when cp_error was occurred */
			f2fs_bug_on(sbi, !list_empty(&setvec[idx]->entry_list));
			radix_tree_delete(&nm_i->nat_set_root, setvec[idx]->set);
			kmem_cache_free(nat_entry_set_slab, setvec[idx]);
		}
	}
	up_write(&nm_i->nat_tree_lock);

	kvfree(nm_i->nat_block_bitmap);
	if (nm_i->free_nid_bitmap) {
		int i;

		for (i = 0; i < nm_i->nat_blocks; i++)
			kvfree(nm_i->free_nid_bitmap[i]);
		kvfree(nm_i->free_nid_bitmap);
	}
	kvfree(nm_i->free_nid_count);

	kvfree(nm_i->nat_bitmap);
	kvfree(nm_i->nat_bits);
#ifdef CONFIG_F2FS_CHECK_FS
	kvfree(nm_i->nat_bitmap_mir);
#endif
	sbi->nm_info = NULL;
	kvfree(nm_i);
}

int __init f2fs_create_node_manager_caches(void)
{
	nat_entry_slab = f2fs_kmem_cache_create("nat_entry",
			sizeof(struct nat_entry));
	if (!nat_entry_slab)
		goto fail;

	free_nid_slab = f2fs_kmem_cache_create("free_nid",
			sizeof(struct free_nid));
	if (!free_nid_slab)
		goto destroy_nat_entry;

	nat_entry_set_slab = f2fs_kmem_cache_create("nat_entry_set",
			sizeof(struct nat_entry_set));
	if (!nat_entry_set_slab)
		goto destroy_free_nid;

	fsync_node_entry_slab = f2fs_kmem_cache_create("fsync_node_entry",
			sizeof(struct fsync_node_entry));
	if (!fsync_node_entry_slab)
		goto destroy_nat_entry_set;
	return 0;

destroy_nat_entry_set:
	kmem_cache_destroy(nat_entry_set_slab);
destroy_free_nid:
	kmem_cache_destroy(free_nid_slab);
destroy_nat_entry:
	kmem_cache_destroy(nat_entry_slab);
fail:
	return -ENOMEM;
}

void f2fs_destroy_node_manager_caches(void)
{
	kmem_cache_destroy(fsync_node_entry_slab);
	kmem_cache_destroy(nat_entry_set_slab);
	kmem_cache_destroy(free_nid_slab);
	kmem_cache_destroy(nat_entry_slab);
}<|MERGE_RESOLUTION|>--- conflicted
+++ resolved
@@ -34,16 +34,9 @@
 {
 	if (unlikely(nid < F2FS_ROOT_INO(sbi) || nid >= NM_I(sbi)->max_nid)) {
 		set_sbi_flag(sbi, SBI_NEED_FSCK);
-<<<<<<< HEAD
-		f2fs_msg(sbi->sb, KERN_WARNING,
-				"%s: out-of-range nid=%x, run fsck to fix.",
-				__func__, nid);
-		return -EINVAL;
-=======
 		f2fs_warn(sbi, "%s: out-of-range nid=%x, run fsck to fix.",
 			  __func__, nid);
 		return -EFSCORRUPTED;
->>>>>>> e276e60d
 	}
 	return 0;
 }
@@ -1193,15 +1186,8 @@
 	}
 
 	if (unlikely(inode->i_blocks != 0 && inode->i_blocks != 8)) {
-<<<<<<< HEAD
-		f2fs_msg(F2FS_I_SB(inode)->sb, KERN_WARNING,
-			"Inconsistent i_blocks, ino:%lu, iblocks:%llu",
-			inode->i_ino,
-			(unsigned long long)inode->i_blocks);
-=======
 		f2fs_warn(F2FS_I_SB(inode), "Inconsistent i_blocks, ino:%lu, iblocks:%llu",
 			  inode->i_ino, (unsigned long long)inode->i_blocks);
->>>>>>> e276e60d
 		set_sbi_flag(F2FS_I_SB(inode), SBI_NEED_FSCK);
 	}
 
@@ -1300,11 +1286,7 @@
 	if (PageUptodate(page)) {
 		if (!f2fs_inode_chksum_verify(sbi, page)) {
 			ClearPageUptodate(page);
-<<<<<<< HEAD
-			return -EBADMSG;
-=======
 			return -EFSBADCRC;
->>>>>>> e276e60d
 		}
 		return LOCKED_PAGE;
 	}
@@ -1386,22 +1368,6 @@
 
 	if (unlikely(!PageUptodate(page))) {
 		err = -EIO;
-<<<<<<< HEAD
-		goto out_err;
-	}
-
-	if (!f2fs_inode_chksum_verify(sbi, page)) {
-		err = -EBADMSG;
-		goto out_err;
-	}
-page_hit:
-	if(unlikely(nid != nid_of_node(page))) {
-		f2fs_msg(sbi->sb, KERN_WARNING, "inconsistent node block, "
-			"nid:%lu, node_footer[nid:%u,ino:%u,ofs:%u,cpver:%llu,blkaddr:%u]",
-			nid, nid_of_node(page), ino_of_node(page),
-			ofs_of_node(page), cpver_of_node(page),
-			next_blkaddr_of_node(page));
-=======
 		goto out_err;
 	}
 
@@ -1415,7 +1381,6 @@
 			  nid, nid_of_node(page), ino_of_node(page),
 			  ofs_of_node(page), cpver_of_node(page),
 			  next_blkaddr_of_node(page));
->>>>>>> e276e60d
 		err = -EINVAL;
 out_err:
 		ClearPageUptodate(page);
@@ -1783,15 +1748,8 @@
 			break;
 	}
 	if (!ret && atomic && !marked) {
-<<<<<<< HEAD
-		f2fs_msg(sbi->sb, KERN_DEBUG,
-			"Retry to write fsync mark: ino=%u, idx=%lx",
-					ino, last_page->index);
-		f2fs_find_node_path(inode);//f2fs debug use
-=======
 		f2fs_debug(sbi, "Retry to write fsync mark: ino=%u, idx=%lx",
 			   ino, last_page->index);
->>>>>>> e276e60d
 		lock_page(last_page);
 		f2fs_wait_on_page_writeback(last_page, NODE, true, true);
 		set_page_dirty(last_page);
@@ -2341,12 +2299,7 @@
 			if (ret) {
 				up_read(&nm_i->nat_tree_lock);
 				f2fs_bug_on(sbi, !mount);
-<<<<<<< HEAD
-				f2fs_msg(sbi->sb, KERN_ERR,
-					"NAT is corrupt, run fsck to fix it");
-=======
 				f2fs_err(sbi, "NAT is corrupt, run fsck to fix it");
->>>>>>> e276e60d
 				return ret;
 			}
 		}
@@ -2766,11 +2719,7 @@
 		i = 1;
 	}
 	for (; i < NAT_ENTRY_PER_BLOCK; i++) {
-<<<<<<< HEAD
-		if (nat_blk->entries[i].block_addr != NULL_ADDR)
-=======
 		if (le32_to_cpu(nat_blk->entries[i].block_addr) != NULL_ADDR)
->>>>>>> e276e60d
 			valid++;
 	}
 	if (valid == 0) {
@@ -2960,11 +2909,7 @@
 	nm_i->full_nat_bits = nm_i->nat_bits + 8;
 	nm_i->empty_nat_bits = nm_i->full_nat_bits + nat_bits_bytes;
 
-<<<<<<< HEAD
-	f2fs_msg(sbi->sb, KERN_NOTICE, "Found nat_bits in checkpoint");
-=======
 	f2fs_notice(sbi, "Found nat_bits in checkpoint");
->>>>>>> e276e60d
 	return 0;
 }
 
