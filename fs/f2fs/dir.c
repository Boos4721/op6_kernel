// SPDX-License-Identifier: GPL-2.0
/*
 * fs/f2fs/dir.c
 *
 * Copyright (c) 2012 Samsung Electronics Co., Ltd.
 *             http://www.samsung.com/
 */
#include <linux/fs.h>
#include <linux/f2fs_fs.h>
#include <linux/sched.h>
#include "f2fs.h"
#include "node.h"
#include "acl.h"
#include "xattr.h"
#include <trace/events/f2fs.h>

static unsigned long dir_blocks(struct inode *inode)
{
	return ((unsigned long long) (i_size_read(inode) + PAGE_SIZE - 1))
							>> PAGE_SHIFT;
}

static unsigned int dir_buckets(unsigned int level, int dir_level)
{
	if (level + dir_level < MAX_DIR_HASH_DEPTH / 2)
		return 1 << (level + dir_level);
	else
		return MAX_DIR_BUCKETS;
}

static unsigned int bucket_blocks(unsigned int level)
{
	if (level < MAX_DIR_HASH_DEPTH / 2)
		return 2;
	else
		return 4;
}

static unsigned char f2fs_filetype_table[F2FS_FT_MAX] = {
	[F2FS_FT_UNKNOWN]	= DT_UNKNOWN,
	[F2FS_FT_REG_FILE]	= DT_REG,
	[F2FS_FT_DIR]		= DT_DIR,
	[F2FS_FT_CHRDEV]	= DT_CHR,
	[F2FS_FT_BLKDEV]	= DT_BLK,
	[F2FS_FT_FIFO]		= DT_FIFO,
	[F2FS_FT_SOCK]		= DT_SOCK,
	[F2FS_FT_SYMLINK]	= DT_LNK,
};

static unsigned char f2fs_type_by_mode[S_IFMT >> S_SHIFT] = {
	[S_IFREG >> S_SHIFT]	= F2FS_FT_REG_FILE,
	[S_IFDIR >> S_SHIFT]	= F2FS_FT_DIR,
	[S_IFCHR >> S_SHIFT]	= F2FS_FT_CHRDEV,
	[S_IFBLK >> S_SHIFT]	= F2FS_FT_BLKDEV,
	[S_IFIFO >> S_SHIFT]	= F2FS_FT_FIFO,
	[S_IFSOCK >> S_SHIFT]	= F2FS_FT_SOCK,
	[S_IFLNK >> S_SHIFT]	= F2FS_FT_SYMLINK,
};

static void set_de_type(struct f2fs_dir_entry *de, umode_t mode)
{
	de->file_type = f2fs_type_by_mode[(mode & S_IFMT) >> S_SHIFT];
}

unsigned char f2fs_get_de_type(struct f2fs_dir_entry *de)
{
	if (de->file_type < F2FS_FT_MAX)
		return f2fs_filetype_table[de->file_type];
	return DT_UNKNOWN;
}

static unsigned long dir_block_index(unsigned int level,
				int dir_level, unsigned int idx)
{
	unsigned long i;
	unsigned long bidx = 0;

	for (i = 0; i < level; i++)
		bidx += dir_buckets(i, dir_level) * bucket_blocks(i);
	bidx += idx * bucket_blocks(level);
	return bidx;
}

static struct f2fs_dir_entry *find_in_block(struct page *dentry_page,
				struct fscrypt_name *fname,
				f2fs_hash_t namehash,
				int *max_slots,
				struct page **res_page)
{
	struct f2fs_dentry_block *dentry_blk;
	struct f2fs_dir_entry *de;
	struct f2fs_dentry_ptr d;

	dentry_blk = (struct f2fs_dentry_block *)page_address(dentry_page);

	make_dentry_ptr_block(NULL, &d, dentry_blk);
	de = f2fs_find_target_dentry(fname, namehash, max_slots, &d);
	if (de)
		*res_page = dentry_page;

	return de;
}

struct f2fs_dir_entry *f2fs_find_target_dentry(struct fscrypt_name *fname,
			f2fs_hash_t namehash, int *max_slots,
			struct f2fs_dentry_ptr *d)
{
	struct f2fs_dir_entry *de;
	unsigned long bit_pos = 0;
	int max_len = 0;

	if (max_slots)
		*max_slots = 0;
	while (bit_pos < d->max) {
		if (!test_bit_le(bit_pos, d->bitmap)) {
			bit_pos++;
			max_len++;
			continue;
		}

		de = &d->dentry[bit_pos];

		if (unlikely(!de->name_len)) {
			bit_pos++;
			continue;
		}

		if (de->hash_code == namehash &&
		    fscrypt_match_name(fname, d->filename[bit_pos],
				       le16_to_cpu(de->name_len)))
			goto found;

		if (max_slots && max_len > *max_slots)
			*max_slots = max_len;
		max_len = 0;

		bit_pos += GET_DENTRY_SLOTS(le16_to_cpu(de->name_len));
	}

	de = NULL;
found:
	if (max_slots && max_len > *max_slots)
		*max_slots = max_len;
	return de;
}

static struct f2fs_dir_entry *find_in_level(struct inode *dir,
					unsigned int level,
					struct fscrypt_name *fname,
					struct page **res_page)
{
	struct qstr name = FSTR_TO_QSTR(&fname->disk_name);
	int s = GET_DENTRY_SLOTS(name.len);
	unsigned int nbucket, nblock;
	unsigned int bidx, end_block;
	struct page *dentry_page;
	struct f2fs_dir_entry *de = NULL;
	bool room = false;
	int max_slots;
	f2fs_hash_t namehash = f2fs_dentry_hash(&name, fname);

	nbucket = dir_buckets(level, F2FS_I(dir)->i_dir_level);
	nblock = bucket_blocks(level);

	bidx = dir_block_index(level, F2FS_I(dir)->i_dir_level,
					le32_to_cpu(namehash) % nbucket);
	end_block = bidx + nblock;

	for (; bidx < end_block; bidx++) {
		/* no need to allocate new dentry pages to all the indices */
		dentry_page = f2fs_find_data_page(dir, bidx);
		if (IS_ERR(dentry_page)) {
			if (PTR_ERR(dentry_page) == -ENOENT) {
				room = true;
				continue;
			} else {
				*res_page = dentry_page;
				break;
			}
		}

		de = find_in_block(dentry_page, fname, namehash, &max_slots,
								res_page);
		if (de)
			break;

		if (max_slots >= s)
			room = true;
		f2fs_put_page(dentry_page, 0);
	}

	if (!de && room && F2FS_I(dir)->chash != namehash) {
		F2FS_I(dir)->chash = namehash;
		F2FS_I(dir)->clevel = level;
	}

	return de;
}

struct f2fs_dir_entry *__f2fs_find_entry(struct inode *dir,
			struct fscrypt_name *fname, struct page **res_page)
{
	unsigned long npages = dir_blocks(dir);
	struct f2fs_dir_entry *de = NULL;
	unsigned int max_depth;
	unsigned int level;

	if (f2fs_has_inline_dentry(dir)) {
		*res_page = NULL;
		de = f2fs_find_in_inline_dir(dir, fname, res_page);
		goto out;
	}

	if (npages == 0) {
		*res_page = NULL;
		goto out;
	}

	max_depth = F2FS_I(dir)->i_current_depth;
	if (unlikely(max_depth > MAX_DIR_HASH_DEPTH)) {
		f2fs_warn(F2FS_I_SB(dir), "Corrupted max_depth of %lu: %u",
			  dir->i_ino, max_depth);
		max_depth = MAX_DIR_HASH_DEPTH;
		f2fs_i_depth_write(dir, max_depth);
	}

	for (level = 0; level < max_depth; level++) {
		*res_page = NULL;
		de = find_in_level(dir, level, fname, res_page);
		if (de || IS_ERR(*res_page))
			break;
	}
out:
	/* This is to increase the speed of f2fs_create */
	if (!de)
		F2FS_I(dir)->task = current;
	return de;
}

/*
 * Find an entry in the specified directory with the wanted name.
 * It returns the page where the entry was found (as a parameter - res_page),
 * and the entry itself. Page is returned mapped and unlocked.
 * Entry is guaranteed to be valid.
 */
struct f2fs_dir_entry *f2fs_find_entry(struct inode *dir,
			const struct qstr *child, struct page **res_page)
{
	struct f2fs_dir_entry *de = NULL;
	struct fscrypt_name fname;
	int err;

	err = fscrypt_setup_filename(dir, child, 1, &fname);
	if (err) {
		if (err == -ENOENT)
			*res_page = NULL;
		else
			*res_page = ERR_PTR(err);
		return NULL;
	}

	de = __f2fs_find_entry(dir, &fname, res_page);

	fscrypt_free_filename(&fname);
	return de;
}

struct f2fs_dir_entry *f2fs_parent_dir(struct inode *dir, struct page **p)
{
	struct qstr dotdot = QSTR_INIT("..", 2);

	return f2fs_find_entry(dir, &dotdot, p);
}

ino_t f2fs_inode_by_name(struct inode *dir, const struct qstr *qstr,
							struct page **page)
{
	ino_t res = 0;
	struct f2fs_dir_entry *de;

	de = f2fs_find_entry(dir, qstr, page);
	if (de) {
		res = le32_to_cpu(de->ino);
		f2fs_put_page(*page, 0);
	}

	return res;
}

void f2fs_set_link(struct inode *dir, struct f2fs_dir_entry *de,
		struct page *page, struct inode *inode)
{
	enum page_type type = f2fs_has_inline_dentry(dir) ? NODE : DATA;
	lock_page(page);
	f2fs_wait_on_page_writeback(page, type, true, true);
	de->ino = cpu_to_le32(inode->i_ino);
	set_de_type(de, inode->i_mode);
	set_page_dirty(page);

	dir->i_mtime = dir->i_ctime = current_time(dir);
	f2fs_mark_inode_dirty_sync(dir, false);
	f2fs_put_page(page, 1);
}

static void init_dent_inode(const struct qstr *name, struct page *ipage)
{
	struct f2fs_inode *ri;

	f2fs_wait_on_page_writeback(ipage, NODE, true, true);

	/* copy name info. to this inode page */
	ri = F2FS_INODE(ipage);
	ri->i_namelen = cpu_to_le32(name->len);
	memcpy(ri->i_name, name->name, name->len);
	set_page_dirty(ipage);
}

void f2fs_do_make_empty_dir(struct inode *inode, struct inode *parent,
					struct f2fs_dentry_ptr *d)
{
	struct qstr dot = QSTR_INIT(".", 1);
	struct qstr dotdot = QSTR_INIT("..", 2);

	/* update dirent of "." */
	f2fs_update_dentry(inode->i_ino, inode->i_mode, d, &dot, 0, 0);

	/* update dirent of ".." */
	f2fs_update_dentry(parent->i_ino, parent->i_mode, d, &dotdot, 0, 1);
}

static int make_empty_dir(struct inode *inode,
		struct inode *parent, struct page *page)
{
	struct page *dentry_page;
	struct f2fs_dentry_block *dentry_blk;
	struct f2fs_dentry_ptr d;

	if (f2fs_has_inline_dentry(inode))
		return f2fs_make_empty_inline_dir(inode, parent, page);

	dentry_page = f2fs_get_new_data_page(inode, page, 0, true);
	if (IS_ERR(dentry_page))
		return PTR_ERR(dentry_page);

	dentry_blk = page_address(dentry_page);

	make_dentry_ptr_block(NULL, &d, dentry_blk);
	f2fs_do_make_empty_dir(inode, parent, &d);

	set_page_dirty(dentry_page);
	f2fs_put_page(dentry_page, 1);
	return 0;
}

struct page *f2fs_init_inode_metadata(struct inode *inode, struct inode *dir,
			const struct qstr *new_name, const struct qstr *orig_name,
			struct page *dpage)
{
	struct page *page;
	int dummy_encrypt = DUMMY_ENCRYPTION_ENABLED(F2FS_I_SB(dir));
	int err;

	if (is_inode_flag_set(inode, FI_NEW_INODE)) {
		page = f2fs_new_inode_page(inode);
		if (IS_ERR(page))
			return page;

		if (S_ISDIR(inode->i_mode)) {
			/* in order to handle error case */
			get_page(page);
			err = make_empty_dir(inode, dir, page);
			if (err) {
				lock_page(page);
				goto put_error;
			}
			put_page(page);
		}

		err = f2fs_init_acl(inode, dir, page, dpage);
		if (err)
			goto put_error;

		err = f2fs_init_security(inode, dir, orig_name, page);
		if (err)
			goto put_error;

<<<<<<< HEAD
		if ((IS_ENCRYPTED(dir) || dummy_encrypt) &&
=======
		if ((f2fs_encrypted_inode(dir) || dummy_encrypt) &&
>>>>>>> dd05251a
					f2fs_may_encrypt(inode)) {
			err = fscrypt_inherit_context(dir, inode, page, false);
			if (err)
				goto put_error;
		}
	} else {
		page = f2fs_get_node_page(F2FS_I_SB(dir), inode->i_ino);
		if (IS_ERR(page))
			return page;
	}

	if (new_name) {
		init_dent_inode(new_name, page);
<<<<<<< HEAD
		if (IS_ENCRYPTED(dir))
=======
		if (f2fs_encrypted_inode(dir))
>>>>>>> dd05251a
			file_set_enc_name(inode);
	}

	/*
	 * This file should be checkpointed during fsync.
	 * We lost i_pino from now on.
	 */
	if (is_inode_flag_set(inode, FI_INC_LINK)) {
		if (!S_ISDIR(inode->i_mode))
			file_lost_pino(inode);
		/*
		 * If link the tmpfile to alias through linkat path,
		 * we should remove this inode from orphan list.
		 */
		if (inode->i_nlink == 0)
			f2fs_remove_orphan_inode(F2FS_I_SB(dir), inode->i_ino);
		f2fs_i_links_write(inode, true);
	}
	return page;

put_error:
	clear_nlink(inode);
	f2fs_update_inode(inode, page);
	f2fs_put_page(page, 1);
	return ERR_PTR(err);
}

void f2fs_update_parent_metadata(struct inode *dir, struct inode *inode,
						unsigned int current_depth)
{
	if (inode && is_inode_flag_set(inode, FI_NEW_INODE)) {
		if (S_ISDIR(inode->i_mode))
			f2fs_i_links_write(dir, true);
		clear_inode_flag(inode, FI_NEW_INODE);
	}
	dir->i_mtime = dir->i_ctime = current_time(dir);
	f2fs_mark_inode_dirty_sync(dir, false);

	if (F2FS_I(dir)->i_current_depth != current_depth)
		f2fs_i_depth_write(dir, current_depth);

	if (inode && is_inode_flag_set(inode, FI_INC_LINK))
		clear_inode_flag(inode, FI_INC_LINK);
}

int f2fs_room_for_filename(const void *bitmap, int slots, int max_slots)
{
	int bit_start = 0;
	int zero_start, zero_end;
next:
	zero_start = find_next_zero_bit_le(bitmap, max_slots, bit_start);
	if (zero_start >= max_slots)
		return max_slots;

	zero_end = find_next_bit_le(bitmap, max_slots, zero_start);
	if (zero_end - zero_start >= slots)
		return zero_start;

	bit_start = zero_end + 1;

	if (zero_end + 1 >= max_slots)
		return max_slots;
	goto next;
}

void f2fs_update_dentry(nid_t ino, umode_t mode, struct f2fs_dentry_ptr *d,
				const struct qstr *name, f2fs_hash_t name_hash,
				unsigned int bit_pos)
{
	struct f2fs_dir_entry *de;
	int slots = GET_DENTRY_SLOTS(name->len);
	int i;

	de = &d->dentry[bit_pos];
	de->hash_code = name_hash;
	de->name_len = cpu_to_le16(name->len);
	memcpy(d->filename[bit_pos], name->name, name->len);
	de->ino = cpu_to_le32(ino);
	set_de_type(de, mode);
	for (i = 0; i < slots; i++) {
		__set_bit_le(bit_pos + i, (void *)d->bitmap);
		/* avoid wrong garbage data for readdir */
		if (i)
			(de + i)->name_len = 0;
	}
}

int f2fs_add_regular_entry(struct inode *dir, const struct qstr *new_name,
				const struct qstr *orig_name,
				struct inode *inode, nid_t ino, umode_t mode)
{
	unsigned int bit_pos;
	unsigned int level;
	unsigned int current_depth;
	unsigned long bidx, block;
	f2fs_hash_t dentry_hash;
	unsigned int nbucket, nblock;
	struct page *dentry_page = NULL;
	struct f2fs_dentry_block *dentry_blk = NULL;
	struct f2fs_dentry_ptr d;
	struct page *page = NULL;
	int slots, err = 0;

	level = 0;
	slots = GET_DENTRY_SLOTS(new_name->len);
	dentry_hash = f2fs_dentry_hash(new_name, NULL);

	current_depth = F2FS_I(dir)->i_current_depth;
	if (F2FS_I(dir)->chash == dentry_hash) {
		level = F2FS_I(dir)->clevel;
		F2FS_I(dir)->chash = 0;
	}

start:
	if (time_to_inject(F2FS_I_SB(dir), FAULT_DIR_DEPTH)) {
		f2fs_show_injection_info(FAULT_DIR_DEPTH);
		return -ENOSPC;
	}

	if (unlikely(current_depth == MAX_DIR_HASH_DEPTH))
		return -ENOSPC;

	/* Increase the depth, if required */
	if (level == current_depth)
		++current_depth;

	nbucket = dir_buckets(level, F2FS_I(dir)->i_dir_level);
	nblock = bucket_blocks(level);

	bidx = dir_block_index(level, F2FS_I(dir)->i_dir_level,
				(le32_to_cpu(dentry_hash) % nbucket));

	for (block = bidx; block <= (bidx + nblock - 1); block++) {
		dentry_page = f2fs_get_new_data_page(dir, NULL, block, true);
		if (IS_ERR(dentry_page))
			return PTR_ERR(dentry_page);

		dentry_blk = page_address(dentry_page);
		bit_pos = f2fs_room_for_filename(&dentry_blk->dentry_bitmap,
						slots, NR_DENTRY_IN_BLOCK);
		if (bit_pos < NR_DENTRY_IN_BLOCK)
			goto add_dentry;

		f2fs_put_page(dentry_page, 1);
	}

	/* Move to next level to find the empty slot for new dentry */
	++level;
	goto start;
add_dentry:
	f2fs_wait_on_page_writeback(dentry_page, DATA, true, true);

	if (inode) {
		down_write(&F2FS_I(inode)->i_sem);
		page = f2fs_init_inode_metadata(inode, dir, new_name,
						orig_name, NULL);
		if (IS_ERR(page)) {
			err = PTR_ERR(page);
			goto fail;
		}
	}

	make_dentry_ptr_block(NULL, &d, dentry_blk);
	f2fs_update_dentry(ino, mode, &d, new_name, dentry_hash, bit_pos);

	set_page_dirty(dentry_page);

	if (inode) {
		f2fs_i_pino_write(inode, dir->i_ino);
		f2fs_put_page(page, 1);
	}

	f2fs_update_parent_metadata(dir, inode, current_depth);
fail:
	if (inode)
		up_write(&F2FS_I(inode)->i_sem);

	f2fs_put_page(dentry_page, 1);

	return err;
}

int f2fs_add_dentry(struct inode *dir, struct fscrypt_name *fname,
				struct inode *inode, nid_t ino, umode_t mode)
{
	struct qstr new_name;
	int err = -EAGAIN;

	new_name.name = fname_name(fname);
	new_name.len = fname_len(fname);

	if (f2fs_has_inline_dentry(dir))
		err = f2fs_add_inline_entry(dir, &new_name, fname->usr_fname,
							inode, ino, mode);
	if (err == -EAGAIN)
		err = f2fs_add_regular_entry(dir, &new_name, fname->usr_fname,
							inode, ino, mode);

	f2fs_update_time(F2FS_I_SB(dir), REQ_TIME);
	return err;
}

/*
 * Caller should grab and release a rwsem by calling f2fs_lock_op() and
 * f2fs_unlock_op().
 */
int f2fs_do_add_link(struct inode *dir, const struct qstr *name,
				struct inode *inode, nid_t ino, umode_t mode)
{
	struct fscrypt_name fname;
	struct page *page = NULL;
	struct f2fs_dir_entry *de = NULL;
	int err;

	err = fscrypt_setup_filename(dir, name, 0, &fname);
	if (err)
		return err;

	/*
	 * An immature stakable filesystem shows a race condition between lookup
	 * and create. If we have same task when doing lookup and create, it's
	 * definitely fine as expected by VFS normally. Otherwise, let's just
	 * verify on-disk dentry one more time, which guarantees filesystem
	 * consistency more.
	 */
	if (current != F2FS_I(dir)->task) {
		de = __f2fs_find_entry(dir, &fname, &page);
		F2FS_I(dir)->task = NULL;
	}
	if (de) {
		f2fs_put_page(page, 0);
		err = -EEXIST;
	} else if (IS_ERR(page)) {
		err = PTR_ERR(page);
	} else {
		err = f2fs_add_dentry(dir, &fname, inode, ino, mode);
	}
	fscrypt_free_filename(&fname);
	return err;
}

int f2fs_do_tmpfile(struct inode *inode, struct inode *dir)
{
	struct page *page;
	int err = 0;

	down_write(&F2FS_I(inode)->i_sem);
	page = f2fs_init_inode_metadata(inode, dir, NULL, NULL, NULL);
	if (IS_ERR(page)) {
		err = PTR_ERR(page);
		goto fail;
	}
	f2fs_put_page(page, 1);

	clear_inode_flag(inode, FI_NEW_INODE);
	f2fs_update_time(F2FS_I_SB(inode), REQ_TIME);
fail:
	up_write(&F2FS_I(inode)->i_sem);
	return err;
}

void f2fs_drop_nlink(struct inode *dir, struct inode *inode)
{
	struct f2fs_sb_info *sbi = F2FS_I_SB(dir);

	down_write(&F2FS_I(inode)->i_sem);

	if (S_ISDIR(inode->i_mode))
		f2fs_i_links_write(dir, false);
	inode->i_ctime = current_time(inode);

	f2fs_i_links_write(inode, false);
	if (S_ISDIR(inode->i_mode)) {
		f2fs_i_links_write(inode, false);
		f2fs_i_size_write(inode, 0);
	}
	up_write(&F2FS_I(inode)->i_sem);

	if (inode->i_nlink == 0)
		f2fs_add_orphan_inode(inode);
	else
		f2fs_release_orphan_inode(sbi);
}

/*
 * It only removes the dentry from the dentry page, corresponding name
 * entry in name page does not need to be touched during deletion.
 */
void f2fs_delete_entry(struct f2fs_dir_entry *dentry, struct page *page,
					struct inode *dir, struct inode *inode)
{
	struct	f2fs_dentry_block *dentry_blk;
	unsigned int bit_pos;
	int slots = GET_DENTRY_SLOTS(le16_to_cpu(dentry->name_len));
	int i;

	f2fs_update_time(F2FS_I_SB(dir), REQ_TIME);

	if (F2FS_OPTION(F2FS_I_SB(dir)).fsync_mode == FSYNC_MODE_STRICT)
		f2fs_add_ino_entry(F2FS_I_SB(dir), dir->i_ino, TRANS_DIR_INO);

	if (f2fs_has_inline_dentry(dir))
		return f2fs_delete_inline_entry(dentry, page, dir, inode);

	lock_page(page);
	f2fs_wait_on_page_writeback(page, DATA, true, true);

	dentry_blk = page_address(page);
	bit_pos = dentry - dentry_blk->dentry;
	for (i = 0; i < slots; i++)
		__clear_bit_le(bit_pos + i, &dentry_blk->dentry_bitmap);

	/* Let's check and deallocate this dentry page */
	bit_pos = find_next_bit_le(&dentry_blk->dentry_bitmap,
			NR_DENTRY_IN_BLOCK,
			0);
	set_page_dirty(page);

	dir->i_ctime = dir->i_mtime = current_time(dir);
	f2fs_mark_inode_dirty_sync(dir, false);

	if (inode)
		f2fs_drop_nlink(dir, inode);

	if (bit_pos == NR_DENTRY_IN_BLOCK &&
		!f2fs_truncate_hole(dir, page->index, page->index + 1)) {
		f2fs_clear_radix_tree_dirty_tag(page);
		clear_page_dirty_for_io(page);
		f2fs_clear_page_private(page);
		ClearPageUptodate(page);
		clear_cold_data(page);
		inode_dec_dirty_pages(dir);
		f2fs_remove_dirty_inode(dir);
	}
	f2fs_put_page(page, 1);
}

bool f2fs_empty_dir(struct inode *dir)
{
	unsigned long bidx;
	struct page *dentry_page;
	unsigned int bit_pos;
	struct f2fs_dentry_block *dentry_blk;
	unsigned long nblock = dir_blocks(dir);

	if (f2fs_has_inline_dentry(dir))
		return f2fs_empty_inline_dir(dir);

	for (bidx = 0; bidx < nblock; bidx++) {
		dentry_page = f2fs_get_lock_data_page(dir, bidx, false);
		if (IS_ERR(dentry_page)) {
			if (PTR_ERR(dentry_page) == -ENOENT)
				continue;
			else
				return false;
		}

		dentry_blk = page_address(dentry_page);
		if (bidx == 0)
			bit_pos = 2;
		else
			bit_pos = 0;
		bit_pos = find_next_bit_le(&dentry_blk->dentry_bitmap,
						NR_DENTRY_IN_BLOCK,
						bit_pos);

		f2fs_put_page(dentry_page, 1);

		if (bit_pos < NR_DENTRY_IN_BLOCK)
			return false;
	}
	return true;
}

int f2fs_fill_dentries(struct dir_context *ctx, struct f2fs_dentry_ptr *d,
			unsigned int start_pos, struct fscrypt_str *fstr)
{
	unsigned char d_type = DT_UNKNOWN;
	unsigned int bit_pos;
	struct f2fs_dir_entry *de = NULL;
	struct fscrypt_str de_name = FSTR_INIT(NULL, 0);
	struct f2fs_sb_info *sbi = F2FS_I_SB(d->inode);
	struct blk_plug plug;
	bool readdir_ra = sbi->readdir_ra == 1;
	int err = 0;

	bit_pos = ((unsigned long)ctx->pos % d->max);

	if (readdir_ra)
		blk_start_plug(&plug);

	while (bit_pos < d->max) {
		bit_pos = find_next_bit_le(d->bitmap, d->max, bit_pos);
		if (bit_pos >= d->max)
			break;

		de = &d->dentry[bit_pos];
		if (de->name_len == 0) {
			bit_pos++;
			ctx->pos = start_pos + bit_pos;
			printk_ratelimited(
				"%s, invalid namelen(0), ino:%u, run fsck to fix.",
				KERN_WARNING, le32_to_cpu(de->ino));
			set_sbi_flag(sbi, SBI_NEED_FSCK);
			continue;
		}

		d_type = f2fs_get_de_type(de);

		de_name.name = d->filename[bit_pos];
		de_name.len = le16_to_cpu(de->name_len);

		/* check memory boundary before moving forward */
		bit_pos += GET_DENTRY_SLOTS(le16_to_cpu(de->name_len));
		if (unlikely(bit_pos > d->max ||
				le16_to_cpu(de->name_len) > F2FS_NAME_LEN)) {
<<<<<<< HEAD
			f2fs_warn(sbi, "%s: corrupted namelen=%d, run fsck to fix.",
				  __func__, le16_to_cpu(de->name_len));
			set_sbi_flag(sbi, SBI_NEED_FSCK);
			err = -EFSCORRUPTED;
=======
			f2fs_msg(sbi->sb, KERN_WARNING,
				"%s: corrupted namelen=%d, run fsck to fix.",
				__func__, le16_to_cpu(de->name_len));
			set_sbi_flag(sbi, SBI_NEED_FSCK);
			err = -EINVAL;
>>>>>>> dd05251a
			goto out;
		}

		if (IS_ENCRYPTED(d->inode)) {
			int save_len = fstr->len;

			err = fscrypt_fname_disk_to_usr(d->inode,
						(u32)le32_to_cpu(de->hash_code),
						0, &de_name, fstr);
			if (err)
				goto out;

			de_name = *fstr;
			fstr->len = save_len;
		}

		if (!dir_emit(ctx, de_name.name, de_name.len,
					le32_to_cpu(de->ino), d_type)) {
			err = 1;
			goto out;
		}

		if (readdir_ra)
			f2fs_ra_node_page(sbi, le32_to_cpu(de->ino));

		ctx->pos = start_pos + bit_pos;
	}
out:
	if (readdir_ra)
		blk_finish_plug(&plug);
	return err;
}

static int f2fs_readdir(struct file *file, struct dir_context *ctx)
{
	struct inode *inode = file_inode(file);
	unsigned long npages = dir_blocks(inode);
	struct f2fs_dentry_block *dentry_blk = NULL;
	struct page *dentry_page = NULL;
	struct file_ra_state *ra = &file->f_ra;
	loff_t start_pos = ctx->pos;
	unsigned int n = ((unsigned long)ctx->pos / NR_DENTRY_IN_BLOCK);
	struct f2fs_dentry_ptr d;
	struct fscrypt_str fstr = FSTR_INIT(NULL, 0);
	int err = 0;

	if (IS_ENCRYPTED(inode)) {
		err = fscrypt_get_encryption_info(inode);
		if (err && err != -ENOKEY)
			goto out;

		err = fscrypt_fname_alloc_buffer(inode, F2FS_NAME_LEN, &fstr);
		if (err < 0)
			goto out;
	}

	if (f2fs_has_inline_dentry(inode)) {
		err = f2fs_read_inline_dir(file, ctx, &fstr);
		goto out_free;
	}

	for (; n < npages; n++, ctx->pos = n * NR_DENTRY_IN_BLOCK) {

		/* allow readdir() to be interrupted */
		if (fatal_signal_pending(current)) {
			err = -ERESTARTSYS;
			goto out_free;
		}
		cond_resched();

		/* readahead for multi pages of dir */
		if (npages - n > 1 && !ra_has_index(ra, n))
			page_cache_sync_readahead(inode->i_mapping, ra, file, n,
				min(npages - n, (pgoff_t)MAX_DIR_RA_PAGES));

		dentry_page = f2fs_find_data_page(inode, n);
		if (IS_ERR(dentry_page)) {
			err = PTR_ERR(dentry_page);
			if (err == -ENOENT) {
				err = 0;
				continue;
			} else {
				goto out_free;
			}
		}

		dentry_blk = page_address(dentry_page);

		make_dentry_ptr_block(inode, &d, dentry_blk);

		err = f2fs_fill_dentries(ctx, &d,
				n * NR_DENTRY_IN_BLOCK, &fstr);
		if (err) {
			f2fs_put_page(dentry_page, 0);
			break;
		}

		f2fs_put_page(dentry_page, 0);
	}
out_free:
	fscrypt_fname_free_buffer(&fstr);
out:
	trace_f2fs_readdir(inode, start_pos, ctx->pos, err);
	return err < 0 ? err : 0;
}

static int f2fs_dir_open(struct inode *inode, struct file *filp)
{
	if (IS_ENCRYPTED(inode))
		return fscrypt_get_encryption_info(inode) ? -EACCES : 0;
	return 0;
}

const struct file_operations f2fs_dir_operations = {
	.llseek		= generic_file_llseek,
	.read		= generic_read_dir,
	.iterate_shared	= f2fs_readdir,
	.fsync		= f2fs_sync_file,
	.open		= f2fs_dir_open,
	.unlocked_ioctl	= f2fs_ioctl,
#ifdef CONFIG_COMPAT
	.compat_ioctl   = f2fs_compat_ioctl,
#endif
};<|MERGE_RESOLUTION|>--- conflicted
+++ resolved
@@ -218,8 +218,9 @@
 
 	max_depth = F2FS_I(dir)->i_current_depth;
 	if (unlikely(max_depth > MAX_DIR_HASH_DEPTH)) {
-		f2fs_warn(F2FS_I_SB(dir), "Corrupted max_depth of %lu: %u",
-			  dir->i_ino, max_depth);
+		f2fs_msg(F2FS_I_SB(dir)->sb, KERN_WARNING,
+				"Corrupted max_depth of %lu: %u",
+				dir->i_ino, max_depth);
 		max_depth = MAX_DIR_HASH_DEPTH;
 		f2fs_i_depth_write(dir, max_depth);
 	}
@@ -384,11 +385,7 @@
 		if (err)
 			goto put_error;
 
-<<<<<<< HEAD
 		if ((IS_ENCRYPTED(dir) || dummy_encrypt) &&
-=======
-		if ((f2fs_encrypted_inode(dir) || dummy_encrypt) &&
->>>>>>> dd05251a
 					f2fs_may_encrypt(inode)) {
 			err = fscrypt_inherit_context(dir, inode, page, false);
 			if (err)
@@ -402,11 +399,7 @@
 
 	if (new_name) {
 		init_dent_inode(new_name, page);
-<<<<<<< HEAD
 		if (IS_ENCRYPTED(dir))
-=======
-		if (f2fs_encrypted_inode(dir))
->>>>>>> dd05251a
 			file_set_enc_name(inode);
 	}
 
@@ -823,18 +816,11 @@
 		bit_pos += GET_DENTRY_SLOTS(le16_to_cpu(de->name_len));
 		if (unlikely(bit_pos > d->max ||
 				le16_to_cpu(de->name_len) > F2FS_NAME_LEN)) {
-<<<<<<< HEAD
-			f2fs_warn(sbi, "%s: corrupted namelen=%d, run fsck to fix.",
-				  __func__, le16_to_cpu(de->name_len));
-			set_sbi_flag(sbi, SBI_NEED_FSCK);
-			err = -EFSCORRUPTED;
-=======
 			f2fs_msg(sbi->sb, KERN_WARNING,
 				"%s: corrupted namelen=%d, run fsck to fix.",
 				__func__, le16_to_cpu(de->name_len));
 			set_sbi_flag(sbi, SBI_NEED_FSCK);
 			err = -EINVAL;
->>>>>>> dd05251a
 			goto out;
 		}
 
@@ -842,8 +828,8 @@
 			int save_len = fstr->len;
 
 			err = fscrypt_fname_disk_to_usr(d->inode,
-						(u32)le32_to_cpu(de->hash_code),
-						0, &de_name, fstr);
+						(u32)de->hash_code, 0,
+						&de_name, fstr);
 			if (err)
 				goto out;
 
