--- conflicted
+++ resolved
@@ -261,7 +261,6 @@
 	unsigned int inline_size = inline_xattr_size(inode);
 	struct page *page = NULL;
 	void *inline_addr;
-<<<<<<< HEAD
 
 	if (ipage) {
 		inline_addr = inline_xattr_addr(inode, ipage);
@@ -298,44 +297,6 @@
 	return 0;
 }
 
-=======
-
-	if (ipage) {
-		inline_addr = inline_xattr_addr(inode, ipage);
-	} else {
-		page = f2fs_get_node_page(sbi, inode->i_ino);
-		if (IS_ERR(page))
-			return PTR_ERR(page);
-
-		inline_addr = inline_xattr_addr(inode, page);
-	}
-	memcpy(txattr_addr, inline_addr, inline_size);
-	f2fs_put_page(page, 1);
-
-	return 0;
-}
-
-static int read_xattr_block(struct inode *inode, void *txattr_addr)
-{
-	struct f2fs_sb_info *sbi = F2FS_I_SB(inode);
-	nid_t xnid = F2FS_I(inode)->i_xattr_nid;
-	unsigned int inline_size = inline_xattr_size(inode);
-	struct page *xpage;
-	void *xattr_addr;
-
-	/* The inode already has an extended attribute block. */
-	xpage = f2fs_get_node_page(sbi, xnid);
-	if (IS_ERR(xpage))
-		return PTR_ERR(xpage);
-
-	xattr_addr = page_address(xpage);
-	memcpy(txattr_addr + inline_size, xattr_addr, VALID_XATTR_BLOCK_SIZE);
-	f2fs_put_page(xpage, 1);
-
-	return 0;
-}
-
->>>>>>> e276e60d
 static int lookup_all_xattrs(struct inode *inode, struct page *ipage,
 				unsigned int index, unsigned int len,
 				const char *name, struct f2fs_xattr_entry **xe,
@@ -385,14 +346,10 @@
 
 	*xe = __find_xattr(cur_addr, last_txattr_addr, index, len, name);
 	if (!*xe) {
-<<<<<<< HEAD
-		err = -EFAULT;
-=======
 		f2fs_err(F2FS_I_SB(inode), "inode (%lu) has corrupted xattr",
 								inode->i_ino);
 		set_sbi_flag(F2FS_I_SB(inode), SBI_NEED_FSCK);
 		err = -EFSCORRUPTED;
->>>>>>> e276e60d
 		goto out;
 	}
 check:
@@ -668,14 +625,10 @@
 	/* find entry with wanted name. */
 	here = __find_xattr(base_addr, last_base_addr, index, len, name);
 	if (!here) {
-<<<<<<< HEAD
-		error = -EFAULT;
-=======
 		f2fs_err(F2FS_I_SB(inode), "inode (%lu) has corrupted xattr",
 								inode->i_ino);
 		set_sbi_flag(F2FS_I_SB(inode), SBI_NEED_FSCK);
 		error = -EFSCORRUPTED;
->>>>>>> e276e60d
 		goto exit;
 	}
 
