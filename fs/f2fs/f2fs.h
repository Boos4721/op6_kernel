// SPDX-License-Identifier: GPL-2.0
/*
 * fs/f2fs/f2fs.h
 *
 * Copyright (c) 2012 Samsung Electronics Co., Ltd.
 *             http://www.samsung.com/
 */
#ifndef _LINUX_F2FS_H
#define _LINUX_F2FS_H

#include <linux/uio.h>
#include <linux/types.h>
#include <linux/page-flags.h>
#include <linux/buffer_head.h>
#include <linux/slab.h>
#include <linux/crc32.h>
#include <linux/magic.h>
#include <linux/kobject.h>
#include <linux/sched.h>
#include <linux/writeback.h>
#include <linux/cred.h>
#include <linux/vmalloc.h>
#include <linux/bio.h>
#include <linux/blkdev.h>
#include <linux/quotaops.h>
#include <crypto/hash.h>
#include <linux/overflow.h>

#define __FS_HAS_ENCRYPTION IS_ENABLED(CONFIG_F2FS_FS_ENCRYPTION)
#include <linux/fscrypt.h>

#ifdef CONFIG_F2FS_CHECK_FS
#define f2fs_bug_on(sbi, condition)	BUG_ON(condition)
#else
#define f2fs_bug_on(sbi, condition)					\
	do {								\
		if (unlikely(condition)) {				\
			WARN_ON(1);					\
			set_sbi_flag(sbi, SBI_NEED_FSCK);		\
		}							\
	} while (0)
#endif

enum {
	FAULT_KMALLOC,
	FAULT_KVMALLOC,
	FAULT_PAGE_ALLOC,
	FAULT_PAGE_GET,
	FAULT_ALLOC_BIO,
	FAULT_ALLOC_NID,
	FAULT_ORPHAN,
	FAULT_BLOCK,
	FAULT_DIR_DEPTH,
	FAULT_EVICT_INODE,
	FAULT_TRUNCATE,
	FAULT_READ_IO,
	FAULT_CHECKPOINT,
	FAULT_DISCARD,
	FAULT_WRITE_IO,
	FAULT_MAX,
};

#ifdef CONFIG_F2FS_FAULT_INJECTION
#define F2FS_ALL_FAULT_TYPE		((1 << FAULT_MAX) - 1)

struct f2fs_fault_info {
	atomic_t inject_ops;
	unsigned int inject_rate;
	unsigned int inject_type;
};

extern char *f2fs_fault_name[FAULT_MAX];
#define IS_FAULT_SET(fi, type) ((fi)->inject_type & (1 << (type)))
#endif

/*
 * For mount options
 */
#define F2FS_MOUNT_BG_GC		0x00000001
#define F2FS_MOUNT_DISABLE_ROLL_FORWARD	0x00000002
#define F2FS_MOUNT_DISCARD		0x00000004
#define F2FS_MOUNT_NOHEAP		0x00000008
#define F2FS_MOUNT_XATTR_USER		0x00000010
#define F2FS_MOUNT_POSIX_ACL		0x00000020
#define F2FS_MOUNT_DISABLE_EXT_IDENTIFY	0x00000040
#define F2FS_MOUNT_INLINE_XATTR		0x00000080
#define F2FS_MOUNT_INLINE_DATA		0x00000100
#define F2FS_MOUNT_INLINE_DENTRY	0x00000200
#define F2FS_MOUNT_FLUSH_MERGE		0x00000400
#define F2FS_MOUNT_NOBARRIER		0x00000800
#define F2FS_MOUNT_FASTBOOT		0x00001000
#define F2FS_MOUNT_EXTENT_CACHE		0x00002000
#define F2FS_MOUNT_FORCE_FG_GC		0x00004000
#define F2FS_MOUNT_DATA_FLUSH		0x00008000
#define F2FS_MOUNT_FAULT_INJECTION	0x00010000
#define F2FS_MOUNT_ADAPTIVE		0x00020000
#define F2FS_MOUNT_LFS			0x00040000
#define F2FS_MOUNT_USRQUOTA		0x00080000
#define F2FS_MOUNT_GRPQUOTA		0x00100000
#define F2FS_MOUNT_PRJQUOTA		0x00200000
#define F2FS_MOUNT_QUOTA		0x00400000
#define F2FS_MOUNT_INLINE_XATTR_SIZE	0x00800000
#define F2FS_MOUNT_RESERVE_ROOT		0x01000000
#define F2FS_MOUNT_DISABLE_CHECKPOINT	0x02000000

#define F2FS_OPTION(sbi)	((sbi)->mount_opt)
#define clear_opt(sbi, option)	(F2FS_OPTION(sbi).opt &= ~F2FS_MOUNT_##option)
#define set_opt(sbi, option)	(F2FS_OPTION(sbi).opt |= F2FS_MOUNT_##option)
#define test_opt(sbi, option)	(F2FS_OPTION(sbi).opt & F2FS_MOUNT_##option)

#define ver_after(a, b)	(typecheck(unsigned long long, a) &&		\
		typecheck(unsigned long long, b) &&			\
		((long long)((a) - (b)) > 0))

typedef u32 block_t;	/*
			 * should not change u32, since it is the on-disk block
			 * address format, __le32.
			 */
typedef u32 nid_t;

struct f2fs_mount_info {
	unsigned int opt;
	int write_io_size_bits;		/* Write IO size bits */
	block_t root_reserved_blocks;	/* root reserved blocks */
	kuid_t s_resuid;		/* reserved blocks for uid */
	kgid_t s_resgid;		/* reserved blocks for gid */
	int active_logs;		/* # of active logs */
	int inline_xattr_size;		/* inline xattr size */
#ifdef CONFIG_F2FS_FAULT_INJECTION
	struct f2fs_fault_info fault_info;	/* For fault injection */
#endif
#ifdef CONFIG_QUOTA
	/* Names of quota files with journalled quota */
	char *s_qf_names[MAXQUOTAS];
	int s_jquota_fmt;			/* Format of quota to use */
#endif
	/* For which write hints are passed down to block layer */
	int whint_mode;
	int alloc_mode;			/* segment allocation policy */
	int fsync_mode;			/* fsync policy */
	bool test_dummy_encryption;	/* test dummy encryption */
};

#define F2FS_FEATURE_ENCRYPT		0x0001
#define F2FS_FEATURE_BLKZONED		0x0002
#define F2FS_FEATURE_ATOMIC_WRITE	0x0004
#define F2FS_FEATURE_EXTRA_ATTR		0x0008
#define F2FS_FEATURE_PRJQUOTA		0x0010
#define F2FS_FEATURE_INODE_CHKSUM	0x0020
#define F2FS_FEATURE_FLEXIBLE_INLINE_XATTR	0x0040
#define F2FS_FEATURE_QUOTA_INO		0x0080
#define F2FS_FEATURE_INODE_CRTIME	0x0100
#define F2FS_FEATURE_LOST_FOUND		0x0200
#define F2FS_FEATURE_VERITY		0x0400	/* reserved */
#define F2FS_FEATURE_SB_CHKSUM		0x0800

#define F2FS_HAS_FEATURE(sb, mask)					\
	((F2FS_SB(sb)->raw_super->feature & cpu_to_le32(mask)) != 0)
#define F2FS_SET_FEATURE(sb, mask)					\
	(F2FS_SB(sb)->raw_super->feature |= cpu_to_le32(mask))
#define F2FS_CLEAR_FEATURE(sb, mask)					\
	(F2FS_SB(sb)->raw_super->feature &= ~cpu_to_le32(mask))

/*
 * Default values for user and/or group using reserved blocks
 */
#define	F2FS_DEF_RESUID		0
#define	F2FS_DEF_RESGID		0

/*
 * For checkpoint manager
 */
enum {
	NAT_BITMAP,
	SIT_BITMAP
};

#define	CP_UMOUNT	0x00000001
#define	CP_FASTBOOT	0x00000002
#define	CP_SYNC		0x00000004
#define	CP_RECOVERY	0x00000008
#define	CP_DISCARD	0x00000010
#define CP_TRIMMED	0x00000020
#define CP_PAUSE	0x00000040

#define MAX_DISCARD_BLOCKS(sbi)		BLKS_PER_SEC(sbi)
#define DEF_MAX_DISCARD_REQUEST		8	/* issue 8 discards per round */
#define DEF_MIN_DISCARD_ISSUE_TIME	50	/* 50 ms, if exists */
#define DEF_MID_DISCARD_ISSUE_TIME	500	/* 500 ms, if device busy */
#define DEF_MAX_DISCARD_ISSUE_TIME	60000	/* 60 s, if no candidates */
#define DEF_DISCARD_URGENT_UTIL		80	/* do more discard over 80% */
#define DEF_CP_INTERVAL			60	/* 60 secs */
#define DEF_IDLE_INTERVAL		5	/* 5 secs */
#define DEF_DISABLE_INTERVAL		5	/* 5 secs */

struct cp_control {
	int reason;
	__u64 trim_start;
	__u64 trim_end;
	__u64 trim_minlen;
};

/*
 * indicate meta/data type
 */
enum {
	META_CP,
	META_NAT,
	META_SIT,
	META_SSA,
	META_MAX,
	META_POR,
	DATA_GENERIC,
	META_GENERIC,
};

/* for the list of ino */
enum {
	ORPHAN_INO,		/* for orphan ino list */
	APPEND_INO,		/* for append ino list */
	UPDATE_INO,		/* for update ino list */
	TRANS_DIR_INO,		/* for trasactions dir ino list */
	FLUSH_INO,		/* for multiple device flushing */
	MAX_INO_ENTRY,		/* max. list */
};

struct ino_entry {
	struct list_head list;		/* list head */
	nid_t ino;			/* inode number */
	unsigned int dirty_device;	/* dirty device bitmap */
};

/* for the list of inodes to be GCed */
struct inode_entry {
	struct list_head list;	/* list head */
	struct inode *inode;	/* vfs inode pointer */
};

struct fsync_node_entry {
	struct list_head list;	/* list head */
	struct page *page;	/* warm node page pointer */
	unsigned int seq_id;	/* sequence id */
};

/* for the bitmap indicate blocks to be discarded */
struct discard_entry {
	struct list_head list;	/* list head */
	block_t start_blkaddr;	/* start blockaddr of current segment */
	unsigned char discard_map[SIT_VBLOCK_MAP_SIZE];	/* segment discard bitmap */
};

/* default discard granularity of inner discard thread, unit: block count */
#define DEFAULT_DISCARD_GRANULARITY		16

/* max discard pend list number */
#define MAX_PLIST_NUM		512
#define plist_idx(blk_num)	((blk_num) >= MAX_PLIST_NUM ?		\
					(MAX_PLIST_NUM - 1) : (blk_num - 1))

enum {
	D_PREP,			/* initial */
	D_PARTIAL,		/* partially submitted */
	D_SUBMIT,		/* all submitted */
	D_DONE,			/* finished */
};

struct discard_info {
	block_t lstart;			/* logical start address */
	block_t len;			/* length */
	block_t start;			/* actual start address in dev */
};

struct discard_cmd {
	struct rb_node rb_node;		/* rb node located in rb-tree */
	union {
		struct {
			block_t lstart;	/* logical start address */
			block_t len;	/* length */
			block_t start;	/* actual start address in dev */
		};
		struct discard_info di;	/* discard info */

	};
	struct list_head list;		/* command list */
	struct completion wait;		/* compleation */
	struct block_device *bdev;	/* bdev */
	unsigned short ref;		/* reference count */
	unsigned char state;		/* state */
	unsigned char issuing;		/* issuing discard */
	int error;			/* bio error */
	spinlock_t lock;		/* for state/bio_ref updating */
	unsigned short bio_ref;		/* bio reference count */
};

enum {
	DPOLICY_BG,
	DPOLICY_FORCE,
	DPOLICY_FSTRIM,
	DPOLICY_UMOUNT,
	MAX_DPOLICY,
};

struct discard_policy {
	int type;			/* type of discard */
	unsigned int min_interval;	/* used for candidates exist */
	unsigned int mid_interval;	/* used for device busy */
	unsigned int max_interval;	/* used for candidates not exist */
	unsigned int max_requests;	/* # of discards issued per round */
	unsigned int io_aware_gran;	/* minimum granularity discard not be aware of I/O */
	bool io_aware;			/* issue discard in idle time */
	bool sync;			/* submit discard with REQ_SYNC flag */
	bool ordered;			/* issue discard by lba order */
	unsigned int granularity;	/* discard granularity */
};

struct discard_cmd_control {
	struct task_struct *f2fs_issue_discard;	/* discard thread */
	struct list_head entry_list;		/* 4KB discard entry list */
	struct list_head pend_list[MAX_PLIST_NUM];/* store pending entries */
	struct list_head wait_list;		/* store on-flushing entries */
	struct list_head fstrim_list;		/* in-flight discard from fstrim */
	wait_queue_head_t discard_wait_queue;	/* waiting queue for wake-up */
	unsigned int discard_wake;		/* to wake up discard thread */
	struct mutex cmd_lock;
	unsigned int nr_discards;		/* # of discards in the list */
	unsigned int max_discards;		/* max. discards to be issued */
	unsigned int discard_granularity;	/* discard granularity */
	unsigned int undiscard_blks;		/* # of undiscard blocks */
	unsigned int next_pos;			/* next discard position */
	atomic_t issued_discard;		/* # of issued discard */
	atomic_t issing_discard;		/* # of issing discard */
	atomic_t discard_cmd_cnt;		/* # of cached cmd count */
	struct rb_root root;			/* root of discard rb-tree */
	bool rbtree_check;			/* config for consistence check */
};

/* for the list of fsync inodes, used only during recovery */
struct fsync_inode_entry {
	struct list_head list;	/* list head */
	struct inode *inode;	/* vfs inode pointer */
	block_t blkaddr;	/* block address locating the last fsync */
	block_t last_dentry;	/* block address locating the last dentry */
};

#define nats_in_cursum(jnl)		(le16_to_cpu((jnl)->n_nats))
#define sits_in_cursum(jnl)		(le16_to_cpu((jnl)->n_sits))

#define nat_in_journal(jnl, i)		((jnl)->nat_j.entries[i].ne)
#define nid_in_journal(jnl, i)		((jnl)->nat_j.entries[i].nid)
#define sit_in_journal(jnl, i)		((jnl)->sit_j.entries[i].se)
#define segno_in_journal(jnl, i)	((jnl)->sit_j.entries[i].segno)

#define MAX_NAT_JENTRIES(jnl)	(NAT_JOURNAL_ENTRIES - nats_in_cursum(jnl))
#define MAX_SIT_JENTRIES(jnl)	(SIT_JOURNAL_ENTRIES - sits_in_cursum(jnl))

static inline int update_nats_in_cursum(struct f2fs_journal *journal, int i)
{
	int before = nats_in_cursum(journal);

	journal->n_nats = cpu_to_le16(before + i);
	return before;
}

static inline int update_sits_in_cursum(struct f2fs_journal *journal, int i)
{
	int before = sits_in_cursum(journal);

	journal->n_sits = cpu_to_le16(before + i);
	return before;
}

static inline bool __has_cursum_space(struct f2fs_journal *journal,
							int size, int type)
{
	if (type == NAT_JOURNAL)
		return size <= MAX_NAT_JENTRIES(journal);
	return size <= MAX_SIT_JENTRIES(journal);
}

/*
 * ioctl commands
 */
#define F2FS_IOC_GETFLAGS		FS_IOC_GETFLAGS
#define F2FS_IOC_SETFLAGS		FS_IOC_SETFLAGS
#define F2FS_IOC_GETVERSION		FS_IOC_GETVERSION

#define F2FS_IOCTL_MAGIC		0xf5
#define F2FS_IOC_START_ATOMIC_WRITE	_IO(F2FS_IOCTL_MAGIC, 1)
#define F2FS_IOC_COMMIT_ATOMIC_WRITE	_IO(F2FS_IOCTL_MAGIC, 2)
#define F2FS_IOC_START_VOLATILE_WRITE	_IO(F2FS_IOCTL_MAGIC, 3)
#define F2FS_IOC_RELEASE_VOLATILE_WRITE	_IO(F2FS_IOCTL_MAGIC, 4)
#define F2FS_IOC_ABORT_VOLATILE_WRITE	_IO(F2FS_IOCTL_MAGIC, 5)
#define F2FS_IOC_GARBAGE_COLLECT	_IOW(F2FS_IOCTL_MAGIC, 6, __u32)
#define F2FS_IOC_WRITE_CHECKPOINT	_IO(F2FS_IOCTL_MAGIC, 7)
#define F2FS_IOC_DEFRAGMENT		_IOWR(F2FS_IOCTL_MAGIC, 8,	\
						struct f2fs_defragment)
#define F2FS_IOC_MOVE_RANGE		_IOWR(F2FS_IOCTL_MAGIC, 9,	\
						struct f2fs_move_range)
#define F2FS_IOC_FLUSH_DEVICE		_IOW(F2FS_IOCTL_MAGIC, 10,	\
						struct f2fs_flush_device)
#define F2FS_IOC_GARBAGE_COLLECT_RANGE	_IOW(F2FS_IOCTL_MAGIC, 11,	\
						struct f2fs_gc_range)
#define F2FS_IOC_GET_FEATURES		_IOR(F2FS_IOCTL_MAGIC, 12, __u32)
#define F2FS_IOC_SET_PIN_FILE		_IOW(F2FS_IOCTL_MAGIC, 13, __u32)
#define F2FS_IOC_GET_PIN_FILE		_IOR(F2FS_IOCTL_MAGIC, 14, __u32)
#define F2FS_IOC_PRECACHE_EXTENTS	_IO(F2FS_IOCTL_MAGIC, 15)

#define F2FS_IOC_SET_ENCRYPTION_POLICY	FS_IOC_SET_ENCRYPTION_POLICY
#define F2FS_IOC_GET_ENCRYPTION_POLICY	FS_IOC_GET_ENCRYPTION_POLICY
#define F2FS_IOC_GET_ENCRYPTION_PWSALT	FS_IOC_GET_ENCRYPTION_PWSALT

/*
 * should be same as XFS_IOC_GOINGDOWN.
 * Flags for going down operation used by FS_IOC_GOINGDOWN
 */
#define F2FS_IOC_SHUTDOWN	_IOR('X', 125, __u32)	/* Shutdown */
#define F2FS_GOING_DOWN_FULLSYNC	0x0	/* going down with full sync */
#define F2FS_GOING_DOWN_METASYNC	0x1	/* going down with metadata */
#define F2FS_GOING_DOWN_NOSYNC		0x2	/* going down */
#define F2FS_GOING_DOWN_METAFLUSH	0x3	/* going down with meta flush */

#if defined(__KERNEL__) && defined(CONFIG_COMPAT)
/*
 * ioctl commands in 32 bit emulation
 */
#define F2FS_IOC32_GETFLAGS		FS_IOC32_GETFLAGS
#define F2FS_IOC32_SETFLAGS		FS_IOC32_SETFLAGS
#define F2FS_IOC32_GETVERSION		FS_IOC32_GETVERSION
#endif

struct f2fs_gc_range {
	u32 sync;
	u64 start;
	u64 len;
};

struct f2fs_defragment {
	u64 start;
	u64 len;
};

struct f2fs_move_range {
	u32 dst_fd;		/* destination fd */
	u64 pos_in;		/* start position in src_fd */
	u64 pos_out;		/* start position in dst_fd */
	u64 len;		/* size to move */
};

struct f2fs_flush_device {
	u32 dev_num;		/* device number to flush */
	u32 segments;		/* # of segments to flush */
};

/* for inline stuff */
#define DEF_INLINE_RESERVED_SIZE	1
#define DEF_MIN_INLINE_SIZE		1
static inline int get_extra_isize(struct inode *inode);
static inline int get_inline_xattr_addrs(struct inode *inode);
#define MAX_INLINE_DATA(inode)	(sizeof(__le32) *			\
				(CUR_ADDRS_PER_INODE(inode) -		\
				get_inline_xattr_addrs(inode) -	\
				DEF_INLINE_RESERVED_SIZE))

/* for inline dir */
#define NR_INLINE_DENTRY(inode)	(MAX_INLINE_DATA(inode) * BITS_PER_BYTE / \
				((SIZE_OF_DIR_ENTRY + F2FS_SLOT_LEN) * \
				BITS_PER_BYTE + 1))
#define INLINE_DENTRY_BITMAP_SIZE(inode)	((NR_INLINE_DENTRY(inode) + \
					BITS_PER_BYTE - 1) / BITS_PER_BYTE)
#define INLINE_RESERVED_SIZE(inode)	(MAX_INLINE_DATA(inode) - \
				((SIZE_OF_DIR_ENTRY + F2FS_SLOT_LEN) * \
				NR_INLINE_DENTRY(inode) + \
				INLINE_DENTRY_BITMAP_SIZE(inode)))

/*
 * For INODE and NODE manager
 */
/* for directory operations */
struct f2fs_dentry_ptr {
	struct inode *inode;
	void *bitmap;
	struct f2fs_dir_entry *dentry;
	__u8 (*filename)[F2FS_SLOT_LEN];
	int max;
	int nr_bitmap;
};

static inline void make_dentry_ptr_block(struct inode *inode,
		struct f2fs_dentry_ptr *d, struct f2fs_dentry_block *t)
{
	d->inode = inode;
	d->max = NR_DENTRY_IN_BLOCK;
	d->nr_bitmap = SIZE_OF_DENTRY_BITMAP;
	d->bitmap = t->dentry_bitmap;
	d->dentry = t->dentry;
	d->filename = t->filename;
}

static inline void make_dentry_ptr_inline(struct inode *inode,
					struct f2fs_dentry_ptr *d, void *t)
{
	int entry_cnt = NR_INLINE_DENTRY(inode);
	int bitmap_size = INLINE_DENTRY_BITMAP_SIZE(inode);
	int reserved_size = INLINE_RESERVED_SIZE(inode);

	d->inode = inode;
	d->max = entry_cnt;
	d->nr_bitmap = bitmap_size;
	d->bitmap = t;
	d->dentry = t + bitmap_size + reserved_size;
	d->filename = t + bitmap_size + reserved_size +
					SIZE_OF_DIR_ENTRY * entry_cnt;
}

/*
 * XATTR_NODE_OFFSET stores xattrs to one node block per file keeping -1
 * as its node offset to distinguish from index node blocks.
 * But some bits are used to mark the node block.
 */
#define XATTR_NODE_OFFSET	((((unsigned int)-1) << OFFSET_BIT_SHIFT) \
				>> OFFSET_BIT_SHIFT)
enum {
	ALLOC_NODE,			/* allocate a new node page if needed */
	LOOKUP_NODE,			/* look up a node without readahead */
	LOOKUP_NODE_RA,			/*
					 * look up a node with readahead called
					 * by get_data_block.
					 */
};

#define DEFAULT_RETRY_IO_COUNT	8	/* maximum retry read IO count */

/* maximum retry quota flush count */
#define DEFAULT_RETRY_QUOTA_FLUSH_COUNT		8

#define F2FS_LINK_MAX	0xffffffff	/* maximum link count per file */

#define MAX_DIR_RA_PAGES	4	/* maximum ra pages of dir */

/* for in-memory extent cache entry */
#define F2FS_MIN_EXTENT_LEN	64	/* minimum extent length */

/* number of extent info in extent cache we try to shrink */
#define EXTENT_CACHE_SHRINK_NUMBER	128

struct rb_entry {
	struct rb_node rb_node;		/* rb node located in rb-tree */
	unsigned int ofs;		/* start offset of the entry */
	unsigned int len;		/* length of the entry */
};

struct extent_info {
	unsigned int fofs;		/* start offset in a file */
	unsigned int len;		/* length of the extent */
	u32 blk;			/* start block address of the extent */
};

struct extent_node {
	struct rb_node rb_node;
	union {
		struct {
			unsigned int fofs;
			unsigned int len;
			u32 blk;
		};
		struct extent_info ei;	/* extent info */

	};
	struct list_head list;		/* node in global extent list of sbi */
	struct extent_tree *et;		/* extent tree pointer */
};

struct extent_tree {
	nid_t ino;			/* inode number */
	struct rb_root root;		/* root of extent info rb-tree */
	struct extent_node *cached_en;	/* recently accessed extent node */
	struct extent_info largest;	/* largested extent info */
	struct list_head list;		/* to be used by sbi->zombie_list */
	rwlock_t lock;			/* protect extent info rb-tree */
	atomic_t node_cnt;		/* # of extent node in rb-tree*/
	bool largest_updated;		/* largest extent updated */
};

/*
 * This structure is taken from ext4_map_blocks.
 *
 * Note that, however, f2fs uses NEW and MAPPED flags for f2fs_map_blocks().
 */
#define F2FS_MAP_NEW		(1 << BH_New)
#define F2FS_MAP_MAPPED		(1 << BH_Mapped)
#define F2FS_MAP_UNWRITTEN	(1 << BH_Unwritten)
#define F2FS_MAP_FLAGS		(F2FS_MAP_NEW | F2FS_MAP_MAPPED |\
				F2FS_MAP_UNWRITTEN)

struct f2fs_map_blocks {
	block_t m_pblk;
	block_t m_lblk;
	unsigned int m_len;
	unsigned int m_flags;
	pgoff_t *m_next_pgofs;		/* point next possible non-hole pgofs */
	pgoff_t *m_next_extent;		/* point to next possible extent */
	int m_seg_type;
};

/* for flag in get_data_block */
enum {
	F2FS_GET_BLOCK_DEFAULT,
	F2FS_GET_BLOCK_FIEMAP,
	F2FS_GET_BLOCK_BMAP,
	F2FS_GET_BLOCK_DIO,
	F2FS_GET_BLOCK_PRE_DIO,
	F2FS_GET_BLOCK_PRE_AIO,
	F2FS_GET_BLOCK_PRECACHE,
};

/*
 * i_advise uses FADVISE_XXX_BIT. We can add additional hints later.
 */
#define FADVISE_COLD_BIT	0x01
#define FADVISE_LOST_PINO_BIT	0x02
#define FADVISE_ENCRYPT_BIT	0x04
#define FADVISE_ENC_NAME_BIT	0x08
#define FADVISE_KEEP_SIZE_BIT	0x10
#define FADVISE_HOT_BIT		0x20
#define FADVISE_VERITY_BIT	0x40	/* reserved */

#define FADVISE_MODIFIABLE_BITS	(FADVISE_COLD_BIT | FADVISE_HOT_BIT)

#define file_is_cold(inode)	is_file(inode, FADVISE_COLD_BIT)
#define file_wrong_pino(inode)	is_file(inode, FADVISE_LOST_PINO_BIT)
#define file_set_cold(inode)	set_file(inode, FADVISE_COLD_BIT)
#define file_lost_pino(inode)	set_file(inode, FADVISE_LOST_PINO_BIT)
#define file_clear_cold(inode)	clear_file(inode, FADVISE_COLD_BIT)
#define file_got_pino(inode)	clear_file(inode, FADVISE_LOST_PINO_BIT)
#define file_is_encrypt(inode)	is_file(inode, FADVISE_ENCRYPT_BIT)
#define file_set_encrypt(inode)	set_file(inode, FADVISE_ENCRYPT_BIT)
#define file_clear_encrypt(inode) clear_file(inode, FADVISE_ENCRYPT_BIT)
#define file_enc_name(inode)	is_file(inode, FADVISE_ENC_NAME_BIT)
#define file_set_enc_name(inode) set_file(inode, FADVISE_ENC_NAME_BIT)
#define file_keep_isize(inode)	is_file(inode, FADVISE_KEEP_SIZE_BIT)
#define file_set_keep_isize(inode) set_file(inode, FADVISE_KEEP_SIZE_BIT)
#define file_is_hot(inode)	is_file(inode, FADVISE_HOT_BIT)
#define file_set_hot(inode)	set_file(inode, FADVISE_HOT_BIT)
#define file_clear_hot(inode)	clear_file(inode, FADVISE_HOT_BIT)

#define DEF_DIR_LEVEL		0

enum {
	GC_FAILURE_PIN,
	GC_FAILURE_ATOMIC,
	MAX_GC_FAILURE
};

struct f2fs_inode_info {
	struct inode vfs_inode;		/* serve a vfs inode */
	unsigned long i_flags;		/* keep an inode flags for ioctl */
	unsigned char i_advise;		/* use to give file attribute hints */
	unsigned char i_dir_level;	/* use for dentry level for large dir */
	unsigned int i_current_depth;	/* only for directory depth */
	/* for gc failure statistic */
	unsigned int i_gc_failures[MAX_GC_FAILURE];
	unsigned int i_pino;		/* parent inode number */
	umode_t i_acl_mode;		/* keep file acl mode temporarily */

	/* Use below internally in f2fs*/
	unsigned long flags;		/* use to pass per-file flags */
	struct rw_semaphore i_sem;	/* protect fi info */
	atomic_t dirty_pages;		/* # of dirty pages */
	f2fs_hash_t chash;		/* hash value of given file name */
	unsigned int clevel;		/* maximum level of given file name */
	struct task_struct *task;	/* lookup and create consistency */
	struct task_struct *cp_task;	/* separate cp/wb IO stats*/
	nid_t i_xattr_nid;		/* node id that contains xattrs */
	loff_t	last_disk_size;		/* lastly written file size */

#ifdef CONFIG_QUOTA
	struct dquot *i_dquot[MAXQUOTAS];

	/* quota space reservation, managed internally by quota code */
	qsize_t i_reserved_quota;
#endif
	struct list_head dirty_list;	/* dirty list for dirs and files */
	struct list_head gdirty_list;	/* linked in global dirty list */
	struct list_head inmem_ilist;	/* list for inmem inodes */
	struct list_head inmem_pages;	/* inmemory pages managed by f2fs */
	struct task_struct *inmem_task;	/* store inmemory task */
	struct mutex inmem_lock;	/* lock for inmemory pages */
	struct extent_tree *extent_tree;	/* cached extent_tree entry */

	/* avoid racing between foreground op and gc */
	struct rw_semaphore i_gc_rwsem[2];
	struct rw_semaphore i_mmap_sem;
	struct rw_semaphore i_xattr_sem; /* avoid racing between reading and changing EAs */

	int i_extra_isize;		/* size of extra space located in i_addr */
	kprojid_t i_projid;		/* id for project quota */
	int i_inline_xattr_size;	/* inline xattr size */
	struct timespec i_crtime;	/* inode creation time */
	struct timespec i_disk_time[4];	/* inode disk times */
};

static inline void get_extent_info(struct extent_info *ext,
					struct f2fs_extent *i_ext)
{
	ext->fofs = le32_to_cpu(i_ext->fofs);
	ext->blk = le32_to_cpu(i_ext->blk);
	ext->len = le32_to_cpu(i_ext->len);
}

static inline void set_raw_extent(struct extent_info *ext,
					struct f2fs_extent *i_ext)
{
	i_ext->fofs = cpu_to_le32(ext->fofs);
	i_ext->blk = cpu_to_le32(ext->blk);
	i_ext->len = cpu_to_le32(ext->len);
}

static inline void set_extent_info(struct extent_info *ei, unsigned int fofs,
						u32 blk, unsigned int len)
{
	ei->fofs = fofs;
	ei->blk = blk;
	ei->len = len;
}

static inline bool __is_discard_mergeable(struct discard_info *back,
			struct discard_info *front, unsigned int max_len)
{
	return (back->lstart + back->len == front->lstart) &&
		(back->len + front->len <= max_len);
}

static inline bool __is_discard_back_mergeable(struct discard_info *cur,
			struct discard_info *back, unsigned int max_len)
{
	return __is_discard_mergeable(back, cur, max_len);
}

static inline bool __is_discard_front_mergeable(struct discard_info *cur,
			struct discard_info *front, unsigned int max_len)
{
	return __is_discard_mergeable(cur, front, max_len);
}

static inline bool __is_extent_mergeable(struct extent_info *back,
						struct extent_info *front)
{
	return (back->fofs + back->len == front->fofs &&
			back->blk + back->len == front->blk);
}

static inline bool __is_back_mergeable(struct extent_info *cur,
						struct extent_info *back)
{
	return __is_extent_mergeable(back, cur);
}

static inline bool __is_front_mergeable(struct extent_info *cur,
						struct extent_info *front)
{
	return __is_extent_mergeable(cur, front);
}

extern void f2fs_mark_inode_dirty_sync(struct inode *inode, bool sync);
static inline void __try_update_largest_extent(struct extent_tree *et,
						struct extent_node *en)
{
	if (en->ei.len > et->largest.len) {
		et->largest = en->ei;
		et->largest_updated = true;
	}
}

/*
 * For free nid management
 */
enum nid_state {
	FREE_NID,		/* newly added to free nid list */
	PREALLOC_NID,		/* it is preallocated */
	MAX_NID_STATE,
};

struct f2fs_nm_info {
	block_t nat_blkaddr;		/* base disk address of NAT */
	nid_t max_nid;			/* maximum possible node ids */
	nid_t available_nids;		/* # of available node ids */
	nid_t next_scan_nid;		/* the next nid to be scanned */
	unsigned int ram_thresh;	/* control the memory footprint */
	unsigned int ra_nid_pages;	/* # of nid pages to be readaheaded */
	unsigned int dirty_nats_ratio;	/* control dirty nats ratio threshold */

	/* NAT cache management */
	struct radix_tree_root nat_root;/* root of the nat entry cache */
	struct radix_tree_root nat_set_root;/* root of the nat set cache */
	struct rw_semaphore nat_tree_lock;	/* protect nat_tree_lock */
	struct list_head nat_entries;	/* cached nat entry list (clean) */
	spinlock_t nat_list_lock;	/* protect clean nat entry list */
	unsigned int nat_cnt;		/* the # of cached nat entries */
	unsigned int dirty_nat_cnt;	/* total num of nat entries in set */
	unsigned int nat_blocks;	/* # of nat blocks */

	/* free node ids management */
	struct radix_tree_root free_nid_root;/* root of the free_nid cache */
	struct list_head free_nid_list;		/* list for free nids excluding preallocated nids */
	unsigned int nid_cnt[MAX_NID_STATE];	/* the number of free node id */
	spinlock_t nid_list_lock;	/* protect nid lists ops */
	struct mutex build_lock;	/* lock for build free nids */
	unsigned char **free_nid_bitmap;
	unsigned char *nat_block_bitmap;
	unsigned short *free_nid_count;	/* free nid count of NAT block */

	/* for checkpoint */
	char *nat_bitmap;		/* NAT bitmap pointer */

	unsigned int nat_bits_blocks;	/* # of nat bits blocks */
	unsigned char *nat_bits;	/* NAT bits blocks */
	unsigned char *full_nat_bits;	/* full NAT pages */
	unsigned char *empty_nat_bits;	/* empty NAT pages */
#ifdef CONFIG_F2FS_CHECK_FS
	char *nat_bitmap_mir;		/* NAT bitmap mirror */
#endif
	int bitmap_size;		/* bitmap size */
};

/*
 * this structure is used as one of function parameters.
 * all the information are dedicated to a given direct node block determined
 * by the data offset in a file.
 */
struct dnode_of_data {
	struct inode *inode;		/* vfs inode pointer */
	struct page *inode_page;	/* its inode page, NULL is possible */
	struct page *node_page;		/* cached direct node page */
	nid_t nid;			/* node id of the direct node block */
	unsigned int ofs_in_node;	/* data offset in the node page */
	bool inode_page_locked;		/* inode page is locked or not */
	bool node_changed;		/* is node block changed */
	char cur_level;			/* level of hole node page */
	char max_level;			/* level of current page located */
	block_t	data_blkaddr;		/* block address of the node block */
};

static inline void set_new_dnode(struct dnode_of_data *dn, struct inode *inode,
		struct page *ipage, struct page *npage, nid_t nid)
{
	memset(dn, 0, sizeof(*dn));
	dn->inode = inode;
	dn->inode_page = ipage;
	dn->node_page = npage;
	dn->nid = nid;
}

/*
 * For SIT manager
 *
 * By default, there are 6 active log areas across the whole main area.
 * When considering hot and cold data separation to reduce cleaning overhead,
 * we split 3 for data logs and 3 for node logs as hot, warm, and cold types,
 * respectively.
 * In the current design, you should not change the numbers intentionally.
 * Instead, as a mount option such as active_logs=x, you can use 2, 4, and 6
 * logs individually according to the underlying devices. (default: 6)
 * Just in case, on-disk layout covers maximum 16 logs that consist of 8 for
 * data and 8 for node logs.
 */
#define	NR_CURSEG_DATA_TYPE	(3)
#define NR_CURSEG_NODE_TYPE	(3)
#define NR_CURSEG_TYPE	(NR_CURSEG_DATA_TYPE + NR_CURSEG_NODE_TYPE)

enum {
	CURSEG_HOT_DATA	= 0,	/* directory entry blocks */
	CURSEG_WARM_DATA,	/* data blocks */
	CURSEG_COLD_DATA,	/* multimedia or GCed data blocks */
	CURSEG_HOT_NODE,	/* direct node blocks of directory files */
	CURSEG_WARM_NODE,	/* direct node blocks of normal files */
	CURSEG_COLD_NODE,	/* indirect node blocks */
	NO_CHECK_TYPE,
};

struct flush_cmd {
	struct completion wait;
	struct llist_node llnode;
	nid_t ino;
	int ret;
};

struct flush_cmd_control {
	struct task_struct *f2fs_issue_flush;	/* flush thread */
	wait_queue_head_t flush_wait_queue;	/* waiting queue for wake-up */
	atomic_t issued_flush;			/* # of issued flushes */
	atomic_t issing_flush;			/* # of issing flushes */
	struct llist_head issue_list;		/* list for command issue */
	struct llist_node *dispatch_list;	/* list for command dispatch */
};

struct f2fs_sm_info {
	struct sit_info *sit_info;		/* whole segment information */
	struct free_segmap_info *free_info;	/* free segment information */
	struct dirty_seglist_info *dirty_info;	/* dirty segment information */
	struct curseg_info *curseg_array;	/* active segment information */

	struct rw_semaphore curseg_lock;	/* for preventing curseg change */

	block_t seg0_blkaddr;		/* block address of 0'th segment */
	block_t main_blkaddr;		/* start block address of main area */
	block_t ssa_blkaddr;		/* start block address of SSA area */

	unsigned int segment_count;	/* total # of segments */
	unsigned int main_segments;	/* # of segments in main area */
	unsigned int reserved_segments;	/* # of reserved segments */
	unsigned int ovp_segments;	/* # of overprovision segments */

	/* a threshold to reclaim prefree segments */
	unsigned int rec_prefree_segments;

	/* for batched trimming */
	unsigned int trim_sections;		/* # of sections to trim */

	struct list_head sit_entry_set;	/* sit entry set list */

	unsigned int ipu_policy;	/* in-place-update policy */
	unsigned int min_ipu_util;	/* in-place-update threshold */
	unsigned int min_fsync_blocks;	/* threshold for fsync */
	unsigned int min_seq_blocks;	/* threshold for sequential blocks */
	unsigned int min_hot_blocks;	/* threshold for hot block allocation */
	unsigned int min_ssr_sections;	/* threshold to trigger SSR allocation */

	/* for flush command control */
	struct flush_cmd_control *fcc_info;

	/* for discard command control */
	struct discard_cmd_control *dcc_info;
};

/*
 * For superblock
 */
/*
 * COUNT_TYPE for monitoring
 *
 * f2fs monitors the number of several block types such as on-writeback,
 * dirty dentry blocks, dirty node blocks, and dirty meta blocks.
 */
#define WB_DATA_TYPE(p)	(__is_cp_guaranteed(p) ? F2FS_WB_CP_DATA : F2FS_WB_DATA)
enum count_type {
	F2FS_DIRTY_DENTS,
	F2FS_DIRTY_DATA,
	F2FS_DIRTY_QDATA,
	F2FS_DIRTY_NODES,
	F2FS_DIRTY_META,
	F2FS_INMEM_PAGES,
	F2FS_DIRTY_IMETA,
	F2FS_WB_CP_DATA,
	F2FS_WB_DATA,
	F2FS_RD_DATA,
	F2FS_RD_NODE,
	F2FS_RD_META,
	NR_COUNT_TYPE,
};

/*
 * The below are the page types of bios used in submit_bio().
 * The available types are:
 * DATA			User data pages. It operates as async mode.
 * NODE			Node pages. It operates as async mode.
 * META			FS metadata pages such as SIT, NAT, CP.
 * NR_PAGE_TYPE		The number of page types.
 * META_FLUSH		Make sure the previous pages are written
 *			with waiting the bio's completion
 * ...			Only can be used with META.
 */
#define PAGE_TYPE_OF_BIO(type)	((type) > META ? META : (type))
enum page_type {
	DATA,
	NODE,
	META,
	NR_PAGE_TYPE,
	META_FLUSH,
	INMEM,		/* the below types are used by tracepoints only. */
	INMEM_DROP,
	INMEM_INVALIDATE,
	INMEM_REVOKE,
	IPU,
	OPU,
};

enum temp_type {
	HOT = 0,	/* must be zero for meta bio */
	WARM,
	COLD,
	NR_TEMP_TYPE,
};

enum need_lock_type {
	LOCK_REQ = 0,
	LOCK_DONE,
	LOCK_RETRY,
};

enum cp_reason_type {
	CP_NO_NEEDED,
	CP_NON_REGULAR,
	CP_HARDLINK,
	CP_SB_NEED_CP,
	CP_WRONG_PINO,
	CP_NO_SPC_ROLL,
	CP_NODE_NEED_CP,
	CP_FASTBOOT_MODE,
	CP_SPEC_LOG_NUM,
	CP_RECOVER_DIR,
};

enum iostat_type {
	APP_DIRECT_IO,			/* app direct IOs */
	APP_BUFFERED_IO,		/* app buffered IOs */
	APP_WRITE_IO,			/* app write IOs */
	APP_MAPPED_IO,			/* app mapped IOs */
	FS_DATA_IO,			/* data IOs from kworker/fsync/reclaimer */
	FS_NODE_IO,			/* node IOs from kworker/fsync/reclaimer */
	FS_META_IO,			/* meta IOs from kworker/reclaimer */
	FS_GC_DATA_IO,			/* data IOs from forground gc */
	FS_GC_NODE_IO,			/* node IOs from forground gc */
	FS_CP_DATA_IO,			/* data IOs from checkpoint */
	FS_CP_NODE_IO,			/* node IOs from checkpoint */
	FS_CP_META_IO,			/* meta IOs from checkpoint */
	FS_DISCARD,			/* discard */
	NR_IO_TYPE,
};

struct f2fs_io_info {
	struct f2fs_sb_info *sbi;	/* f2fs_sb_info pointer */
	nid_t ino;		/* inode number */
	enum page_type type;	/* contains DATA/NODE/META/META_FLUSH */
	enum temp_type temp;	/* contains HOT/WARM/COLD */
	int op;			/* contains REQ_OP_ */
	int op_flags;		/* req_flag_bits */
	block_t new_blkaddr;	/* new block address to be written */
	block_t old_blkaddr;	/* old block address before Cow */
	struct page *page;	/* page to be written */
	struct page *encrypted_page;	/* encrypted page */
	struct list_head list;		/* serialize IOs */
	bool submitted;		/* indicate IO submission */
	int need_lock;		/* indicate we need to lock cp_rwsem */
	bool in_list;		/* indicate fio is in io_list */
	bool is_meta;		/* indicate borrow meta inode mapping or not */
	bool retry;		/* need to reallocate block address */
	enum iostat_type io_type;	/* io type */
	struct writeback_control *io_wbc; /* writeback control */
	unsigned char version;		/* version of the node */
};

#define is_read_io(rw) ((rw) == READ)
struct f2fs_bio_info {
	struct f2fs_sb_info *sbi;	/* f2fs superblock */
	struct bio *bio;		/* bios to merge */
	sector_t last_block_in_bio;	/* last block number */
	struct f2fs_io_info fio;	/* store buffered io info. */
	struct rw_semaphore io_rwsem;	/* blocking op for bio */
	spinlock_t io_lock;		/* serialize DATA/NODE IOs */
	struct list_head io_list;	/* track fios */
};

#define FDEV(i)				(sbi->devs[i])
#define RDEV(i)				(raw_super->devs[i])
struct f2fs_dev_info {
	struct block_device *bdev;
	char path[MAX_PATH_LEN];
	unsigned int total_segments;
	block_t start_blk;
	block_t end_blk;
#ifdef CONFIG_BLK_DEV_ZONED
	unsigned int nr_blkz;			/* Total number of zones */
	u8 *blkz_type;				/* Array of zones type */
#endif
};

enum inode_type {
	DIR_INODE,			/* for dirty dir inode */
	FILE_INODE,			/* for dirty regular/symlink inode */
	DIRTY_META,			/* for all dirtied inode metadata */
	ATOMIC_FILE,			/* for all atomic files */
	NR_INODE_TYPE,
};

/* for inner inode cache management */
struct inode_management {
	struct radix_tree_root ino_root;	/* ino entry array */
	spinlock_t ino_lock;			/* for ino entry lock */
	struct list_head ino_list;		/* inode list head */
	unsigned long ino_num;			/* number of entries */
};

/* For s_flag in struct f2fs_sb_info */
enum {
	SBI_IS_DIRTY,				/* dirty flag for checkpoint */
	SBI_IS_CLOSE,				/* specify unmounting */
	SBI_NEED_FSCK,				/* need fsck.f2fs to fix */
	SBI_POR_DOING,				/* recovery is doing or not */
	SBI_NEED_SB_WRITE,			/* need to recover superblock */
	SBI_NEED_CP,				/* need to checkpoint */
	SBI_IS_SHUTDOWN,			/* shutdown by ioctl */
	SBI_IS_RECOVERED,			/* recovered orphan/data */
	SBI_CP_DISABLED,			/* CP was disabled last mount */
	SBI_QUOTA_NEED_FLUSH,			/* need to flush quota info in CP */
	SBI_QUOTA_SKIP_FLUSH,			/* skip flushing quota in current CP */
	SBI_QUOTA_NEED_REPAIR,			/* quota file may be corrupted */
};

enum {
	CP_TIME,
	REQ_TIME,
	DISCARD_TIME,
	GC_TIME,
	DISABLE_TIME,
	MAX_TIME,
};

enum {
	GC_NORMAL,
	GC_IDLE_CB,
	GC_IDLE_GREEDY,
	GC_URGENT,
};

enum {
	WHINT_MODE_OFF,		/* not pass down write hints */
	WHINT_MODE_USER,	/* try to pass down hints given by users */
	WHINT_MODE_FS,		/* pass down hints with F2FS policy */
};

enum {
	ALLOC_MODE_DEFAULT,	/* stay default */
	ALLOC_MODE_REUSE,	/* reuse segments as much as possible */
};

enum fsync_mode {
	FSYNC_MODE_POSIX,	/* fsync follows posix semantics */
	FSYNC_MODE_STRICT,	/* fsync behaves in line with ext4 */
	FSYNC_MODE_NOBARRIER,	/* fsync behaves nobarrier based on posix */
};

#ifdef CONFIG_F2FS_FS_ENCRYPTION
#define DUMMY_ENCRYPTION_ENABLED(sbi) \
			(unlikely(F2FS_OPTION(sbi).test_dummy_encryption))
#else
#define DUMMY_ENCRYPTION_ENABLED(sbi) (0)
#endif

struct f2fs_sb_info {
	struct super_block *sb;			/* pointer to VFS super block */
	struct proc_dir_entry *s_proc;		/* proc entry */
	struct f2fs_super_block *raw_super;	/* raw super block pointer */
	struct rw_semaphore sb_lock;		/* lock for raw super block */
	int valid_super_block;			/* valid super block no */
	unsigned long s_flag;				/* flags for sbi */
	struct mutex writepages;		/* mutex for writepages() */

#ifdef CONFIG_BLK_DEV_ZONED
	unsigned int blocks_per_blkz;		/* F2FS blocks per zone */
	unsigned int log_blocks_per_blkz;	/* log2 F2FS blocks per zone */
#endif

	/* for node-related operations */
	struct f2fs_nm_info *nm_info;		/* node manager */
	struct inode *node_inode;		/* cache node blocks */

	/* for segment-related operations */
	struct f2fs_sm_info *sm_info;		/* segment manager */

	/* for bio operations */
	struct f2fs_bio_info *write_io[NR_PAGE_TYPE];	/* for write bios */
	struct mutex wio_mutex[NR_PAGE_TYPE - 1][NR_TEMP_TYPE];
						/* bio ordering for NODE/DATA */
	/* keep migration IO order for LFS mode */
	struct rw_semaphore io_order_lock;
	mempool_t *write_io_dummy;		/* Dummy pages */

	/* for checkpoint */
	struct f2fs_checkpoint *ckpt;		/* raw checkpoint pointer */
	int cur_cp_pack;			/* remain current cp pack */
	spinlock_t cp_lock;			/* for flag in ckpt */
	struct inode *meta_inode;		/* cache meta blocks */
	struct mutex cp_mutex;			/* checkpoint procedure lock */
	struct rw_semaphore cp_rwsem;		/* blocking FS operations */
	struct rw_semaphore node_write;		/* locking node writes */
	struct rw_semaphore node_change;	/* locking node change */
	wait_queue_head_t cp_wait;
	unsigned long last_time[MAX_TIME];	/* to store time in jiffies */
	long interval_time[MAX_TIME];		/* to store thresholds */

	struct inode_management im[MAX_INO_ENTRY];      /* manage inode cache */

	spinlock_t fsync_node_lock;		/* for node entry lock */
	struct list_head fsync_node_list;	/* node list head */
	unsigned int fsync_seg_id;		/* sequence id */
	unsigned int fsync_node_num;		/* number of node entries */

	/* for orphan inode, use 0'th array */
	unsigned int max_orphans;		/* max orphan inodes */

	/* for inode management */
	struct list_head inode_list[NR_INODE_TYPE];	/* dirty inode list */
	spinlock_t inode_lock[NR_INODE_TYPE];	/* for dirty inode list lock */

	/* for extent tree cache */
	struct radix_tree_root extent_tree_root;/* cache extent cache entries */
	struct mutex extent_tree_lock;	/* locking extent radix tree */
	struct list_head extent_list;		/* lru list for shrinker */
	spinlock_t extent_lock;			/* locking extent lru list */
	atomic_t total_ext_tree;		/* extent tree count */
	struct list_head zombie_list;		/* extent zombie tree list */
	atomic_t total_zombie_tree;		/* extent zombie tree count */
	atomic_t total_ext_node;		/* extent info count */

	/* basic filesystem units */
	unsigned int log_sectors_per_block;	/* log2 sectors per block */
	unsigned int log_blocksize;		/* log2 block size */
	unsigned int blocksize;			/* block size */
	unsigned int root_ino_num;		/* root inode number*/
	unsigned int node_ino_num;		/* node inode number*/
	unsigned int meta_ino_num;		/* meta inode number*/
	unsigned int log_blocks_per_seg;	/* log2 blocks per segment */
	unsigned int blocks_per_seg;		/* blocks per segment */
	unsigned int segs_per_sec;		/* segments per section */
	unsigned int secs_per_zone;		/* sections per zone */
	unsigned int total_sections;		/* total section count */
	unsigned int total_node_count;		/* total node block count */
	unsigned int total_valid_node_count;	/* valid node block count */
	loff_t max_file_blocks;			/* max block index of file */
	int dir_level;				/* directory level */
	int readdir_ra;				/* readahead inode in readdir */

	block_t user_block_count;		/* # of user blocks */
	block_t total_valid_block_count;	/* # of valid blocks */
	block_t discard_blks;			/* discard command candidats */
	block_t last_valid_block_count;		/* for recovery */
	block_t reserved_blocks;		/* configurable reserved blocks */
	block_t current_reserved_blocks;	/* current reserved blocks */

	/* Additional tracking for no checkpoint mode */
	block_t unusable_block_count;		/* # of blocks saved by last cp */

	unsigned int nquota_files;		/* # of quota sysfile */

	u32 s_next_generation;			/* for NFS support */

	/* # of pages, see count_type */
	atomic_t nr_pages[NR_COUNT_TYPE];
	/* # of allocated blocks */
	struct percpu_counter alloc_valid_block_count;

	/* writeback control */
	atomic_t wb_sync_req[META];	/* count # of WB_SYNC threads */

	/* valid inode count */
	struct percpu_counter total_valid_inode_count;

	struct f2fs_mount_info mount_opt;	/* mount options */

	/* for cleaning operations */
	struct mutex gc_mutex;			/* mutex for GC */
	struct f2fs_gc_kthread	*gc_thread;	/* GC thread */
	unsigned int cur_victim_sec;		/* current victim section num */
	unsigned int gc_mode;			/* current GC state */
	/* for skip statistic */
	unsigned long long skipped_atomic_files[2];	/* FG_GC and BG_GC */
	unsigned long long skipped_gc_rwsem;		/* FG_GC only */

	/* threshold for gc trials on pinned files */
	u64 gc_pin_file_threshold;

	/* maximum # of trials to find a victim segment for SSR and GC */
	unsigned int max_victim_search;

	/*
	 * for stat information.
	 * one is for the LFS mode, and the other is for the SSR mode.
	 */
#ifdef CONFIG_F2FS_STAT_FS
	struct f2fs_stat_info *stat_info;	/* FS status information */
	atomic_t meta_count[META_MAX];		/* # of meta blocks */
	unsigned int segment_count[2];		/* # of allocated segments */
	unsigned int block_count[2];		/* # of allocated blocks */
	atomic_t inplace_count;		/* # of inplace update */
	atomic64_t total_hit_ext;		/* # of lookup extent cache */
	atomic64_t read_hit_rbtree;		/* # of hit rbtree extent node */
	atomic64_t read_hit_largest;		/* # of hit largest extent node */
	atomic64_t read_hit_cached;		/* # of hit cached extent node */
	atomic_t inline_xattr;			/* # of inline_xattr inodes */
	atomic_t inline_inode;			/* # of inline_data inodes */
	atomic_t inline_dir;			/* # of inline_dentry inodes */
	atomic_t aw_cnt;			/* # of atomic writes */
	atomic_t vw_cnt;			/* # of volatile writes */
	atomic_t max_aw_cnt;			/* max # of atomic writes */
	atomic_t max_vw_cnt;			/* max # of volatile writes */
	int bg_gc;				/* background gc calls */
	unsigned int io_skip_bggc;		/* skip background gc for in-flight IO */
	unsigned int other_skip_bggc;		/* skip background gc for other reasons */
	unsigned int ndirty_inode[NR_INODE_TYPE];	/* # of dirty inodes */
#endif
	spinlock_t stat_lock;			/* lock for stat operations */

	/* For app/fs IO statistics */
	spinlock_t iostat_lock;
	unsigned long long write_iostat[NR_IO_TYPE];
	bool iostat_enable;

	/* For sysfs suppport */
	struct kobject s_kobj;
	struct completion s_kobj_unregister;

	/* For shrinker support */
	struct list_head s_list;
	int s_ndevs;				/* number of devices */
	struct f2fs_dev_info *devs;		/* for device list */
	unsigned int dirty_device;		/* for checkpoint data flush */
	spinlock_t dev_lock;			/* protect dirty_device */
	struct mutex umount_mutex;
	unsigned int shrinker_run_no;

	/* For write statistics */
	u64 sectors_written_start;
	u64 kbytes_written;

	/* Reference to checksum algorithm driver via cryptoapi */
	struct crypto_shash *s_chksum_driver;

	/* Precomputed FS UUID checksum for seeding other checksums */
	__u32 s_chksum_seed;
};

#ifdef CONFIG_F2FS_FAULT_INJECTION
#define f2fs_show_injection_info(type)					\
	printk_ratelimited("%sF2FS-fs : inject %s in %s of %pF\n",	\
		KERN_INFO, f2fs_fault_name[type],			\
		__func__, __builtin_return_address(0))
static inline bool time_to_inject(struct f2fs_sb_info *sbi, int type)
{
	struct f2fs_fault_info *ffi = &F2FS_OPTION(sbi).fault_info;

	if (!ffi->inject_rate)
		return false;

	if (!IS_FAULT_SET(ffi, type))
		return false;

	atomic_inc(&ffi->inject_ops);
	if (atomic_read(&ffi->inject_ops) >= ffi->inject_rate) {
		atomic_set(&ffi->inject_ops, 0);
		return true;
	}
	return false;
}
#else
#define f2fs_show_injection_info(type) do { } while (0)
static inline bool time_to_inject(struct f2fs_sb_info *sbi, int type)
{
	return false;
}
#endif

/* For write statistics. Suppose sector size is 512 bytes,
 * and the return value is in kbytes. s is of struct f2fs_sb_info.
 */
#define BD_PART_WRITTEN(s)						 \
(((u64)part_stat_read((s)->sb->s_bdev->bd_part, sectors[1]) -		 \
		(s)->sectors_written_start) >> 1)

static inline void f2fs_update_time(struct f2fs_sb_info *sbi, int type)
{
	unsigned long now = jiffies;

	sbi->last_time[type] = now;

	/* DISCARD_TIME and GC_TIME are based on REQ_TIME */
	if (type == REQ_TIME) {
		sbi->last_time[DISCARD_TIME] = now;
		sbi->last_time[GC_TIME] = now;
	}
}

static inline bool f2fs_time_over(struct f2fs_sb_info *sbi, int type)
{
	unsigned long interval = sbi->interval_time[type] * HZ;

	return time_after(jiffies, sbi->last_time[type] + interval);
}

static inline unsigned int f2fs_time_to_wait(struct f2fs_sb_info *sbi,
						int type)
{
	unsigned long interval = sbi->interval_time[type] * HZ;
	unsigned int wait_ms = 0;
	long delta;

	delta = (sbi->last_time[type] + interval) - jiffies;
	if (delta > 0)
		wait_ms = jiffies_to_msecs(delta);

	return wait_ms;
}

/*
 * Inline functions
 */
static inline u32 __f2fs_crc32(struct f2fs_sb_info *sbi, u32 crc,
			      const void *address, unsigned int length)
{
	struct {
		struct shash_desc shash;
		char ctx[4];
	} desc;
	int err;

	BUG_ON(crypto_shash_descsize(sbi->s_chksum_driver) != sizeof(desc.ctx));

	desc.shash.tfm = sbi->s_chksum_driver;
	desc.shash.flags = 0;
	*(u32 *)desc.ctx = crc;

	err = crypto_shash_update(&desc.shash, address, length);
	BUG_ON(err);

	return *(u32 *)desc.ctx;
}

static inline u32 f2fs_crc32(struct f2fs_sb_info *sbi, const void *address,
			   unsigned int length)
{
	return __f2fs_crc32(sbi, F2FS_SUPER_MAGIC, address, length);
}

static inline bool f2fs_crc_valid(struct f2fs_sb_info *sbi, __u32 blk_crc,
				  void *buf, size_t buf_size)
{
	return f2fs_crc32(sbi, buf, buf_size) == blk_crc;
}

static inline u32 f2fs_chksum(struct f2fs_sb_info *sbi, u32 crc,
			      const void *address, unsigned int length)
{
	return __f2fs_crc32(sbi, crc, address, length);
}

static inline struct f2fs_inode_info *F2FS_I(struct inode *inode)
{
	return container_of(inode, struct f2fs_inode_info, vfs_inode);
}

static inline struct f2fs_sb_info *F2FS_SB(struct super_block *sb)
{
	return sb->s_fs_info;
}

static inline struct f2fs_sb_info *F2FS_I_SB(struct inode *inode)
{
	return F2FS_SB(inode->i_sb);
}

static inline struct f2fs_sb_info *F2FS_M_SB(struct address_space *mapping)
{
	return F2FS_I_SB(mapping->host);
}

static inline struct f2fs_sb_info *F2FS_P_SB(struct page *page)
{
	return F2FS_M_SB(page->mapping);
}

static inline struct f2fs_super_block *F2FS_RAW_SUPER(struct f2fs_sb_info *sbi)
{
	return (struct f2fs_super_block *)(sbi->raw_super);
}

static inline struct f2fs_checkpoint *F2FS_CKPT(struct f2fs_sb_info *sbi)
{
	return (struct f2fs_checkpoint *)(sbi->ckpt);
}

static inline struct f2fs_node *F2FS_NODE(struct page *page)
{
	return (struct f2fs_node *)page_address(page);
}

static inline struct f2fs_inode *F2FS_INODE(struct page *page)
{
	return &((struct f2fs_node *)page_address(page))->i;
}

static inline struct f2fs_nm_info *NM_I(struct f2fs_sb_info *sbi)
{
	return (struct f2fs_nm_info *)(sbi->nm_info);
}

static inline struct f2fs_sm_info *SM_I(struct f2fs_sb_info *sbi)
{
	return (struct f2fs_sm_info *)(sbi->sm_info);
}

static inline struct sit_info *SIT_I(struct f2fs_sb_info *sbi)
{
	return (struct sit_info *)(SM_I(sbi)->sit_info);
}

static inline struct free_segmap_info *FREE_I(struct f2fs_sb_info *sbi)
{
	return (struct free_segmap_info *)(SM_I(sbi)->free_info);
}

static inline struct dirty_seglist_info *DIRTY_I(struct f2fs_sb_info *sbi)
{
	return (struct dirty_seglist_info *)(SM_I(sbi)->dirty_info);
}

static inline struct address_space *META_MAPPING(struct f2fs_sb_info *sbi)
{
	return sbi->meta_inode->i_mapping;
}

static inline struct address_space *NODE_MAPPING(struct f2fs_sb_info *sbi)
{
	return sbi->node_inode->i_mapping;
}

static inline bool is_sbi_flag_set(struct f2fs_sb_info *sbi, unsigned int type)
{
	return test_bit(type, &sbi->s_flag);
}

static inline void set_sbi_flag(struct f2fs_sb_info *sbi, unsigned int type)
{
	set_bit(type, &sbi->s_flag);
}

static inline void clear_sbi_flag(struct f2fs_sb_info *sbi, unsigned int type)
{
	clear_bit(type, &sbi->s_flag);
}

static inline unsigned long long cur_cp_version(struct f2fs_checkpoint *cp)
{
	return le64_to_cpu(cp->checkpoint_ver);
}

static inline unsigned long f2fs_qf_ino(struct super_block *sb, int type)
{
	if (type < F2FS_MAX_QUOTAS)
		return le32_to_cpu(F2FS_SB(sb)->raw_super->qf_ino[type]);
	return 0;
}

static inline __u64 cur_cp_crc(struct f2fs_checkpoint *cp)
{
	size_t crc_offset = le32_to_cpu(cp->checksum_offset);
	return le32_to_cpu(*((__le32 *)((unsigned char *)cp + crc_offset)));
}

static inline bool __is_set_ckpt_flags(struct f2fs_checkpoint *cp, unsigned int f)
{
	unsigned int ckpt_flags = le32_to_cpu(cp->ckpt_flags);

	return ckpt_flags & f;
}

static inline bool is_set_ckpt_flags(struct f2fs_sb_info *sbi, unsigned int f)
{
	return __is_set_ckpt_flags(F2FS_CKPT(sbi), f);
}

static inline void __set_ckpt_flags(struct f2fs_checkpoint *cp, unsigned int f)
{
	unsigned int ckpt_flags;

	ckpt_flags = le32_to_cpu(cp->ckpt_flags);
	ckpt_flags |= f;
	cp->ckpt_flags = cpu_to_le32(ckpt_flags);
}

static inline void set_ckpt_flags(struct f2fs_sb_info *sbi, unsigned int f)
{
	unsigned long flags;

	spin_lock_irqsave(&sbi->cp_lock, flags);
	__set_ckpt_flags(F2FS_CKPT(sbi), f);
	spin_unlock_irqrestore(&sbi->cp_lock, flags);
}

static inline void __clear_ckpt_flags(struct f2fs_checkpoint *cp, unsigned int f)
{
	unsigned int ckpt_flags;

	ckpt_flags = le32_to_cpu(cp->ckpt_flags);
	ckpt_flags &= (~f);
	cp->ckpt_flags = cpu_to_le32(ckpt_flags);
}

static inline void clear_ckpt_flags(struct f2fs_sb_info *sbi, unsigned int f)
{
	unsigned long flags;

	spin_lock_irqsave(&sbi->cp_lock, flags);
	__clear_ckpt_flags(F2FS_CKPT(sbi), f);
	spin_unlock_irqrestore(&sbi->cp_lock, flags);
}

static inline void disable_nat_bits(struct f2fs_sb_info *sbi, bool lock)
{
	unsigned long flags;

	set_sbi_flag(sbi, SBI_NEED_FSCK);

	if (lock)
		spin_lock_irqsave(&sbi->cp_lock, flags);
	__clear_ckpt_flags(F2FS_CKPT(sbi), CP_NAT_BITS_FLAG);
	kfree(NM_I(sbi)->nat_bits);
	NM_I(sbi)->nat_bits = NULL;
	if (lock)
		spin_unlock_irqrestore(&sbi->cp_lock, flags);
}

static inline bool enabled_nat_bits(struct f2fs_sb_info *sbi,
					struct cp_control *cpc)
{
	bool set = is_set_ckpt_flags(sbi, CP_NAT_BITS_FLAG);

	return (cpc) ? (cpc->reason & CP_UMOUNT) && set : set;
}

static inline void f2fs_lock_op(struct f2fs_sb_info *sbi)
{
	down_read(&sbi->cp_rwsem);
}

static inline int f2fs_trylock_op(struct f2fs_sb_info *sbi)
{
	return down_read_trylock(&sbi->cp_rwsem);
}

static inline void f2fs_unlock_op(struct f2fs_sb_info *sbi)
{
	up_read(&sbi->cp_rwsem);
}

static inline void f2fs_lock_all(struct f2fs_sb_info *sbi)
{
	down_write(&sbi->cp_rwsem);
}

static inline void f2fs_unlock_all(struct f2fs_sb_info *sbi)
{
	up_write(&sbi->cp_rwsem);
}

static inline int __get_cp_reason(struct f2fs_sb_info *sbi)
{
	int reason = CP_SYNC;

	if (test_opt(sbi, FASTBOOT))
		reason = CP_FASTBOOT;
	if (is_sbi_flag_set(sbi, SBI_IS_CLOSE))
		reason = CP_UMOUNT;
	return reason;
}

static inline bool __remain_node_summaries(int reason)
{
	return (reason & (CP_UMOUNT | CP_FASTBOOT));
}

static inline bool __exist_node_summaries(struct f2fs_sb_info *sbi)
{
	return (is_set_ckpt_flags(sbi, CP_UMOUNT_FLAG) ||
			is_set_ckpt_flags(sbi, CP_FASTBOOT_FLAG));
}

/*
 * Check whether the inode has blocks or not
 */
static inline int F2FS_HAS_BLOCKS(struct inode *inode)
{
	block_t xattr_block = F2FS_I(inode)->i_xattr_nid ? 1 : 0;

	return (inode->i_blocks >> F2FS_LOG_SECTORS_PER_BLOCK) > xattr_block;
}

static inline bool f2fs_has_xattr_block(unsigned int ofs)
{
	return ofs == XATTR_NODE_OFFSET;
}

static inline bool __allow_reserved_blocks(struct f2fs_sb_info *sbi,
					struct inode *inode, bool cap)
{
	if (!inode)
		return true;
	if (!test_opt(sbi, RESERVE_ROOT))
		return false;
	if (IS_NOQUOTA(inode))
		return true;
	if (uid_eq(F2FS_OPTION(sbi).s_resuid, current_fsuid()))
		return true;
	if (!gid_eq(F2FS_OPTION(sbi).s_resgid, GLOBAL_ROOT_GID) &&
					in_group_p(F2FS_OPTION(sbi).s_resgid))
		return true;
	if (cap && capable(CAP_SYS_RESOURCE))
		return true;
	return false;
}

static inline void f2fs_i_blocks_write(struct inode *, block_t, bool, bool);
static inline int inc_valid_block_count(struct f2fs_sb_info *sbi,
				 struct inode *inode, blkcnt_t *count)
{
	blkcnt_t diff = 0, release = 0;
	block_t avail_user_block_count;
	int ret;

	ret = dquot_reserve_block(inode, *count);
	if (ret)
		return ret;

	if (time_to_inject(sbi, FAULT_BLOCK)) {
		f2fs_show_injection_info(FAULT_BLOCK);
		release = *count;
		goto enospc;
	}

	/*
	 * let's increase this in prior to actual block count change in order
	 * for f2fs_sync_file to avoid data races when deciding checkpoint.
	 */
	percpu_counter_add(&sbi->alloc_valid_block_count, (*count));

	spin_lock(&sbi->stat_lock);
	sbi->total_valid_block_count += (block_t)(*count);
	avail_user_block_count = sbi->user_block_count -
					sbi->current_reserved_blocks;

	if (!__allow_reserved_blocks(sbi, inode, true))
		avail_user_block_count -= F2FS_OPTION(sbi).root_reserved_blocks;
	if (unlikely(is_sbi_flag_set(sbi, SBI_CP_DISABLED)))
		avail_user_block_count -= sbi->unusable_block_count;
	if (unlikely(sbi->total_valid_block_count > avail_user_block_count)) {
		diff = sbi->total_valid_block_count - avail_user_block_count;
		if (diff > *count)
			diff = *count;
		*count -= diff;
		release = diff;
		sbi->total_valid_block_count -= diff;
		if (!*count) {
			spin_unlock(&sbi->stat_lock);
			goto enospc;
		}
	}
	spin_unlock(&sbi->stat_lock);

	if (unlikely(release)) {
		percpu_counter_sub(&sbi->alloc_valid_block_count, release);
		dquot_release_reservation_block(inode, release);
	}
	f2fs_i_blocks_write(inode, *count, true, true);
	return 0;

enospc:
	percpu_counter_sub(&sbi->alloc_valid_block_count, release);
	dquot_release_reservation_block(inode, release);
	return -ENOSPC;
}

static inline void dec_valid_block_count(struct f2fs_sb_info *sbi,
						struct inode *inode,
						block_t count)
{
	blkcnt_t sectors = count << F2FS_LOG_SECTORS_PER_BLOCK;

	spin_lock(&sbi->stat_lock);
	f2fs_bug_on(sbi, sbi->total_valid_block_count < (block_t) count);
	f2fs_bug_on(sbi, inode->i_blocks < sectors);
	sbi->total_valid_block_count -= (block_t)count;
	if (sbi->reserved_blocks &&
		sbi->current_reserved_blocks < sbi->reserved_blocks)
		sbi->current_reserved_blocks = min(sbi->reserved_blocks,
					sbi->current_reserved_blocks + count);
	spin_unlock(&sbi->stat_lock);
	f2fs_i_blocks_write(inode, count, false, true);
}

static inline void inc_page_count(struct f2fs_sb_info *sbi, int count_type)
{
	atomic_inc(&sbi->nr_pages[count_type]);

	if (count_type == F2FS_DIRTY_DATA || count_type == F2FS_INMEM_PAGES ||
		count_type == F2FS_WB_CP_DATA || count_type == F2FS_WB_DATA ||
		count_type == F2FS_RD_DATA || count_type == F2FS_RD_NODE ||
		count_type == F2FS_RD_META)
		return;

	set_sbi_flag(sbi, SBI_IS_DIRTY);
}

static inline void inode_inc_dirty_pages(struct inode *inode)
{
	atomic_inc(&F2FS_I(inode)->dirty_pages);
	inc_page_count(F2FS_I_SB(inode), S_ISDIR(inode->i_mode) ?
				F2FS_DIRTY_DENTS : F2FS_DIRTY_DATA);
	if (IS_NOQUOTA(inode))
		inc_page_count(F2FS_I_SB(inode), F2FS_DIRTY_QDATA);
}

static inline void dec_page_count(struct f2fs_sb_info *sbi, int count_type)
{
	atomic_dec(&sbi->nr_pages[count_type]);
}

static inline void inode_dec_dirty_pages(struct inode *inode)
{
	if (!S_ISDIR(inode->i_mode) && !S_ISREG(inode->i_mode) &&
			!S_ISLNK(inode->i_mode))
		return;

	atomic_dec(&F2FS_I(inode)->dirty_pages);
	dec_page_count(F2FS_I_SB(inode), S_ISDIR(inode->i_mode) ?
				F2FS_DIRTY_DENTS : F2FS_DIRTY_DATA);
	if (IS_NOQUOTA(inode))
		dec_page_count(F2FS_I_SB(inode), F2FS_DIRTY_QDATA);
}

static inline s64 get_pages(struct f2fs_sb_info *sbi, int count_type)
{
	return atomic_read(&sbi->nr_pages[count_type]);
}

static inline int get_dirty_pages(struct inode *inode)
{
	return atomic_read(&F2FS_I(inode)->dirty_pages);
}

static inline int get_blocktype_secs(struct f2fs_sb_info *sbi, int block_type)
{
	unsigned int pages_per_sec = sbi->segs_per_sec * sbi->blocks_per_seg;
	unsigned int segs = (get_pages(sbi, block_type) + pages_per_sec - 1) >>
						sbi->log_blocks_per_seg;

	return segs / sbi->segs_per_sec;
}

static inline block_t valid_user_blocks(struct f2fs_sb_info *sbi)
{
	return sbi->total_valid_block_count;
}

static inline block_t discard_blocks(struct f2fs_sb_info *sbi)
{
	return sbi->discard_blks;
}

static inline unsigned long __bitmap_size(struct f2fs_sb_info *sbi, int flag)
{
	struct f2fs_checkpoint *ckpt = F2FS_CKPT(sbi);

	/* return NAT or SIT bitmap */
	if (flag == NAT_BITMAP)
		return le32_to_cpu(ckpt->nat_ver_bitmap_bytesize);
	else if (flag == SIT_BITMAP)
		return le32_to_cpu(ckpt->sit_ver_bitmap_bytesize);

	return 0;
}

static inline block_t __cp_payload(struct f2fs_sb_info *sbi)
{
	return le32_to_cpu(F2FS_RAW_SUPER(sbi)->cp_payload);
}

static inline void *__bitmap_ptr(struct f2fs_sb_info *sbi, int flag)
{
	struct f2fs_checkpoint *ckpt = F2FS_CKPT(sbi);
	int offset;

	if (is_set_ckpt_flags(sbi, CP_LARGE_NAT_BITMAP_FLAG)) {
		offset = (flag == SIT_BITMAP) ?
			le32_to_cpu(ckpt->nat_ver_bitmap_bytesize) : 0;
		return &ckpt->sit_nat_version_bitmap + offset;
	}

	if (__cp_payload(sbi) > 0) {
		if (flag == NAT_BITMAP)
			return &ckpt->sit_nat_version_bitmap;
		else
			return (unsigned char *)ckpt + F2FS_BLKSIZE;
	} else {
		offset = (flag == NAT_BITMAP) ?
			le32_to_cpu(ckpt->sit_ver_bitmap_bytesize) : 0;
		return &ckpt->sit_nat_version_bitmap + offset;
	}
}

static inline block_t __start_cp_addr(struct f2fs_sb_info *sbi)
{
	block_t start_addr = le32_to_cpu(F2FS_RAW_SUPER(sbi)->cp_blkaddr);

	if (sbi->cur_cp_pack == 2)
		start_addr += sbi->blocks_per_seg;
	return start_addr;
}

static inline block_t __start_cp_next_addr(struct f2fs_sb_info *sbi)
{
	block_t start_addr = le32_to_cpu(F2FS_RAW_SUPER(sbi)->cp_blkaddr);

	if (sbi->cur_cp_pack == 1)
		start_addr += sbi->blocks_per_seg;
	return start_addr;
}

static inline void __set_cp_next_pack(struct f2fs_sb_info *sbi)
{
	sbi->cur_cp_pack = (sbi->cur_cp_pack == 1) ? 2 : 1;
}

static inline block_t __start_sum_addr(struct f2fs_sb_info *sbi)
{
	return le32_to_cpu(F2FS_CKPT(sbi)->cp_pack_start_sum);
}

static inline int inc_valid_node_count(struct f2fs_sb_info *sbi,
					struct inode *inode, bool is_inode)
{
	block_t	valid_block_count;
	unsigned int valid_node_count;
	int err;

	if (is_inode) {
		if (inode) {
			err = dquot_alloc_inode(inode);
			if (err)
				return err;
		}
	} else {
		err = dquot_reserve_block(inode, 1);
		if (err)
			return err;
	}

	if (time_to_inject(sbi, FAULT_BLOCK)) {
		f2fs_show_injection_info(FAULT_BLOCK);
		goto enospc;
	}

	spin_lock(&sbi->stat_lock);

	valid_block_count = sbi->total_valid_block_count +
					sbi->current_reserved_blocks + 1;

	if (!__allow_reserved_blocks(sbi, inode, false))
		valid_block_count += F2FS_OPTION(sbi).root_reserved_blocks;
	if (unlikely(is_sbi_flag_set(sbi, SBI_CP_DISABLED)))
		valid_block_count += sbi->unusable_block_count;

	if (unlikely(valid_block_count > sbi->user_block_count)) {
		spin_unlock(&sbi->stat_lock);
		goto enospc;
	}

	valid_node_count = sbi->total_valid_node_count + 1;
	if (unlikely(valid_node_count > sbi->total_node_count)) {
		spin_unlock(&sbi->stat_lock);
		goto enospc;
	}

	sbi->total_valid_node_count++;
	sbi->total_valid_block_count++;
	spin_unlock(&sbi->stat_lock);

	if (inode) {
		if (is_inode)
			f2fs_mark_inode_dirty_sync(inode, true);
		else
			f2fs_i_blocks_write(inode, 1, true, true);
	}

	percpu_counter_inc(&sbi->alloc_valid_block_count);
	return 0;

enospc:
	if (is_inode) {
		if (inode)
			dquot_free_inode(inode);
	} else {
		dquot_release_reservation_block(inode, 1);
	}
	return -ENOSPC;
}

static inline void dec_valid_node_count(struct f2fs_sb_info *sbi,
					struct inode *inode, bool is_inode)
{
	spin_lock(&sbi->stat_lock);

	f2fs_bug_on(sbi, !sbi->total_valid_block_count);
	f2fs_bug_on(sbi, !sbi->total_valid_node_count);
	f2fs_bug_on(sbi, !is_inode && !inode->i_blocks);

	sbi->total_valid_node_count--;
	sbi->total_valid_block_count--;
	if (sbi->reserved_blocks &&
		sbi->current_reserved_blocks < sbi->reserved_blocks)
		sbi->current_reserved_blocks++;

	spin_unlock(&sbi->stat_lock);

	if (is_inode)
		dquot_free_inode(inode);
	else
		f2fs_i_blocks_write(inode, 1, false, true);
}

static inline unsigned int valid_node_count(struct f2fs_sb_info *sbi)
{
	return sbi->total_valid_node_count;
}

static inline void inc_valid_inode_count(struct f2fs_sb_info *sbi)
{
	percpu_counter_inc(&sbi->total_valid_inode_count);
}

static inline void dec_valid_inode_count(struct f2fs_sb_info *sbi)
{
	percpu_counter_dec(&sbi->total_valid_inode_count);
}

static inline s64 valid_inode_count(struct f2fs_sb_info *sbi)
{
	return percpu_counter_sum_positive(&sbi->total_valid_inode_count);
}

static inline struct page *f2fs_grab_cache_page(struct address_space *mapping,
						pgoff_t index, bool for_write)
{
	struct page *page;

	if (IS_ENABLED(CONFIG_F2FS_FAULT_INJECTION)) {
		if (!for_write)
			page = find_get_page_flags(mapping, index,
							FGP_LOCK | FGP_ACCESSED);
		else
			page = find_lock_page(mapping, index);
		if (page)
			return page;

		if (time_to_inject(F2FS_M_SB(mapping), FAULT_PAGE_ALLOC)) {
			f2fs_show_injection_info(FAULT_PAGE_ALLOC);
			return NULL;
		}
	}

	if (!for_write)
		return grab_cache_page(mapping, index);
	return grab_cache_page_write_begin(mapping, index, AOP_FLAG_NOFS);
}

static inline struct page *f2fs_pagecache_get_page(
				struct address_space *mapping, pgoff_t index,
				int fgp_flags, gfp_t gfp_mask)
{
	if (time_to_inject(F2FS_M_SB(mapping), FAULT_PAGE_GET)) {
		f2fs_show_injection_info(FAULT_PAGE_GET);
		return NULL;
	}

	return pagecache_get_page(mapping, index, fgp_flags, gfp_mask);
}

static inline void f2fs_copy_page(struct page *src, struct page *dst)
{
	char *src_kaddr = kmap(src);
	char *dst_kaddr = kmap(dst);

	memcpy(dst_kaddr, src_kaddr, PAGE_SIZE);
	kunmap(dst);
	kunmap(src);
}

static inline void f2fs_put_page(struct page *page, int unlock)
{
	if (!page)
		return;

	if (unlock) {
		f2fs_bug_on(F2FS_P_SB(page), !PageLocked(page));
		unlock_page(page);
	}
	put_page(page);
}

static inline void f2fs_put_dnode(struct dnode_of_data *dn)
{
	if (dn->node_page)
		f2fs_put_page(dn->node_page, 1);
	if (dn->inode_page && dn->node_page != dn->inode_page)
		f2fs_put_page(dn->inode_page, 0);
	dn->node_page = NULL;
	dn->inode_page = NULL;
}

static inline struct kmem_cache *f2fs_kmem_cache_create(const char *name,
					size_t size)
{
	return kmem_cache_create(name, size, 0, SLAB_RECLAIM_ACCOUNT, NULL);
}

static inline void *f2fs_kmem_cache_alloc(struct kmem_cache *cachep,
						gfp_t flags)
{
	void *entry;

	entry = kmem_cache_alloc(cachep, flags);
	if (!entry)
		entry = kmem_cache_alloc(cachep, flags | __GFP_NOFAIL);
	return entry;
}

static inline struct bio *f2fs_bio_alloc(struct f2fs_sb_info *sbi,
						int npages, bool no_fail)
{
	struct bio *bio;

	if (no_fail) {
		/* No failure on bio allocation */
		bio = bio_alloc(GFP_NOIO, npages);
		if (!bio)
			bio = bio_alloc(GFP_NOIO | __GFP_NOFAIL, npages);
		return bio;
	}
	if (time_to_inject(sbi, FAULT_ALLOC_BIO)) {
		f2fs_show_injection_info(FAULT_ALLOC_BIO);
		return NULL;
	}

	return bio_alloc(GFP_KERNEL, npages);
}

static inline bool is_idle(struct f2fs_sb_info *sbi, int type)
{
	if (get_pages(sbi, F2FS_RD_DATA) || get_pages(sbi, F2FS_RD_NODE) ||
		get_pages(sbi, F2FS_RD_META) || get_pages(sbi, F2FS_WB_DATA) ||
		get_pages(sbi, F2FS_WB_CP_DATA))
		return false;
	return f2fs_time_over(sbi, type);
}

static inline void f2fs_radix_tree_insert(struct radix_tree_root *root,
				unsigned long index, void *item)
{
	while (radix_tree_insert(root, index, item))
		cond_resched();
}

#define RAW_IS_INODE(p)	((p)->footer.nid == (p)->footer.ino)

static inline bool IS_INODE(struct page *page)
{
	struct f2fs_node *p = F2FS_NODE(page);

	return RAW_IS_INODE(p);
}

static inline int offset_in_addr(struct f2fs_inode *i)
{
	return (i->i_inline & F2FS_EXTRA_ATTR) ?
			(le16_to_cpu(i->i_extra_isize) / sizeof(__le32)) : 0;
}

static inline __le32 *blkaddr_in_node(struct f2fs_node *node)
{
	return RAW_IS_INODE(node) ? node->i.i_addr : node->dn.addr;
}

static inline int f2fs_has_extra_attr(struct inode *inode);
static inline block_t datablock_addr(struct inode *inode,
			struct page *node_page, unsigned int offset)
{
	struct f2fs_node *raw_node;
	__le32 *addr_array;
	int base = 0;
	bool is_inode = IS_INODE(node_page);

	raw_node = F2FS_NODE(node_page);

	/* from GC path only */
	if (is_inode) {
		if (!inode)
			base = offset_in_addr(&raw_node->i);
		else if (f2fs_has_extra_attr(inode))
			base = get_extra_isize(inode);
	}

	addr_array = blkaddr_in_node(raw_node);
	return le32_to_cpu(addr_array[base + offset]);
}

static inline int f2fs_test_bit(unsigned int nr, char *addr)
{
	int mask;

	addr += (nr >> 3);
	mask = 1 << (7 - (nr & 0x07));
	return mask & *addr;
}

static inline void f2fs_set_bit(unsigned int nr, char *addr)
{
	int mask;

	addr += (nr >> 3);
	mask = 1 << (7 - (nr & 0x07));
	*addr |= mask;
}

static inline void f2fs_clear_bit(unsigned int nr, char *addr)
{
	int mask;

	addr += (nr >> 3);
	mask = 1 << (7 - (nr & 0x07));
	*addr &= ~mask;
}

static inline int f2fs_test_and_set_bit(unsigned int nr, char *addr)
{
	int mask;
	int ret;

	addr += (nr >> 3);
	mask = 1 << (7 - (nr & 0x07));
	ret = mask & *addr;
	*addr |= mask;
	return ret;
}

static inline int f2fs_test_and_clear_bit(unsigned int nr, char *addr)
{
	int mask;
	int ret;

	addr += (nr >> 3);
	mask = 1 << (7 - (nr & 0x07));
	ret = mask & *addr;
	*addr &= ~mask;
	return ret;
}

static inline void f2fs_change_bit(unsigned int nr, char *addr)
{
	int mask;

	addr += (nr >> 3);
	mask = 1 << (7 - (nr & 0x07));
	*addr ^= mask;
}

/*
 * Inode flags
 */
#define F2FS_SECRM_FL			0x00000001 /* Secure deletion */
#define F2FS_UNRM_FL			0x00000002 /* Undelete */
#define F2FS_COMPR_FL			0x00000004 /* Compress file */
#define F2FS_SYNC_FL			0x00000008 /* Synchronous updates */
#define F2FS_IMMUTABLE_FL		0x00000010 /* Immutable file */
#define F2FS_APPEND_FL			0x00000020 /* writes to file may only append */
#define F2FS_NODUMP_FL			0x00000040 /* do not dump file */
#define F2FS_NOATIME_FL			0x00000080 /* do not update atime */
/* Reserved for compression usage... */
#define F2FS_DIRTY_FL			0x00000100
#define F2FS_COMPRBLK_FL		0x00000200 /* One or more compressed clusters */
#define F2FS_NOCOMPR_FL			0x00000400 /* Don't compress */
#define F2FS_ENCRYPT_FL			0x00000800 /* encrypted file */
/* End compression flags --- maybe not all used */
#define F2FS_INDEX_FL			0x00001000 /* hash-indexed directory */
#define F2FS_IMAGIC_FL			0x00002000 /* AFS directory */
#define F2FS_JOURNAL_DATA_FL		0x00004000 /* file data should be journaled */
#define F2FS_NOTAIL_FL			0x00008000 /* file tail should not be merged */
#define F2FS_DIRSYNC_FL			0x00010000 /* dirsync behaviour (directories only) */
#define F2FS_TOPDIR_FL			0x00020000 /* Top of directory hierarchies*/
#define F2FS_HUGE_FILE_FL               0x00040000 /* Set to each huge file */
#define F2FS_EXTENTS_FL			0x00080000 /* Inode uses extents */
#define F2FS_EA_INODE_FL	        0x00200000 /* Inode used for large EA */
#define F2FS_EOFBLOCKS_FL		0x00400000 /* Blocks allocated beyond EOF */
#define F2FS_INLINE_DATA_FL		0x10000000 /* Inode has inline data. */
#define F2FS_PROJINHERIT_FL		0x20000000 /* Create with parents projid */
#define F2FS_RESERVED_FL		0x80000000 /* reserved for ext4 lib */

#define F2FS_FL_USER_VISIBLE		0x304BDFFF /* User visible flags */
#define F2FS_FL_USER_MODIFIABLE		0x204BC0FF /* User modifiable flags */

/* Flags we can manipulate with through F2FS_IOC_FSSETXATTR */
#define F2FS_FL_XFLAG_VISIBLE		(F2FS_SYNC_FL | \
					 F2FS_IMMUTABLE_FL | \
					 F2FS_APPEND_FL | \
					 F2FS_NODUMP_FL | \
					 F2FS_NOATIME_FL | \
					 F2FS_PROJINHERIT_FL)

/* Flags that should be inherited by new inodes from their parent. */
#define F2FS_FL_INHERITED (F2FS_SECRM_FL | F2FS_UNRM_FL | F2FS_COMPR_FL |\
			   F2FS_SYNC_FL | F2FS_NODUMP_FL | F2FS_NOATIME_FL |\
			   F2FS_NOCOMPR_FL | F2FS_JOURNAL_DATA_FL |\
			   F2FS_NOTAIL_FL | F2FS_DIRSYNC_FL |\
			   F2FS_PROJINHERIT_FL)

/* Flags that are appropriate for regular files (all but dir-specific ones). */
#define F2FS_REG_FLMASK		(~(F2FS_DIRSYNC_FL | F2FS_TOPDIR_FL))

/* Flags that are appropriate for non-directories/regular files. */
#define F2FS_OTHER_FLMASK	(F2FS_NODUMP_FL | F2FS_NOATIME_FL)

static inline __u32 f2fs_mask_flags(umode_t mode, __u32 flags)
{
	if (S_ISDIR(mode))
		return flags;
	else if (S_ISREG(mode))
		return flags & F2FS_REG_FLMASK;
	else
		return flags & F2FS_OTHER_FLMASK;
}

/* used for f2fs_inode_info->flags */
enum {
	FI_NEW_INODE,		/* indicate newly allocated inode */
	FI_DIRTY_INODE,		/* indicate inode is dirty or not */
	FI_AUTO_RECOVER,	/* indicate inode is recoverable */
	FI_DIRTY_DIR,		/* indicate directory has dirty pages */
	FI_INC_LINK,		/* need to increment i_nlink */
	FI_ACL_MODE,		/* indicate acl mode */
	FI_NO_ALLOC,		/* should not allocate any blocks */
	FI_FREE_NID,		/* free allocated nide */
	FI_NO_EXTENT,		/* not to use the extent cache */
	FI_INLINE_XATTR,	/* used for inline xattr */
	FI_INLINE_DATA,		/* used for inline data*/
	FI_INLINE_DENTRY,	/* used for inline dentry */
	FI_APPEND_WRITE,	/* inode has appended data */
	FI_UPDATE_WRITE,	/* inode has in-place-update data */
	FI_NEED_IPU,		/* used for ipu per file */
	FI_ATOMIC_FILE,		/* indicate atomic file */
	FI_ATOMIC_COMMIT,	/* indicate the state of atomical committing */
	FI_VOLATILE_FILE,	/* indicate volatile file */
	FI_FIRST_BLOCK_WRITTEN,	/* indicate #0 data block was written */
	FI_DROP_CACHE,		/* drop dirty page cache */
	FI_DATA_EXIST,		/* indicate data exists */
	FI_INLINE_DOTS,		/* indicate inline dot dentries */
	FI_DO_DEFRAG,		/* indicate defragment is running */
	FI_DIRTY_FILE,		/* indicate regular/symlink has dirty pages */
	FI_NO_PREALLOC,		/* indicate skipped preallocated blocks */
	FI_HOT_DATA,		/* indicate file is hot */
	FI_EXTRA_ATTR,		/* indicate file has extra attribute */
	FI_PROJ_INHERIT,	/* indicate file inherits projectid */
	FI_PIN_FILE,		/* indicate file should not be gced */
	FI_ATOMIC_REVOKE_REQUEST, /* request to drop atomic data */
};

static inline void __mark_inode_dirty_flag(struct inode *inode,
						int flag, bool set)
{
	switch (flag) {
	case FI_INLINE_XATTR:
	case FI_INLINE_DATA:
	case FI_INLINE_DENTRY:
	case FI_NEW_INODE:
		if (set)
			return;
	case FI_DATA_EXIST:
	case FI_INLINE_DOTS:
	case FI_PIN_FILE:
		f2fs_mark_inode_dirty_sync(inode, true);
	}
}

static inline void set_inode_flag(struct inode *inode, int flag)
{
	if (!test_bit(flag, &F2FS_I(inode)->flags))
		set_bit(flag, &F2FS_I(inode)->flags);
	__mark_inode_dirty_flag(inode, flag, true);
}

static inline int is_inode_flag_set(struct inode *inode, int flag)
{
	return test_bit(flag, &F2FS_I(inode)->flags);
}

static inline void clear_inode_flag(struct inode *inode, int flag)
{
	if (test_bit(flag, &F2FS_I(inode)->flags))
		clear_bit(flag, &F2FS_I(inode)->flags);
	__mark_inode_dirty_flag(inode, flag, false);
}

static inline void set_acl_inode(struct inode *inode, umode_t mode)
{
	F2FS_I(inode)->i_acl_mode = mode;
	set_inode_flag(inode, FI_ACL_MODE);
	f2fs_mark_inode_dirty_sync(inode, false);
}

static inline void f2fs_i_links_write(struct inode *inode, bool inc)
{
	if (inc)
		inc_nlink(inode);
	else
		drop_nlink(inode);
	f2fs_mark_inode_dirty_sync(inode, true);
}

static inline void f2fs_i_blocks_write(struct inode *inode,
					block_t diff, bool add, bool claim)
{
	bool clean = !is_inode_flag_set(inode, FI_DIRTY_INODE);
	bool recover = is_inode_flag_set(inode, FI_AUTO_RECOVER);

	/* add = 1, claim = 1 should be dquot_reserve_block in pair */
	if (add) {
		if (claim)
			dquot_claim_block(inode, diff);
		else
			dquot_alloc_block_nofail(inode, diff);
	} else {
		dquot_free_block(inode, diff);
	}

	f2fs_mark_inode_dirty_sync(inode, true);
	if (clean || recover)
		set_inode_flag(inode, FI_AUTO_RECOVER);
}

static inline void f2fs_i_size_write(struct inode *inode, loff_t i_size)
{
	bool clean = !is_inode_flag_set(inode, FI_DIRTY_INODE);
	bool recover = is_inode_flag_set(inode, FI_AUTO_RECOVER);

	if (i_size_read(inode) == i_size)
		return;

	i_size_write(inode, i_size);
	f2fs_mark_inode_dirty_sync(inode, true);
	if (clean || recover)
		set_inode_flag(inode, FI_AUTO_RECOVER);
}

static inline void f2fs_i_depth_write(struct inode *inode, unsigned int depth)
{
	F2FS_I(inode)->i_current_depth = depth;
	f2fs_mark_inode_dirty_sync(inode, true);
}

static inline void f2fs_i_gc_failures_write(struct inode *inode,
					unsigned int count)
{
	F2FS_I(inode)->i_gc_failures[GC_FAILURE_PIN] = count;
	f2fs_mark_inode_dirty_sync(inode, true);
}

static inline void f2fs_i_xnid_write(struct inode *inode, nid_t xnid)
{
	F2FS_I(inode)->i_xattr_nid = xnid;
	f2fs_mark_inode_dirty_sync(inode, true);
}

static inline void f2fs_i_pino_write(struct inode *inode, nid_t pino)
{
	F2FS_I(inode)->i_pino = pino;
	f2fs_mark_inode_dirty_sync(inode, true);
}

static inline void get_inline_info(struct inode *inode, struct f2fs_inode *ri)
{
	struct f2fs_inode_info *fi = F2FS_I(inode);

	if (ri->i_inline & F2FS_INLINE_XATTR)
		set_bit(FI_INLINE_XATTR, &fi->flags);
	if (ri->i_inline & F2FS_INLINE_DATA)
		set_bit(FI_INLINE_DATA, &fi->flags);
	if (ri->i_inline & F2FS_INLINE_DENTRY)
		set_bit(FI_INLINE_DENTRY, &fi->flags);
	if (ri->i_inline & F2FS_DATA_EXIST)
		set_bit(FI_DATA_EXIST, &fi->flags);
	if (ri->i_inline & F2FS_INLINE_DOTS)
		set_bit(FI_INLINE_DOTS, &fi->flags);
	if (ri->i_inline & F2FS_EXTRA_ATTR)
		set_bit(FI_EXTRA_ATTR, &fi->flags);
	if (ri->i_inline & F2FS_PIN_FILE)
		set_bit(FI_PIN_FILE, &fi->flags);
}

static inline void set_raw_inline(struct inode *inode, struct f2fs_inode *ri)
{
	ri->i_inline = 0;

	if (is_inode_flag_set(inode, FI_INLINE_XATTR))
		ri->i_inline |= F2FS_INLINE_XATTR;
	if (is_inode_flag_set(inode, FI_INLINE_DATA))
		ri->i_inline |= F2FS_INLINE_DATA;
	if (is_inode_flag_set(inode, FI_INLINE_DENTRY))
		ri->i_inline |= F2FS_INLINE_DENTRY;
	if (is_inode_flag_set(inode, FI_DATA_EXIST))
		ri->i_inline |= F2FS_DATA_EXIST;
	if (is_inode_flag_set(inode, FI_INLINE_DOTS))
		ri->i_inline |= F2FS_INLINE_DOTS;
	if (is_inode_flag_set(inode, FI_EXTRA_ATTR))
		ri->i_inline |= F2FS_EXTRA_ATTR;
	if (is_inode_flag_set(inode, FI_PIN_FILE))
		ri->i_inline |= F2FS_PIN_FILE;
}

static inline int f2fs_has_extra_attr(struct inode *inode)
{
	return is_inode_flag_set(inode, FI_EXTRA_ATTR);
}

static inline int f2fs_has_inline_xattr(struct inode *inode)
{
	return is_inode_flag_set(inode, FI_INLINE_XATTR);
}

static inline unsigned int addrs_per_inode(struct inode *inode)
{
	return CUR_ADDRS_PER_INODE(inode) - get_inline_xattr_addrs(inode);
}

static inline void *inline_xattr_addr(struct inode *inode, struct page *page)
{
	struct f2fs_inode *ri = F2FS_INODE(page);

	return (void *)&(ri->i_addr[DEF_ADDRS_PER_INODE -
					get_inline_xattr_addrs(inode)]);
}

static inline int inline_xattr_size(struct inode *inode)
{
	return get_inline_xattr_addrs(inode) * sizeof(__le32);
}

static inline int f2fs_has_inline_data(struct inode *inode)
{
	return is_inode_flag_set(inode, FI_INLINE_DATA);
}

static inline int f2fs_exist_data(struct inode *inode)
{
	return is_inode_flag_set(inode, FI_DATA_EXIST);
}

static inline int f2fs_has_inline_dots(struct inode *inode)
{
	return is_inode_flag_set(inode, FI_INLINE_DOTS);
}

static inline bool f2fs_is_pinned_file(struct inode *inode)
{
	return is_inode_flag_set(inode, FI_PIN_FILE);
}

static inline bool f2fs_is_atomic_file(struct inode *inode)
{
	return is_inode_flag_set(inode, FI_ATOMIC_FILE);
}

static inline bool f2fs_is_commit_atomic_write(struct inode *inode)
{
	return is_inode_flag_set(inode, FI_ATOMIC_COMMIT);
}

static inline bool f2fs_is_volatile_file(struct inode *inode)
{
	return is_inode_flag_set(inode, FI_VOLATILE_FILE);
}

static inline bool f2fs_is_first_block_written(struct inode *inode)
{
	return is_inode_flag_set(inode, FI_FIRST_BLOCK_WRITTEN);
}

static inline bool f2fs_is_drop_cache(struct inode *inode)
{
	return is_inode_flag_set(inode, FI_DROP_CACHE);
}

static inline void *inline_data_addr(struct inode *inode, struct page *page)
{
	struct f2fs_inode *ri = F2FS_INODE(page);
	int extra_size = get_extra_isize(inode);

	return (void *)&(ri->i_addr[extra_size + DEF_INLINE_RESERVED_SIZE]);
}

static inline int f2fs_has_inline_dentry(struct inode *inode)
{
	return is_inode_flag_set(inode, FI_INLINE_DENTRY);
}

static inline int is_file(struct inode *inode, int type)
{
	return F2FS_I(inode)->i_advise & type;
}

static inline void set_file(struct inode *inode, int type)
{
	F2FS_I(inode)->i_advise |= type;
	f2fs_mark_inode_dirty_sync(inode, true);
}

static inline void clear_file(struct inode *inode, int type)
{
	F2FS_I(inode)->i_advise &= ~type;
	f2fs_mark_inode_dirty_sync(inode, true);
}

static inline bool f2fs_skip_inode_update(struct inode *inode, int dsync)
{
	bool ret;

	if (dsync) {
		struct f2fs_sb_info *sbi = F2FS_I_SB(inode);

		spin_lock(&sbi->inode_lock[DIRTY_META]);
		ret = list_empty(&F2FS_I(inode)->gdirty_list);
		spin_unlock(&sbi->inode_lock[DIRTY_META]);
		return ret;
	}
	if (!is_inode_flag_set(inode, FI_AUTO_RECOVER) ||
			file_keep_isize(inode) ||
			i_size_read(inode) & ~PAGE_MASK)
		return false;

	if (!timespec_equal(F2FS_I(inode)->i_disk_time, &inode->i_atime))
		return false;
	if (!timespec_equal(F2FS_I(inode)->i_disk_time + 1, &inode->i_ctime))
		return false;
	if (!timespec_equal(F2FS_I(inode)->i_disk_time + 2, &inode->i_mtime))
		return false;
	if (!timespec_equal(F2FS_I(inode)->i_disk_time + 3,
						&F2FS_I(inode)->i_crtime))
		return false;

	down_read(&F2FS_I(inode)->i_sem);
	ret = F2FS_I(inode)->last_disk_size == i_size_read(inode);
	up_read(&F2FS_I(inode)->i_sem);

	return ret;
}

static inline bool f2fs_readonly(struct super_block *sb)
{
	return sb->s_flags & MS_RDONLY;
}

static inline bool f2fs_cp_error(struct f2fs_sb_info *sbi)
{
	return is_set_ckpt_flags(sbi, CP_ERROR_FLAG);
}

static inline bool is_dot_dotdot(const struct qstr *str)
{
	if (str->len == 1 && str->name[0] == '.')
		return true;

	if (str->len == 2 && str->name[0] == '.' && str->name[1] == '.')
		return true;

	return false;
}

static inline bool f2fs_may_extent_tree(struct inode *inode)
{
	if (!test_opt(F2FS_I_SB(inode), EXTENT_CACHE) ||
			is_inode_flag_set(inode, FI_NO_EXTENT))
		return false;

	return S_ISREG(inode->i_mode);
}

static inline void *f2fs_kmalloc(struct f2fs_sb_info *sbi,
					size_t size, gfp_t flags)
{
	if (time_to_inject(sbi, FAULT_KMALLOC)) {
		f2fs_show_injection_info(FAULT_KMALLOC);
		return NULL;
	}

	return kmalloc(size, flags);
}

static inline void *kvmalloc(size_t size, gfp_t flags)
{
	void *ret;

	ret = kmalloc(size, flags | __GFP_NOWARN);
	if (!ret)
		ret = __vmalloc(size, flags, PAGE_KERNEL);
	return ret;
}

static inline void *kvzalloc(size_t size, gfp_t flags)
{
	void *ret;

	ret = kzalloc(size, flags | __GFP_NOWARN);
	if (!ret)
		ret = __vmalloc(size, flags | __GFP_ZERO, PAGE_KERNEL);
	return ret;
}

static inline int wbc_to_write_flags(struct writeback_control *wbc)
{
	if (wbc->sync_mode == WB_SYNC_ALL)
		return REQ_SYNC;
	else if (wbc->for_kupdate || wbc->for_background)
		return 0;

	return 0;
}

static inline void *f2fs_kzalloc(struct f2fs_sb_info *sbi,
					size_t size, gfp_t flags)
{
	return f2fs_kmalloc(sbi, size, flags | __GFP_ZERO);
}

static inline void *f2fs_kvmalloc(struct f2fs_sb_info *sbi,
					size_t size, gfp_t flags)
{
	if (time_to_inject(sbi, FAULT_KVMALLOC)) {
		f2fs_show_injection_info(FAULT_KVMALLOC);
		return NULL;
	}

	return kvmalloc(size, flags);
}

static inline void *f2fs_kvzalloc(struct f2fs_sb_info *sbi,
					size_t size, gfp_t flags)
{
	return f2fs_kvmalloc(sbi, size, flags | __GFP_ZERO);
}

static inline int get_extra_isize(struct inode *inode)
{
	return F2FS_I(inode)->i_extra_isize / sizeof(__le32);
}

static inline int get_inline_xattr_addrs(struct inode *inode)
{
	return F2FS_I(inode)->i_inline_xattr_size;
}

#define f2fs_get_inode_mode(i) \
	((is_inode_flag_set(i, FI_ACL_MODE)) ? \
	 (F2FS_I(i)->i_acl_mode) : ((i)->i_mode))

#define F2FS_TOTAL_EXTRA_ATTR_SIZE			\
	(offsetof(struct f2fs_inode, i_extra_end) -	\
	offsetof(struct f2fs_inode, i_extra_isize))	\

#define F2FS_OLD_ATTRIBUTE_SIZE	(offsetof(struct f2fs_inode, i_addr))
#define F2FS_FITS_IN_INODE(f2fs_inode, extra_isize, field)		\
		((offsetof(typeof(*f2fs_inode), field) +	\
		sizeof((f2fs_inode)->field))			\
		<= (F2FS_OLD_ATTRIBUTE_SIZE + extra_isize))	\

static inline void f2fs_reset_iostat(struct f2fs_sb_info *sbi)
{
	int i;

	spin_lock(&sbi->iostat_lock);
	for (i = 0; i < NR_IO_TYPE; i++)
		sbi->write_iostat[i] = 0;
	spin_unlock(&sbi->iostat_lock);
}

static inline void f2fs_update_iostat(struct f2fs_sb_info *sbi,
			enum iostat_type type, unsigned long long io_bytes)
{
	if (!sbi->iostat_enable)
		return;
	spin_lock(&sbi->iostat_lock);
	sbi->write_iostat[type] += io_bytes;

	if (type == APP_WRITE_IO || type == APP_DIRECT_IO)
		sbi->write_iostat[APP_BUFFERED_IO] =
			sbi->write_iostat[APP_WRITE_IO] -
			sbi->write_iostat[APP_DIRECT_IO];
	spin_unlock(&sbi->iostat_lock);
}

#define __is_meta_io(fio) (PAGE_TYPE_OF_BIO(fio->type) == META &&	\
				(!is_read_io(fio->op) || fio->is_meta))

bool f2fs_is_valid_blkaddr(struct f2fs_sb_info *sbi,
					block_t blkaddr, int type);
void f2fs_msg(struct super_block *sb, const char *level, const char *fmt, ...);
static inline void verify_blkaddr(struct f2fs_sb_info *sbi,
					block_t blkaddr, int type)
{
	if (!f2fs_is_valid_blkaddr(sbi, blkaddr, type)) {
		f2fs_msg(sbi->sb, KERN_ERR,
			"invalid blkaddr: %u, type: %d, run fsck to fix.",
			blkaddr, type);
		f2fs_bug_on(sbi, 1);
	}
}

static inline bool __is_valid_data_blkaddr(block_t blkaddr)
{
	if (blkaddr == NEW_ADDR || blkaddr == NULL_ADDR)
		return false;
	return true;
}

static inline bool is_valid_data_blkaddr(struct f2fs_sb_info *sbi,
						block_t blkaddr)
{
	if (!__is_valid_data_blkaddr(blkaddr))
		return false;
	verify_blkaddr(sbi, blkaddr, DATA_GENERIC);
	return true;
}

/*
 * file.c
 */
int f2fs_sync_file(struct file *file, loff_t start, loff_t end, int datasync);
void f2fs_truncate_data_blocks(struct dnode_of_data *dn);
int f2fs_truncate_blocks(struct inode *inode, u64 from, bool lock,
							bool buf_write);
int f2fs_truncate(struct inode *inode);
int f2fs_getattr(struct vfsmount *mnt, struct dentry *dentry,
			struct kstat *stat);
int f2fs_setattr(struct dentry *dentry, struct iattr *attr);
int f2fs_truncate_hole(struct inode *inode, pgoff_t pg_start, pgoff_t pg_end);
void f2fs_truncate_data_blocks_range(struct dnode_of_data *dn, int count);
int f2fs_precache_extents(struct inode *inode);
long f2fs_ioctl(struct file *filp, unsigned int cmd, unsigned long arg);
long f2fs_compat_ioctl(struct file *file, unsigned int cmd, unsigned long arg);
int f2fs_pin_file_control(struct inode *inode, bool inc);

/*
 * inode.c
 */
void f2fs_set_inode_flags(struct inode *inode);
bool f2fs_inode_chksum_verify(struct f2fs_sb_info *sbi, struct page *page);
void f2fs_inode_chksum_set(struct f2fs_sb_info *sbi, struct page *page);
struct inode *f2fs_iget(struct super_block *sb, unsigned long ino);
struct inode *f2fs_iget_retry(struct super_block *sb, unsigned long ino);
int f2fs_try_to_free_nats(struct f2fs_sb_info *sbi, int nr_shrink);
void f2fs_update_inode(struct inode *inode, struct page *node_page);
void f2fs_update_inode_page(struct inode *inode);
int f2fs_write_inode(struct inode *inode, struct writeback_control *wbc);
void f2fs_evict_inode(struct inode *inode);
void f2fs_handle_failed_inode(struct inode *inode);

/*
 * namei.c
 */
int f2fs_update_extension_list(struct f2fs_sb_info *sbi, const char *name,
							bool hot, bool set);
struct dentry *f2fs_get_parent(struct dentry *child);

/*
 * dir.c
 */
unsigned char f2fs_get_de_type(struct f2fs_dir_entry *de);
struct f2fs_dir_entry *f2fs_find_target_dentry(struct fscrypt_name *fname,
			f2fs_hash_t namehash, int *max_slots,
			struct f2fs_dentry_ptr *d);
int f2fs_fill_dentries(struct dir_context *ctx, struct f2fs_dentry_ptr *d,
			unsigned int start_pos, struct fscrypt_str *fstr);
void f2fs_do_make_empty_dir(struct inode *inode, struct inode *parent,
			struct f2fs_dentry_ptr *d);
struct page *f2fs_init_inode_metadata(struct inode *inode, struct inode *dir,
			const struct qstr *new_name,
			const struct qstr *orig_name, struct page *dpage);
void f2fs_update_parent_metadata(struct inode *dir, struct inode *inode,
			unsigned int current_depth);
int f2fs_room_for_filename(const void *bitmap, int slots, int max_slots);
void f2fs_drop_nlink(struct inode *dir, struct inode *inode);
struct f2fs_dir_entry *__f2fs_find_entry(struct inode *dir,
			struct fscrypt_name *fname, struct page **res_page);
struct f2fs_dir_entry *f2fs_find_entry(struct inode *dir,
			const struct qstr *child, struct page **res_page);
struct f2fs_dir_entry *f2fs_parent_dir(struct inode *dir, struct page **p);
ino_t f2fs_inode_by_name(struct inode *dir, const struct qstr *qstr,
			struct page **page);
void f2fs_set_link(struct inode *dir, struct f2fs_dir_entry *de,
			struct page *page, struct inode *inode);
void f2fs_update_dentry(nid_t ino, umode_t mode, struct f2fs_dentry_ptr *d,
			const struct qstr *name, f2fs_hash_t name_hash,
			unsigned int bit_pos);
int f2fs_add_regular_entry(struct inode *dir, const struct qstr *new_name,
			const struct qstr *orig_name,
			struct inode *inode, nid_t ino, umode_t mode);
int f2fs_add_dentry(struct inode *dir, struct fscrypt_name *fname,
			struct inode *inode, nid_t ino, umode_t mode);
int f2fs_do_add_link(struct inode *dir, const struct qstr *name,
			struct inode *inode, nid_t ino, umode_t mode);
void f2fs_delete_entry(struct f2fs_dir_entry *dentry, struct page *page,
			struct inode *dir, struct inode *inode);
int f2fs_do_tmpfile(struct inode *inode, struct inode *dir);
bool f2fs_empty_dir(struct inode *dir);

static inline int f2fs_add_link(struct dentry *dentry, struct inode *inode)
{
	return f2fs_do_add_link(d_inode(dentry->d_parent), &dentry->d_name,
				inode, inode->i_ino, inode->i_mode);
}

/*
 * super.c
 */
int f2fs_inode_dirtied(struct inode *inode, bool sync);
void f2fs_inode_synced(struct inode *inode);
int f2fs_enable_quota_files(struct f2fs_sb_info *sbi, bool rdonly);
int f2fs_quota_sync(struct super_block *sb, int type);
void f2fs_quota_off_umount(struct super_block *sb);
int f2fs_commit_super(struct f2fs_sb_info *sbi, bool recover);
int f2fs_sync_fs(struct super_block *sb, int sync);
extern __printf(3, 4)
void f2fs_msg(struct super_block *sb, const char *level, const char *fmt, ...);
int f2fs_sanity_check_ckpt(struct f2fs_sb_info *sbi);

/*
 * hash.c
 */
f2fs_hash_t f2fs_dentry_hash(const struct qstr *name_info,
				struct fscrypt_name *fname);

/*
 * node.c
 */
struct dnode_of_data;
struct node_info;

int f2fs_check_nid_range(struct f2fs_sb_info *sbi, nid_t nid);
bool f2fs_available_free_memory(struct f2fs_sb_info *sbi, int type);
bool f2fs_in_warm_node_list(struct f2fs_sb_info *sbi, struct page *page);
void f2fs_init_fsync_node_info(struct f2fs_sb_info *sbi);
void f2fs_del_fsync_node_entry(struct f2fs_sb_info *sbi, struct page *page);
void f2fs_reset_fsync_node_info(struct f2fs_sb_info *sbi);
int f2fs_need_dentry_mark(struct f2fs_sb_info *sbi, nid_t nid);
bool f2fs_is_checkpointed_node(struct f2fs_sb_info *sbi, nid_t nid);
bool f2fs_need_inode_block_update(struct f2fs_sb_info *sbi, nid_t ino);
int f2fs_get_node_info(struct f2fs_sb_info *sbi, nid_t nid,
						struct node_info *ni);
pgoff_t f2fs_get_next_page_offset(struct dnode_of_data *dn, pgoff_t pgofs);
int f2fs_get_dnode_of_data(struct dnode_of_data *dn, pgoff_t index, int mode);
int f2fs_truncate_inode_blocks(struct inode *inode, pgoff_t from);
int f2fs_truncate_xattr_node(struct inode *inode);
int f2fs_wait_on_node_pages_writeback(struct f2fs_sb_info *sbi,
					unsigned int seq_id);
int f2fs_remove_inode_page(struct inode *inode);
struct page *f2fs_new_inode_page(struct inode *inode);
struct page *f2fs_new_node_page(struct dnode_of_data *dn, unsigned int ofs);
void f2fs_ra_node_page(struct f2fs_sb_info *sbi, nid_t nid);
struct page *f2fs_get_node_page(struct f2fs_sb_info *sbi, pgoff_t nid);
struct page *f2fs_get_node_page_ra(struct page *parent, int start);
int f2fs_move_node_page(struct page *node_page, int gc_type);
int f2fs_fsync_node_pages(struct f2fs_sb_info *sbi, struct inode *inode,
			struct writeback_control *wbc, bool atomic,
			unsigned int *seq_id);
int f2fs_sync_node_pages(struct f2fs_sb_info *sbi,
			struct writeback_control *wbc,
			bool do_balance, enum iostat_type io_type);
int f2fs_build_free_nids(struct f2fs_sb_info *sbi, bool sync, bool mount);
bool f2fs_alloc_nid(struct f2fs_sb_info *sbi, nid_t *nid);
void f2fs_alloc_nid_done(struct f2fs_sb_info *sbi, nid_t nid);
void f2fs_alloc_nid_failed(struct f2fs_sb_info *sbi, nid_t nid);
int f2fs_try_to_free_nids(struct f2fs_sb_info *sbi, int nr_shrink);
void f2fs_recover_inline_xattr(struct inode *inode, struct page *page);
int f2fs_recover_xattr_data(struct inode *inode, struct page *page);
int f2fs_recover_inode_page(struct f2fs_sb_info *sbi, struct page *page);
int f2fs_restore_node_summary(struct f2fs_sb_info *sbi,
			unsigned int segno, struct f2fs_summary_block *sum);
int f2fs_flush_nat_entries(struct f2fs_sb_info *sbi, struct cp_control *cpc);
int f2fs_build_node_manager(struct f2fs_sb_info *sbi);
void f2fs_destroy_node_manager(struct f2fs_sb_info *sbi);
int __init f2fs_create_node_manager_caches(void);
void f2fs_destroy_node_manager_caches(void);

/*
 * segment.c
 */
bool f2fs_need_SSR(struct f2fs_sb_info *sbi);
void f2fs_register_inmem_page(struct inode *inode, struct page *page);
void f2fs_drop_inmem_pages_all(struct f2fs_sb_info *sbi, bool gc_failure);
void f2fs_drop_inmem_pages(struct inode *inode);
void f2fs_drop_inmem_page(struct inode *inode, struct page *page);
int f2fs_commit_inmem_pages(struct inode *inode);
void f2fs_balance_fs(struct f2fs_sb_info *sbi, bool need);
void f2fs_balance_fs_bg(struct f2fs_sb_info *sbi);
int f2fs_issue_flush(struct f2fs_sb_info *sbi, nid_t ino);
int f2fs_create_flush_cmd_control(struct f2fs_sb_info *sbi);
int f2fs_flush_device_cache(struct f2fs_sb_info *sbi);
void f2fs_destroy_flush_cmd_control(struct f2fs_sb_info *sbi, bool free);
void f2fs_invalidate_blocks(struct f2fs_sb_info *sbi, block_t addr);
bool f2fs_is_checkpointed_data(struct f2fs_sb_info *sbi, block_t blkaddr);
void f2fs_drop_discard_cmd(struct f2fs_sb_info *sbi);
void f2fs_stop_discard_thread(struct f2fs_sb_info *sbi);
bool f2fs_wait_discard_bios(struct f2fs_sb_info *sbi);
void f2fs_clear_prefree_segments(struct f2fs_sb_info *sbi,
					struct cp_control *cpc);
void f2fs_dirty_to_prefree(struct f2fs_sb_info *sbi);
int f2fs_disable_cp_again(struct f2fs_sb_info *sbi);
void f2fs_release_discard_addrs(struct f2fs_sb_info *sbi);
int f2fs_npages_for_summary_flush(struct f2fs_sb_info *sbi, bool for_ra);
void f2fs_allocate_new_segments(struct f2fs_sb_info *sbi);
int f2fs_trim_fs(struct f2fs_sb_info *sbi, struct fstrim_range *range);
bool f2fs_exist_trim_candidates(struct f2fs_sb_info *sbi,
					struct cp_control *cpc);
struct page *f2fs_get_sum_page(struct f2fs_sb_info *sbi, unsigned int segno);
void f2fs_update_meta_page(struct f2fs_sb_info *sbi, void *src,
					block_t blk_addr);
void f2fs_do_write_meta_page(struct f2fs_sb_info *sbi, struct page *page,
						enum iostat_type io_type);
void f2fs_do_write_node_page(unsigned int nid, struct f2fs_io_info *fio);
void f2fs_outplace_write_data(struct dnode_of_data *dn,
			struct f2fs_io_info *fio);
int f2fs_inplace_write_data(struct f2fs_io_info *fio);
void f2fs_do_replace_block(struct f2fs_sb_info *sbi, struct f2fs_summary *sum,
			block_t old_blkaddr, block_t new_blkaddr,
			bool recover_curseg, bool recover_newaddr);
void f2fs_replace_block(struct f2fs_sb_info *sbi, struct dnode_of_data *dn,
			block_t old_addr, block_t new_addr,
			unsigned char version, bool recover_curseg,
			bool recover_newaddr);
void f2fs_allocate_data_block(struct f2fs_sb_info *sbi, struct page *page,
			block_t old_blkaddr, block_t *new_blkaddr,
			struct f2fs_summary *sum, int type,
			struct f2fs_io_info *fio, bool add_list);
void f2fs_wait_on_page_writeback(struct page *page,
			enum page_type type, bool ordered);
void f2fs_wait_on_block_writeback(struct inode *inode, block_t blkaddr);
void f2fs_wait_on_block_writeback_range(struct inode *inode, block_t blkaddr,
								block_t len);
void f2fs_write_data_summaries(struct f2fs_sb_info *sbi, block_t start_blk);
void f2fs_write_node_summaries(struct f2fs_sb_info *sbi, block_t start_blk);
int f2fs_lookup_journal_in_cursum(struct f2fs_journal *journal, int type,
			unsigned int val, int alloc);
void f2fs_flush_sit_entries(struct f2fs_sb_info *sbi, struct cp_control *cpc);
int f2fs_build_segment_manager(struct f2fs_sb_info *sbi);
void f2fs_destroy_segment_manager(struct f2fs_sb_info *sbi);
int __init f2fs_create_segment_manager_caches(void);
void f2fs_destroy_segment_manager_caches(void);
int f2fs_rw_hint_to_seg_type(enum rw_hint hint);
enum rw_hint f2fs_io_type_to_rw_hint(struct f2fs_sb_info *sbi,
			enum page_type type, enum temp_type temp);

/*
 * checkpoint.c
 */
void f2fs_stop_checkpoint(struct f2fs_sb_info *sbi, bool end_io);
struct page *f2fs_grab_meta_page(struct f2fs_sb_info *sbi, pgoff_t index);
struct page *f2fs_get_meta_page(struct f2fs_sb_info *sbi, pgoff_t index);
struct page *f2fs_get_meta_page_nofail(struct f2fs_sb_info *sbi, pgoff_t index);
struct page *f2fs_get_tmp_page(struct f2fs_sb_info *sbi, pgoff_t index);
bool f2fs_is_valid_blkaddr(struct f2fs_sb_info *sbi,
					block_t blkaddr, int type);
int f2fs_ra_meta_pages(struct f2fs_sb_info *sbi, block_t start, int nrpages,
			int type, bool sync);
void f2fs_ra_meta_pages_cond(struct f2fs_sb_info *sbi, pgoff_t index);
long f2fs_sync_meta_pages(struct f2fs_sb_info *sbi, enum page_type type,
			long nr_to_write, enum iostat_type io_type);
void f2fs_add_ino_entry(struct f2fs_sb_info *sbi, nid_t ino, int type);
void f2fs_remove_ino_entry(struct f2fs_sb_info *sbi, nid_t ino, int type);
void f2fs_release_ino_entry(struct f2fs_sb_info *sbi, bool all);
bool f2fs_exist_written_data(struct f2fs_sb_info *sbi, nid_t ino, int mode);
void f2fs_set_dirty_device(struct f2fs_sb_info *sbi, nid_t ino,
					unsigned int devidx, int type);
bool f2fs_is_dirty_device(struct f2fs_sb_info *sbi, nid_t ino,
					unsigned int devidx, int type);
int f2fs_sync_inode_meta(struct f2fs_sb_info *sbi);
int f2fs_acquire_orphan_inode(struct f2fs_sb_info *sbi);
void f2fs_release_orphan_inode(struct f2fs_sb_info *sbi);
void f2fs_add_orphan_inode(struct inode *inode);
void f2fs_remove_orphan_inode(struct f2fs_sb_info *sbi, nid_t ino);
int f2fs_recover_orphan_inodes(struct f2fs_sb_info *sbi);
int f2fs_get_valid_checkpoint(struct f2fs_sb_info *sbi);
void f2fs_update_dirty_page(struct inode *inode, struct page *page);
void f2fs_remove_dirty_inode(struct inode *inode);
int f2fs_sync_dirty_inodes(struct f2fs_sb_info *sbi, enum inode_type type);
void f2fs_wait_on_all_pages_writeback(struct f2fs_sb_info *sbi);
int f2fs_write_checkpoint(struct f2fs_sb_info *sbi, struct cp_control *cpc);
void f2fs_init_ino_entry_info(struct f2fs_sb_info *sbi);
int __init f2fs_create_checkpoint_caches(void);
void f2fs_destroy_checkpoint_caches(void);

/*
 * data.c
 */
int f2fs_init_post_read_processing(void);
void f2fs_destroy_post_read_processing(void);
void f2fs_submit_merged_write(struct f2fs_sb_info *sbi, enum page_type type);
void f2fs_submit_merged_write_cond(struct f2fs_sb_info *sbi,
				struct inode *inode, struct page *page,
				nid_t ino, enum page_type type);
void f2fs_flush_merged_writes(struct f2fs_sb_info *sbi);
int f2fs_submit_page_bio(struct f2fs_io_info *fio);
void f2fs_submit_page_write(struct f2fs_io_info *fio);
struct block_device *f2fs_target_device(struct f2fs_sb_info *sbi,
			block_t blk_addr, struct bio *bio);
int f2fs_target_device_index(struct f2fs_sb_info *sbi, block_t blkaddr);
void f2fs_set_data_blkaddr(struct dnode_of_data *dn);
void f2fs_update_data_blkaddr(struct dnode_of_data *dn, block_t blkaddr);
int f2fs_reserve_new_blocks(struct dnode_of_data *dn, blkcnt_t count);
int f2fs_reserve_new_block(struct dnode_of_data *dn);
int f2fs_get_block(struct dnode_of_data *dn, pgoff_t index);
int f2fs_preallocate_blocks(struct kiocb *iocb, struct iov_iter *from);
int f2fs_reserve_block(struct dnode_of_data *dn, pgoff_t index);
struct page *f2fs_get_read_data_page(struct inode *inode, pgoff_t index,
			int op_flags, bool for_write);
struct page *f2fs_find_data_page(struct inode *inode, pgoff_t index);
struct page *f2fs_get_lock_data_page(struct inode *inode, pgoff_t index,
			bool for_write);
struct page *f2fs_get_new_data_page(struct inode *inode,
			struct page *ipage, pgoff_t index, bool new_i_size);
int f2fs_do_write_data_page(struct f2fs_io_info *fio);
void __do_map_lock(struct f2fs_sb_info *sbi, int flag, bool lock);
int f2fs_map_blocks(struct inode *inode, struct f2fs_map_blocks *map,
			int create, int flag);
int f2fs_fiemap(struct inode *inode, struct fiemap_extent_info *fieinfo,
			u64 start, u64 len);
bool f2fs_should_update_inplace(struct inode *inode, struct f2fs_io_info *fio);
bool f2fs_should_update_outplace(struct inode *inode, struct f2fs_io_info *fio);
void f2fs_invalidate_page(struct page *page, unsigned int offset,
			unsigned int length);
int f2fs_release_page(struct page *page, gfp_t wait);
#ifdef CONFIG_MIGRATION
int f2fs_migrate_page(struct address_space *mapping, struct page *newpage,
			struct page *page, enum migrate_mode mode);
#endif
bool f2fs_overwrite_io(struct inode *inode, loff_t pos, size_t len);
void f2fs_clear_radix_tree_dirty_tag(struct page *page);

/*
 * gc.c
 */
int f2fs_start_gc_thread(struct f2fs_sb_info *sbi);
void f2fs_stop_gc_thread(struct f2fs_sb_info *sbi);
block_t f2fs_start_bidx_of_node(unsigned int node_ofs, struct inode *inode);
int f2fs_gc(struct f2fs_sb_info *sbi, bool sync, bool background,
			unsigned int segno);
void f2fs_build_gc_manager(struct f2fs_sb_info *sbi);

/*
 * recovery.c
 */
int f2fs_recover_fsync_data(struct f2fs_sb_info *sbi, bool check_only);
bool f2fs_space_for_roll_forward(struct f2fs_sb_info *sbi);

/*
 * debug.c
 */
#ifdef CONFIG_F2FS_STAT_FS
struct f2fs_stat_info {
	struct list_head stat_list;
	struct f2fs_sb_info *sbi;
	int all_area_segs, sit_area_segs, nat_area_segs, ssa_area_segs;
	int main_area_segs, main_area_sections, main_area_zones;
	unsigned long long hit_largest, hit_cached, hit_rbtree;
	unsigned long long hit_total, total_ext;
	int ext_tree, zombie_tree, ext_node;
	int ndirty_node, ndirty_dent, ndirty_meta, ndirty_imeta;
	int ndirty_data, ndirty_qdata;
	int inmem_pages;
	unsigned int ndirty_dirs, ndirty_files, nquota_files, ndirty_all;
	int nats, dirty_nats, sits, dirty_sits;
	int free_nids, avail_nids, alloc_nids;
	int total_count, utilization;
	int bg_gc, nr_wb_cp_data, nr_wb_data;
	int nr_rd_data, nr_rd_node, nr_rd_meta;
	unsigned int io_skip_bggc, other_skip_bggc;
	int nr_flushing, nr_flushed, flush_list_empty;
	int nr_discarding, nr_discarded;
	int nr_discard_cmd;
	unsigned int undiscard_blks;
	int inline_xattr, inline_inode, inline_dir, append, update, orphans;
	int aw_cnt, max_aw_cnt, vw_cnt, max_vw_cnt;
	unsigned int valid_count, valid_node_count, valid_inode_count, discard_blks;
	unsigned int bimodal, avg_vblocks;
	int util_free, util_valid, util_invalid;
	int rsvd_segs, overp_segs;
	int dirty_count, node_pages, meta_pages;
	int prefree_count, call_count, cp_count, bg_cp_count;
	int tot_segs, node_segs, data_segs, free_segs, free_secs;
	int bg_node_segs, bg_data_segs;
	int tot_blks, data_blks, node_blks;
	int bg_data_blks, bg_node_blks;
	unsigned long long skipped_atomic_files[2];
	int curseg[NR_CURSEG_TYPE];
	int cursec[NR_CURSEG_TYPE];
	int curzone[NR_CURSEG_TYPE];

	unsigned int meta_count[META_MAX];
	unsigned int segment_count[2];
	unsigned int block_count[2];
	unsigned int inplace_count;
	unsigned long long base_mem, cache_mem, page_mem;
};

static inline struct f2fs_stat_info *F2FS_STAT(struct f2fs_sb_info *sbi)
{
	return (struct f2fs_stat_info *)sbi->stat_info;
}

#define stat_inc_cp_count(si)		((si)->cp_count++)
#define stat_inc_bg_cp_count(si)	((si)->bg_cp_count++)
#define stat_inc_call_count(si)		((si)->call_count++)
#define stat_inc_bggc_count(sbi)	((sbi)->bg_gc++)
#define stat_io_skip_bggc_count(sbi)	((sbi)->io_skip_bggc++)
#define stat_other_skip_bggc_count(sbi)	((sbi)->other_skip_bggc++)
#define stat_inc_dirty_inode(sbi, type)	((sbi)->ndirty_inode[type]++)
#define stat_dec_dirty_inode(sbi, type)	((sbi)->ndirty_inode[type]--)
#define stat_inc_total_hit(sbi)		(atomic64_inc(&(sbi)->total_hit_ext))
#define stat_inc_rbtree_node_hit(sbi)	(atomic64_inc(&(sbi)->read_hit_rbtree))
#define stat_inc_largest_node_hit(sbi)	(atomic64_inc(&(sbi)->read_hit_largest))
#define stat_inc_cached_node_hit(sbi)	(atomic64_inc(&(sbi)->read_hit_cached))
#define stat_inc_inline_xattr(inode)					\
	do {								\
		if (f2fs_has_inline_xattr(inode))			\
			(atomic_inc(&F2FS_I_SB(inode)->inline_xattr));	\
	} while (0)
#define stat_dec_inline_xattr(inode)					\
	do {								\
		if (f2fs_has_inline_xattr(inode))			\
			(atomic_dec(&F2FS_I_SB(inode)->inline_xattr));	\
	} while (0)
#define stat_inc_inline_inode(inode)					\
	do {								\
		if (f2fs_has_inline_data(inode))			\
			(atomic_inc(&F2FS_I_SB(inode)->inline_inode));	\
	} while (0)
#define stat_dec_inline_inode(inode)					\
	do {								\
		if (f2fs_has_inline_data(inode))			\
			(atomic_dec(&F2FS_I_SB(inode)->inline_inode));	\
	} while (0)
#define stat_inc_inline_dir(inode)					\
	do {								\
		if (f2fs_has_inline_dentry(inode))			\
			(atomic_inc(&F2FS_I_SB(inode)->inline_dir));	\
	} while (0)
#define stat_dec_inline_dir(inode)					\
	do {								\
		if (f2fs_has_inline_dentry(inode))			\
			(atomic_dec(&F2FS_I_SB(inode)->inline_dir));	\
	} while (0)
#define stat_inc_meta_count(sbi, blkaddr)				\
	do {								\
		if (blkaddr < SIT_I(sbi)->sit_base_addr)		\
			atomic_inc(&(sbi)->meta_count[META_CP]);	\
		else if (blkaddr < NM_I(sbi)->nat_blkaddr)		\
			atomic_inc(&(sbi)->meta_count[META_SIT]);	\
		else if (blkaddr < SM_I(sbi)->ssa_blkaddr)		\
			atomic_inc(&(sbi)->meta_count[META_NAT]);	\
		else if (blkaddr < SM_I(sbi)->main_blkaddr)		\
			atomic_inc(&(sbi)->meta_count[META_SSA]);	\
	} while (0)
#define stat_inc_seg_type(sbi, curseg)					\
		((sbi)->segment_count[(curseg)->alloc_type]++)
#define stat_inc_block_count(sbi, curseg)				\
		((sbi)->block_count[(curseg)->alloc_type]++)
#define stat_inc_inplace_blocks(sbi)					\
		(atomic_inc(&(sbi)->inplace_count))
#define stat_inc_atomic_write(inode)					\
		(atomic_inc(&F2FS_I_SB(inode)->aw_cnt))
#define stat_dec_atomic_write(inode)					\
		(atomic_dec(&F2FS_I_SB(inode)->aw_cnt))
#define stat_update_max_atomic_write(inode)				\
	do {								\
		int cur = atomic_read(&F2FS_I_SB(inode)->aw_cnt);	\
		int max = atomic_read(&F2FS_I_SB(inode)->max_aw_cnt);	\
		if (cur > max)						\
			atomic_set(&F2FS_I_SB(inode)->max_aw_cnt, cur);	\
	} while (0)
#define stat_inc_volatile_write(inode)					\
		(atomic_inc(&F2FS_I_SB(inode)->vw_cnt))
#define stat_dec_volatile_write(inode)					\
		(atomic_dec(&F2FS_I_SB(inode)->vw_cnt))
#define stat_update_max_volatile_write(inode)				\
	do {								\
		int cur = atomic_read(&F2FS_I_SB(inode)->vw_cnt);	\
		int max = atomic_read(&F2FS_I_SB(inode)->max_vw_cnt);	\
		if (cur > max)						\
			atomic_set(&F2FS_I_SB(inode)->max_vw_cnt, cur);	\
	} while (0)
#define stat_inc_seg_count(sbi, type, gc_type)				\
	do {								\
		struct f2fs_stat_info *si = F2FS_STAT(sbi);		\
		si->tot_segs++;						\
		if ((type) == SUM_TYPE_DATA) {				\
			si->data_segs++;				\
			si->bg_data_segs += (gc_type == BG_GC) ? 1 : 0;	\
		} else {						\
			si->node_segs++;				\
			si->bg_node_segs += (gc_type == BG_GC) ? 1 : 0;	\
		}							\
	} while (0)

#define stat_inc_tot_blk_count(si, blks)				\
	((si)->tot_blks += (blks))

#define stat_inc_data_blk_count(sbi, blks, gc_type)			\
	do {								\
		struct f2fs_stat_info *si = F2FS_STAT(sbi);		\
		stat_inc_tot_blk_count(si, blks);			\
		si->data_blks += (blks);				\
		si->bg_data_blks += ((gc_type) == BG_GC) ? (blks) : 0;	\
	} while (0)

#define stat_inc_node_blk_count(sbi, blks, gc_type)			\
	do {								\
		struct f2fs_stat_info *si = F2FS_STAT(sbi);		\
		stat_inc_tot_blk_count(si, blks);			\
		si->node_blks += (blks);				\
		si->bg_node_blks += ((gc_type) == BG_GC) ? (blks) : 0;	\
	} while (0)

int f2fs_build_stats(struct f2fs_sb_info *sbi);
void f2fs_destroy_stats(struct f2fs_sb_info *sbi);
int __init f2fs_create_root_stats(void);
void f2fs_destroy_root_stats(void);
#else
#define stat_inc_cp_count(si)				do { } while (0)
#define stat_inc_bg_cp_count(si)			do { } while (0)
#define stat_inc_call_count(si)				do { } while (0)
#define stat_inc_bggc_count(si)				do { } while (0)
#define stat_io_skip_bggc_count(sbi)			do { } while (0)
#define stat_other_skip_bggc_count(sbi)			do { } while (0)
#define stat_inc_dirty_inode(sbi, type)			do { } while (0)
#define stat_dec_dirty_inode(sbi, type)			do { } while (0)
#define stat_inc_total_hit(sb)				do { } while (0)
#define stat_inc_rbtree_node_hit(sb)			do { } while (0)
#define stat_inc_largest_node_hit(sbi)			do { } while (0)
#define stat_inc_cached_node_hit(sbi)			do { } while (0)
#define stat_inc_inline_xattr(inode)			do { } while (0)
#define stat_dec_inline_xattr(inode)			do { } while (0)
#define stat_inc_inline_inode(inode)			do { } while (0)
#define stat_dec_inline_inode(inode)			do { } while (0)
#define stat_inc_inline_dir(inode)			do { } while (0)
#define stat_dec_inline_dir(inode)			do { } while (0)
#define stat_inc_atomic_write(inode)			do { } while (0)
#define stat_dec_atomic_write(inode)			do { } while (0)
#define stat_update_max_atomic_write(inode)		do { } while (0)
#define stat_inc_volatile_write(inode)			do { } while (0)
#define stat_dec_volatile_write(inode)			do { } while (0)
#define stat_update_max_volatile_write(inode)		do { } while (0)
#define stat_inc_meta_count(sbi, blkaddr)		do { } while (0)
#define stat_inc_seg_type(sbi, curseg)			do { } while (0)
#define stat_inc_block_count(sbi, curseg)		do { } while (0)
#define stat_inc_inplace_blocks(sbi)			do { } while (0)
#define stat_inc_seg_count(sbi, type, gc_type)		do { } while (0)
#define stat_inc_tot_blk_count(si, blks)		do { } while (0)
#define stat_inc_data_blk_count(sbi, blks, gc_type)	do { } while (0)
#define stat_inc_node_blk_count(sbi, blks, gc_type)	do { } while (0)

static inline int f2fs_build_stats(struct f2fs_sb_info *sbi) { return 0; }
static inline void f2fs_destroy_stats(struct f2fs_sb_info *sbi) { }
static inline int __init f2fs_create_root_stats(void) { return 0; }
static inline void f2fs_destroy_root_stats(void) { }
#endif

extern const struct file_operations f2fs_dir_operations;
extern const struct file_operations f2fs_file_operations;
extern const struct inode_operations f2fs_file_inode_operations;
extern const struct address_space_operations f2fs_dblock_aops;
extern const struct address_space_operations f2fs_node_aops;
extern const struct address_space_operations f2fs_meta_aops;
extern const struct inode_operations f2fs_dir_inode_operations;
extern const struct inode_operations f2fs_symlink_inode_operations;
extern const struct inode_operations f2fs_encrypted_symlink_inode_operations;
extern const struct inode_operations f2fs_special_inode_operations;
extern struct kmem_cache *f2fs_inode_entry_slab;

/*
 * inline.c
 */
bool f2fs_may_inline_data(struct inode *inode);
bool f2fs_may_inline_dentry(struct inode *inode);
void f2fs_do_read_inline_data(struct page *page, struct page *ipage);
void f2fs_truncate_inline_inode(struct inode *inode,
						struct page *ipage, u64 from);
int f2fs_read_inline_data(struct inode *inode, struct page *page);
int f2fs_convert_inline_page(struct dnode_of_data *dn, struct page *page);
int f2fs_convert_inline_inode(struct inode *inode);
int f2fs_write_inline_data(struct inode *inode, struct page *page);
bool f2fs_recover_inline_data(struct inode *inode, struct page *npage);
struct f2fs_dir_entry *f2fs_find_in_inline_dir(struct inode *dir,
			struct fscrypt_name *fname, struct page **res_page);
int f2fs_make_empty_inline_dir(struct inode *inode, struct inode *parent,
			struct page *ipage);
int f2fs_add_inline_entry(struct inode *dir, const struct qstr *new_name,
			const struct qstr *orig_name,
			struct inode *inode, nid_t ino, umode_t mode);
void f2fs_delete_inline_entry(struct f2fs_dir_entry *dentry,
				struct page *page, struct inode *dir,
				struct inode *inode);
bool f2fs_empty_inline_dir(struct inode *dir);
int f2fs_read_inline_dir(struct file *file, struct dir_context *ctx,
			struct fscrypt_str *fstr);
int f2fs_inline_data_fiemap(struct inode *inode,
			struct fiemap_extent_info *fieinfo,
			__u64 start, __u64 len);

/*
 * shrinker.c
 */
unsigned long f2fs_shrink_count(struct shrinker *shrink,
			struct shrink_control *sc);
unsigned long f2fs_shrink_scan(struct shrinker *shrink,
			struct shrink_control *sc);
void f2fs_join_shrinker(struct f2fs_sb_info *sbi);
void f2fs_leave_shrinker(struct f2fs_sb_info *sbi);

/*
 * extent_cache.c
 */
struct rb_entry *f2fs_lookup_rb_tree(struct rb_root *root,
				struct rb_entry *cached_re, unsigned int ofs);
struct rb_node **f2fs_lookup_rb_tree_for_insert(struct f2fs_sb_info *sbi,
				struct rb_root *root, struct rb_node **parent,
				unsigned int ofs);
struct rb_entry *f2fs_lookup_rb_tree_ret(struct rb_root *root,
		struct rb_entry *cached_re, unsigned int ofs,
		struct rb_entry **prev_entry, struct rb_entry **next_entry,
		struct rb_node ***insert_p, struct rb_node **insert_parent,
		bool force);
bool f2fs_check_rb_tree_consistence(struct f2fs_sb_info *sbi,
						struct rb_root *root);
unsigned int f2fs_shrink_extent_tree(struct f2fs_sb_info *sbi, int nr_shrink);
bool f2fs_init_extent_tree(struct inode *inode, struct f2fs_extent *i_ext);
void f2fs_drop_extent_tree(struct inode *inode);
unsigned int f2fs_destroy_extent_node(struct inode *inode);
void f2fs_destroy_extent_tree(struct inode *inode);
bool f2fs_lookup_extent_cache(struct inode *inode, pgoff_t pgofs,
			struct extent_info *ei);
void f2fs_update_extent_cache(struct dnode_of_data *dn);
void f2fs_update_extent_cache_range(struct dnode_of_data *dn,
			pgoff_t fofs, block_t blkaddr, unsigned int len);
void f2fs_init_extent_cache_info(struct f2fs_sb_info *sbi);
int __init f2fs_create_extent_cache(void);
void f2fs_destroy_extent_cache(void);

/*
 * sysfs.c
 */
int __init f2fs_init_sysfs(void);
void f2fs_exit_sysfs(void);
int f2fs_register_sysfs(struct f2fs_sb_info *sbi);
void f2fs_unregister_sysfs(struct f2fs_sb_info *sbi);

/*
 * crypto support
 */
static inline bool f2fs_encrypted_inode(struct inode *inode)
{
	return file_is_encrypt(inode);
}

static inline bool f2fs_encrypted_file(struct inode *inode)
{
	return f2fs_encrypted_inode(inode) && S_ISREG(inode->i_mode);
}

static inline void f2fs_set_encrypted_inode(struct inode *inode)
{
#ifdef CONFIG_F2FS_FS_ENCRYPTION
	file_set_encrypt(inode);
	f2fs_set_inode_flags(inode);
#endif
}

/*
 * Returns true if the reads of the inode's data need to undergo some
 * postprocessing step, like decryption or authenticity verification.
 */
static inline bool f2fs_post_read_required(struct inode *inode)
{
	return f2fs_encrypted_file(inode);
}

#define F2FS_FEATURE_FUNCS(name, flagname) \
static inline int f2fs_sb_has_##name(struct super_block *sb) \
{ \
	return F2FS_HAS_FEATURE(sb, F2FS_FEATURE_##flagname); \
}

F2FS_FEATURE_FUNCS(encrypt, ENCRYPT);
F2FS_FEATURE_FUNCS(blkzoned, BLKZONED);
F2FS_FEATURE_FUNCS(extra_attr, EXTRA_ATTR);
F2FS_FEATURE_FUNCS(project_quota, PRJQUOTA);
F2FS_FEATURE_FUNCS(inode_chksum, INODE_CHKSUM);
F2FS_FEATURE_FUNCS(flexible_inline_xattr, FLEXIBLE_INLINE_XATTR);
F2FS_FEATURE_FUNCS(quota_ino, QUOTA_INO);
F2FS_FEATURE_FUNCS(inode_crtime, INODE_CRTIME);
F2FS_FEATURE_FUNCS(lost_found, LOST_FOUND);
F2FS_FEATURE_FUNCS(sb_chksum, SB_CHKSUM);

#ifdef CONFIG_BLK_DEV_ZONED
static inline int get_blkz_type(struct f2fs_sb_info *sbi,
			struct block_device *bdev, block_t blkaddr)
{
	unsigned int zno = blkaddr >> sbi->log_blocks_per_blkz;
	int i;

	for (i = 0; i < sbi->s_ndevs; i++)
		if (FDEV(i).bdev == bdev)
			return FDEV(i).blkz_type[zno];
	return -EINVAL;
}
#endif

static inline bool f2fs_hw_should_discard(struct f2fs_sb_info *sbi)
{
	return f2fs_sb_has_blkzoned(sbi->sb);
}

static inline bool f2fs_hw_support_discard(struct f2fs_sb_info *sbi)
{
	return blk_queue_discard(bdev_get_queue(sbi->sb->s_bdev));
}

static inline bool f2fs_realtime_discard_enable(struct f2fs_sb_info *sbi)
{
	return (test_opt(sbi, DISCARD) && f2fs_hw_support_discard(sbi)) ||
					f2fs_hw_should_discard(sbi);
}

static inline void set_opt_mode(struct f2fs_sb_info *sbi, unsigned int mt)
{
	clear_opt(sbi, ADAPTIVE);
	clear_opt(sbi, LFS);

	switch (mt) {
	case F2FS_MOUNT_ADAPTIVE:
		set_opt(sbi, ADAPTIVE);
		break;
	case F2FS_MOUNT_LFS:
		set_opt(sbi, LFS);
		break;
	}
}

static inline bool f2fs_may_encrypt(struct inode *inode)
{
#ifdef CONFIG_F2FS_FS_ENCRYPTION
	umode_t mode = inode->i_mode;

	return (S_ISREG(mode) || S_ISDIR(mode) || S_ISLNK(mode));
#else
	return false;
#endif
}

static inline int block_unaligned_IO(struct inode *inode,
				struct kiocb *iocb, struct iov_iter *iter)
{
<<<<<<< HEAD
	return ((f2fs_post_read_required(inode) &&
		!fscrypt_using_hardware_encryption(inode)) ||
			(rw == WRITE && test_opt(F2FS_I_SB(inode), LFS)) ||
			F2FS_I_SB(inode)->s_ndevs);
=======
	unsigned int i_blkbits = READ_ONCE(inode->i_blkbits);
	unsigned int blocksize_mask = (1 << i_blkbits) - 1;
	loff_t offset = iocb->ki_pos;
	unsigned long align = offset | iov_iter_alignment(iter);

	return align & blocksize_mask;
}

static inline int allow_outplace_dio(struct inode *inode,
				struct kiocb *iocb, struct iov_iter *iter)
{
	struct f2fs_sb_info *sbi = F2FS_I_SB(inode);
	int rw = iov_iter_rw(iter);

	return (test_opt(sbi, LFS) && (rw == WRITE) &&
				!block_unaligned_IO(inode, iocb, iter));
}

static inline bool f2fs_force_buffered_io(struct inode *inode,
				struct kiocb *iocb, struct iov_iter *iter)
{
	struct f2fs_sb_info *sbi = F2FS_I_SB(inode);
	int rw = iov_iter_rw(iter);

	if (f2fs_post_read_required(inode))
		return true;
	if (sbi->s_ndevs)
		return true;
	/*
	 * for blkzoned device, fallback direct IO to buffered IO, so
	 * all IOs can be serialized by log-structured write.
	 */
	if (f2fs_sb_has_blkzoned(sbi->sb))
		return true;
	if (test_opt(sbi, LFS) && (rw == WRITE) &&
				block_unaligned_IO(inode, iocb, iter))
		return true;
	if (is_sbi_flag_set(F2FS_I_SB(inode), SBI_CP_DISABLED))
		return true;

	return false;
>>>>>>> 8302b80f
}

static inline bool f2fs_may_encrypt_bio(struct inode *inode,
		struct f2fs_io_info *fio)
{
	if (fio && (fio->type != DATA || fio->encrypted_page))
		return false;

	return (f2fs_encrypted_file(inode) &&
			fscrypt_using_hardware_encryption(inode));
}

#ifdef CONFIG_F2FS_FAULT_INJECTION
extern void f2fs_build_fault_attr(struct f2fs_sb_info *sbi, unsigned int rate,
							unsigned int type);
#else
#define f2fs_build_fault_attr(sbi, rate, type)		do { } while (0)
#endif

#endif

static inline bool is_journalled_quota(struct f2fs_sb_info *sbi)
{
#ifdef CONFIG_QUOTA
	if (f2fs_sb_has_quota_ino(sbi->sb))
		return true;
	if (F2FS_OPTION(sbi).s_qf_names[USRQUOTA] ||
		F2FS_OPTION(sbi).s_qf_names[GRPQUOTA] ||
		F2FS_OPTION(sbi).s_qf_names[PRJQUOTA])
		return true;
#endif
	return false;
}<|MERGE_RESOLUTION|>--- conflicted
+++ resolved
@@ -3561,12 +3561,6 @@
 static inline int block_unaligned_IO(struct inode *inode,
 				struct kiocb *iocb, struct iov_iter *iter)
 {
-<<<<<<< HEAD
-	return ((f2fs_post_read_required(inode) &&
-		!fscrypt_using_hardware_encryption(inode)) ||
-			(rw == WRITE && test_opt(F2FS_I_SB(inode), LFS)) ||
-			F2FS_I_SB(inode)->s_ndevs);
-=======
 	unsigned int i_blkbits = READ_ONCE(inode->i_blkbits);
 	unsigned int blocksize_mask = (1 << i_blkbits) - 1;
 	loff_t offset = iocb->ki_pos;
@@ -3591,7 +3585,8 @@
 	struct f2fs_sb_info *sbi = F2FS_I_SB(inode);
 	int rw = iov_iter_rw(iter);
 
-	if (f2fs_post_read_required(inode))
+	if (f2fs_post_read_required(inode) &&
+		!fscrypt_using_hardware_encryption(inode))
 		return true;
 	if (sbi->s_ndevs)
 		return true;
@@ -3608,7 +3603,6 @@
 		return true;
 
 	return false;
->>>>>>> 8302b80f
 }
 
 static inline bool f2fs_may_encrypt_bio(struct inode *inode,
