--- conflicted
+++ resolved
@@ -23,10 +23,7 @@
 #include <linux/bio.h>
 #include <linux/blkdev.h>
 #include <linux/quotaops.h>
-<<<<<<< HEAD
 #include <linux/list.h>
-=======
->>>>>>> e276e60d
 #include <crypto/hash.h>
 #include <linux/overflow.h>
 
@@ -142,12 +139,9 @@
 	int alloc_mode;			/* segment allocation policy */
 	int fsync_mode;			/* fsync policy */
 	bool test_dummy_encryption;	/* test dummy encryption */
-<<<<<<< HEAD
-=======
 	block_t unusable_cap;		/* Amount of space allowed to be
 					 * unusable when disabling checkpoint
 					 */
->>>>>>> e276e60d
 };
 
 #define F2FS_FEATURE_ENCRYPT		0x0001
@@ -424,10 +418,7 @@
 #define F2FS_IOC_SET_PIN_FILE		_IOW(F2FS_IOCTL_MAGIC, 13, __u32)
 #define F2FS_IOC_GET_PIN_FILE		_IOR(F2FS_IOCTL_MAGIC, 14, __u32)
 #define F2FS_IOC_PRECACHE_EXTENTS	_IO(F2FS_IOCTL_MAGIC, 15)
-<<<<<<< HEAD
-=======
 #define F2FS_IOC_RESIZE_FS		_IOW(F2FS_IOCTL_MAGIC, 16, __u64)
->>>>>>> e276e60d
 
 #define F2FS_IOC_SET_ENCRYPTION_POLICY	FS_IOC_SET_ENCRYPTION_POLICY
 #define F2FS_IOC_GET_ENCRYPTION_POLICY	FS_IOC_GET_ENCRYPTION_POLICY
@@ -489,13 +480,8 @@
 #define NR_INLINE_DENTRY(inode)	(MAX_INLINE_DATA(inode) * BITS_PER_BYTE / \
 				((SIZE_OF_DIR_ENTRY + F2FS_SLOT_LEN) * \
 				BITS_PER_BYTE + 1))
-<<<<<<< HEAD
-#define INLINE_DENTRY_BITMAP_SIZE(inode)	((NR_INLINE_DENTRY(inode) + \
-					BITS_PER_BYTE - 1) / BITS_PER_BYTE)
-=======
 #define INLINE_DENTRY_BITMAP_SIZE(inode) \
 	DIV_ROUND_UP(NR_INLINE_DENTRY(inode), BITS_PER_BYTE)
->>>>>>> e276e60d
 #define INLINE_RESERVED_SIZE(inode)	(MAX_INLINE_DATA(inode) - \
 				((SIZE_OF_DIR_ENTRY + F2FS_SLOT_LEN) * \
 				NR_INLINE_DENTRY(inode) + \
@@ -1070,11 +1056,8 @@
 	bool retry;		/* need to reallocate block address */
 	enum iostat_type io_type;	/* io type */
 	struct writeback_control *io_wbc; /* writeback control */
-<<<<<<< HEAD
-=======
 	struct bio **bio;		/* bio for ipu */
 	sector_t *last_block;		/* last block number in bio */
->>>>>>> e276e60d
 	unsigned char version;		/* version of the node */
 };
 
@@ -1134,10 +1117,7 @@
 	SBI_QUOTA_NEED_FLUSH,			/* need to flush quota info in CP */
 	SBI_QUOTA_SKIP_FLUSH,			/* skip flushing quota in current CP */
 	SBI_QUOTA_NEED_REPAIR,			/* quota file may be corrupted */
-<<<<<<< HEAD
-=======
 	SBI_IS_RESIZEFS,			/* resizefs is in process */
->>>>>>> e276e60d
 };
 
 enum {
@@ -1276,10 +1256,7 @@
 	block_t unusable_block_count;		/* # of blocks saved by last cp */
 
 	unsigned int nquota_files;		/* # of quota sysfile */
-<<<<<<< HEAD
-=======
 	struct rw_semaphore quota_sem;		/* blocking cp for flags */
->>>>>>> e276e60d
 
 	/* # of pages, see count_type */
 	atomic_t nr_pages[NR_COUNT_TYPE];
@@ -1471,19 +1448,11 @@
 	int err;
 
 	BUG_ON(crypto_shash_descsize(sbi->s_chksum_driver) != sizeof(desc.ctx));
-<<<<<<< HEAD
 
 	desc.shash.tfm = sbi->s_chksum_driver;
 	desc.shash.flags = 0;
 	*(u32 *)desc.ctx = crc;
 
-=======
-
-	desc.shash.tfm = sbi->s_chksum_driver;
-	desc.shash.flags = 0;
-	*(u32 *)desc.ctx = crc;
-
->>>>>>> e276e60d
 	err = crypto_shash_update(&desc.shash, address, length);
 	BUG_ON(err);
 
@@ -1672,7 +1641,6 @@
 static inline void disable_nat_bits(struct f2fs_sb_info *sbi, bool lock)
 {
 	unsigned long flags;
-<<<<<<< HEAD
 
 	/*
 	 * In order to re-enable nat_bits we need to call fsck.f2fs by
@@ -1680,15 +1648,6 @@
 	 * so let's rely on regular fsck or unclean shutdown.
 	 */
 
-=======
-
-	/*
-	 * In order to re-enable nat_bits we need to call fsck.f2fs by
-	 * set_sbi_flag(sbi, SBI_NEED_FSCK). But it may give huge cost,
-	 * so let's rely on regular fsck or unclean shutdown.
-	 */
-
->>>>>>> e276e60d
 	if (lock)
 		spin_lock_irqsave(&sbi->cp_lock, flags);
 	__clear_ckpt_flags(F2FS_CKPT(sbi), CP_NAT_BITS_FLAG);
@@ -1818,17 +1777,12 @@
 
 	if (!__allow_reserved_blocks(sbi, inode, true))
 		avail_user_block_count -= F2FS_OPTION(sbi).root_reserved_blocks;
-<<<<<<< HEAD
-	if (unlikely(is_sbi_flag_set(sbi, SBI_CP_DISABLED)))
-		avail_user_block_count -= sbi->unusable_block_count;
-=======
 	if (unlikely(is_sbi_flag_set(sbi, SBI_CP_DISABLED))) {
 		if (avail_user_block_count > sbi->unusable_block_count)
 			avail_user_block_count -= sbi->unusable_block_count;
 		else
 			avail_user_block_count = 0;
 	}
->>>>>>> e276e60d
 	if (unlikely(sbi->total_valid_block_count > avail_user_block_count)) {
 		diff = sbi->total_valid_block_count - avail_user_block_count;
 		if (diff > *count)
@@ -1856,9 +1810,6 @@
 	return -ENOSPC;
 }
 
-<<<<<<< HEAD
-void f2fs_msg(struct super_block *sb, const char *level, const char *fmt, ...);
-=======
 __printf(2, 3)
 void f2fs_printk(struct f2fs_sb_info *sbi, const char *fmt, ...);
 
@@ -1873,7 +1824,6 @@
 #define f2fs_debug(sbi, fmt, ...)					\
 	f2fs_printk(sbi, KERN_DEBUG fmt, ##__VA_ARGS__)
 
->>>>>>> e276e60d
 static inline void dec_valid_block_count(struct f2fs_sb_info *sbi,
 						struct inode *inode,
 						block_t count)
@@ -1889,18 +1839,10 @@
 					sbi->current_reserved_blocks + count);
 	spin_unlock(&sbi->stat_lock);
 	if (unlikely(inode->i_blocks < sectors)) {
-<<<<<<< HEAD
-		f2fs_msg(sbi->sb, KERN_WARNING,
-			"Inconsistent i_blocks, ino:%lu, iblocks:%llu, sectors:%llu",
-			inode->i_ino,
-			(unsigned long long)inode->i_blocks,
-			(unsigned long long)sectors);
-=======
 		f2fs_warn(sbi, "Inconsistent i_blocks, ino:%lu, iblocks:%llu, sectors:%llu",
 			  inode->i_ino,
 			  (unsigned long long)inode->i_blocks,
 			  (unsigned long long)sectors);
->>>>>>> e276e60d
 		set_sbi_flag(sbi, SBI_NEED_FSCK);
 		return;
 	}
@@ -2052,11 +1994,7 @@
 					struct inode *inode, bool is_inode)
 {
 	block_t	valid_block_count;
-<<<<<<< HEAD
-	unsigned int valid_node_count;
-=======
 	unsigned int valid_node_count, user_block_count;
->>>>>>> e276e60d
 	int err;
 
 	if (is_inode) {
@@ -2083,18 +2021,11 @@
 
 	if (!__allow_reserved_blocks(sbi, inode, false))
 		valid_block_count += F2FS_OPTION(sbi).root_reserved_blocks;
-<<<<<<< HEAD
-	if (unlikely(is_sbi_flag_set(sbi, SBI_CP_DISABLED)))
-		valid_block_count += sbi->unusable_block_count;
-
-	if (unlikely(valid_block_count > sbi->user_block_count)) {
-=======
 	user_block_count = sbi->user_block_count;
 	if (unlikely(is_sbi_flag_set(sbi, SBI_CP_DISABLED)))
 		user_block_count -= sbi->unusable_block_count;
 
 	if (unlikely(valid_block_count > user_block_count)) {
->>>>>>> e276e60d
 		spin_unlock(&sbi->stat_lock);
 		goto enospc;
 	}
@@ -2149,16 +2080,9 @@
 		dquot_free_inode(inode);
 	} else {
 		if (unlikely(inode->i_blocks == 0)) {
-<<<<<<< HEAD
-			f2fs_msg(sbi->sb, KERN_WARNING,
-				"Inconsistent i_blocks, ino:%lu, iblocks:%llu",
-				inode->i_ino,
-				(unsigned long long)inode->i_blocks);
-=======
 			f2fs_warn(sbi, "Inconsistent i_blocks, ino:%lu, iblocks:%llu",
 				  inode->i_ino,
 				  (unsigned long long)inode->i_blocks);
->>>>>>> e276e60d
 			set_sbi_flag(sbi, SBI_NEED_FSCK);
 			return;
 		}
@@ -2294,12 +2218,9 @@
 
 static inline bool is_idle(struct f2fs_sb_info *sbi, int type)
 {
-<<<<<<< HEAD
-=======
 	if (sbi->gc_mode == GC_URGENT)
 		return true;
 
->>>>>>> e276e60d
 	if (get_pages(sbi, F2FS_RD_DATA) || get_pages(sbi, F2FS_RD_NODE) ||
 		get_pages(sbi, F2FS_RD_META) || get_pages(sbi, F2FS_WB_DATA) ||
 		get_pages(sbi, F2FS_WB_CP_DATA) ||
@@ -2307,11 +2228,7 @@
 		get_pages(sbi, F2FS_DIO_WRITE))
 		return false;
 
-<<<<<<< HEAD
-	if (SM_I(sbi) && SM_I(sbi)->dcc_info &&
-=======
 	if (type != DISCARD_TIME && SM_I(sbi) && SM_I(sbi)->dcc_info &&
->>>>>>> e276e60d
 			atomic_read(&SM_I(sbi)->dcc_info->queued_discard))
 		return false;
 
@@ -2433,64 +2350,13 @@
 }
 
 /*
-<<<<<<< HEAD
- * Inode flags
- */
-#define F2FS_SECRM_FL			0x00000001 /* Secure deletion */
-#define F2FS_UNRM_FL			0x00000002 /* Undelete */
-#define F2FS_COMPR_FL			0x00000004 /* Compress file */
-=======
  * On-disk inode flags (f2fs_inode::i_flags)
  */
->>>>>>> e276e60d
 #define F2FS_SYNC_FL			0x00000008 /* Synchronous updates */
 #define F2FS_IMMUTABLE_FL		0x00000010 /* Immutable file */
 #define F2FS_APPEND_FL			0x00000020 /* writes to file may only append */
 #define F2FS_NODUMP_FL			0x00000040 /* do not dump file */
 #define F2FS_NOATIME_FL			0x00000080 /* do not update atime */
-<<<<<<< HEAD
-/* Reserved for compression usage... */
-#define F2FS_DIRTY_FL			0x00000100
-#define F2FS_COMPRBLK_FL		0x00000200 /* One or more compressed clusters */
-#define F2FS_NOCOMPR_FL			0x00000400 /* Don't compress */
-#define F2FS_ENCRYPT_FL			0x00000800 /* encrypted file */
-/* End compression flags --- maybe not all used */
-#define F2FS_INDEX_FL			0x00001000 /* hash-indexed directory */
-#define F2FS_IMAGIC_FL			0x00002000 /* AFS directory */
-#define F2FS_JOURNAL_DATA_FL		0x00004000 /* file data should be journaled */
-#define F2FS_NOTAIL_FL			0x00008000 /* file tail should not be merged */
-#define F2FS_DIRSYNC_FL			0x00010000 /* dirsync behaviour (directories only) */
-#define F2FS_TOPDIR_FL			0x00020000 /* Top of directory hierarchies*/
-#define F2FS_HUGE_FILE_FL               0x00040000 /* Set to each huge file */
-#define F2FS_EXTENTS_FL			0x00080000 /* Inode uses extents */
-#define F2FS_EA_INODE_FL	        0x00200000 /* Inode used for large EA */
-#define F2FS_EOFBLOCKS_FL		0x00400000 /* Blocks allocated beyond EOF */
-#define F2FS_NOCOW_FL			0x00800000 /* Do not cow file */
-#define F2FS_INLINE_DATA_FL		0x10000000 /* Inode has inline data. */
-#define F2FS_PROJINHERIT_FL		0x20000000 /* Create with parents projid */
-#define F2FS_RESERVED_FL		0x80000000 /* reserved for ext4 lib */
-
-#define F2FS_FL_USER_VISIBLE		0x30CBDFFF /* User visible flags */
-#define F2FS_FL_USER_MODIFIABLE		0x204BC0FF /* User modifiable flags */
-
-/* Flags we can manipulate with through F2FS_IOC_FSSETXATTR */
-#define F2FS_FL_XFLAG_VISIBLE		(F2FS_SYNC_FL | \
-					 F2FS_IMMUTABLE_FL | \
-					 F2FS_APPEND_FL | \
-					 F2FS_NODUMP_FL | \
-					 F2FS_NOATIME_FL | \
-					 F2FS_PROJINHERIT_FL)
-
-/* Flags that should be inherited by new inodes from their parent. */
-#define F2FS_FL_INHERITED (F2FS_SECRM_FL | F2FS_UNRM_FL | F2FS_COMPR_FL |\
-			   F2FS_SYNC_FL | F2FS_NODUMP_FL | F2FS_NOATIME_FL |\
-			   F2FS_NOCOMPR_FL | F2FS_JOURNAL_DATA_FL |\
-			   F2FS_NOTAIL_FL | F2FS_DIRSYNC_FL |\
-			   F2FS_PROJINHERIT_FL)
-
-/* Flags that are appropriate for regular files (all but dir-specific ones). */
-#define F2FS_REG_FLMASK		(~(F2FS_DIRSYNC_FL | F2FS_TOPDIR_FL))
-=======
 #define F2FS_INDEX_FL			0x00001000 /* hash-indexed directory */
 #define F2FS_DIRSYNC_FL			0x00010000 /* dirsync behaviour (directories only) */
 #define F2FS_PROJINHERIT_FL		0x20000000 /* Create with parents projid */
@@ -2501,7 +2367,6 @@
 
 /* Flags that are appropriate for regular files (all but dir-specific ones). */
 #define F2FS_REG_FLMASK		(~(F2FS_DIRSYNC_FL | F2FS_PROJINHERIT_FL))
->>>>>>> e276e60d
 
 /* Flags that are appropriate for non-directories/regular files. */
 #define F2FS_OTHER_FLMASK	(F2FS_NODUMP_FL | F2FS_NOATIME_FL)
@@ -3001,7 +2866,6 @@
 		return;
 	spin_lock(&sbi->iostat_lock);
 	sbi->write_iostat[type] += io_bytes;
-<<<<<<< HEAD
 
 	if (type == APP_WRITE_IO || type == APP_DIRECT_IO)
 		sbi->write_iostat[APP_BUFFERED_IO] =
@@ -3012,18 +2876,6 @@
 
 #define __is_large_section(sbi)		((sbi)->segs_per_sec > 1)
 
-=======
-
-	if (type == APP_WRITE_IO || type == APP_DIRECT_IO)
-		sbi->write_iostat[APP_BUFFERED_IO] =
-			sbi->write_iostat[APP_WRITE_IO] -
-			sbi->write_iostat[APP_DIRECT_IO];
-	spin_unlock(&sbi->iostat_lock);
-}
-
-#define __is_large_section(sbi)		((sbi)->segs_per_sec > 1)
-
->>>>>>> e276e60d
 #define __is_meta_io(fio) (PAGE_TYPE_OF_BIO((fio)->type) == META)
 
 bool f2fs_is_valid_blkaddr(struct f2fs_sb_info *sbi,
@@ -3163,11 +3015,6 @@
 void f2fs_quota_off_umount(struct super_block *sb);
 int f2fs_commit_super(struct f2fs_sb_info *sbi, bool recover);
 int f2fs_sync_fs(struct super_block *sb, int sync);
-<<<<<<< HEAD
-extern __printf(3, 4)
-void f2fs_msg(struct super_block *sb, const char *level, const char *fmt, ...);
-=======
->>>>>>> e276e60d
 int f2fs_sanity_check_ckpt(struct f2fs_sb_info *sbi);
 
 /*
@@ -3251,18 +3098,12 @@
 void f2fs_clear_prefree_segments(struct f2fs_sb_info *sbi,
 					struct cp_control *cpc);
 void f2fs_dirty_to_prefree(struct f2fs_sb_info *sbi);
-<<<<<<< HEAD
-int f2fs_disable_cp_again(struct f2fs_sb_info *sbi);
-void f2fs_release_discard_addrs(struct f2fs_sb_info *sbi);
-int f2fs_npages_for_summary_flush(struct f2fs_sb_info *sbi, bool for_ra);
-=======
 block_t f2fs_get_unusable_blocks(struct f2fs_sb_info *sbi);
 int f2fs_disable_cp_again(struct f2fs_sb_info *sbi, block_t unusable);
 void f2fs_release_discard_addrs(struct f2fs_sb_info *sbi);
 int f2fs_npages_for_summary_flush(struct f2fs_sb_info *sbi, bool for_ra);
 void allocate_segment_for_resize(struct f2fs_sb_info *sbi, int type,
 					unsigned int start, unsigned int end);
->>>>>>> e276e60d
 void f2fs_allocate_new_segments(struct f2fs_sb_info *sbi);
 int f2fs_trim_fs(struct f2fs_sb_info *sbi, struct fstrim_range *range);
 bool f2fs_exist_trim_candidates(struct f2fs_sb_info *sbi,
@@ -3355,10 +3196,7 @@
 				nid_t ino, enum page_type type);
 void f2fs_flush_merged_writes(struct f2fs_sb_info *sbi);
 int f2fs_submit_page_bio(struct f2fs_io_info *fio);
-<<<<<<< HEAD
-=======
 int f2fs_merge_page_bio(struct f2fs_io_info *fio);
->>>>>>> e276e60d
 void f2fs_submit_page_write(struct f2fs_io_info *fio);
 struct block_device *f2fs_target_device(struct f2fs_sb_info *sbi,
 			block_t blk_addr, struct bio *bio);
@@ -3404,10 +3242,7 @@
 int f2fs_gc(struct f2fs_sb_info *sbi, bool sync, bool background,
 			unsigned int segno);
 void f2fs_build_gc_manager(struct f2fs_sb_info *sbi);
-<<<<<<< HEAD
-=======
 int f2fs_resize_fs(struct f2fs_sb_info *sbi, __u64 block_count);
->>>>>>> e276e60d
 
 /*
  * recovery.c
@@ -3730,7 +3565,6 @@
 #ifdef CONFIG_FS_ENCRYPTION
 	file_set_encrypt(inode);
 	f2fs_set_inode_flags(inode);
-<<<<<<< HEAD
 #endif
 }
 
@@ -3802,48 +3636,8 @@
 {
 	return (test_opt(sbi, DISCARD) && f2fs_hw_support_discard(sbi)) ||
 					f2fs_hw_should_discard(sbi);
-=======
-#endif
-}
-
-/*
- * Returns true if the reads of the inode's data need to undergo some
- * postprocessing step, like decryption or authenticity verification.
- */
-static inline bool f2fs_post_read_required(struct inode *inode)
-{
-	return f2fs_encrypted_file(inode);
-}
-
-#define F2FS_FEATURE_FUNCS(name, flagname) \
-static inline int f2fs_sb_has_##name(struct f2fs_sb_info *sbi) \
-{ \
-	return F2FS_HAS_FEATURE(sbi, F2FS_FEATURE_##flagname); \
-}
-
-F2FS_FEATURE_FUNCS(encrypt, ENCRYPT);
-F2FS_FEATURE_FUNCS(blkzoned, BLKZONED);
-F2FS_FEATURE_FUNCS(extra_attr, EXTRA_ATTR);
-F2FS_FEATURE_FUNCS(project_quota, PRJQUOTA);
-F2FS_FEATURE_FUNCS(inode_chksum, INODE_CHKSUM);
-F2FS_FEATURE_FUNCS(flexible_inline_xattr, FLEXIBLE_INLINE_XATTR);
-F2FS_FEATURE_FUNCS(quota_ino, QUOTA_INO);
-F2FS_FEATURE_FUNCS(inode_crtime, INODE_CRTIME);
-F2FS_FEATURE_FUNCS(lost_found, LOST_FOUND);
-F2FS_FEATURE_FUNCS(sb_chksum, SB_CHKSUM);
-
-#ifdef CONFIG_BLK_DEV_ZONED
-static inline bool f2fs_blkz_is_seq(struct f2fs_sb_info *sbi, int devi,
-				    block_t blkaddr)
-{
-	unsigned int zno = blkaddr >> sbi->log_blocks_per_blkz;
-
-	return test_bit(zno, FDEV(devi).blkz_seq);
->>>>>>> e276e60d
-}
-#endif
-
-<<<<<<< HEAD
+}
+
 static inline bool f2fs_hw_is_readonly(struct f2fs_sb_info *sbi)
 {
 	int i;
@@ -3857,55 +3651,6 @@
 	return false;
 }
 
-=======
-static inline bool f2fs_hw_should_discard(struct f2fs_sb_info *sbi)
-{
-	return f2fs_sb_has_blkzoned(sbi);
-}
-
-static inline bool f2fs_bdev_support_discard(struct block_device *bdev)
-{
-	return blk_queue_discard(bdev_get_queue(bdev)) ||
-#ifdef CONFIG_BLK_DEV_ZONED
-	       bdev_is_zoned(bdev);
-#else
-	       0;
-#endif
-}
-
-static inline bool f2fs_hw_support_discard(struct f2fs_sb_info *sbi)
-{
-	int i;
-
-	if (!f2fs_is_multi_device(sbi))
-		return f2fs_bdev_support_discard(sbi->sb->s_bdev);
-
-	for (i = 0; i < sbi->s_ndevs; i++)
-		if (f2fs_bdev_support_discard(FDEV(i).bdev))
-			return true;
-	return false;
-}
-
-static inline bool f2fs_realtime_discard_enable(struct f2fs_sb_info *sbi)
-{
-	return (test_opt(sbi, DISCARD) && f2fs_hw_support_discard(sbi)) ||
-					f2fs_hw_should_discard(sbi);
-}
-
-static inline bool f2fs_hw_is_readonly(struct f2fs_sb_info *sbi)
-{
-	int i;
-
-	if (!f2fs_is_multi_device(sbi))
-		return bdev_read_only(sbi->sb->s_bdev);
-
-	for (i = 0; i < sbi->s_ndevs; i++)
-		if (bdev_read_only(FDEV(i).bdev))
-			return true;
-	return false;
-}
-
->>>>>>> e276e60d
 
 static inline void set_opt_mode(struct f2fs_sb_info *sbi, unsigned int mt)
 {
@@ -3974,12 +3719,8 @@
 	if (test_opt(sbi, LFS) && (rw == WRITE) &&
 				block_unaligned_IO(inode, iocb, iter))
 		return true;
-<<<<<<< HEAD
-	if (is_sbi_flag_set(F2FS_I_SB(inode), SBI_CP_DISABLED))
-=======
 	if (is_sbi_flag_set(F2FS_I_SB(inode), SBI_CP_DISABLED) &&
 					!(inode->i_flags & S_SWAPFILE))
->>>>>>> e276e60d
 		return true;
 
 	return false;
@@ -4000,7 +3741,6 @@
 							unsigned int type);
 #else
 #define f2fs_build_fault_attr(sbi, rate, type)		do { } while (0)
-<<<<<<< HEAD
 #endif
 
 //f2fs debug use
@@ -4057,24 +3797,7 @@
 	return false;
 }
 
-=======
-#endif
-
-static inline bool is_journalled_quota(struct f2fs_sb_info *sbi)
-{
-#ifdef CONFIG_QUOTA
-	if (f2fs_sb_has_quota_ino(sbi))
-		return true;
-	if (F2FS_OPTION(sbi).s_qf_names[USRQUOTA] ||
-		F2FS_OPTION(sbi).s_qf_names[GRPQUOTA] ||
-		F2FS_OPTION(sbi).s_qf_names[PRJQUOTA])
-		return true;
-#endif
-	return false;
-}
-
 #define EFSBADCRC	EBADMSG		/* Bad CRC detected */
 #define EFSCORRUPTED	EUCLEAN		/* Filesystem is corrupted */
 
->>>>>>> e276e60d
 #endif /* _LINUX_F2FS_H */