// SPDX-License-Identifier: GPL-2.0
/*
 * f2fs extent cache support
 *
 * Copyright (c) 2015 Motorola Mobility
 * Copyright (c) 2015 Samsung Electronics
 * Authors: Jaegeuk Kim <jaegeuk@kernel.org>
 *          Chao Yu <chao2.yu@samsung.com>
 */

#include <linux/fs.h>
#include <linux/f2fs_fs.h>

#include "f2fs.h"
#include "node.h"
#include <trace/events/f2fs.h>

static struct rb_entry *__lookup_rb_tree_fast(struct rb_entry *cached_re,
							unsigned int ofs)
{
	if (cached_re) {
		if (cached_re->ofs <= ofs &&
				cached_re->ofs + cached_re->len > ofs) {
			return cached_re;
		}
	}
	return NULL;
}

static struct rb_entry *__lookup_rb_tree_slow(struct rb_root *root,
							unsigned int ofs)
{
	struct rb_node *node = root->rb_node;
	struct rb_entry *re;

	while (node) {
		re = rb_entry(node, struct rb_entry, rb_node);

		if (ofs < re->ofs)
			node = node->rb_left;
		else if (ofs >= re->ofs + re->len)
			node = node->rb_right;
		else
			return re;
	}
	return NULL;
}

struct rb_entry *f2fs_lookup_rb_tree(struct rb_root *root,
				struct rb_entry *cached_re, unsigned int ofs)
{
	struct rb_entry *re;

	re = __lookup_rb_tree_fast(cached_re, ofs);
	if (!re)
		return __lookup_rb_tree_slow(root, ofs);

	return re;
}

struct rb_node **f2fs_lookup_rb_tree_for_insert(struct f2fs_sb_info *sbi,
				struct rb_root *root, struct rb_node **parent,
				unsigned int ofs)
{
	struct rb_node **p = &root->rb_node;
	struct rb_entry *re;

	while (*p) {
		*parent = *p;
		re = rb_entry(*parent, struct rb_entry, rb_node);

		if (ofs < re->ofs)
			p = &(*p)->rb_left;
		else if (ofs >= re->ofs + re->len)
			p = &(*p)->rb_right;
		else
			f2fs_bug_on(sbi, 1);
	}

	return p;
}

/*
 * lookup rb entry in position of @ofs in rb-tree,
 * if hit, return the entry, otherwise, return NULL
 * @prev_ex: extent before ofs
 * @next_ex: extent after ofs
 * @insert_p: insert point for new extent at ofs
 * in order to simpfy the insertion after.
 * tree must stay unchanged between lookup and insertion.
 */
struct rb_entry *f2fs_lookup_rb_tree_ret(struct rb_root *root,
				struct rb_entry *cached_re,
				unsigned int ofs,
				struct rb_entry **prev_entry,
				struct rb_entry **next_entry,
				struct rb_node ***insert_p,
				struct rb_node **insert_parent,
				bool force)
{
	struct rb_node **pnode = &root->rb_node;
	struct rb_node *parent = NULL, *tmp_node;
	struct rb_entry *re = cached_re;

	*insert_p = NULL;
	*insert_parent = NULL;
	*prev_entry = NULL;
	*next_entry = NULL;

	if (RB_EMPTY_ROOT(root))
		return NULL;

	if (re) {
		if (re->ofs <= ofs && re->ofs + re->len > ofs)
			goto lookup_neighbors;
	}

	while (*pnode) {
		parent = *pnode;
		re = rb_entry(*pnode, struct rb_entry, rb_node);

		if (ofs < re->ofs)
			pnode = &(*pnode)->rb_left;
		else if (ofs >= re->ofs + re->len)
			pnode = &(*pnode)->rb_right;
		else
			goto lookup_neighbors;
	}

	*insert_p = pnode;
	*insert_parent = parent;

	re = rb_entry(parent, struct rb_entry, rb_node);
	tmp_node = parent;
	if (parent && ofs > re->ofs)
		tmp_node = rb_next(parent);
	*next_entry = rb_entry_safe(tmp_node, struct rb_entry, rb_node);

	tmp_node = parent;
	if (parent && ofs < re->ofs)
		tmp_node = rb_prev(parent);
	*prev_entry = rb_entry_safe(tmp_node, struct rb_entry, rb_node);
	return NULL;

lookup_neighbors:
	if (ofs == re->ofs || force) {
		/* lookup prev node for merging backward later */
		tmp_node = rb_prev(&re->rb_node);
		*prev_entry = rb_entry_safe(tmp_node, struct rb_entry, rb_node);
	}
	if (ofs == re->ofs + re->len - 1 || force) {
		/* lookup next node for merging frontward later */
		tmp_node = rb_next(&re->rb_node);
		*next_entry = rb_entry_safe(tmp_node, struct rb_entry, rb_node);
	}
	return re;
}

bool f2fs_check_rb_tree_consistence(struct f2fs_sb_info *sbi,
						struct rb_root *root)
{
#ifdef CONFIG_F2FS_CHECK_FS
	struct rb_node *cur = rb_first(root), *next;
	struct rb_entry *cur_re, *next_re;

	if (!cur)
		return true;

	while (cur) {
		next = rb_next(cur);
		if (!next)
			return true;

		cur_re = rb_entry(cur, struct rb_entry, rb_node);
		next_re = rb_entry(next, struct rb_entry, rb_node);

		if (cur_re->ofs + cur_re->len > next_re->ofs) {
<<<<<<< HEAD
			f2fs_msg(sbi->sb, KERN_INFO, "inconsistent rbtree, "
				"cur(%u, %u) next(%u, %u)",
				cur_re->ofs, cur_re->len,
				next_re->ofs, next_re->len);
=======
			f2fs_info(sbi, "inconsistent rbtree, cur(%u, %u) next(%u, %u)",
				  cur_re->ofs, cur_re->len,
				  next_re->ofs, next_re->len);
>>>>>>> e276e60d
			return false;
		}

		cur = next;
	}
#endif
	return true;
}

static struct kmem_cache *extent_tree_slab;
static struct kmem_cache *extent_node_slab;

static struct extent_node *__attach_extent_node(struct f2fs_sb_info *sbi,
				struct extent_tree *et, struct extent_info *ei,
				struct rb_node *parent, struct rb_node **p)
{
	struct extent_node *en;

	en = kmem_cache_alloc(extent_node_slab, GFP_ATOMIC);
	if (!en)
		return NULL;

	en->ei = *ei;
	INIT_LIST_HEAD(&en->list);
	en->et = et;

	rb_link_node(&en->rb_node, parent, p);
	rb_insert_color(&en->rb_node, &et->root);
	atomic_inc(&et->node_cnt);
	atomic_inc(&sbi->total_ext_node);
	return en;
}

static void __detach_extent_node(struct f2fs_sb_info *sbi,
				struct extent_tree *et, struct extent_node *en)
{
	rb_erase(&en->rb_node, &et->root);
	atomic_dec(&et->node_cnt);
	atomic_dec(&sbi->total_ext_node);

	if (et->cached_en == en)
		et->cached_en = NULL;
	kmem_cache_free(extent_node_slab, en);
}

/*
 * Flow to release an extent_node:
 * 1. list_del_init
 * 2. __detach_extent_node
 * 3. kmem_cache_free.
 */
static void __release_extent_node(struct f2fs_sb_info *sbi,
			struct extent_tree *et, struct extent_node *en)
{
	spin_lock(&sbi->extent_lock);
	f2fs_bug_on(sbi, list_empty(&en->list));
	list_del_init(&en->list);
	spin_unlock(&sbi->extent_lock);

	__detach_extent_node(sbi, et, en);
}

static struct extent_tree *__grab_extent_tree(struct inode *inode)
{
	struct f2fs_sb_info *sbi = F2FS_I_SB(inode);
	struct extent_tree *et;
	nid_t ino = inode->i_ino;

	mutex_lock(&sbi->extent_tree_lock);
	et = radix_tree_lookup(&sbi->extent_tree_root, ino);
	if (!et) {
		et = f2fs_kmem_cache_alloc(extent_tree_slab, GFP_NOFS);
		f2fs_radix_tree_insert(&sbi->extent_tree_root, ino, et);
		memset(et, 0, sizeof(struct extent_tree));
		et->ino = ino;
		et->root = RB_ROOT;
		et->cached_en = NULL;
		rwlock_init(&et->lock);
		INIT_LIST_HEAD(&et->list);
		atomic_set(&et->node_cnt, 0);
		atomic_inc(&sbi->total_ext_tree);
	} else {
		atomic_dec(&sbi->total_zombie_tree);
		list_del_init(&et->list);
	}
	mutex_unlock(&sbi->extent_tree_lock);

	/* never died until evict_inode */
	F2FS_I(inode)->extent_tree = et;

	return et;
}

static struct extent_node *__init_extent_tree(struct f2fs_sb_info *sbi,
				struct extent_tree *et, struct extent_info *ei)
{
	struct rb_node **p = &et->root.rb_node;
	struct extent_node *en;

	en = __attach_extent_node(sbi, et, ei, NULL, p);
	if (!en)
		return NULL;

	et->largest = en->ei;
	et->cached_en = en;
	return en;
}

static unsigned int __free_extent_tree(struct f2fs_sb_info *sbi,
					struct extent_tree *et)
{
	struct rb_node *node, *next;
	struct extent_node *en;
	unsigned int count = atomic_read(&et->node_cnt);

	node = rb_first(&et->root);
	while (node) {
		next = rb_next(node);
		en = rb_entry(node, struct extent_node, rb_node);
		__release_extent_node(sbi, et, en);
		node = next;
	}

	return count - atomic_read(&et->node_cnt);
}

static void __drop_largest_extent(struct extent_tree *et,
					pgoff_t fofs, unsigned int len)
{
	if (fofs < et->largest.fofs + et->largest.len &&
			fofs + len > et->largest.fofs) {
		et->largest.len = 0;
		et->largest_updated = true;
	}
}

/* return true, if inode page is changed */
static bool __f2fs_init_extent_tree(struct inode *inode, struct f2fs_extent *i_ext)
{
	struct f2fs_sb_info *sbi = F2FS_I_SB(inode);
	struct extent_tree *et;
	struct extent_node *en;
	struct extent_info ei;

	if (!f2fs_may_extent_tree(inode)) {
		/* drop largest extent */
		if (i_ext && i_ext->len) {
			i_ext->len = 0;
			return true;
		}
		return false;
	}

	et = __grab_extent_tree(inode);

	if (!i_ext || !i_ext->len)
		return false;

	get_extent_info(&ei, i_ext);

	write_lock(&et->lock);
	if (atomic_read(&et->node_cnt))
		goto out;

	en = __init_extent_tree(sbi, et, &ei);
	if (en) {
		spin_lock(&sbi->extent_lock);
		list_add_tail(&en->list, &sbi->extent_list);
		spin_unlock(&sbi->extent_lock);
	}
out:
	write_unlock(&et->lock);
	return false;
}

bool f2fs_init_extent_tree(struct inode *inode, struct f2fs_extent *i_ext)
{
	bool ret =  __f2fs_init_extent_tree(inode, i_ext);

	if (!F2FS_I(inode)->extent_tree)
		set_inode_flag(inode, FI_NO_EXTENT);

	return ret;
}

static bool f2fs_lookup_extent_tree(struct inode *inode, pgoff_t pgofs,
							struct extent_info *ei)
{
	struct f2fs_sb_info *sbi = F2FS_I_SB(inode);
	struct extent_tree *et = F2FS_I(inode)->extent_tree;
	struct extent_node *en;
	bool ret = false;

	f2fs_bug_on(sbi, !et);

	trace_f2fs_lookup_extent_tree_start(inode, pgofs);

	read_lock(&et->lock);

	if (et->largest.fofs <= pgofs &&
			et->largest.fofs + et->largest.len > pgofs) {
		*ei = et->largest;
		ret = true;
		stat_inc_largest_node_hit(sbi);
		goto out;
	}

	en = (struct extent_node *)f2fs_lookup_rb_tree(&et->root,
				(struct rb_entry *)et->cached_en, pgofs);
	if (!en)
		goto out;

	if (en == et->cached_en)
		stat_inc_cached_node_hit(sbi);
	else
		stat_inc_rbtree_node_hit(sbi);

	*ei = en->ei;
	spin_lock(&sbi->extent_lock);
	if (!list_empty(&en->list)) {
		list_move_tail(&en->list, &sbi->extent_list);
		et->cached_en = en;
	}
	spin_unlock(&sbi->extent_lock);
	ret = true;
out:
	stat_inc_total_hit(sbi);
	read_unlock(&et->lock);

	trace_f2fs_lookup_extent_tree_end(inode, pgofs, ei);
	return ret;
}

static struct extent_node *__try_merge_extent_node(struct f2fs_sb_info *sbi,
				struct extent_tree *et, struct extent_info *ei,
				struct extent_node *prev_ex,
				struct extent_node *next_ex)
{
	struct extent_node *en = NULL;

	if (prev_ex && __is_back_mergeable(ei, &prev_ex->ei)) {
		prev_ex->ei.len += ei->len;
		ei = &prev_ex->ei;
		en = prev_ex;
	}

	if (next_ex && __is_front_mergeable(ei, &next_ex->ei)) {
		next_ex->ei.fofs = ei->fofs;
		next_ex->ei.blk = ei->blk;
		next_ex->ei.len += ei->len;
		if (en)
			__release_extent_node(sbi, et, prev_ex);

		en = next_ex;
	}

	if (!en)
		return NULL;

	__try_update_largest_extent(et, en);

	spin_lock(&sbi->extent_lock);
	if (!list_empty(&en->list)) {
		list_move_tail(&en->list, &sbi->extent_list);
		et->cached_en = en;
	}
	spin_unlock(&sbi->extent_lock);
	return en;
}

static struct extent_node *__insert_extent_tree(struct f2fs_sb_info *sbi,
				struct extent_tree *et, struct extent_info *ei,
				struct rb_node **insert_p,
				struct rb_node *insert_parent)
{
	struct rb_node **p;
	struct rb_node *parent = NULL;
	struct extent_node *en = NULL;

	if (insert_p && insert_parent) {
		parent = insert_parent;
		p = insert_p;
		goto do_insert;
	}

	p = f2fs_lookup_rb_tree_for_insert(sbi, &et->root, &parent, ei->fofs);
do_insert:
	en = __attach_extent_node(sbi, et, ei, parent, p);
	if (!en)
		return NULL;

	__try_update_largest_extent(et, en);

	/* update in global extent list */
	spin_lock(&sbi->extent_lock);
	list_add_tail(&en->list, &sbi->extent_list);
	et->cached_en = en;
	spin_unlock(&sbi->extent_lock);
	return en;
}

static void f2fs_update_extent_tree_range(struct inode *inode,
				pgoff_t fofs, block_t blkaddr, unsigned int len)
{
	struct f2fs_sb_info *sbi = F2FS_I_SB(inode);
	struct extent_tree *et = F2FS_I(inode)->extent_tree;
	struct extent_node *en = NULL, *en1 = NULL;
	struct extent_node *prev_en = NULL, *next_en = NULL;
	struct extent_info ei, dei, prev;
	struct rb_node **insert_p = NULL, *insert_parent = NULL;
	unsigned int end = fofs + len;
	unsigned int pos = (unsigned int)fofs;
	bool updated = false;

	if (!et)
		return;

	trace_f2fs_update_extent_tree_range(inode, fofs, blkaddr, len);

	write_lock(&et->lock);

	if (is_inode_flag_set(inode, FI_NO_EXTENT)) {
		write_unlock(&et->lock);
		return;
	}

	prev = et->largest;
	dei.len = 0;

	/*
	 * drop largest extent before lookup, in case it's already
	 * been shrunk from extent tree
	 */
	__drop_largest_extent(et, fofs, len);

	/* 1. lookup first extent node in range [fofs, fofs + len - 1] */
	en = (struct extent_node *)f2fs_lookup_rb_tree_ret(&et->root,
					(struct rb_entry *)et->cached_en, fofs,
					(struct rb_entry **)&prev_en,
					(struct rb_entry **)&next_en,
					&insert_p, &insert_parent, false);
	if (!en)
		en = next_en;

	/* 2. invlidate all extent nodes in range [fofs, fofs + len - 1] */
	while (en && en->ei.fofs < end) {
		unsigned int org_end;
		int parts = 0;	/* # of parts current extent split into */

		next_en = en1 = NULL;

		dei = en->ei;
		org_end = dei.fofs + dei.len;
		f2fs_bug_on(sbi, pos >= org_end);

		if (pos > dei.fofs &&	pos - dei.fofs >= F2FS_MIN_EXTENT_LEN) {
			en->ei.len = pos - en->ei.fofs;
			prev_en = en;
			parts = 1;
		}

		if (end < org_end && org_end - end >= F2FS_MIN_EXTENT_LEN) {
			if (parts) {
				set_extent_info(&ei, end,
						end - dei.fofs + dei.blk,
						org_end - end);
				en1 = __insert_extent_tree(sbi, et, &ei,
							NULL, NULL);
				next_en = en1;
			} else {
				en->ei.fofs = end;
				en->ei.blk += end - dei.fofs;
				en->ei.len -= end - dei.fofs;
				next_en = en;
			}
			parts++;
		}

		if (!next_en) {
			struct rb_node *node = rb_next(&en->rb_node);

			next_en = rb_entry_safe(node, struct extent_node,
						rb_node);
		}

		if (parts)
			__try_update_largest_extent(et, en);
		else
			__release_extent_node(sbi, et, en);

		/*
		 * if original extent is split into zero or two parts, extent
		 * tree has been altered by deletion or insertion, therefore
		 * invalidate pointers regard to tree.
		 */
		if (parts != 1) {
			insert_p = NULL;
			insert_parent = NULL;
		}
		en = next_en;
	}

	/* 3. update extent in extent cache */
	if (blkaddr) {

		set_extent_info(&ei, fofs, blkaddr, len);
		if (!__try_merge_extent_node(sbi, et, &ei, prev_en, next_en))
			__insert_extent_tree(sbi, et, &ei,
						insert_p, insert_parent);

		/* give up extent_cache, if split and small updates happen */
		if (dei.len >= 1 &&
				prev.len < F2FS_MIN_EXTENT_LEN &&
				et->largest.len < F2FS_MIN_EXTENT_LEN) {
			et->largest.len = 0;
			et->largest_updated = true;
			set_inode_flag(inode, FI_NO_EXTENT);
		}
	}

	if (is_inode_flag_set(inode, FI_NO_EXTENT))
		__free_extent_tree(sbi, et);

	if (et->largest_updated) {
		et->largest_updated = false;
		updated = true;
	}

	write_unlock(&et->lock);

	if (updated)
		f2fs_mark_inode_dirty_sync(inode, true);
}

unsigned int f2fs_shrink_extent_tree(struct f2fs_sb_info *sbi, int nr_shrink)
{
	struct extent_tree *et, *next;
	struct extent_node *en;
	unsigned int node_cnt = 0, tree_cnt = 0;
	int remained;

	if (!test_opt(sbi, EXTENT_CACHE))
		return 0;

	if (!atomic_read(&sbi->total_zombie_tree))
		goto free_node;

	if (!mutex_trylock(&sbi->extent_tree_lock))
		goto out;

	/* 1. remove unreferenced extent tree */
	list_for_each_entry_safe(et, next, &sbi->zombie_list, list) {
		if (atomic_read(&et->node_cnt)) {
			write_lock(&et->lock);
			node_cnt += __free_extent_tree(sbi, et);
			write_unlock(&et->lock);
		}
		f2fs_bug_on(sbi, atomic_read(&et->node_cnt));
		list_del_init(&et->list);
		radix_tree_delete(&sbi->extent_tree_root, et->ino);
		kmem_cache_free(extent_tree_slab, et);
		atomic_dec(&sbi->total_ext_tree);
		atomic_dec(&sbi->total_zombie_tree);
		tree_cnt++;

		if (node_cnt + tree_cnt >= nr_shrink)
			goto unlock_out;
		cond_resched();
	}
	mutex_unlock(&sbi->extent_tree_lock);

free_node:
	/* 2. remove LRU extent entries */
	if (!mutex_trylock(&sbi->extent_tree_lock))
		goto out;

	remained = nr_shrink - (node_cnt + tree_cnt);

	spin_lock(&sbi->extent_lock);
	for (; remained > 0; remained--) {
		if (list_empty(&sbi->extent_list))
			break;
		en = list_first_entry(&sbi->extent_list,
					struct extent_node, list);
		et = en->et;
		if (!write_trylock(&et->lock)) {
			/* refresh this extent node's position in extent list */
			list_move_tail(&en->list, &sbi->extent_list);
			continue;
		}

		list_del_init(&en->list);
		spin_unlock(&sbi->extent_lock);

		__detach_extent_node(sbi, et, en);

		write_unlock(&et->lock);
		node_cnt++;
		spin_lock(&sbi->extent_lock);
	}
	spin_unlock(&sbi->extent_lock);

unlock_out:
	mutex_unlock(&sbi->extent_tree_lock);
out:
	trace_f2fs_shrink_extent_tree(sbi, node_cnt, tree_cnt);

	return node_cnt + tree_cnt;
}

unsigned int f2fs_destroy_extent_node(struct inode *inode)
{
	struct f2fs_sb_info *sbi = F2FS_I_SB(inode);
	struct extent_tree *et = F2FS_I(inode)->extent_tree;
	unsigned int node_cnt = 0;

	if (!et || !atomic_read(&et->node_cnt))
		return 0;

	write_lock(&et->lock);
	node_cnt = __free_extent_tree(sbi, et);
	write_unlock(&et->lock);

	return node_cnt;
}

void f2fs_drop_extent_tree(struct inode *inode)
{
	struct f2fs_sb_info *sbi = F2FS_I_SB(inode);
	struct extent_tree *et = F2FS_I(inode)->extent_tree;
	bool updated = false;

	if (!f2fs_may_extent_tree(inode))
		return;

	set_inode_flag(inode, FI_NO_EXTENT);

	write_lock(&et->lock);
	__free_extent_tree(sbi, et);
	if (et->largest.len) {
		et->largest.len = 0;
		updated = true;
	}
	write_unlock(&et->lock);
	if (updated)
		f2fs_mark_inode_dirty_sync(inode, true);
}

void f2fs_destroy_extent_tree(struct inode *inode)
{
	struct f2fs_sb_info *sbi = F2FS_I_SB(inode);
	struct extent_tree *et = F2FS_I(inode)->extent_tree;
	unsigned int node_cnt = 0;

	if (!et)
		return;

	if (inode->i_nlink && !is_bad_inode(inode) &&
					atomic_read(&et->node_cnt)) {
		mutex_lock(&sbi->extent_tree_lock);
		list_add_tail(&et->list, &sbi->zombie_list);
		atomic_inc(&sbi->total_zombie_tree);
		mutex_unlock(&sbi->extent_tree_lock);
		return;
	}

	/* free all extent info belong to this extent tree */
	node_cnt = f2fs_destroy_extent_node(inode);

	/* delete extent tree entry in radix tree */
	mutex_lock(&sbi->extent_tree_lock);
	f2fs_bug_on(sbi, atomic_read(&et->node_cnt));
	radix_tree_delete(&sbi->extent_tree_root, inode->i_ino);
	kmem_cache_free(extent_tree_slab, et);
	atomic_dec(&sbi->total_ext_tree);
	mutex_unlock(&sbi->extent_tree_lock);

	F2FS_I(inode)->extent_tree = NULL;

	trace_f2fs_destroy_extent_tree(inode, node_cnt);
}

bool f2fs_lookup_extent_cache(struct inode *inode, pgoff_t pgofs,
					struct extent_info *ei)
{
	if (!f2fs_may_extent_tree(inode))
		return false;

	return f2fs_lookup_extent_tree(inode, pgofs, ei);
}

void f2fs_update_extent_cache(struct dnode_of_data *dn)
{
	pgoff_t fofs;
	block_t blkaddr;

	if (!f2fs_may_extent_tree(dn->inode))
		return;

	if (dn->data_blkaddr == NEW_ADDR)
		blkaddr = NULL_ADDR;
	else
		blkaddr = dn->data_blkaddr;

	fofs = f2fs_start_bidx_of_node(ofs_of_node(dn->node_page), dn->inode) +
								dn->ofs_in_node;
	f2fs_update_extent_tree_range(dn->inode, fofs, blkaddr, 1);
}

void f2fs_update_extent_cache_range(struct dnode_of_data *dn,
				pgoff_t fofs, block_t blkaddr, unsigned int len)

{
	if (!f2fs_may_extent_tree(dn->inode))
		return;

	f2fs_update_extent_tree_range(dn->inode, fofs, blkaddr, len);
}

void f2fs_init_extent_cache_info(struct f2fs_sb_info *sbi)
{
	INIT_RADIX_TREE(&sbi->extent_tree_root, GFP_NOIO);
	mutex_init(&sbi->extent_tree_lock);
	INIT_LIST_HEAD(&sbi->extent_list);
	spin_lock_init(&sbi->extent_lock);
	atomic_set(&sbi->total_ext_tree, 0);
	INIT_LIST_HEAD(&sbi->zombie_list);
	atomic_set(&sbi->total_zombie_tree, 0);
	atomic_set(&sbi->total_ext_node, 0);
}

int __init f2fs_create_extent_cache(void)
{
	extent_tree_slab = f2fs_kmem_cache_create("f2fs_extent_tree",
			sizeof(struct extent_tree));
	if (!extent_tree_slab)
		return -ENOMEM;
	extent_node_slab = f2fs_kmem_cache_create("f2fs_extent_node",
			sizeof(struct extent_node));
	if (!extent_node_slab) {
		kmem_cache_destroy(extent_tree_slab);
		return -ENOMEM;
	}
	return 0;
}

void f2fs_destroy_extent_cache(void)
{
	kmem_cache_destroy(extent_node_slab);
	kmem_cache_destroy(extent_tree_slab);
}<|MERGE_RESOLUTION|>--- conflicted
+++ resolved
@@ -175,16 +175,9 @@
 		next_re = rb_entry(next, struct rb_entry, rb_node);
 
 		if (cur_re->ofs + cur_re->len > next_re->ofs) {
-<<<<<<< HEAD
-			f2fs_msg(sbi->sb, KERN_INFO, "inconsistent rbtree, "
-				"cur(%u, %u) next(%u, %u)",
-				cur_re->ofs, cur_re->len,
-				next_re->ofs, next_re->len);
-=======
 			f2fs_info(sbi, "inconsistent rbtree, cur(%u, %u) next(%u, %u)",
 				  cur_re->ofs, cur_re->len,
 				  next_re->ofs, next_re->len);
->>>>>>> e276e60d
 			return false;
 		}
 
