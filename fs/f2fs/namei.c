--- conflicted
+++ resolved
@@ -439,16 +439,6 @@
 
 	trace_f2fs_lookup_start(dir, dentry, flags);
 
-<<<<<<< HEAD
-	err = fscrypt_prepare_lookup(dir, dentry, flags);
-	if (err)
-		goto out;
-
-	if (dentry->d_name.len > F2FS_NAME_LEN) {
-		err = -ENAMETOOLONG;
-		goto out;
-	}
-=======
 	if (dentry->d_name.len > F2FS_NAME_LEN) {
 		err = -ENAMETOOLONG;
 		goto out;
@@ -461,7 +451,6 @@
 		goto out;
 	de = __f2fs_find_entry(dir, &fname, &page);
 	fscrypt_free_filename(&fname);
->>>>>>> e276e60d
 
 	if (!de) {
 		if (IS_ERR(page)) {
@@ -494,25 +483,14 @@
 	if (IS_ENCRYPTED(dir) &&
 	    (S_ISDIR(inode->i_mode) || S_ISLNK(inode->i_mode)) &&
 	    !fscrypt_has_permitted_context(dir, inode)) {
-<<<<<<< HEAD
-		f2fs_msg(inode->i_sb, KERN_WARNING,
-			 "Inconsistent encryption contexts: %lu/%lu",
-			 dir->i_ino, inode->i_ino);
-=======
 		f2fs_warn(F2FS_I_SB(inode), "Inconsistent encryption contexts: %lu/%lu",
 			  dir->i_ino, inode->i_ino);
->>>>>>> e276e60d
 		err = -EPERM;
 		goto out_iput;
 	}
 out_splice:
 	new = d_splice_alias(inode, dentry);
-<<<<<<< HEAD
-	if (IS_ERR(new))
-		err = PTR_ERR(new);
-=======
 	err = PTR_ERR_OR_ZERO(new);
->>>>>>> e276e60d
 	trace_f2fs_lookup_end(dir, dentry, ino, err);
 	return new;
 out_iput:
@@ -873,21 +851,12 @@
 
 	err = dquot_initialize(old_dir);
 	if (err)
-<<<<<<< HEAD
 		goto out;
 
 	err = dquot_initialize(new_dir);
 	if (err)
 		goto out;
 
-=======
-		goto out;
-
-	err = dquot_initialize(new_dir);
-	if (err)
-		goto out;
-
->>>>>>> e276e60d
 	if (new_inode) {
 		err = dquot_initialize(new_inode);
 		if (err)
@@ -1077,7 +1046,6 @@
 			!projid_eq(F2FS_I(old_dir)->i_projid,
 			F2FS_I(new_dentry->d_inode)->i_projid)))
 		return -EXDEV;
-<<<<<<< HEAD
 
 	err = dquot_initialize(old_dir);
 	if (err)
@@ -1087,17 +1055,6 @@
 	if (err)
 		goto out;
 
-=======
-
-	err = dquot_initialize(old_dir);
-	if (err)
-		goto out;
-
-	err = dquot_initialize(new_dir);
-	if (err)
-		goto out;
-
->>>>>>> e276e60d
 	err = -ENOENT;
 	old_entry = f2fs_find_entry(old_dir, &old_dentry->d_name, &old_page);
 	if (!old_entry) {
