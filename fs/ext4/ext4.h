--- conflicted
+++ resolved
@@ -1518,14 +1518,6 @@
 	 * or EXTENTS flag.
 	 */
 	struct percpu_rw_semaphore s_writepages_rwsem;
-<<<<<<< HEAD
-
-	/* Encryption support */
-#ifdef CONFIG_EXT4_FS_ENCRYPTION
-	u8 key_prefix_size;
-#endif
-=======
->>>>>>> c2d4a695
 };
 
 static inline struct ext4_sb_info *EXT4_SB(struct super_block *sb)
@@ -2294,7 +2286,6 @@
 ext4_fsblk_t ext4_inode_to_goal_block(struct inode *);
 
 #ifdef CONFIG_FS_ENCRYPTION
-<<<<<<< HEAD
 static inline void ext4_fname_from_fscrypt_name(struct ext4_filename *dst,
 						const struct fscrypt_name *src)
 {
@@ -2307,8 +2298,6 @@
 	dst->crypto_buf = src->crypto_buf;
 }
 
-=======
->>>>>>> c2d4a695
 static inline int ext4_fname_setup_filename(struct inode *dir,
 					    const struct qstr *iname,
 					    int lookup,
@@ -2363,7 +2352,6 @@
 	return 0;
 }
 
-<<<<<<< HEAD
 static inline int ext4_fname_prepare_lookup(struct inode *dir,
 					    struct dentry *dentry,
 					    struct ext4_filename *fname)
@@ -2373,9 +2361,6 @@
 
 static inline void ext4_fname_free_filename(struct ext4_filename *fname) { }
 #endif /* !CONFIG_FS_ENCRYPTION */
-=======
-#endif
->>>>>>> c2d4a695
 
 /* dir.c */
 extern int __ext4_check_dir_entry(const char *, unsigned int, struct inode *,
