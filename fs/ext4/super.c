--- conflicted
+++ resolved
@@ -1121,7 +1121,6 @@
 {
 	handle_t *handle = fs_data;
 	int res, res2, retries = 0;
-<<<<<<< HEAD
 
 	res = ext4_convert_inline_data(inode);
 	if (res)
@@ -1135,21 +1134,6 @@
 	 * latter case should the "retry on ENOSPC" logic be used.
 	 */
 
-=======
-
-	res = ext4_convert_inline_data(inode);
-	if (res)
-		return res;
-
-	/*
-	 * If a journal handle was specified, then the encryption context is
-	 * being set on a new inode via inheritance and is part of a larger
-	 * transaction to create the inode.  Otherwise the encryption context is
-	 * being set on an existing inode in its own transaction.  Only in the
-	 * latter case should the "retry on ENOSPC" logic be used.
-	 */
-
->>>>>>> dd05251a
 	if (handle) {
 		res = ext4_xattr_set_handle(handle, inode,
 					    EXT4_XATTR_INDEX_ENCRYPTION,
@@ -4050,11 +4034,7 @@
 	sb->s_op = &ext4_sops;
 	sb->s_export_op = &ext4_export_ops;
 	sb->s_xattr = ext4_xattr_handlers;
-<<<<<<< HEAD
 #ifdef CONFIG_FS_ENCRYPTION
-=======
-#ifdef CONFIG_EXT4_FS_ENCRYPTION
->>>>>>> dd05251a
 	sb->s_cop = &ext4_cryptops;
 #endif
 #ifdef CONFIG_QUOTA
