--- conflicted
+++ resolved
@@ -197,10 +197,7 @@
 	return opt->nd_opt_type == ND_OPT_RDNSS ||
 		opt->nd_opt_type == ND_OPT_DNSSL ||
 		opt->nd_opt_type == ND_OPT_CAPTIVE_PORTAL ||
-<<<<<<< HEAD
-=======
 		opt->nd_opt_type == ND_OPT_PREF64 ||
->>>>>>> dd05251a
 		ndisc_ops_is_useropt(dev, opt->nd_opt_type);
 }
 
