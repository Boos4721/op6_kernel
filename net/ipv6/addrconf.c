/*
 *	IPv6 Address [auto]configuration
 *	Linux INET6 implementation
 *
 *	Authors:
 *	Pedro Roque		<roque@di.fc.ul.pt>
 *	Alexey Kuznetsov	<kuznet@ms2.inr.ac.ru>
 *
 *	This program is free software; you can redistribute it and/or
 *      modify it under the terms of the GNU General Public License
 *      as published by the Free Software Foundation; either version
 *      2 of the License, or (at your option) any later version.
 */

/*
 *	Changes:
 *
 *	Janos Farkas			:	delete timer on ifdown
 *	<chexum@bankinf.banki.hu>
 *	Andi Kleen			:	kill double kfree on module
 *						unload.
 *	Maciej W. Rozycki		:	FDDI support
 *	sekiya@USAGI			:	Don't send too many RS
 *						packets.
 *	yoshfuji@USAGI			:       Fixed interval between DAD
 *						packets.
 *	YOSHIFUJI Hideaki @USAGI	:	improved accuracy of
 *						address validation timer.
 *	YOSHIFUJI Hideaki @USAGI	:	Privacy Extensions (RFC3041)
 *						support.
 *	Yuji SEKIYA @USAGI		:	Don't assign a same IPv6
 *						address on a same interface.
 *	YOSHIFUJI Hideaki @USAGI	:	ARCnet support
 *	YOSHIFUJI Hideaki @USAGI	:	convert /proc/net/if_inet6 to
 *						seq_file.
 *	YOSHIFUJI Hideaki @USAGI	:	improved source address
 *						selection; consider scope,
 *						status etc.
 */

#include <linux/errno.h>
#include <linux/types.h>
#include <linux/kernel.h>
#include <linux/socket.h>
#include <linux/sockios.h>
#include <linux/net.h>
#include <linux/in6.h>
#include <linux/netdevice.h>
#include <linux/if_addr.h>
#include <linux/if_arp.h>
#include <linux/if_arcnet.h>
#include <linux/if_infiniband.h>
#include <linux/route.h>
#include <linux/inetdevice.h>
#include <linux/init.h>
#include <linux/slab.h>
#ifdef CONFIG_SYSCTL
#include <linux/sysctl.h>
#endif
#include <linux/capability.h>
#include <linux/delay.h>
#include <linux/notifier.h>
#include <linux/string.h>

#include <net/net_namespace.h>
#include <net/sock.h>
#include <net/snmp.h>

#include <net/ipv6.h>
#include <net/protocol.h>
#include <net/ndisc.h>
#include <net/ip6_route.h>
#include <net/addrconf.h>
#include <net/tcp.h>
#include <net/ip.h>
#include <net/netlink.h>
#include <net/pkt_sched.h>
#include <linux/if_tunnel.h>
#include <linux/rtnetlink.h>

#ifdef CONFIG_IPV6_PRIVACY
#include <linux/random.h>
#endif

#include <linux/uaccess.h>
#include <asm/unaligned.h>

#include <linux/proc_fs.h>
#include <linux/seq_file.h>
#include <linux/export.h>

/* Set to 3 to get tracing... */
#define ACONF_DEBUG 2

#if ACONF_DEBUG >= 3
#define ADBG(x) printk x
#else
#define ADBG(x)
#endif

#define	INFINITY_LIFE_TIME	0xFFFFFFFF

static inline u32 cstamp_delta(unsigned long cstamp)
{
	return (cstamp - INITIAL_JIFFIES) * 100UL / HZ;
}

#define ADDRCONF_TIMER_FUZZ_MINUS	(HZ > 50 ? HZ/50 : 1)
#define ADDRCONF_TIMER_FUZZ		(HZ / 4)
#define ADDRCONF_TIMER_FUZZ_MAX		(HZ)

#ifdef CONFIG_SYSCTL
static void addrconf_sysctl_register(struct inet6_dev *idev);
static void addrconf_sysctl_unregister(struct inet6_dev *idev);
#else
static inline void addrconf_sysctl_register(struct inet6_dev *idev)
{
}

static inline void addrconf_sysctl_unregister(struct inet6_dev *idev)
{
}
#endif

#ifdef CONFIG_IPV6_PRIVACY
static int __ipv6_regen_rndid(struct inet6_dev *idev);
static int __ipv6_try_regen_rndid(struct inet6_dev *idev, struct in6_addr *tmpaddr);
static void ipv6_regen_rndid(unsigned long data);
#endif

static int ipv6_generate_eui64(u8 *eui, struct net_device *dev);
static int ipv6_count_addresses(struct inet6_dev *idev);

/*
 *	Configured unicast address hash table
 */
static struct hlist_head inet6_addr_lst[IN6_ADDR_HSIZE];
static DEFINE_SPINLOCK(addrconf_hash_lock);

static void addrconf_verify(unsigned long);

static DEFINE_TIMER(addr_chk_timer, addrconf_verify, 0, 0);
static DEFINE_SPINLOCK(addrconf_verify_lock);

static void addrconf_join_anycast(struct inet6_ifaddr *ifp);
static void addrconf_leave_anycast(struct inet6_ifaddr *ifp);

static void addrconf_type_change(struct net_device *dev,
				 unsigned long event);
static int addrconf_ifdown(struct net_device *dev, int how);

static void addrconf_dad_start(struct inet6_ifaddr *ifp, u32 flags);
static void addrconf_dad_timer(unsigned long data);
static void addrconf_dad_completed(struct inet6_ifaddr *ifp);
static void addrconf_dad_run(struct inet6_dev *idev);
static void addrconf_rs_timer(unsigned long data);
static void __ipv6_ifa_notify(int event, struct inet6_ifaddr *ifa);
static void ipv6_ifa_notify(int event, struct inet6_ifaddr *ifa);

static void inet6_prefix_notify(int event, struct inet6_dev *idev,
				struct prefix_info *pinfo);
static bool ipv6_chk_same_addr(struct net *net, const struct in6_addr *addr,
			       struct net_device *dev);

static ATOMIC_NOTIFIER_HEAD(inet6addr_chain);

static struct ipv6_devconf ipv6_devconf __read_mostly = {
	.forwarding		= 0,
	.hop_limit		= IPV6_DEFAULT_HOPLIMIT,
	.mtu6			= IPV6_MIN_MTU,
	.accept_ra		= 1,
	.accept_redirects	= 1,
	.autoconf		= 1,
	.force_mld_version	= 0,
	.dad_transmits		= 1,
	.rtr_solicits		= MAX_RTR_SOLICITATIONS,
	.rtr_solicit_interval	= RTR_SOLICITATION_INTERVAL,
	.rtr_solicit_delay	= MAX_RTR_SOLICITATION_DELAY,
#ifdef CONFIG_IPV6_PRIVACY
	.use_tempaddr 		= 0,
	.temp_valid_lft		= TEMP_VALID_LIFETIME,
	.temp_prefered_lft	= TEMP_PREFERRED_LIFETIME,
	.regen_max_retry	= REGEN_MAX_RETRY,
	.max_desync_factor	= MAX_DESYNC_FACTOR,
#endif
	.max_addresses		= IPV6_MAX_ADDRESSES,
	.accept_ra_defrtr	= 1,
	.accept_ra_pinfo	= 1,
#ifdef CONFIG_IPV6_ROUTER_PREF
	.accept_ra_rtr_pref	= 1,
	.rtr_probe_interval	= 60 * HZ,
#ifdef CONFIG_IPV6_ROUTE_INFO
	.accept_ra_rt_info_max_plen = 0,
#endif
#endif
	.proxy_ndp		= 0,
	.accept_source_route	= 0,	/* we do not accept RH0 by default. */
	.disable_ipv6		= 0,
	.accept_dad		= 1,
};

static struct ipv6_devconf ipv6_devconf_dflt __read_mostly = {
	.forwarding		= 0,
	.hop_limit		= IPV6_DEFAULT_HOPLIMIT,
	.mtu6			= IPV6_MIN_MTU,
	.accept_ra		= 1,
	.accept_redirects	= 1,
	.autoconf		= 1,
	.dad_transmits		= 1,
	.rtr_solicits		= MAX_RTR_SOLICITATIONS,
	.rtr_solicit_interval	= RTR_SOLICITATION_INTERVAL,
	.rtr_solicit_delay	= MAX_RTR_SOLICITATION_DELAY,
#ifdef CONFIG_IPV6_PRIVACY
	.use_tempaddr		= 0,
	.temp_valid_lft		= TEMP_VALID_LIFETIME,
	.temp_prefered_lft	= TEMP_PREFERRED_LIFETIME,
	.regen_max_retry	= REGEN_MAX_RETRY,
	.max_desync_factor	= MAX_DESYNC_FACTOR,
#endif
	.max_addresses		= IPV6_MAX_ADDRESSES,
	.accept_ra_defrtr	= 1,
	.accept_ra_pinfo	= 1,
#ifdef CONFIG_IPV6_ROUTER_PREF
	.accept_ra_rtr_pref	= 1,
	.rtr_probe_interval	= 60 * HZ,
#ifdef CONFIG_IPV6_ROUTE_INFO
	.accept_ra_rt_info_max_plen = 0,
#endif
#endif
	.proxy_ndp		= 0,
	.accept_source_route	= 0,	/* we do not accept RH0 by default. */
	.disable_ipv6		= 0,
	.accept_dad		= 1,
};

/* IPv6 Wildcard Address and Loopback Address defined by RFC2553 */
const struct in6_addr in6addr_any = IN6ADDR_ANY_INIT;
const struct in6_addr in6addr_loopback = IN6ADDR_LOOPBACK_INIT;
const struct in6_addr in6addr_linklocal_allnodes = IN6ADDR_LINKLOCAL_ALLNODES_INIT;
const struct in6_addr in6addr_linklocal_allrouters = IN6ADDR_LINKLOCAL_ALLROUTERS_INIT;

/* Check if a valid qdisc is available */
static inline bool addrconf_qdisc_ok(const struct net_device *dev)
{
	return !qdisc_tx_is_noop(dev);
}

/* Check if a route is valid prefix route */
static inline int addrconf_is_prefix_route(const struct rt6_info *rt)
{
	return (rt->rt6i_flags & (RTF_GATEWAY | RTF_DEFAULT)) == 0;
}

static void addrconf_del_timer(struct inet6_ifaddr *ifp)
{
	if (del_timer(&ifp->timer))
		__in6_ifa_put(ifp);
}

enum addrconf_timer_t {
	AC_NONE,
	AC_DAD,
	AC_RS,
};

static void addrconf_mod_timer(struct inet6_ifaddr *ifp,
			       enum addrconf_timer_t what,
			       unsigned long when)
{
	if (!del_timer(&ifp->timer))
		in6_ifa_hold(ifp);

	switch (what) {
	case AC_DAD:
		ifp->timer.function = addrconf_dad_timer;
		break;
	case AC_RS:
		ifp->timer.function = addrconf_rs_timer;
		break;
	default:
		break;
	}
	ifp->timer.expires = jiffies + when;
	add_timer(&ifp->timer);
}

static int snmp6_alloc_dev(struct inet6_dev *idev)
{
	if (snmp_mib_init((void __percpu **)idev->stats.ipv6,
			  sizeof(struct ipstats_mib),
			  __alignof__(struct ipstats_mib)) < 0)
		goto err_ip;
	idev->stats.icmpv6dev = kzalloc(sizeof(struct icmpv6_mib_device),
					GFP_KERNEL);
	if (!idev->stats.icmpv6dev)
		goto err_icmp;
	idev->stats.icmpv6msgdev = kzalloc(sizeof(struct icmpv6msg_mib_device),
					   GFP_KERNEL);
	if (!idev->stats.icmpv6msgdev)
		goto err_icmpmsg;

	return 0;

err_icmpmsg:
	kfree(idev->stats.icmpv6dev);
err_icmp:
	snmp_mib_free((void __percpu **)idev->stats.ipv6);
err_ip:
	return -ENOMEM;
}

static void snmp6_free_dev(struct inet6_dev *idev)
{
	kfree(idev->stats.icmpv6msgdev);
	kfree(idev->stats.icmpv6dev);
	snmp_mib_free((void __percpu **)idev->stats.ipv6);
}

/* Nobody refers to this device, we may destroy it. */

void in6_dev_finish_destroy(struct inet6_dev *idev)
{
	struct net_device *dev = idev->dev;

	WARN_ON(!list_empty(&idev->addr_list));
	WARN_ON(idev->mc_list != NULL);

#ifdef NET_REFCNT_DEBUG
	printk(KERN_DEBUG "in6_dev_finish_destroy: %s\n", dev ? dev->name : "NIL");
#endif
	dev_put(dev);
	if (!idev->dead) {
		pr_warning("Freeing alive inet6 device %p\n", idev);
		return;
	}
	snmp6_free_dev(idev);
	kfree_rcu(idev, rcu);
}

EXPORT_SYMBOL(in6_dev_finish_destroy);

static struct inet6_dev * ipv6_add_dev(struct net_device *dev)
{
	struct inet6_dev *ndev;

	ASSERT_RTNL();

	if (dev->mtu < IPV6_MIN_MTU)
		return NULL;

	ndev = kzalloc(sizeof(struct inet6_dev), GFP_KERNEL);

	if (ndev == NULL)
		return NULL;

	rwlock_init(&ndev->lock);
	ndev->dev = dev;
	INIT_LIST_HEAD(&ndev->addr_list);

	memcpy(&ndev->cnf, dev_net(dev)->ipv6.devconf_dflt, sizeof(ndev->cnf));
	ndev->cnf.mtu6 = dev->mtu;
	ndev->cnf.sysctl = NULL;
	ndev->nd_parms = neigh_parms_alloc(dev, &nd_tbl);
	if (ndev->nd_parms == NULL) {
		kfree(ndev);
		return NULL;
	}
	if (ndev->cnf.forwarding)
		dev_disable_lro(dev);
	/* We refer to the device */
	dev_hold(dev);

	if (snmp6_alloc_dev(ndev) < 0) {
		ADBG((KERN_WARNING
			"%s(): cannot allocate memory for statistics; dev=%s.\n",
			__func__, dev->name));
		neigh_parms_release(&nd_tbl, ndev->nd_parms);
		dev_put(dev);
		kfree(ndev);
		return NULL;
	}

	if (snmp6_register_dev(ndev) < 0) {
		ADBG((KERN_WARNING
			"%s(): cannot create /proc/net/dev_snmp6/%s\n",
			__func__, dev->name));
		neigh_parms_release(&nd_tbl, ndev->nd_parms);
		ndev->dead = 1;
		in6_dev_finish_destroy(ndev);
		return NULL;
	}

	/* One reference from device.  We must do this before
	 * we invoke __ipv6_regen_rndid().
	 */
	in6_dev_hold(ndev);

	if (dev->flags & (IFF_NOARP | IFF_LOOPBACK))
		ndev->cnf.accept_dad = -1;

#if defined(CONFIG_IPV6_SIT) || defined(CONFIG_IPV6_SIT_MODULE)
	if (dev->type == ARPHRD_SIT && (dev->priv_flags & IFF_ISATAP)) {
		printk(KERN_INFO
		       "%s: Disabled Multicast RS\n",
		       dev->name);
		ndev->cnf.rtr_solicits = 0;
	}
#endif

#ifdef CONFIG_IPV6_PRIVACY
	INIT_LIST_HEAD(&ndev->tempaddr_list);
	setup_timer(&ndev->regen_timer, ipv6_regen_rndid, (unsigned long)ndev);
	if ((dev->flags&IFF_LOOPBACK) ||
	    dev->type == ARPHRD_TUNNEL ||
	    dev->type == ARPHRD_TUNNEL6 ||
	    dev->type == ARPHRD_SIT ||
	    dev->type == ARPHRD_NONE) {
		ndev->cnf.use_tempaddr = -1;
	} else {
		in6_dev_hold(ndev);
		ipv6_regen_rndid((unsigned long) ndev);
	}
#endif

	if (netif_running(dev) && addrconf_qdisc_ok(dev))
		ndev->if_flags |= IF_READY;

	ipv6_mc_init_dev(ndev);
	ndev->tstamp = jiffies;
	addrconf_sysctl_register(ndev);
	/* protected by rtnl_lock */
	rcu_assign_pointer(dev->ip6_ptr, ndev);

	/* Join all-node multicast group */
	ipv6_dev_mc_inc(dev, &in6addr_linklocal_allnodes);

	/* Join all-router multicast group if forwarding is set */
	if (ndev->cnf.forwarding && dev && (dev->flags & IFF_MULTICAST))
		ipv6_dev_mc_inc(dev, &in6addr_linklocal_allrouters);

	return ndev;
}

static struct inet6_dev * ipv6_find_idev(struct net_device *dev)
{
	struct inet6_dev *idev;

	ASSERT_RTNL();

	idev = __in6_dev_get(dev);
	if (!idev) {
		idev = ipv6_add_dev(dev);
		if (!idev)
			return NULL;
	}

	if (dev->flags&IFF_UP)
		ipv6_mc_up(idev);
	return idev;
}

#ifdef CONFIG_SYSCTL
static void dev_forward_change(struct inet6_dev *idev)
{
	struct net_device *dev;
	struct inet6_ifaddr *ifa;

	if (!idev)
		return;
	dev = idev->dev;
	if (idev->cnf.forwarding)
		dev_disable_lro(dev);
	if (dev && (dev->flags & IFF_MULTICAST)) {
		if (idev->cnf.forwarding)
			ipv6_dev_mc_inc(dev, &in6addr_linklocal_allrouters);
		else
			ipv6_dev_mc_dec(dev, &in6addr_linklocal_allrouters);
	}

	list_for_each_entry(ifa, &idev->addr_list, if_list) {
		if (ifa->flags&IFA_F_TENTATIVE)
			continue;
		if (idev->cnf.forwarding)
			addrconf_join_anycast(ifa);
		else
			addrconf_leave_anycast(ifa);
	}
}


static void addrconf_forward_change(struct net *net, __s32 newf)
{
	struct net_device *dev;
	struct inet6_dev *idev;

	rcu_read_lock();
	for_each_netdev_rcu(net, dev) {
		idev = __in6_dev_get(dev);
		if (idev) {
			int changed = (!idev->cnf.forwarding) ^ (!newf);
			idev->cnf.forwarding = newf;
			if (changed)
				dev_forward_change(idev);
		}
	}
	rcu_read_unlock();
}

static int addrconf_fixup_forwarding(struct ctl_table *table, int *p, int newf)
{
	struct net *net;
	int old;

	if (!rtnl_trylock())
		return restart_syscall();

	net = (struct net *)table->extra2;
	old = *p;
	*p = newf;

	if (p == &net->ipv6.devconf_dflt->forwarding) {
		rtnl_unlock();
		return 0;
	}

	if (p == &net->ipv6.devconf_all->forwarding) {
		net->ipv6.devconf_dflt->forwarding = newf;
		addrconf_forward_change(net, newf);
	} else if ((!newf) ^ (!old))
		dev_forward_change((struct inet6_dev *)table->extra1);
	rtnl_unlock();

	if (newf)
		rt6_purge_dflt_routers(net);
	return 1;
}
#endif

/* Nobody refers to this ifaddr, destroy it */
void inet6_ifa_finish_destroy(struct inet6_ifaddr *ifp)
{
	WARN_ON(!hlist_unhashed(&ifp->addr_lst));

#ifdef NET_REFCNT_DEBUG
	printk(KERN_DEBUG "inet6_ifa_finish_destroy\n");
#endif

	in6_dev_put(ifp->idev);

	if (del_timer(&ifp->timer))
		pr_notice("Timer is still running, when freeing ifa=%p\n", ifp);

	if (ifp->state != INET6_IFADDR_STATE_DEAD) {
		pr_warning("Freeing alive inet6 address %p\n", ifp);
		return;
	}
	dst_release(&ifp->rt->dst);

	kfree_rcu(ifp, rcu);
}

static void
ipv6_link_dev_addr(struct inet6_dev *idev, struct inet6_ifaddr *ifp)
{
	struct list_head *p;
	int ifp_scope = ipv6_addr_src_scope(&ifp->addr);

	/*
	 * Each device address list is sorted in order of scope -
	 * global before linklocal.
	 */
	list_for_each(p, &idev->addr_list) {
		struct inet6_ifaddr *ifa
			= list_entry(p, struct inet6_ifaddr, if_list);
		if (ifp_scope >= ipv6_addr_src_scope(&ifa->addr))
			break;
	}

	list_add_tail(&ifp->if_list, p);
}

static u32 ipv6_addr_hash(const struct in6_addr *addr)
{
	/*
	 * We perform the hash function over the last 64 bits of the address
	 * This will include the IEEE address token on links that support it.
	 */
	return jhash_2words((__force u32)addr->s6_addr32[2],
			    (__force u32)addr->s6_addr32[3], 0)
		& (IN6_ADDR_HSIZE - 1);
}

/* On success it returns ifp with increased reference count */

static struct inet6_ifaddr *
ipv6_add_addr(struct inet6_dev *idev, const struct in6_addr *addr, int pfxlen,
	      int scope, u32 flags)
{
	struct inet6_ifaddr *ifa = NULL;
	struct rt6_info *rt;
	unsigned int hash;
	int err = 0;
	int addr_type = ipv6_addr_type(addr);

	if (addr_type == IPV6_ADDR_ANY ||
	    addr_type & IPV6_ADDR_MULTICAST ||
	    (!(idev->dev->flags & IFF_LOOPBACK) &&
	     addr_type & IPV6_ADDR_LOOPBACK))
		return ERR_PTR(-EADDRNOTAVAIL);

	rcu_read_lock_bh();
	if (idev->dead) {
		err = -ENODEV;			/*XXX*/
		goto out2;
	}

	if (idev->cnf.disable_ipv6) {
		err = -EACCES;
		goto out2;
	}

	spin_lock(&addrconf_hash_lock);

	/* Ignore adding duplicate addresses on an interface */
	if (ipv6_chk_same_addr(dev_net(idev->dev), addr, idev->dev)) {
		ADBG(("ipv6_add_addr: already assigned\n"));
		err = -EEXIST;
		goto out;
	}

	ifa = kzalloc(sizeof(struct inet6_ifaddr), GFP_ATOMIC);

	if (ifa == NULL) {
		ADBG(("ipv6_add_addr: malloc failed\n"));
		err = -ENOBUFS;
		goto out;
	}

	rt = addrconf_dst_alloc(idev, addr, false);
	if (IS_ERR(rt)) {
		err = PTR_ERR(rt);
		goto out;
	}

	ifa->addr = *addr;

	spin_lock_init(&ifa->lock);
	spin_lock_init(&ifa->state_lock);
	init_timer(&ifa->timer);
	INIT_HLIST_NODE(&ifa->addr_lst);
	ifa->timer.data = (unsigned long) ifa;
	ifa->scope = scope;
	ifa->prefix_len = pfxlen;
	ifa->flags = flags | IFA_F_TENTATIVE;
	ifa->cstamp = ifa->tstamp = jiffies;

	ifa->rt = rt;

	ifa->idev = idev;
	in6_dev_hold(idev);
	/* For caller */
	in6_ifa_hold(ifa);

	/* Add to big hash table */
	hash = ipv6_addr_hash(addr);

	hlist_add_head_rcu(&ifa->addr_lst, &inet6_addr_lst[hash]);
	spin_unlock(&addrconf_hash_lock);

	write_lock(&idev->lock);
	/* Add to inet6_dev unicast addr list. */
	ipv6_link_dev_addr(idev, ifa);

#ifdef CONFIG_IPV6_PRIVACY
	if (ifa->flags&IFA_F_TEMPORARY) {
		list_add(&ifa->tmp_list, &idev->tempaddr_list);
		in6_ifa_hold(ifa);
	}
#endif

	in6_ifa_hold(ifa);
	write_unlock(&idev->lock);
out2:
	rcu_read_unlock_bh();

	if (likely(err == 0))
		atomic_notifier_call_chain(&inet6addr_chain, NETDEV_UP, ifa);
	else {
		kfree(ifa);
		ifa = ERR_PTR(err);
	}

	return ifa;
out:
	spin_unlock(&addrconf_hash_lock);
	goto out2;
}

/* This function wants to get referenced ifp and releases it before return */

static void ipv6_del_addr(struct inet6_ifaddr *ifp)
{
	struct inet6_ifaddr *ifa, *ifn;
	struct inet6_dev *idev = ifp->idev;
	int state;
	int deleted = 0, onlink = 0;
	unsigned long expires = jiffies;

	spin_lock_bh(&ifp->state_lock);
	state = ifp->state;
	ifp->state = INET6_IFADDR_STATE_DEAD;
	spin_unlock_bh(&ifp->state_lock);

	if (state == INET6_IFADDR_STATE_DEAD)
		goto out;

	spin_lock_bh(&addrconf_hash_lock);
	hlist_del_init_rcu(&ifp->addr_lst);
	spin_unlock_bh(&addrconf_hash_lock);

	write_lock_bh(&idev->lock);
#ifdef CONFIG_IPV6_PRIVACY
	if (ifp->flags&IFA_F_TEMPORARY) {
		list_del(&ifp->tmp_list);
		if (ifp->ifpub) {
			in6_ifa_put(ifp->ifpub);
			ifp->ifpub = NULL;
		}
		__in6_ifa_put(ifp);
	}
#endif

	list_for_each_entry_safe(ifa, ifn, &idev->addr_list, if_list) {
		if (ifa == ifp) {
			list_del_init(&ifp->if_list);
			__in6_ifa_put(ifp);

			if (!(ifp->flags & IFA_F_PERMANENT) || onlink > 0)
				break;
			deleted = 1;
			continue;
		} else if (ifp->flags & IFA_F_PERMANENT) {
			if (ipv6_prefix_equal(&ifa->addr, &ifp->addr,
					      ifp->prefix_len)) {
				if (ifa->flags & IFA_F_PERMANENT) {
					onlink = 1;
					if (deleted)
						break;
				} else {
					unsigned long lifetime;

					if (!onlink)
						onlink = -1;

					spin_lock(&ifa->lock);

					lifetime = addrconf_timeout_fixup(ifa->valid_lft, HZ);
					/*
					 * Note: Because this address is
					 * not permanent, lifetime <
					 * LONG_MAX / HZ here.
					 */
					if (time_before(expires,
							ifa->tstamp + lifetime * HZ))
						expires = ifa->tstamp + lifetime * HZ;
					spin_unlock(&ifa->lock);
				}
			}
		}
	}
	write_unlock_bh(&idev->lock);

	addrconf_del_timer(ifp);

	ipv6_ifa_notify(RTM_DELADDR, ifp);

	atomic_notifier_call_chain(&inet6addr_chain, NETDEV_DOWN, ifp);

	/*
	 * Purge or update corresponding prefix
	 *
	 * 1) we don't purge prefix here if address was not permanent.
	 *    prefix is managed by its own lifetime.
	 * 2) if there're no addresses, delete prefix.
	 * 3) if there're still other permanent address(es),
	 *    corresponding prefix is still permanent.
	 * 4) otherwise, update prefix lifetime to the
	 *    longest valid lifetime among the corresponding
	 *    addresses on the device.
	 *    Note: subsequent RA will update lifetime.
	 *
	 * --yoshfuji
	 */
	if ((ifp->flags & IFA_F_PERMANENT) && onlink < 1) {
		struct in6_addr prefix;
		struct rt6_info *rt;
		struct net *net = dev_net(ifp->idev->dev);
		ipv6_addr_prefix(&prefix, &ifp->addr, ifp->prefix_len);
		rt = rt6_lookup(net, &prefix, NULL, ifp->idev->dev->ifindex, 1);

		if (rt && addrconf_is_prefix_route(rt)) {
			if (onlink == 0) {
				ip6_del_rt(rt);
				rt = NULL;
			} else if (!(rt->rt6i_flags & RTF_EXPIRES)) {
				rt->dst.expires = expires;
				rt->rt6i_flags |= RTF_EXPIRES;
			}
		}
		dst_release(&rt->dst);
	}

	/* clean up prefsrc entries */
	rt6_remove_prefsrc(ifp);
out:
	in6_ifa_put(ifp);
}

#ifdef CONFIG_IPV6_PRIVACY
static int ipv6_create_tempaddr(struct inet6_ifaddr *ifp, struct inet6_ifaddr *ift)
{
	struct inet6_dev *idev = ifp->idev;
	struct in6_addr addr, *tmpaddr;
	unsigned long tmp_prefered_lft, tmp_valid_lft, tmp_tstamp, age;
	unsigned long regen_advance;
	int tmp_plen;
	int ret = 0;
	int max_addresses;
	u32 addr_flags;
	unsigned long now = jiffies;

	write_lock(&idev->lock);
	if (ift) {
		spin_lock_bh(&ift->lock);
		memcpy(&addr.s6_addr[8], &ift->addr.s6_addr[8], 8);
		spin_unlock_bh(&ift->lock);
		tmpaddr = &addr;
	} else {
		tmpaddr = NULL;
	}
retry:
	in6_dev_hold(idev);
	if (idev->cnf.use_tempaddr <= 0) {
		write_unlock(&idev->lock);
		printk(KERN_INFO
			"ipv6_create_tempaddr(): use_tempaddr is disabled.\n");
		in6_dev_put(idev);
		ret = -1;
		goto out;
	}
	spin_lock_bh(&ifp->lock);
	if (ifp->regen_count++ >= idev->cnf.regen_max_retry) {
		idev->cnf.use_tempaddr = -1;	/*XXX*/
		spin_unlock_bh(&ifp->lock);
		write_unlock(&idev->lock);
		printk(KERN_WARNING
			"ipv6_create_tempaddr(): regeneration time exceeded. disabled temporary address support.\n");
		in6_dev_put(idev);
		ret = -1;
		goto out;
	}
	in6_ifa_hold(ifp);
	memcpy(addr.s6_addr, ifp->addr.s6_addr, 8);
	if (__ipv6_try_regen_rndid(idev, tmpaddr) < 0) {
		spin_unlock_bh(&ifp->lock);
		write_unlock(&idev->lock);
		printk(KERN_WARNING
			"ipv6_create_tempaddr(): regeneration of randomized interface id failed.\n");
		in6_ifa_put(ifp);
		in6_dev_put(idev);
		ret = -1;
		goto out;
	}
	memcpy(&addr.s6_addr[8], idev->rndid, 8);
	age = (now - ifp->tstamp) / HZ;
	tmp_valid_lft = min_t(__u32,
			      ifp->valid_lft,
			      idev->cnf.temp_valid_lft + age);
	tmp_prefered_lft = min_t(__u32,
				 ifp->prefered_lft,
				 idev->cnf.temp_prefered_lft + age -
				 idev->cnf.max_desync_factor);
	tmp_plen = ifp->prefix_len;
	max_addresses = idev->cnf.max_addresses;
	tmp_tstamp = ifp->tstamp;
	spin_unlock_bh(&ifp->lock);

	regen_advance = idev->cnf.regen_max_retry *
	                idev->cnf.dad_transmits *
	                idev->nd_parms->retrans_time / HZ;
	write_unlock(&idev->lock);

	/* A temporary address is created only if this calculated Preferred
	 * Lifetime is greater than REGEN_ADVANCE time units.  In particular,
	 * an implementation must not create a temporary address with a zero
	 * Preferred Lifetime.
	 */
	if (tmp_prefered_lft <= regen_advance) {
		in6_ifa_put(ifp);
		in6_dev_put(idev);
		ret = -1;
		goto out;
	}

	addr_flags = IFA_F_TEMPORARY;
	/* set in addrconf_prefix_rcv() */
	if (ifp->flags & IFA_F_OPTIMISTIC)
		addr_flags |= IFA_F_OPTIMISTIC;

	ift = !max_addresses ||
	      ipv6_count_addresses(idev) < max_addresses ?
		ipv6_add_addr(idev, &addr, tmp_plen,
			      ipv6_addr_type(&addr)&IPV6_ADDR_SCOPE_MASK,
			      addr_flags) : NULL;
	if (!ift || IS_ERR(ift)) {
		in6_ifa_put(ifp);
		in6_dev_put(idev);
		printk(KERN_INFO
			"ipv6_create_tempaddr(): retry temporary address regeneration.\n");
		tmpaddr = &addr;
		write_lock(&idev->lock);
		goto retry;
	}

	spin_lock_bh(&ift->lock);
	ift->ifpub = ifp;
	ift->valid_lft = tmp_valid_lft;
	ift->prefered_lft = tmp_prefered_lft;
	ift->cstamp = now;
	ift->tstamp = tmp_tstamp;
	spin_unlock_bh(&ift->lock);

	addrconf_dad_start(ift, 0);
	in6_ifa_put(ift);
	in6_dev_put(idev);
out:
	return ret;
}
#endif

/*
 *	Choose an appropriate source address (RFC3484)
 */
enum {
	IPV6_SADDR_RULE_INIT = 0,
	IPV6_SADDR_RULE_LOCAL,
	IPV6_SADDR_RULE_SCOPE,
	IPV6_SADDR_RULE_PREFERRED,
#ifdef CONFIG_IPV6_MIP6
	IPV6_SADDR_RULE_HOA,
#endif
	IPV6_SADDR_RULE_OIF,
	IPV6_SADDR_RULE_LABEL,
#ifdef CONFIG_IPV6_PRIVACY
	IPV6_SADDR_RULE_PRIVACY,
#endif
	IPV6_SADDR_RULE_ORCHID,
	IPV6_SADDR_RULE_PREFIX,
	IPV6_SADDR_RULE_MAX
};

struct ipv6_saddr_score {
	int			rule;
	int			addr_type;
	struct inet6_ifaddr	*ifa;
	DECLARE_BITMAP(scorebits, IPV6_SADDR_RULE_MAX);
	int			scopedist;
	int			matchlen;
};

struct ipv6_saddr_dst {
	const struct in6_addr *addr;
	int ifindex;
	int scope;
	int label;
	unsigned int prefs;
};

static inline int ipv6_saddr_preferred(int type)
{
	if (type & (IPV6_ADDR_MAPPED|IPV6_ADDR_COMPATv4|IPV6_ADDR_LOOPBACK))
		return 1;
	return 0;
}

static int ipv6_get_saddr_eval(struct net *net,
			       struct ipv6_saddr_score *score,
			       struct ipv6_saddr_dst *dst,
			       int i)
{
	int ret;

	if (i <= score->rule) {
		switch (i) {
		case IPV6_SADDR_RULE_SCOPE:
			ret = score->scopedist;
			break;
		case IPV6_SADDR_RULE_PREFIX:
			ret = score->matchlen;
			break;
		default:
			ret = !!test_bit(i, score->scorebits);
		}
		goto out;
	}

	switch (i) {
	case IPV6_SADDR_RULE_INIT:
		/* Rule 0: remember if hiscore is not ready yet */
		ret = !!score->ifa;
		break;
	case IPV6_SADDR_RULE_LOCAL:
		/* Rule 1: Prefer same address */
		ret = ipv6_addr_equal(&score->ifa->addr, dst->addr);
		break;
	case IPV6_SADDR_RULE_SCOPE:
		/* Rule 2: Prefer appropriate scope
		 *
		 *      ret
		 *       ^
		 *    -1 |  d 15
		 *    ---+--+-+---> scope
		 *       |
		 *       |             d is scope of the destination.
		 *  B-d  |  \
		 *       |   \      <- smaller scope is better if
		 *  B-15 |    \        if scope is enough for destinaion.
		 *       |             ret = B - scope (-1 <= scope >= d <= 15).
		 * d-C-1 | /
		 *       |/         <- greater is better
		 *   -C  /             if scope is not enough for destination.
		 *      /|             ret = scope - C (-1 <= d < scope <= 15).
		 *
		 * d - C - 1 < B -15 (for all -1 <= d <= 15).
		 * C > d + 14 - B >= 15 + 14 - B = 29 - B.
		 * Assume B = 0 and we get C > 29.
		 */
		ret = __ipv6_addr_src_scope(score->addr_type);
		if (ret >= dst->scope)
			ret = -ret;
		else
			ret -= 128;	/* 30 is enough */
		score->scopedist = ret;
		break;
	case IPV6_SADDR_RULE_PREFERRED:
		/* Rule 3: Avoid deprecated and optimistic addresses */
		ret = ipv6_saddr_preferred(score->addr_type) ||
		      !(score->ifa->flags & (IFA_F_DEPRECATED|IFA_F_OPTIMISTIC));
		break;
#ifdef CONFIG_IPV6_MIP6
	case IPV6_SADDR_RULE_HOA:
	    {
		/* Rule 4: Prefer home address */
		int prefhome = !(dst->prefs & IPV6_PREFER_SRC_COA);
		ret = !(score->ifa->flags & IFA_F_HOMEADDRESS) ^ prefhome;
		break;
	    }
#endif
	case IPV6_SADDR_RULE_OIF:
		/* Rule 5: Prefer outgoing interface */
		ret = (!dst->ifindex ||
		       dst->ifindex == score->ifa->idev->dev->ifindex);
		break;
	case IPV6_SADDR_RULE_LABEL:
		/* Rule 6: Prefer matching label */
		ret = ipv6_addr_label(net,
				      &score->ifa->addr, score->addr_type,
				      score->ifa->idev->dev->ifindex) == dst->label;
		break;
#ifdef CONFIG_IPV6_PRIVACY
	case IPV6_SADDR_RULE_PRIVACY:
	    {
		/* Rule 7: Prefer public address
		 * Note: prefer temporary address if use_tempaddr >= 2
		 */
		int preftmp = dst->prefs & (IPV6_PREFER_SRC_PUBLIC|IPV6_PREFER_SRC_TMP) ?
				!!(dst->prefs & IPV6_PREFER_SRC_TMP) :
				score->ifa->idev->cnf.use_tempaddr >= 2;
		ret = (!(score->ifa->flags & IFA_F_TEMPORARY)) ^ preftmp;
		break;
	    }
#endif
	case IPV6_SADDR_RULE_ORCHID:
		/* Rule 8-: Prefer ORCHID vs ORCHID or
		 *	    non-ORCHID vs non-ORCHID
		 */
		ret = !(ipv6_addr_orchid(&score->ifa->addr) ^
			ipv6_addr_orchid(dst->addr));
		break;
	case IPV6_SADDR_RULE_PREFIX:
		/* Rule 8: Use longest matching prefix */
		score->matchlen = ret = ipv6_addr_diff(&score->ifa->addr,
						       dst->addr);
		break;
	default:
		ret = 0;
	}

	if (ret)
		__set_bit(i, score->scorebits);
	score->rule = i;
out:
	return ret;
}

int ipv6_dev_get_saddr(struct net *net, struct net_device *dst_dev,
		       const struct in6_addr *daddr, unsigned int prefs,
		       struct in6_addr *saddr)
{
	struct ipv6_saddr_score scores[2],
				*score = &scores[0], *hiscore = &scores[1];
	struct ipv6_saddr_dst dst;
	struct net_device *dev;
	int dst_type;

	dst_type = __ipv6_addr_type(daddr);
	dst.addr = daddr;
	dst.ifindex = dst_dev ? dst_dev->ifindex : 0;
	dst.scope = __ipv6_addr_src_scope(dst_type);
	dst.label = ipv6_addr_label(net, daddr, dst_type, dst.ifindex);
	dst.prefs = prefs;

	hiscore->rule = -1;
	hiscore->ifa = NULL;

	rcu_read_lock();

	for_each_netdev_rcu(net, dev) {
		struct inet6_dev *idev;

		/* Candidate Source Address (section 4)
		 *  - multicast and link-local destination address,
		 *    the set of candidate source address MUST only
		 *    include addresses assigned to interfaces
		 *    belonging to the same link as the outgoing
		 *    interface.
		 * (- For site-local destination addresses, the
		 *    set of candidate source addresses MUST only
		 *    include addresses assigned to interfaces
		 *    belonging to the same site as the outgoing
		 *    interface.)
		 */
		if (((dst_type & IPV6_ADDR_MULTICAST) ||
		     dst.scope <= IPV6_ADDR_SCOPE_LINKLOCAL) &&
		    dst.ifindex && dev->ifindex != dst.ifindex)
			continue;

		idev = __in6_dev_get(dev);
		if (!idev)
			continue;

		read_lock_bh(&idev->lock);
		list_for_each_entry(score->ifa, &idev->addr_list, if_list) {
			int i;

			/*
			 * - Tentative Address (RFC2462 section 5.4)
			 *  - A tentative address is not considered
			 *    "assigned to an interface" in the traditional
			 *    sense, unless it is also flagged as optimistic.
			 * - Candidate Source Address (section 4)
			 *  - In any case, anycast addresses, multicast
			 *    addresses, and the unspecified address MUST
			 *    NOT be included in a candidate set.
			 */
			if ((score->ifa->flags & IFA_F_TENTATIVE) &&
			    (!(score->ifa->flags & IFA_F_OPTIMISTIC)))
				continue;

			score->addr_type = __ipv6_addr_type(&score->ifa->addr);

			if (unlikely(score->addr_type == IPV6_ADDR_ANY ||
				     score->addr_type & IPV6_ADDR_MULTICAST)) {
				LIMIT_NETDEBUG(KERN_DEBUG
					       "ADDRCONF: unspecified / multicast address "
					       "assigned as unicast address on %s",
					       dev->name);
				continue;
			}

			score->rule = -1;
			bitmap_zero(score->scorebits, IPV6_SADDR_RULE_MAX);

			for (i = 0; i < IPV6_SADDR_RULE_MAX; i++) {
				int minihiscore, miniscore;

				minihiscore = ipv6_get_saddr_eval(net, hiscore, &dst, i);
				miniscore = ipv6_get_saddr_eval(net, score, &dst, i);

				if (minihiscore > miniscore) {
					if (i == IPV6_SADDR_RULE_SCOPE &&
					    score->scopedist > 0) {
						/*
						 * special case:
						 * each remaining entry
						 * has too small (not enough)
						 * scope, because ifa entries
						 * are sorted by their scope
						 * values.
						 */
						goto try_nextdev;
					}
					break;
				} else if (minihiscore < miniscore) {
					if (hiscore->ifa)
						in6_ifa_put(hiscore->ifa);

					in6_ifa_hold(score->ifa);

					swap(hiscore, score);

					/* restore our iterator */
					score->ifa = hiscore->ifa;

					break;
				}
			}
		}
try_nextdev:
		read_unlock_bh(&idev->lock);
	}
	rcu_read_unlock();

	if (!hiscore->ifa)
		return -EADDRNOTAVAIL;

	*saddr = hiscore->ifa->addr;
	in6_ifa_put(hiscore->ifa);
	return 0;
}
EXPORT_SYMBOL(ipv6_dev_get_saddr);

int ipv6_get_lladdr(struct net_device *dev, struct in6_addr *addr,
		    unsigned char banned_flags)
{
	struct inet6_dev *idev;
	int err = -EADDRNOTAVAIL;

	rcu_read_lock();
	idev = __in6_dev_get(dev);
	if (idev) {
		struct inet6_ifaddr *ifp;

		read_lock_bh(&idev->lock);
		list_for_each_entry(ifp, &idev->addr_list, if_list) {
			if (ifp->scope == IFA_LINK &&
			    !(ifp->flags & banned_flags)) {
				*addr = ifp->addr;
				err = 0;
				break;
			}
		}
		read_unlock_bh(&idev->lock);
	}
	rcu_read_unlock();
	return err;
}

static int ipv6_count_addresses(struct inet6_dev *idev)
{
	int cnt = 0;
	struct inet6_ifaddr *ifp;

	read_lock_bh(&idev->lock);
	list_for_each_entry(ifp, &idev->addr_list, if_list)
		cnt++;
	read_unlock_bh(&idev->lock);
	return cnt;
}

int ipv6_chk_addr(struct net *net, const struct in6_addr *addr,
		  struct net_device *dev, int strict)
{
	struct inet6_ifaddr *ifp;
	struct hlist_node *node;
	unsigned int hash = ipv6_addr_hash(addr);

	rcu_read_lock_bh();
	hlist_for_each_entry_rcu(ifp, node, &inet6_addr_lst[hash], addr_lst) {
		if (!net_eq(dev_net(ifp->idev->dev), net))
			continue;
		if (ipv6_addr_equal(&ifp->addr, addr) &&
		    !(ifp->flags&IFA_F_TENTATIVE) &&
		    (dev == NULL || ifp->idev->dev == dev ||
		     !(ifp->scope&(IFA_LINK|IFA_HOST) || strict))) {
			rcu_read_unlock_bh();
			return 1;
		}
	}

	rcu_read_unlock_bh();
	return 0;
}
EXPORT_SYMBOL(ipv6_chk_addr);

static bool ipv6_chk_same_addr(struct net *net, const struct in6_addr *addr,
			       struct net_device *dev)
{
	unsigned int hash = ipv6_addr_hash(addr);
	struct inet6_ifaddr *ifp;
	struct hlist_node *node;

	hlist_for_each_entry(ifp, node, &inet6_addr_lst[hash], addr_lst) {
		if (!net_eq(dev_net(ifp->idev->dev), net))
			continue;
		if (ipv6_addr_equal(&ifp->addr, addr)) {
			if (dev == NULL || ifp->idev->dev == dev)
				return true;
		}
	}
	return false;
}

int ipv6_chk_prefix(const struct in6_addr *addr, struct net_device *dev)
{
	struct inet6_dev *idev;
	struct inet6_ifaddr *ifa;
	int	onlink;

	onlink = 0;
	rcu_read_lock();
	idev = __in6_dev_get(dev);
	if (idev) {
		read_lock_bh(&idev->lock);
		list_for_each_entry(ifa, &idev->addr_list, if_list) {
			onlink = ipv6_prefix_equal(addr, &ifa->addr,
						   ifa->prefix_len);
			if (onlink)
				break;
		}
		read_unlock_bh(&idev->lock);
	}
	rcu_read_unlock();
	return onlink;
}

EXPORT_SYMBOL(ipv6_chk_prefix);

struct inet6_ifaddr *ipv6_get_ifaddr(struct net *net, const struct in6_addr *addr,
				     struct net_device *dev, int strict)
{
	struct inet6_ifaddr *ifp, *result = NULL;
	unsigned int hash = ipv6_addr_hash(addr);
	struct hlist_node *node;

	rcu_read_lock_bh();
	hlist_for_each_entry_rcu_bh(ifp, node, &inet6_addr_lst[hash], addr_lst) {
		if (!net_eq(dev_net(ifp->idev->dev), net))
			continue;
		if (ipv6_addr_equal(&ifp->addr, addr)) {
			if (dev == NULL || ifp->idev->dev == dev ||
			    !(ifp->scope&(IFA_LINK|IFA_HOST) || strict)) {
				result = ifp;
				in6_ifa_hold(ifp);
				break;
			}
		}
	}
	rcu_read_unlock_bh();

	return result;
}

/* Gets referenced address, destroys ifaddr */

static void addrconf_dad_stop(struct inet6_ifaddr *ifp, int dad_failed)
{
	if (ifp->flags&IFA_F_PERMANENT) {
		spin_lock_bh(&ifp->lock);
		addrconf_del_timer(ifp);
		ifp->flags |= IFA_F_TENTATIVE;
		if (dad_failed)
			ifp->flags |= IFA_F_DADFAILED;
		spin_unlock_bh(&ifp->lock);
		if (dad_failed)
			ipv6_ifa_notify(0, ifp);
		in6_ifa_put(ifp);
#ifdef CONFIG_IPV6_PRIVACY
	} else if (ifp->flags&IFA_F_TEMPORARY) {
		struct inet6_ifaddr *ifpub;
		spin_lock_bh(&ifp->lock);
		ifpub = ifp->ifpub;
		if (ifpub) {
			in6_ifa_hold(ifpub);
			spin_unlock_bh(&ifp->lock);
			ipv6_create_tempaddr(ifpub, ifp);
			in6_ifa_put(ifpub);
		} else {
			spin_unlock_bh(&ifp->lock);
		}
		ipv6_del_addr(ifp);
#endif
	} else
		ipv6_del_addr(ifp);
}

static int addrconf_dad_end(struct inet6_ifaddr *ifp)
{
	int err = -ENOENT;

	spin_lock(&ifp->state_lock);
	if (ifp->state == INET6_IFADDR_STATE_DAD) {
		ifp->state = INET6_IFADDR_STATE_POSTDAD;
		err = 0;
	}
	spin_unlock(&ifp->state_lock);

	return err;
}

void addrconf_dad_failure(struct inet6_ifaddr *ifp)
{
	struct inet6_dev *idev = ifp->idev;

	if (addrconf_dad_end(ifp)) {
		in6_ifa_put(ifp);
		return;
	}

	if (net_ratelimit())
		printk(KERN_INFO "%s: IPv6 duplicate address %pI6c detected!\n",
			ifp->idev->dev->name, &ifp->addr);

	if (idev->cnf.accept_dad > 1 && !idev->cnf.disable_ipv6) {
		struct in6_addr addr;

		addr.s6_addr32[0] = htonl(0xfe800000);
		addr.s6_addr32[1] = 0;

		if (!ipv6_generate_eui64(addr.s6_addr + 8, idev->dev) &&
		    ipv6_addr_equal(&ifp->addr, &addr)) {
			/* DAD failed for link-local based on MAC address */
			idev->cnf.disable_ipv6 = 1;

			printk(KERN_INFO "%s: IPv6 being disabled!\n",
				ifp->idev->dev->name);
		}
	}

	addrconf_dad_stop(ifp, 1);
}

/* Join to solicited addr multicast group. */

void addrconf_join_solict(struct net_device *dev, const struct in6_addr *addr)
{
	struct in6_addr maddr;

	if (dev->flags&(IFF_LOOPBACK|IFF_NOARP))
		return;

	addrconf_addr_solict_mult(addr, &maddr);
	ipv6_dev_mc_inc(dev, &maddr);
}

void addrconf_leave_solict(struct inet6_dev *idev, const struct in6_addr *addr)
{
	struct in6_addr maddr;

	if (idev->dev->flags&(IFF_LOOPBACK|IFF_NOARP))
		return;

	addrconf_addr_solict_mult(addr, &maddr);
	__ipv6_dev_mc_dec(idev, &maddr);
}

static void addrconf_join_anycast(struct inet6_ifaddr *ifp)
{
	struct in6_addr addr;
	if (ifp->prefix_len == 127) /* RFC 6164 */
		return;
	ipv6_addr_prefix(&addr, &ifp->addr, ifp->prefix_len);
	if (ipv6_addr_any(&addr))
		return;
	ipv6_dev_ac_inc(ifp->idev->dev, &addr);
}

static void addrconf_leave_anycast(struct inet6_ifaddr *ifp)
{
	struct in6_addr addr;
	if (ifp->prefix_len == 127) /* RFC 6164 */
		return;
	ipv6_addr_prefix(&addr, &ifp->addr, ifp->prefix_len);
	if (ipv6_addr_any(&addr))
		return;
	__ipv6_dev_ac_dec(ifp->idev, &addr);
}

static int addrconf_ifid_eui48(u8 *eui, struct net_device *dev)
{
	if (dev->addr_len != ETH_ALEN)
		return -1;
	memcpy(eui, dev->dev_addr, 3);
	memcpy(eui + 5, dev->dev_addr + 3, 3);

	/*
	 * The zSeries OSA network cards can be shared among various
	 * OS instances, but the OSA cards have only one MAC address.
	 * This leads to duplicate address conflicts in conjunction
	 * with IPv6 if more than one instance uses the same card.
	 *
	 * The driver for these cards can deliver a unique 16-bit
	 * identifier for each instance sharing the same card.  It is
	 * placed instead of 0xFFFE in the interface identifier.  The
	 * "u" bit of the interface identifier is not inverted in this
	 * case.  Hence the resulting interface identifier has local
	 * scope according to RFC2373.
	 */
	if (dev->dev_id) {
		eui[3] = (dev->dev_id >> 8) & 0xFF;
		eui[4] = dev->dev_id & 0xFF;
	} else {
		eui[3] = 0xFF;
		eui[4] = 0xFE;
		eui[0] ^= 2;
	}
	return 0;
}

static int addrconf_ifid_arcnet(u8 *eui, struct net_device *dev)
{
	/* XXX: inherit EUI-64 from other interface -- yoshfuji */
	if (dev->addr_len != ARCNET_ALEN)
		return -1;
	memset(eui, 0, 7);
	eui[7] = *(u8*)dev->dev_addr;
	return 0;
}

static int addrconf_ifid_infiniband(u8 *eui, struct net_device *dev)
{
	if (dev->addr_len != INFINIBAND_ALEN)
		return -1;
	memcpy(eui, dev->dev_addr + 12, 8);
	eui[0] |= 2;
	return 0;
}

static int __ipv6_isatap_ifid(u8 *eui, __be32 addr)
{
	if (addr == 0)
		return -1;
	eui[0] = (ipv4_is_zeronet(addr) || ipv4_is_private_10(addr) ||
		  ipv4_is_loopback(addr) || ipv4_is_linklocal_169(addr) ||
		  ipv4_is_private_172(addr) || ipv4_is_test_192(addr) ||
		  ipv4_is_anycast_6to4(addr) || ipv4_is_private_192(addr) ||
		  ipv4_is_test_198(addr) || ipv4_is_multicast(addr) ||
		  ipv4_is_lbcast(addr)) ? 0x00 : 0x02;
	eui[1] = 0;
	eui[2] = 0x5E;
	eui[3] = 0xFE;
	memcpy(eui + 4, &addr, 4);
	return 0;
}

static int addrconf_ifid_sit(u8 *eui, struct net_device *dev)
{
	if (dev->priv_flags & IFF_ISATAP)
		return __ipv6_isatap_ifid(eui, *(__be32 *)dev->dev_addr);
	return -1;
}

static int addrconf_ifid_gre(u8 *eui, struct net_device *dev)
{
	return __ipv6_isatap_ifid(eui, *(__be32 *)dev->dev_addr);
}

static int ipv6_generate_eui64(u8 *eui, struct net_device *dev)
{
	switch (dev->type) {
	case ARPHRD_ETHER:
	case ARPHRD_FDDI:
	case ARPHRD_IEEE802_TR:
		return addrconf_ifid_eui48(eui, dev);
	case ARPHRD_ARCNET:
		return addrconf_ifid_arcnet(eui, dev);
	case ARPHRD_INFINIBAND:
		return addrconf_ifid_infiniband(eui, dev);
	case ARPHRD_SIT:
		return addrconf_ifid_sit(eui, dev);
	case ARPHRD_IPGRE:
		return addrconf_ifid_gre(eui, dev);
	}
	return -1;
}

static int ipv6_inherit_eui64(u8 *eui, struct inet6_dev *idev)
{
	int err = -1;
	struct inet6_ifaddr *ifp;

	read_lock_bh(&idev->lock);
	list_for_each_entry(ifp, &idev->addr_list, if_list) {
		if (ifp->scope == IFA_LINK && !(ifp->flags&IFA_F_TENTATIVE)) {
			memcpy(eui, ifp->addr.s6_addr+8, 8);
			err = 0;
			break;
		}
	}
	read_unlock_bh(&idev->lock);
	return err;
}

#ifdef CONFIG_IPV6_PRIVACY
/* (re)generation of randomized interface identifier (RFC 3041 3.2, 3.5) */
static int __ipv6_regen_rndid(struct inet6_dev *idev)
{
regen:
	get_random_bytes(idev->rndid, sizeof(idev->rndid));
	idev->rndid[0] &= ~0x02;

	/*
	 * <draft-ietf-ipngwg-temp-addresses-v2-00.txt>:
	 * check if generated address is not inappropriate
	 *
	 *  - Reserved subnet anycast (RFC 2526)
	 *	11111101 11....11 1xxxxxxx
	 *  - ISATAP (RFC4214) 6.1
	 *	00-00-5E-FE-xx-xx-xx-xx
	 *  - value 0
	 *  - XXX: already assigned to an address on the device
	 */
	if (idev->rndid[0] == 0xfd &&
	    (idev->rndid[1]&idev->rndid[2]&idev->rndid[3]&idev->rndid[4]&idev->rndid[5]&idev->rndid[6]) == 0xff &&
	    (idev->rndid[7]&0x80))
		goto regen;
	if ((idev->rndid[0]|idev->rndid[1]) == 0) {
		if (idev->rndid[2] == 0x5e && idev->rndid[3] == 0xfe)
			goto regen;
		if ((idev->rndid[2]|idev->rndid[3]|idev->rndid[4]|idev->rndid[5]|idev->rndid[6]|idev->rndid[7]) == 0x00)
			goto regen;
	}

	return 0;
}

static void ipv6_regen_rndid(unsigned long data)
{
	struct inet6_dev *idev = (struct inet6_dev *) data;
	unsigned long expires;

	rcu_read_lock_bh();
	write_lock_bh(&idev->lock);

	if (idev->dead)
		goto out;

	if (__ipv6_regen_rndid(idev) < 0)
		goto out;

	expires = jiffies +
		idev->cnf.temp_prefered_lft * HZ -
		idev->cnf.regen_max_retry * idev->cnf.dad_transmits * idev->nd_parms->retrans_time -
		idev->cnf.max_desync_factor * HZ;
	if (time_before(expires, jiffies)) {
		printk(KERN_WARNING
			"ipv6_regen_rndid(): too short regeneration interval; timer disabled for %s.\n",
			idev->dev->name);
		goto out;
	}

	if (!mod_timer(&idev->regen_timer, expires))
		in6_dev_hold(idev);

out:
	write_unlock_bh(&idev->lock);
	rcu_read_unlock_bh();
	in6_dev_put(idev);
}

static int __ipv6_try_regen_rndid(struct inet6_dev *idev, struct in6_addr *tmpaddr) {
	int ret = 0;

	if (tmpaddr && memcmp(idev->rndid, &tmpaddr->s6_addr[8], 8) == 0)
		ret = __ipv6_regen_rndid(idev);
	return ret;
}
#endif

/*
 *	Add prefix route.
 */

static void
addrconf_prefix_route(struct in6_addr *pfx, int plen, struct net_device *dev,
		      unsigned long expires, u32 flags)
{
	struct fib6_config cfg = {
		.fc_table = RT6_TABLE_PREFIX,
		.fc_metric = IP6_RT_PRIO_ADDRCONF,
		.fc_ifindex = dev->ifindex,
		.fc_expires = expires,
		.fc_dst_len = plen,
		.fc_flags = RTF_UP | flags,
		.fc_nlinfo.nl_net = dev_net(dev),
		.fc_protocol = RTPROT_KERNEL,
	};

	cfg.fc_dst = *pfx;

	/* Prevent useless cloning on PtP SIT.
	   This thing is done here expecting that the whole
	   class of non-broadcast devices need not cloning.
	 */
#if defined(CONFIG_IPV6_SIT) || defined(CONFIG_IPV6_SIT_MODULE)
	if (dev->type == ARPHRD_SIT && (dev->flags & IFF_POINTOPOINT))
		cfg.fc_flags |= RTF_NONEXTHOP;
#endif

	ip6_route_add(&cfg);
}


static struct rt6_info *addrconf_get_prefix_route(const struct in6_addr *pfx,
						  int plen,
						  const struct net_device *dev,
						  u32 flags, u32 noflags)
{
	struct fib6_node *fn;
	struct rt6_info *rt = NULL;
	struct fib6_table *table;

	table = fib6_get_table(dev_net(dev), RT6_TABLE_PREFIX);
	if (table == NULL)
		return NULL;

	write_lock_bh(&table->tb6_lock);
	fn = fib6_locate(&table->tb6_root, pfx, plen, NULL, 0);
	if (!fn)
		goto out;
	for (rt = fn->leaf; rt; rt = rt->dst.rt6_next) {
		if (rt->dst.dev->ifindex != dev->ifindex)
			continue;
		if ((rt->rt6i_flags & flags) != flags)
			continue;
		if ((noflags != 0) && ((rt->rt6i_flags & flags) != 0))
			continue;
		dst_hold(&rt->dst);
		break;
	}
out:
	write_unlock_bh(&table->tb6_lock);
	return rt;
}


/* Create "default" multicast route to the interface */

static void addrconf_add_mroute(struct net_device *dev)
{
	struct fib6_config cfg = {
		.fc_table = RT6_TABLE_LOCAL,
		.fc_metric = IP6_RT_PRIO_ADDRCONF,
		.fc_ifindex = dev->ifindex,
		.fc_dst_len = 8,
		.fc_flags = RTF_UP,
		.fc_nlinfo.nl_net = dev_net(dev),
	};

	ipv6_addr_set(&cfg.fc_dst, htonl(0xFF000000), 0, 0, 0);

	ip6_route_add(&cfg);
}

#if defined(CONFIG_IPV6_SIT) || defined(CONFIG_IPV6_SIT_MODULE)
static void sit_route_add(struct net_device *dev)
{
	struct fib6_config cfg = {
		.fc_table = RT6_TABLE_MAIN,
		.fc_metric = IP6_RT_PRIO_ADDRCONF,
		.fc_ifindex = dev->ifindex,
		.fc_dst_len = 96,
		.fc_flags = RTF_UP | RTF_NONEXTHOP,
		.fc_nlinfo.nl_net = dev_net(dev),
	};

	/* prefix length - 96 bits "::d.d.d.d" */
	ip6_route_add(&cfg);
}
#endif

static void addrconf_add_lroute(struct net_device *dev)
{
	struct in6_addr addr;

	ipv6_addr_set(&addr,  htonl(0xFE800000), 0, 0, 0);
	addrconf_prefix_route(&addr, 64, dev, 0, 0);
}

static struct inet6_dev *addrconf_add_dev(struct net_device *dev)
{
	struct inet6_dev *idev;

	ASSERT_RTNL();

	idev = ipv6_find_idev(dev);
	if (!idev)
		return ERR_PTR(-ENOBUFS);

	if (idev->cnf.disable_ipv6)
		return ERR_PTR(-EACCES);

	/* Add default multicast route */
	if (!(dev->flags & IFF_LOOPBACK))
		addrconf_add_mroute(dev);

	/* Add link local route */
	addrconf_add_lroute(dev);
	return idev;
}

void addrconf_prefix_rcv(struct net_device *dev, u8 *opt, int len, bool sllao)
{
	struct prefix_info *pinfo;
	__u32 valid_lft;
	__u32 prefered_lft;
	int addr_type;
	struct inet6_dev *in6_dev;
	struct net *net = dev_net(dev);

	pinfo = (struct prefix_info *) opt;

	if (len < sizeof(struct prefix_info)) {
		ADBG(("addrconf: prefix option too short\n"));
		return;
	}

	/*
	 *	Validation checks ([ADDRCONF], page 19)
	 */

	addr_type = ipv6_addr_type(&pinfo->prefix);

	if (addr_type & (IPV6_ADDR_MULTICAST|IPV6_ADDR_LINKLOCAL))
		return;

	valid_lft = ntohl(pinfo->valid);
	prefered_lft = ntohl(pinfo->prefered);

	if (prefered_lft > valid_lft) {
		if (net_ratelimit())
			printk(KERN_WARNING "addrconf: prefix option has invalid lifetime\n");
		return;
	}

	in6_dev = in6_dev_get(dev);

	if (in6_dev == NULL) {
		if (net_ratelimit())
			printk(KERN_DEBUG "addrconf: device %s not configured\n", dev->name);
		return;
	}

	/*
	 *	Two things going on here:
	 *	1) Add routes for on-link prefixes
	 *	2) Configure prefixes with the auto flag set
	 */

	if (pinfo->onlink) {
		struct rt6_info *rt;
		unsigned long rt_expires;

		/* Avoid arithmetic overflow. Really, we could
		 * save rt_expires in seconds, likely valid_lft,
		 * but it would require division in fib gc, that it
		 * not good.
		 */
		if (HZ > USER_HZ)
			rt_expires = addrconf_timeout_fixup(valid_lft, HZ);
		else
			rt_expires = addrconf_timeout_fixup(valid_lft, USER_HZ);

		if (addrconf_finite_timeout(rt_expires))
			rt_expires *= HZ;

		rt = addrconf_get_prefix_route(&pinfo->prefix,
					       pinfo->prefix_len,
					       dev,
					       RTF_ADDRCONF | RTF_PREFIX_RT,
					       RTF_GATEWAY | RTF_DEFAULT);

		if (rt) {
			/* Autoconf prefix route */
			if (valid_lft == 0) {
				ip6_del_rt(rt);
				rt = NULL;
			} else if (addrconf_finite_timeout(rt_expires)) {
				/* not infinity */
				rt->dst.expires = jiffies + rt_expires;
				rt->rt6i_flags |= RTF_EXPIRES;
			} else {
				rt->rt6i_flags &= ~RTF_EXPIRES;
				rt->dst.expires = 0;
			}
		} else if (valid_lft) {
			clock_t expires = 0;
			int flags = RTF_ADDRCONF | RTF_PREFIX_RT;
			if (addrconf_finite_timeout(rt_expires)) {
				/* not infinity */
				flags |= RTF_EXPIRES;
				expires = jiffies_to_clock_t(rt_expires);
			}
			addrconf_prefix_route(&pinfo->prefix, pinfo->prefix_len,
					      dev, expires, flags);
		}
		if (rt)
			dst_release(&rt->dst);
	}

	/* Try to figure out our local address for this prefix */

	if (pinfo->autoconf && in6_dev->cnf.autoconf) {
		struct inet6_ifaddr * ifp;
		struct in6_addr addr;
		int create = 0, update_lft = 0;

		if (pinfo->prefix_len == 64) {
			memcpy(&addr, &pinfo->prefix, 8);
			if (ipv6_generate_eui64(addr.s6_addr + 8, dev) &&
			    ipv6_inherit_eui64(addr.s6_addr + 8, in6_dev)) {
				in6_dev_put(in6_dev);
				return;
			}
			goto ok;
		}
		if (net_ratelimit())
			printk(KERN_DEBUG "IPv6 addrconf: prefix with wrong length %d\n",
			       pinfo->prefix_len);
		in6_dev_put(in6_dev);
		return;

ok:

		ifp = ipv6_get_ifaddr(net, &addr, dev, 1);

		if (ifp == NULL && valid_lft) {
			int max_addresses = in6_dev->cnf.max_addresses;
			u32 addr_flags = 0;

#ifdef CONFIG_IPV6_OPTIMISTIC_DAD
			if (in6_dev->cnf.optimistic_dad &&
			    !net->ipv6.devconf_all->forwarding && sllao)
				addr_flags = IFA_F_OPTIMISTIC;
#endif

			/* Do not allow to create too much of autoconfigured
			 * addresses; this would be too easy way to crash kernel.
			 */
			if (!max_addresses ||
			    ipv6_count_addresses(in6_dev) < max_addresses)
				ifp = ipv6_add_addr(in6_dev, &addr, pinfo->prefix_len,
						    addr_type&IPV6_ADDR_SCOPE_MASK,
						    addr_flags);

			if (!ifp || IS_ERR(ifp)) {
				in6_dev_put(in6_dev);
				return;
			}

			update_lft = create = 1;
			ifp->cstamp = jiffies;
			addrconf_dad_start(ifp, RTF_ADDRCONF|RTF_PREFIX_RT);
		}

		if (ifp) {
			int flags;
			unsigned long now;
#ifdef CONFIG_IPV6_PRIVACY
			struct inet6_ifaddr *ift;
#endif
			u32 stored_lft;

			/* update lifetime (RFC2462 5.5.3 e) */
			spin_lock(&ifp->lock);
			now = jiffies;
			if (ifp->valid_lft > (now - ifp->tstamp) / HZ)
				stored_lft = ifp->valid_lft - (now - ifp->tstamp) / HZ;
			else
				stored_lft = 0;
			if (!update_lft && stored_lft) {
				if (valid_lft > MIN_VALID_LIFETIME ||
				    valid_lft > stored_lft)
					update_lft = 1;
				else if (stored_lft <= MIN_VALID_LIFETIME) {
					/* valid_lft <= stored_lft is always true */
					/*
					 * RFC 4862 Section 5.5.3e:
					 * "Note that the preferred lifetime of
					 *  the corresponding address is always
					 *  reset to the Preferred Lifetime in
					 *  the received Prefix Information
					 *  option, regardless of whether the
					 *  valid lifetime is also reset or
					 *  ignored."
					 *
					 *  So if the preferred lifetime in
					 *  this advertisement is different
					 *  than what we have stored, but the
					 *  valid lifetime is invalid, just
					 *  reset prefered_lft.
					 *
					 *  We must set the valid lifetime
					 *  to the stored lifetime since we'll
					 *  be updating the timestamp below,
					 *  else we'll set it back to the
					 *  minimum.
					 */
					if (prefered_lft != ifp->prefered_lft) {
						valid_lft = stored_lft;
						update_lft = 1;
					}
				} else {
					valid_lft = MIN_VALID_LIFETIME;
					if (valid_lft < prefered_lft)
						prefered_lft = valid_lft;
					update_lft = 1;
				}
			}

			if (update_lft) {
				ifp->valid_lft = valid_lft;
				ifp->prefered_lft = prefered_lft;
				ifp->tstamp = now;
				flags = ifp->flags;
				ifp->flags &= ~IFA_F_DEPRECATED;
				spin_unlock(&ifp->lock);

				if (!(flags&IFA_F_TENTATIVE))
					ipv6_ifa_notify(0, ifp);
			} else
				spin_unlock(&ifp->lock);

#ifdef CONFIG_IPV6_PRIVACY
			read_lock_bh(&in6_dev->lock);
			/* update all temporary addresses in the list */
			list_for_each_entry(ift, &in6_dev->tempaddr_list,
					    tmp_list) {
				int age, max_valid, max_prefered;

				if (ifp != ift->ifpub)
					continue;

				/*
				 * RFC 4941 section 3.3:
				 * If a received option will extend the lifetime
				 * of a public address, the lifetimes of
				 * temporary addresses should be extended,
				 * subject to the overall constraint that no
				 * temporary addresses should ever remain
				 * "valid" or "preferred" for a time longer than
				 * (TEMP_VALID_LIFETIME) or
				 * (TEMP_PREFERRED_LIFETIME - DESYNC_FACTOR),
				 * respectively.
				 */
				age = (now - ift->cstamp) / HZ;
				max_valid = in6_dev->cnf.temp_valid_lft - age;
				if (max_valid < 0)
					max_valid = 0;

				max_prefered = in6_dev->cnf.temp_prefered_lft -
					       in6_dev->cnf.max_desync_factor -
					       age;
				if (max_prefered < 0)
					max_prefered = 0;

				if (valid_lft > max_valid)
					valid_lft = max_valid;

				if (prefered_lft > max_prefered)
					prefered_lft = max_prefered;

				spin_lock(&ift->lock);
				flags = ift->flags;
				ift->valid_lft = valid_lft;
				ift->prefered_lft = prefered_lft;
				ift->tstamp = now;
				if (prefered_lft > 0)
					ift->flags &= ~IFA_F_DEPRECATED;

				spin_unlock(&ift->lock);
				if (!(flags&IFA_F_TENTATIVE))
					ipv6_ifa_notify(0, ift);
			}

			if ((create || list_empty(&in6_dev->tempaddr_list)) && in6_dev->cnf.use_tempaddr > 0) {
				/*
				 * When a new public address is created as
				 * described in [ADDRCONF], also create a new
				 * temporary address. Also create a temporary
				 * address if it's enabled but no temporary
				 * address currently exists.
				 */
				read_unlock_bh(&in6_dev->lock);
				ipv6_create_tempaddr(ifp, NULL);
			} else {
				read_unlock_bh(&in6_dev->lock);
			}
#endif
			in6_ifa_put(ifp);
			addrconf_verify(0);
		}
	}
	inet6_prefix_notify(RTM_NEWPREFIX, in6_dev, pinfo);
	in6_dev_put(in6_dev);
}

/*
 *	Set destination address.
 *	Special case for SIT interfaces where we create a new "virtual"
 *	device.
 */
int addrconf_set_dstaddr(struct net *net, void __user *arg)
{
	struct in6_ifreq ireq;
	struct net_device *dev;
	int err = -EINVAL;

	rtnl_lock();

	err = -EFAULT;
	if (copy_from_user(&ireq, arg, sizeof(struct in6_ifreq)))
		goto err_exit;

	dev = __dev_get_by_index(net, ireq.ifr6_ifindex);

	err = -ENODEV;
	if (dev == NULL)
		goto err_exit;

#if defined(CONFIG_IPV6_SIT) || defined(CONFIG_IPV6_SIT_MODULE)
	if (dev->type == ARPHRD_SIT) {
		const struct net_device_ops *ops = dev->netdev_ops;
		struct ifreq ifr;
		struct ip_tunnel_parm p;

		err = -EADDRNOTAVAIL;
		if (!(ipv6_addr_type(&ireq.ifr6_addr) & IPV6_ADDR_COMPATv4))
			goto err_exit;

		memset(&p, 0, sizeof(p));
		p.iph.daddr = ireq.ifr6_addr.s6_addr32[3];
		p.iph.saddr = 0;
		p.iph.version = 4;
		p.iph.ihl = 5;
		p.iph.protocol = IPPROTO_IPV6;
		p.iph.ttl = 64;
		ifr.ifr_ifru.ifru_data = (__force void __user *)&p;

		if (ops->ndo_do_ioctl) {
			mm_segment_t oldfs = get_fs();

			set_fs(KERNEL_DS);
			err = ops->ndo_do_ioctl(dev, &ifr, SIOCADDTUNNEL);
			set_fs(oldfs);
		} else
			err = -EOPNOTSUPP;

		if (err == 0) {
			err = -ENOBUFS;
			dev = __dev_get_by_name(net, p.name);
			if (!dev)
				goto err_exit;
			err = dev_open(dev);
		}
	}
#endif

err_exit:
	rtnl_unlock();
	return err;
}

/*
 *	Manual configuration of address on an interface
 */
static int inet6_addr_add(struct net *net, int ifindex, const struct in6_addr *pfx,
			  unsigned int plen, __u8 ifa_flags, __u32 prefered_lft,
			  __u32 valid_lft)
{
	struct inet6_ifaddr *ifp;
	struct inet6_dev *idev;
	struct net_device *dev;
	int scope;
	u32 flags;
	clock_t expires;
	unsigned long timeout;

	ASSERT_RTNL();

	if (plen > 128)
		return -EINVAL;

	/* check the lifetime */
	if (!valid_lft || prefered_lft > valid_lft)
		return -EINVAL;

	dev = __dev_get_by_index(net, ifindex);
	if (!dev)
		return -ENODEV;

	idev = addrconf_add_dev(dev);
	if (IS_ERR(idev))
		return PTR_ERR(idev);

	scope = ipv6_addr_scope(pfx);

	timeout = addrconf_timeout_fixup(valid_lft, HZ);
	if (addrconf_finite_timeout(timeout)) {
		expires = jiffies_to_clock_t(timeout * HZ);
		valid_lft = timeout;
		flags = RTF_EXPIRES;
	} else {
		expires = 0;
		flags = 0;
		ifa_flags |= IFA_F_PERMANENT;
	}

	timeout = addrconf_timeout_fixup(prefered_lft, HZ);
	if (addrconf_finite_timeout(timeout)) {
		if (timeout == 0)
			ifa_flags |= IFA_F_DEPRECATED;
		prefered_lft = timeout;
	}

	ifp = ipv6_add_addr(idev, pfx, plen, scope, ifa_flags);

	if (!IS_ERR(ifp)) {
		spin_lock_bh(&ifp->lock);
		ifp->valid_lft = valid_lft;
		ifp->prefered_lft = prefered_lft;
		ifp->tstamp = jiffies;
		spin_unlock_bh(&ifp->lock);

		addrconf_prefix_route(&ifp->addr, ifp->prefix_len, dev,
				      expires, flags);
		/*
		 * Note that section 3.1 of RFC 4429 indicates
		 * that the Optimistic flag should not be set for
		 * manually configured addresses
		 */
		addrconf_dad_start(ifp, 0);
		in6_ifa_put(ifp);
		addrconf_verify(0);
		return 0;
	}

	return PTR_ERR(ifp);
}

static int inet6_addr_del(struct net *net, int ifindex, const struct in6_addr *pfx,
			  unsigned int plen)
{
	struct inet6_ifaddr *ifp;
	struct inet6_dev *idev;
	struct net_device *dev;

	if (plen > 128)
		return -EINVAL;

	dev = __dev_get_by_index(net, ifindex);
	if (!dev)
		return -ENODEV;

	if ((idev = __in6_dev_get(dev)) == NULL)
		return -ENXIO;

	read_lock_bh(&idev->lock);
	list_for_each_entry(ifp, &idev->addr_list, if_list) {
		if (ifp->prefix_len == plen &&
		    ipv6_addr_equal(pfx, &ifp->addr)) {
			in6_ifa_hold(ifp);
			read_unlock_bh(&idev->lock);

			ipv6_del_addr(ifp);

			/* If the last address is deleted administratively,
			   disable IPv6 on this interface.
			 */
			if (list_empty(&idev->addr_list))
				addrconf_ifdown(idev->dev, 1);
			return 0;
		}
	}
	read_unlock_bh(&idev->lock);
	return -EADDRNOTAVAIL;
}


int addrconf_add_ifaddr(struct net *net, void __user *arg)
{
	struct in6_ifreq ireq;
	int err;

	if (!capable(CAP_NET_ADMIN))
		return -EPERM;

	if (copy_from_user(&ireq, arg, sizeof(struct in6_ifreq)))
		return -EFAULT;

	rtnl_lock();
	err = inet6_addr_add(net, ireq.ifr6_ifindex, &ireq.ifr6_addr,
			     ireq.ifr6_prefixlen, IFA_F_PERMANENT,
			     INFINITY_LIFE_TIME, INFINITY_LIFE_TIME);
	rtnl_unlock();
	return err;
}

int addrconf_del_ifaddr(struct net *net, void __user *arg)
{
	struct in6_ifreq ireq;
	int err;

	if (!capable(CAP_NET_ADMIN))
		return -EPERM;

	if (copy_from_user(&ireq, arg, sizeof(struct in6_ifreq)))
		return -EFAULT;

	rtnl_lock();
	err = inet6_addr_del(net, ireq.ifr6_ifindex, &ireq.ifr6_addr,
			     ireq.ifr6_prefixlen);
	rtnl_unlock();
	return err;
}

static void add_addr(struct inet6_dev *idev, const struct in6_addr *addr,
		     int plen, int scope)
{
	struct inet6_ifaddr *ifp;

	ifp = ipv6_add_addr(idev, addr, plen, scope, IFA_F_PERMANENT);
	if (!IS_ERR(ifp)) {
		spin_lock_bh(&ifp->lock);
		ifp->flags &= ~IFA_F_TENTATIVE;
		spin_unlock_bh(&ifp->lock);
		ipv6_ifa_notify(RTM_NEWADDR, ifp);
		in6_ifa_put(ifp);
	}
}

#if defined(CONFIG_IPV6_SIT) || defined(CONFIG_IPV6_SIT_MODULE)
static void sit_add_v4_addrs(struct inet6_dev *idev)
{
	struct in6_addr addr;
	struct net_device *dev;
	struct net *net = dev_net(idev->dev);
	int scope;

	ASSERT_RTNL();

	memset(&addr, 0, sizeof(struct in6_addr));
	memcpy(&addr.s6_addr32[3], idev->dev->dev_addr, 4);

	if (idev->dev->flags&IFF_POINTOPOINT) {
		addr.s6_addr32[0] = htonl(0xfe800000);
		scope = IFA_LINK;
	} else {
		scope = IPV6_ADDR_COMPATv4;
	}

	if (addr.s6_addr32[3]) {
		add_addr(idev, &addr, 128, scope);
		return;
	}

	for_each_netdev(net, dev) {
		struct in_device * in_dev = __in_dev_get_rtnl(dev);
		if (in_dev && (dev->flags & IFF_UP)) {
			struct in_ifaddr * ifa;

			int flag = scope;

			for (ifa = in_dev->ifa_list; ifa; ifa = ifa->ifa_next) {
				int plen;

				addr.s6_addr32[3] = ifa->ifa_local;

				if (ifa->ifa_scope == RT_SCOPE_LINK)
					continue;
				if (ifa->ifa_scope >= RT_SCOPE_HOST) {
					if (idev->dev->flags&IFF_POINTOPOINT)
						continue;
					flag |= IFA_HOST;
				}
				if (idev->dev->flags&IFF_POINTOPOINT)
					plen = 64;
				else
					plen = 96;

				add_addr(idev, &addr, plen, flag);
			}
		}
	}
}
#endif

static void init_loopback(struct net_device *dev)
{
	struct inet6_dev  *idev;

	/* ::1 */

	ASSERT_RTNL();

	if ((idev = ipv6_find_idev(dev)) == NULL) {
		printk(KERN_DEBUG "init loopback: add_dev failed\n");
		return;
	}

	add_addr(idev, &in6addr_loopback, 128, IFA_HOST);
}

static void addrconf_add_linklocal(struct inet6_dev *idev, const struct in6_addr *addr)
{
	struct inet6_ifaddr * ifp;
	u32 addr_flags = IFA_F_PERMANENT;

#ifdef CONFIG_IPV6_OPTIMISTIC_DAD
	if (idev->cnf.optimistic_dad &&
	    !dev_net(idev->dev)->ipv6.devconf_all->forwarding)
		addr_flags |= IFA_F_OPTIMISTIC;
#endif


	ifp = ipv6_add_addr(idev, addr, 64, IFA_LINK, addr_flags);
	if (!IS_ERR(ifp)) {
		addrconf_prefix_route(&ifp->addr, ifp->prefix_len, idev->dev, 0, 0);
		addrconf_dad_start(ifp, 0);
		in6_ifa_put(ifp);
	}
}

static void addrconf_dev_config(struct net_device *dev)
{
	struct in6_addr addr;
	struct inet6_dev    * idev;

	ASSERT_RTNL();

	if ((dev->type != ARPHRD_ETHER) &&
	    (dev->type != ARPHRD_FDDI) &&
	    (dev->type != ARPHRD_IEEE802_TR) &&
	    (dev->type != ARPHRD_ARCNET) &&
	    (dev->type != ARPHRD_INFINIBAND)) {
		/* Alas, we support only Ethernet autoconfiguration. */
		return;
	}

	idev = addrconf_add_dev(dev);
	if (IS_ERR(idev))
		return;

	memset(&addr, 0, sizeof(struct in6_addr));
	addr.s6_addr32[0] = htonl(0xFE800000);

	if (ipv6_generate_eui64(addr.s6_addr + 8, dev) == 0)
		addrconf_add_linklocal(idev, &addr);
}

#if defined(CONFIG_IPV6_SIT) || defined(CONFIG_IPV6_SIT_MODULE)
static void addrconf_sit_config(struct net_device *dev)
{
	struct inet6_dev *idev;

	ASSERT_RTNL();

	/*
	 * Configure the tunnel with one of our IPv4
	 * addresses... we should configure all of
	 * our v4 addrs in the tunnel
	 */

	if ((idev = ipv6_find_idev(dev)) == NULL) {
		printk(KERN_DEBUG "init sit: add_dev failed\n");
		return;
	}

	if (dev->priv_flags & IFF_ISATAP) {
		struct in6_addr addr;

		ipv6_addr_set(&addr,  htonl(0xFE800000), 0, 0, 0);
		addrconf_prefix_route(&addr, 64, dev, 0, 0);
		if (!ipv6_generate_eui64(addr.s6_addr + 8, dev))
			addrconf_add_linklocal(idev, &addr);
		return;
	}

	sit_add_v4_addrs(idev);

	if (dev->flags&IFF_POINTOPOINT) {
		addrconf_add_mroute(dev);
		addrconf_add_lroute(dev);
	} else
		sit_route_add(dev);
}
#endif

#if defined(CONFIG_NET_IPGRE) || defined(CONFIG_NET_IPGRE_MODULE)
static void addrconf_gre_config(struct net_device *dev)
{
	struct inet6_dev *idev;
	struct in6_addr addr;

	pr_info("ipv6: addrconf_gre_config(%s)\n", dev->name);

	ASSERT_RTNL();

	if ((idev = ipv6_find_idev(dev)) == NULL) {
		printk(KERN_DEBUG "init gre: add_dev failed\n");
		return;
	}

	ipv6_addr_set(&addr,  htonl(0xFE800000), 0, 0, 0);
	addrconf_prefix_route(&addr, 64, dev, 0, 0);

	if (!ipv6_generate_eui64(addr.s6_addr + 8, dev))
		addrconf_add_linklocal(idev, &addr);
}
#endif

static inline int
ipv6_inherit_linklocal(struct inet6_dev *idev, struct net_device *link_dev)
{
	struct in6_addr lladdr;

	if (!ipv6_get_lladdr(link_dev, &lladdr, IFA_F_TENTATIVE)) {
		addrconf_add_linklocal(idev, &lladdr);
		return 0;
	}
	return -1;
}

static void ip6_tnl_add_linklocal(struct inet6_dev *idev)
{
	struct net_device *link_dev;
	struct net *net = dev_net(idev->dev);

	/* first try to inherit the link-local address from the link device */
	if (idev->dev->iflink &&
	    (link_dev = __dev_get_by_index(net, idev->dev->iflink))) {
		if (!ipv6_inherit_linklocal(idev, link_dev))
			return;
	}
	/* then try to inherit it from any device */
	for_each_netdev(net, link_dev) {
		if (!ipv6_inherit_linklocal(idev, link_dev))
			return;
	}
	printk(KERN_DEBUG "init ip6-ip6: add_linklocal failed\n");
}

/*
 * Autoconfigure tunnel with a link-local address so routing protocols,
 * DHCPv6, MLD etc. can be run over the virtual link
 */

static void addrconf_ip6_tnl_config(struct net_device *dev)
{
	struct inet6_dev *idev;

	ASSERT_RTNL();

	idev = addrconf_add_dev(dev);
	if (IS_ERR(idev)) {
		printk(KERN_DEBUG "init ip6-ip6: add_dev failed\n");
		return;
	}
	ip6_tnl_add_linklocal(idev);
}

static int addrconf_notify(struct notifier_block *this, unsigned long event,
			   void * data)
{
	struct net_device *dev = (struct net_device *) data;
	struct inet6_dev *idev = __in6_dev_get(dev);
	int run_pending = 0;
	int err;

	switch (event) {
	case NETDEV_REGISTER:
		if (!idev && dev->mtu >= IPV6_MIN_MTU) {
			idev = ipv6_add_dev(dev);
			if (!idev)
				return notifier_from_errno(-ENOMEM);
		}
		break;

	case NETDEV_UP:
	case NETDEV_CHANGE:
		if (dev->flags & IFF_SLAVE)
			break;

		if (event == NETDEV_UP) {
			if (!addrconf_qdisc_ok(dev)) {
				/* device is not ready yet. */
				printk(KERN_INFO
					"ADDRCONF(NETDEV_UP): %s: "
					"link is not ready\n",
					dev->name);
				break;
			}

			if (!idev && dev->mtu >= IPV6_MIN_MTU)
				idev = ipv6_add_dev(dev);

			if (idev) {
				idev->if_flags |= IF_READY;
				run_pending = 1;
			}
		} else {
			if (!addrconf_qdisc_ok(dev)) {
				/* device is still not ready. */
				break;
			}

			if (idev) {
				if (idev->if_flags & IF_READY)
					/* device is already configured. */
					break;
				idev->if_flags |= IF_READY;
			}

			printk(KERN_INFO
					"ADDRCONF(NETDEV_CHANGE): %s: "
					"link becomes ready\n",
					dev->name);

			run_pending = 1;
		}

		switch (dev->type) {
#if defined(CONFIG_IPV6_SIT) || defined(CONFIG_IPV6_SIT_MODULE)
		case ARPHRD_SIT:
			addrconf_sit_config(dev);
			break;
#endif
#if defined(CONFIG_NET_IPGRE) || defined(CONFIG_NET_IPGRE_MODULE)
		case ARPHRD_IPGRE:
			addrconf_gre_config(dev);
			break;
#endif
		case ARPHRD_TUNNEL6:
			addrconf_ip6_tnl_config(dev);
			break;
		case ARPHRD_LOOPBACK:
			init_loopback(dev);
			break;

		default:
			addrconf_dev_config(dev);
			break;
		}

		if (idev) {
			if (run_pending)
				addrconf_dad_run(idev);

			/*
			 * If the MTU changed during the interface down,
			 * when the interface up, the changed MTU must be
			 * reflected in the idev as well as routers.
			 */
			if (idev->cnf.mtu6 != dev->mtu &&
			    dev->mtu >= IPV6_MIN_MTU) {
				rt6_mtu_change(dev, dev->mtu);
				idev->cnf.mtu6 = dev->mtu;
			}
			idev->tstamp = jiffies;
			inet6_ifinfo_notify(RTM_NEWLINK, idev);

			/*
			 * If the changed mtu during down is lower than
			 * IPV6_MIN_MTU stop IPv6 on this interface.
			 */
			if (dev->mtu < IPV6_MIN_MTU)
				addrconf_ifdown(dev, 1);
		}
		break;

	case NETDEV_CHANGEMTU:
		if (idev && dev->mtu >= IPV6_MIN_MTU) {
			rt6_mtu_change(dev, dev->mtu);
			idev->cnf.mtu6 = dev->mtu;
			break;
		}

		if (!idev && dev->mtu >= IPV6_MIN_MTU) {
			idev = ipv6_add_dev(dev);
			if (idev)
				break;
		}

		/*
		 * MTU falled under IPV6_MIN_MTU.
		 * Stop IPv6 on this interface.
		 */

	case NETDEV_DOWN:
	case NETDEV_UNREGISTER:
		/*
		 *	Remove all addresses from this interface.
		 */
		addrconf_ifdown(dev, event != NETDEV_DOWN);
		break;

	case NETDEV_CHANGENAME:
		if (idev) {
			snmp6_unregister_dev(idev);
			addrconf_sysctl_unregister(idev);
			addrconf_sysctl_register(idev);
			err = snmp6_register_dev(idev);
			if (err)
				return notifier_from_errno(err);
		}
		break;

	case NETDEV_PRE_TYPE_CHANGE:
	case NETDEV_POST_TYPE_CHANGE:
		addrconf_type_change(dev, event);
		break;
	}

	return NOTIFY_OK;
}

/*
 *	addrconf module should be notified of a device going up
 */
static struct notifier_block ipv6_dev_notf = {
	.notifier_call = addrconf_notify,
};

static void addrconf_type_change(struct net_device *dev, unsigned long event)
{
	struct inet6_dev *idev;
	ASSERT_RTNL();

	idev = __in6_dev_get(dev);

	if (event == NETDEV_POST_TYPE_CHANGE)
		ipv6_mc_remap(idev);
	else if (event == NETDEV_PRE_TYPE_CHANGE)
		ipv6_mc_unmap(idev);
}

static int addrconf_ifdown(struct net_device *dev, int how)
{
	struct net *net = dev_net(dev);
	struct inet6_dev *idev;
	struct inet6_ifaddr *ifa;
	int state, i;

	ASSERT_RTNL();

	rt6_ifdown(net, dev);
	neigh_ifdown(&nd_tbl, dev);

	idev = __in6_dev_get(dev);
	if (idev == NULL)
		return -ENODEV;

	/*
	 * Step 1: remove reference to ipv6 device from parent device.
	 *	   Do not dev_put!
	 */
	if (how) {
		idev->dead = 1;

		/* protected by rtnl_lock */
		RCU_INIT_POINTER(dev->ip6_ptr, NULL);

		/* Step 1.5: remove snmp6 entry */
		snmp6_unregister_dev(idev);

	}

	/* Step 2: clear hash table */
	for (i = 0; i < IN6_ADDR_HSIZE; i++) {
		struct hlist_head *h = &inet6_addr_lst[i];
		struct hlist_node *n;

		spin_lock_bh(&addrconf_hash_lock);
	restart:
		hlist_for_each_entry_rcu(ifa, n, h, addr_lst) {
			if (ifa->idev == idev) {
				hlist_del_init_rcu(&ifa->addr_lst);
				addrconf_del_timer(ifa);
				goto restart;
			}
		}
		spin_unlock_bh(&addrconf_hash_lock);
	}

	write_lock_bh(&idev->lock);

	/* Step 2: clear flags for stateless addrconf */
	if (!how)
		idev->if_flags &= ~(IF_RS_SENT|IF_RA_RCVD|IF_READY);

#ifdef CONFIG_IPV6_PRIVACY
	if (how && del_timer(&idev->regen_timer))
		in6_dev_put(idev);

	/* Step 3: clear tempaddr list */
	while (!list_empty(&idev->tempaddr_list)) {
		ifa = list_first_entry(&idev->tempaddr_list,
				       struct inet6_ifaddr, tmp_list);
		list_del(&ifa->tmp_list);
		write_unlock_bh(&idev->lock);
		spin_lock_bh(&ifa->lock);

		if (ifa->ifpub) {
			in6_ifa_put(ifa->ifpub);
			ifa->ifpub = NULL;
		}
		spin_unlock_bh(&ifa->lock);
		in6_ifa_put(ifa);
		write_lock_bh(&idev->lock);
	}
#endif

	while (!list_empty(&idev->addr_list)) {
		ifa = list_first_entry(&idev->addr_list,
				       struct inet6_ifaddr, if_list);
		addrconf_del_timer(ifa);

		list_del(&ifa->if_list);

		write_unlock_bh(&idev->lock);

		spin_lock_bh(&ifa->state_lock);
		state = ifa->state;
		ifa->state = INET6_IFADDR_STATE_DEAD;
		spin_unlock_bh(&ifa->state_lock);

		if (state != INET6_IFADDR_STATE_DEAD) {
			__ipv6_ifa_notify(RTM_DELADDR, ifa);
			atomic_notifier_call_chain(&inet6addr_chain, NETDEV_DOWN, ifa);
		}
		in6_ifa_put(ifa);

		write_lock_bh(&idev->lock);
	}

	write_unlock_bh(&idev->lock);

	/* Step 5: Discard multicast list */
	if (how)
		ipv6_mc_destroy_dev(idev);
	else
		ipv6_mc_down(idev);

	idev->tstamp = jiffies;

	/* Last: Shot the device (if unregistered) */
	if (how) {
		addrconf_sysctl_unregister(idev);
		neigh_parms_release(&nd_tbl, idev->nd_parms);
		neigh_ifdown(&nd_tbl, dev);
		in6_dev_put(idev);
	}
	return 0;
}

static void addrconf_rs_timer(unsigned long data)
{
	struct inet6_ifaddr *ifp = (struct inet6_ifaddr *) data;
	struct inet6_dev *idev = ifp->idev;

	read_lock(&idev->lock);
	if (idev->dead || !(idev->if_flags & IF_READY))
		goto out;

	if (idev->cnf.forwarding)
		goto out;

	/* Announcement received after solicitation was sent */
	if (idev->if_flags & IF_RA_RCVD)
		goto out;

	spin_lock(&ifp->lock);
	if (ifp->probes++ < idev->cnf.rtr_solicits) {
		/* The wait after the last probe can be shorter */
		addrconf_mod_timer(ifp, AC_RS,
				   (ifp->probes == idev->cnf.rtr_solicits) ?
				   idev->cnf.rtr_solicit_delay :
				   idev->cnf.rtr_solicit_interval);
		spin_unlock(&ifp->lock);

		ndisc_send_rs(idev->dev, &ifp->addr, &in6addr_linklocal_allrouters);
	} else {
		spin_unlock(&ifp->lock);
		/*
		 * Note: we do not support deprecated "all on-link"
		 * assumption any longer.
		 */
		printk(KERN_DEBUG "%s: no IPv6 routers present\n",
		       idev->dev->name);
	}

out:
	read_unlock(&idev->lock);
	in6_ifa_put(ifp);
}

/*
 *	Duplicate Address Detection
 */
static void addrconf_dad_kick(struct inet6_ifaddr *ifp)
{
	unsigned long rand_num;
	struct inet6_dev *idev = ifp->idev;

	if (ifp->flags & IFA_F_OPTIMISTIC)
		rand_num = 0;
	else
		rand_num = net_random() % (idev->cnf.rtr_solicit_delay ? : 1);

	ifp->probes = idev->cnf.dad_transmits;
	addrconf_mod_timer(ifp, AC_DAD, rand_num);
}

static void addrconf_dad_start(struct inet6_ifaddr *ifp, u32 flags)
{
	struct inet6_dev *idev = ifp->idev;
	struct net_device *dev = idev->dev;

	addrconf_join_solict(dev, &ifp->addr);

	net_srandom(ifp->addr.s6_addr32[3]);

	read_lock_bh(&idev->lock);
	spin_lock(&ifp->lock);
	if (ifp->state == INET6_IFADDR_STATE_DEAD)
		goto out;

	if (dev->flags&(IFF_NOARP|IFF_LOOPBACK) ||
	    idev->cnf.accept_dad < 1 ||
	    !(ifp->flags&IFA_F_TENTATIVE) ||
	    ifp->flags & IFA_F_NODAD) {
		ifp->flags &= ~(IFA_F_TENTATIVE|IFA_F_OPTIMISTIC|IFA_F_DADFAILED);
		spin_unlock(&ifp->lock);
		read_unlock_bh(&idev->lock);

		addrconf_dad_completed(ifp);
		return;
	}

	if (!(idev->if_flags & IF_READY)) {
		spin_unlock(&ifp->lock);
		read_unlock_bh(&idev->lock);
		/*
		 * If the device is not ready:
		 * - keep it tentative if it is a permanent address.
		 * - otherwise, kill it.
		 */
		in6_ifa_hold(ifp);
		addrconf_dad_stop(ifp, 0);
		return;
	}

	/*
	 * Optimistic nodes can start receiving
	 * Frames right away
	 */
	if (ifp->flags & IFA_F_OPTIMISTIC)
		ip6_ins_rt(ifp->rt);

	addrconf_dad_kick(ifp);
out:
	spin_unlock(&ifp->lock);
	read_unlock_bh(&idev->lock);
}

static void addrconf_dad_timer(unsigned long data)
{
	struct inet6_ifaddr *ifp = (struct inet6_ifaddr *) data;
	struct inet6_dev *idev = ifp->idev;
	struct in6_addr mcaddr;

	if (!ifp->probes && addrconf_dad_end(ifp))
		goto out;

	read_lock(&idev->lock);
	if (idev->dead || !(idev->if_flags & IF_READY)) {
		read_unlock(&idev->lock);
		goto out;
	}

	spin_lock(&ifp->lock);
	if (ifp->state == INET6_IFADDR_STATE_DEAD) {
		spin_unlock(&ifp->lock);
		read_unlock(&idev->lock);
		goto out;
	}

	if (ifp->probes == 0) {
		/*
		 * DAD was successful
		 */

		ifp->flags &= ~(IFA_F_TENTATIVE|IFA_F_OPTIMISTIC|IFA_F_DADFAILED);
		spin_unlock(&ifp->lock);
		read_unlock(&idev->lock);

		addrconf_dad_completed(ifp);

		goto out;
	}

	ifp->probes--;
	addrconf_mod_timer(ifp, AC_DAD, ifp->idev->nd_parms->retrans_time);
	spin_unlock(&ifp->lock);
	read_unlock(&idev->lock);

	/* send a neighbour solicitation for our addr */
	addrconf_addr_solict_mult(&ifp->addr, &mcaddr);
	ndisc_send_ns(ifp->idev->dev, NULL, &ifp->addr, &mcaddr, &in6addr_any);
out:
	in6_ifa_put(ifp);
}

static void addrconf_dad_completed(struct inet6_ifaddr *ifp)
{
	struct net_device *dev = ifp->idev->dev;

	/*
	 *	Configure the address for reception. Now it is valid.
	 */

	ipv6_ifa_notify(RTM_NEWADDR, ifp);

	/* If added prefix is link local and we are prepared to process
	   router advertisements, start sending router solicitations.
	 */

	if (((ifp->idev->cnf.accept_ra == 1 && !ifp->idev->cnf.forwarding) ||
	     ifp->idev->cnf.accept_ra == 2) &&
	    ifp->idev->cnf.rtr_solicits > 0 &&
	    (dev->flags&IFF_LOOPBACK) == 0 &&
	    (ipv6_addr_type(&ifp->addr) & IPV6_ADDR_LINKLOCAL)) {
		/*
		 *	If a host as already performed a random delay
		 *	[...] as part of DAD [...] there is no need
		 *	to delay again before sending the first RS
		 */
		ndisc_send_rs(ifp->idev->dev, &ifp->addr, &in6addr_linklocal_allrouters);

		spin_lock_bh(&ifp->lock);
		ifp->probes = 1;
		ifp->idev->if_flags |= IF_RS_SENT;
		addrconf_mod_timer(ifp, AC_RS, ifp->idev->cnf.rtr_solicit_interval);
		spin_unlock_bh(&ifp->lock);
	}
}

static void addrconf_dad_run(struct inet6_dev *idev)
{
	struct inet6_ifaddr *ifp;

	read_lock_bh(&idev->lock);
	list_for_each_entry(ifp, &idev->addr_list, if_list) {
		spin_lock(&ifp->lock);
		if (ifp->flags & IFA_F_TENTATIVE &&
		    ifp->state == INET6_IFADDR_STATE_DAD)
			addrconf_dad_kick(ifp);
		spin_unlock(&ifp->lock);
	}
	read_unlock_bh(&idev->lock);
}

#ifdef CONFIG_PROC_FS
struct if6_iter_state {
	struct seq_net_private p;
	int bucket;
	int offset;
};

static struct inet6_ifaddr *if6_get_first(struct seq_file *seq, loff_t pos)
{
	struct inet6_ifaddr *ifa = NULL;
	struct if6_iter_state *state = seq->private;
	struct net *net = seq_file_net(seq);
	int p = 0;
<<<<<<< HEAD

	/* initial bucket if pos is 0 */
	if (pos == 0) {
		state->bucket = 0;
		state->offset = 0;
	}

=======

	/* initial bucket if pos is 0 */
	if (pos == 0) {
		state->bucket = 0;
		state->offset = 0;
	}

>>>>>>> c16fa4f2
	for (; state->bucket < IN6_ADDR_HSIZE; ++state->bucket) {
		struct hlist_node *n;
		hlist_for_each_entry_rcu_bh(ifa, n, &inet6_addr_lst[state->bucket],
					 addr_lst) {
			/* sync with offset */
			if (p < state->offset) {
				p++;
				continue;
			}
			state->offset++;
			if (net_eq(dev_net(ifa->idev->dev), net))
				return ifa;
		}

		/* prepare for next bucket */
		state->offset = 0;
		p = 0;
	}
	return NULL;
}

static struct inet6_ifaddr *if6_get_next(struct seq_file *seq,
					 struct inet6_ifaddr *ifa)
{
	struct if6_iter_state *state = seq->private;
	struct net *net = seq_file_net(seq);
	struct hlist_node *n = &ifa->addr_lst;

	hlist_for_each_entry_continue_rcu_bh(ifa, n, addr_lst) {
		state->offset++;
		if (net_eq(dev_net(ifa->idev->dev), net))
			return ifa;
	}

	while (++state->bucket < IN6_ADDR_HSIZE) {
		state->offset = 0;
		hlist_for_each_entry_rcu_bh(ifa, n,
				     &inet6_addr_lst[state->bucket], addr_lst) {
			state->offset++;
			if (net_eq(dev_net(ifa->idev->dev), net))
				return ifa;
		}
	}

	return NULL;
}

static void *if6_seq_start(struct seq_file *seq, loff_t *pos)
	__acquires(rcu_bh)
{
	rcu_read_lock_bh();
	return if6_get_first(seq, *pos);
}

static void *if6_seq_next(struct seq_file *seq, void *v, loff_t *pos)
{
	struct inet6_ifaddr *ifa;

	ifa = if6_get_next(seq, v);
	++*pos;
	return ifa;
}

static void if6_seq_stop(struct seq_file *seq, void *v)
	__releases(rcu_bh)
{
	rcu_read_unlock_bh();
}

static int if6_seq_show(struct seq_file *seq, void *v)
{
	struct inet6_ifaddr *ifp = (struct inet6_ifaddr *)v;
	seq_printf(seq, "%pi6 %02x %02x %02x %02x %8s\n",
		   &ifp->addr,
		   ifp->idev->dev->ifindex,
		   ifp->prefix_len,
		   ifp->scope,
		   ifp->flags,
		   ifp->idev->dev->name);
	return 0;
}

static const struct seq_operations if6_seq_ops = {
	.start	= if6_seq_start,
	.next	= if6_seq_next,
	.show	= if6_seq_show,
	.stop	= if6_seq_stop,
};

static int if6_seq_open(struct inode *inode, struct file *file)
{
	return seq_open_net(inode, file, &if6_seq_ops,
			    sizeof(struct if6_iter_state));
}

static const struct file_operations if6_fops = {
	.owner		= THIS_MODULE,
	.open		= if6_seq_open,
	.read		= seq_read,
	.llseek		= seq_lseek,
	.release	= seq_release_net,
};

static int __net_init if6_proc_net_init(struct net *net)
{
	if (!proc_net_fops_create(net, "if_inet6", S_IRUGO, &if6_fops))
		return -ENOMEM;
	return 0;
}

static void __net_exit if6_proc_net_exit(struct net *net)
{
       proc_net_remove(net, "if_inet6");
}

static struct pernet_operations if6_proc_net_ops = {
       .init = if6_proc_net_init,
       .exit = if6_proc_net_exit,
};

int __init if6_proc_init(void)
{
	return register_pernet_subsys(&if6_proc_net_ops);
}

void if6_proc_exit(void)
{
	unregister_pernet_subsys(&if6_proc_net_ops);
}
#endif	/* CONFIG_PROC_FS */

#if defined(CONFIG_IPV6_MIP6) || defined(CONFIG_IPV6_MIP6_MODULE)
/* Check if address is a home address configured on any interface. */
int ipv6_chk_home_addr(struct net *net, const struct in6_addr *addr)
{
	int ret = 0;
	struct inet6_ifaddr *ifp = NULL;
	struct hlist_node *n;
	unsigned int hash = ipv6_addr_hash(addr);

	rcu_read_lock_bh();
	hlist_for_each_entry_rcu_bh(ifp, n, &inet6_addr_lst[hash], addr_lst) {
		if (!net_eq(dev_net(ifp->idev->dev), net))
			continue;
		if (ipv6_addr_equal(&ifp->addr, addr) &&
		    (ifp->flags & IFA_F_HOMEADDRESS)) {
			ret = 1;
			break;
		}
	}
	rcu_read_unlock_bh();
	return ret;
}
#endif

/*
 *	Periodic address status verification
 */

static void addrconf_verify(unsigned long foo)
{
	unsigned long now, next, next_sec, next_sched;
	struct inet6_ifaddr *ifp;
	struct hlist_node *node;
	int i;

	rcu_read_lock_bh();
	spin_lock(&addrconf_verify_lock);
	now = jiffies;
	next = round_jiffies_up(now + ADDR_CHECK_FREQUENCY);

	del_timer(&addr_chk_timer);

	for (i = 0; i < IN6_ADDR_HSIZE; i++) {
restart:
		hlist_for_each_entry_rcu_bh(ifp, node,
					 &inet6_addr_lst[i], addr_lst) {
			unsigned long age;

			if (ifp->flags & IFA_F_PERMANENT)
				continue;

			spin_lock(&ifp->lock);
			/* We try to batch several events at once. */
			age = (now - ifp->tstamp + ADDRCONF_TIMER_FUZZ_MINUS) / HZ;

			if (ifp->valid_lft != INFINITY_LIFE_TIME &&
			    age >= ifp->valid_lft) {
				spin_unlock(&ifp->lock);
				in6_ifa_hold(ifp);
				ipv6_del_addr(ifp);
				goto restart;
			} else if (ifp->prefered_lft == INFINITY_LIFE_TIME) {
				spin_unlock(&ifp->lock);
				continue;
			} else if (age >= ifp->prefered_lft) {
				/* jiffies - ifp->tstamp > age >= ifp->prefered_lft */
				int deprecate = 0;

				if (!(ifp->flags&IFA_F_DEPRECATED)) {
					deprecate = 1;
					ifp->flags |= IFA_F_DEPRECATED;
				}

				if (time_before(ifp->tstamp + ifp->valid_lft * HZ, next))
					next = ifp->tstamp + ifp->valid_lft * HZ;

				spin_unlock(&ifp->lock);

				if (deprecate) {
					in6_ifa_hold(ifp);

					ipv6_ifa_notify(0, ifp);
					in6_ifa_put(ifp);
					goto restart;
				}
#ifdef CONFIG_IPV6_PRIVACY
			} else if ((ifp->flags&IFA_F_TEMPORARY) &&
				   !(ifp->flags&IFA_F_TENTATIVE)) {
				unsigned long regen_advance = ifp->idev->cnf.regen_max_retry *
					ifp->idev->cnf.dad_transmits *
					ifp->idev->nd_parms->retrans_time / HZ;

				if (age >= ifp->prefered_lft - regen_advance) {
					struct inet6_ifaddr *ifpub = ifp->ifpub;
					if (time_before(ifp->tstamp + ifp->prefered_lft * HZ, next))
						next = ifp->tstamp + ifp->prefered_lft * HZ;
					if (!ifp->regen_count && ifpub) {
						ifp->regen_count++;
						in6_ifa_hold(ifp);
						in6_ifa_hold(ifpub);
						spin_unlock(&ifp->lock);

						spin_lock(&ifpub->lock);
						ifpub->regen_count = 0;
						spin_unlock(&ifpub->lock);
						ipv6_create_tempaddr(ifpub, ifp);
						in6_ifa_put(ifpub);
						in6_ifa_put(ifp);
						goto restart;
					}
				} else if (time_before(ifp->tstamp + ifp->prefered_lft * HZ - regen_advance * HZ, next))
					next = ifp->tstamp + ifp->prefered_lft * HZ - regen_advance * HZ;
				spin_unlock(&ifp->lock);
#endif
			} else {
				/* ifp->prefered_lft <= ifp->valid_lft */
				if (time_before(ifp->tstamp + ifp->prefered_lft * HZ, next))
					next = ifp->tstamp + ifp->prefered_lft * HZ;
				spin_unlock(&ifp->lock);
			}
		}
	}

	next_sec = round_jiffies_up(next);
	next_sched = next;

	/* If rounded timeout is accurate enough, accept it. */
	if (time_before(next_sec, next + ADDRCONF_TIMER_FUZZ))
		next_sched = next_sec;

	/* And minimum interval is ADDRCONF_TIMER_FUZZ_MAX. */
	if (time_before(next_sched, jiffies + ADDRCONF_TIMER_FUZZ_MAX))
		next_sched = jiffies + ADDRCONF_TIMER_FUZZ_MAX;

	ADBG((KERN_DEBUG "now = %lu, schedule = %lu, rounded schedule = %lu => %lu\n",
	      now, next, next_sec, next_sched));

	addr_chk_timer.expires = next_sched;
	add_timer(&addr_chk_timer);
	spin_unlock(&addrconf_verify_lock);
	rcu_read_unlock_bh();
}

static struct in6_addr *extract_addr(struct nlattr *addr, struct nlattr *local)
{
	struct in6_addr *pfx = NULL;

	if (addr)
		pfx = nla_data(addr);

	if (local) {
		if (pfx && nla_memcmp(local, pfx, sizeof(*pfx)))
			pfx = NULL;
		else
			pfx = nla_data(local);
	}

	return pfx;
}

static const struct nla_policy ifa_ipv6_policy[IFA_MAX+1] = {
	[IFA_ADDRESS]		= { .len = sizeof(struct in6_addr) },
	[IFA_LOCAL]		= { .len = sizeof(struct in6_addr) },
	[IFA_CACHEINFO]		= { .len = sizeof(struct ifa_cacheinfo) },
};

static int
inet6_rtm_deladdr(struct sk_buff *skb, struct nlmsghdr *nlh, void *arg)
{
	struct net *net = sock_net(skb->sk);
	struct ifaddrmsg *ifm;
	struct nlattr *tb[IFA_MAX+1];
	struct in6_addr *pfx;
	int err;

	err = nlmsg_parse(nlh, sizeof(*ifm), tb, IFA_MAX, ifa_ipv6_policy);
	if (err < 0)
		return err;

	ifm = nlmsg_data(nlh);
	pfx = extract_addr(tb[IFA_ADDRESS], tb[IFA_LOCAL]);
	if (pfx == NULL)
		return -EINVAL;

	return inet6_addr_del(net, ifm->ifa_index, pfx, ifm->ifa_prefixlen);
}

static int inet6_addr_modify(struct inet6_ifaddr *ifp, u8 ifa_flags,
			     u32 prefered_lft, u32 valid_lft)
{
	u32 flags;
	clock_t expires;
	unsigned long timeout;

	if (!valid_lft || (prefered_lft > valid_lft))
		return -EINVAL;

	timeout = addrconf_timeout_fixup(valid_lft, HZ);
	if (addrconf_finite_timeout(timeout)) {
		expires = jiffies_to_clock_t(timeout * HZ);
		valid_lft = timeout;
		flags = RTF_EXPIRES;
	} else {
		expires = 0;
		flags = 0;
		ifa_flags |= IFA_F_PERMANENT;
	}

	timeout = addrconf_timeout_fixup(prefered_lft, HZ);
	if (addrconf_finite_timeout(timeout)) {
		if (timeout == 0)
			ifa_flags |= IFA_F_DEPRECATED;
		prefered_lft = timeout;
	}

	spin_lock_bh(&ifp->lock);
	ifp->flags = (ifp->flags & ~(IFA_F_DEPRECATED | IFA_F_PERMANENT | IFA_F_NODAD | IFA_F_HOMEADDRESS)) | ifa_flags;
	ifp->tstamp = jiffies;
	ifp->valid_lft = valid_lft;
	ifp->prefered_lft = prefered_lft;

	spin_unlock_bh(&ifp->lock);
	if (!(ifp->flags&IFA_F_TENTATIVE))
		ipv6_ifa_notify(0, ifp);

	addrconf_prefix_route(&ifp->addr, ifp->prefix_len, ifp->idev->dev,
			      expires, flags);
	addrconf_verify(0);

	return 0;
}

static int
inet6_rtm_newaddr(struct sk_buff *skb, struct nlmsghdr *nlh, void *arg)
{
	struct net *net = sock_net(skb->sk);
	struct ifaddrmsg *ifm;
	struct nlattr *tb[IFA_MAX+1];
	struct in6_addr *pfx;
	struct inet6_ifaddr *ifa;
	struct net_device *dev;
	u32 valid_lft = INFINITY_LIFE_TIME, preferred_lft = INFINITY_LIFE_TIME;
	u8 ifa_flags;
	int err;

	err = nlmsg_parse(nlh, sizeof(*ifm), tb, IFA_MAX, ifa_ipv6_policy);
	if (err < 0)
		return err;

	ifm = nlmsg_data(nlh);
	pfx = extract_addr(tb[IFA_ADDRESS], tb[IFA_LOCAL]);
	if (pfx == NULL)
		return -EINVAL;

	if (tb[IFA_CACHEINFO]) {
		struct ifa_cacheinfo *ci;

		ci = nla_data(tb[IFA_CACHEINFO]);
		valid_lft = ci->ifa_valid;
		preferred_lft = ci->ifa_prefered;
	} else {
		preferred_lft = INFINITY_LIFE_TIME;
		valid_lft = INFINITY_LIFE_TIME;
	}

	dev =  __dev_get_by_index(net, ifm->ifa_index);
	if (dev == NULL)
		return -ENODEV;

	/* We ignore other flags so far. */
	ifa_flags = ifm->ifa_flags & (IFA_F_NODAD | IFA_F_HOMEADDRESS);

	ifa = ipv6_get_ifaddr(net, pfx, dev, 1);
	if (ifa == NULL) {
		/*
		 * It would be best to check for !NLM_F_CREATE here but
		 * userspace alreay relies on not having to provide this.
		 */
		return inet6_addr_add(net, ifm->ifa_index, pfx,
				      ifm->ifa_prefixlen, ifa_flags,
				      preferred_lft, valid_lft);
	}

	if (nlh->nlmsg_flags & NLM_F_EXCL ||
	    !(nlh->nlmsg_flags & NLM_F_REPLACE))
		err = -EEXIST;
	else
		err = inet6_addr_modify(ifa, ifa_flags, preferred_lft, valid_lft);

	in6_ifa_put(ifa);

	return err;
}

static void put_ifaddrmsg(struct nlmsghdr *nlh, u8 prefixlen, u8 flags,
			  u8 scope, int ifindex)
{
	struct ifaddrmsg *ifm;

	ifm = nlmsg_data(nlh);
	ifm->ifa_family = AF_INET6;
	ifm->ifa_prefixlen = prefixlen;
	ifm->ifa_flags = flags;
	ifm->ifa_scope = scope;
	ifm->ifa_index = ifindex;
}

static int put_cacheinfo(struct sk_buff *skb, unsigned long cstamp,
			 unsigned long tstamp, u32 preferred, u32 valid)
{
	struct ifa_cacheinfo ci;

	ci.cstamp = cstamp_delta(cstamp);
	ci.tstamp = cstamp_delta(tstamp);
	ci.ifa_prefered = preferred;
	ci.ifa_valid = valid;

	return nla_put(skb, IFA_CACHEINFO, sizeof(ci), &ci);
}

static inline int rt_scope(int ifa_scope)
{
	if (ifa_scope & IFA_HOST)
		return RT_SCOPE_HOST;
	else if (ifa_scope & IFA_LINK)
		return RT_SCOPE_LINK;
	else if (ifa_scope & IFA_SITE)
		return RT_SCOPE_SITE;
	else
		return RT_SCOPE_UNIVERSE;
}

static inline int inet6_ifaddr_msgsize(void)
{
	return NLMSG_ALIGN(sizeof(struct ifaddrmsg))
	       + nla_total_size(16) /* IFA_ADDRESS */
	       + nla_total_size(sizeof(struct ifa_cacheinfo));
}

static int inet6_fill_ifaddr(struct sk_buff *skb, struct inet6_ifaddr *ifa,
			     u32 pid, u32 seq, int event, unsigned int flags)
{
	struct nlmsghdr  *nlh;
	u32 preferred, valid;

	nlh = nlmsg_put(skb, pid, seq, event, sizeof(struct ifaddrmsg), flags);
	if (nlh == NULL)
		return -EMSGSIZE;

	put_ifaddrmsg(nlh, ifa->prefix_len, ifa->flags, rt_scope(ifa->scope),
		      ifa->idev->dev->ifindex);

	if (!(ifa->flags&IFA_F_PERMANENT)) {
		preferred = ifa->prefered_lft;
		valid = ifa->valid_lft;
		if (preferred != INFINITY_LIFE_TIME) {
			long tval = (jiffies - ifa->tstamp)/HZ;
			if (preferred > tval)
				preferred -= tval;
			else
				preferred = 0;
			if (valid != INFINITY_LIFE_TIME) {
				if (valid > tval)
					valid -= tval;
				else
					valid = 0;
			}
		}
	} else {
		preferred = INFINITY_LIFE_TIME;
		valid = INFINITY_LIFE_TIME;
	}

	if (nla_put(skb, IFA_ADDRESS, 16, &ifa->addr) < 0 ||
	    put_cacheinfo(skb, ifa->cstamp, ifa->tstamp, preferred, valid) < 0) {
		nlmsg_cancel(skb, nlh);
		return -EMSGSIZE;
	}

	return nlmsg_end(skb, nlh);
}

static int inet6_fill_ifmcaddr(struct sk_buff *skb, struct ifmcaddr6 *ifmca,
				u32 pid, u32 seq, int event, u16 flags)
{
	struct nlmsghdr  *nlh;
	u8 scope = RT_SCOPE_UNIVERSE;
	int ifindex = ifmca->idev->dev->ifindex;

	if (ipv6_addr_scope(&ifmca->mca_addr) & IFA_SITE)
		scope = RT_SCOPE_SITE;

	nlh = nlmsg_put(skb, pid, seq, event, sizeof(struct ifaddrmsg), flags);
	if (nlh == NULL)
		return -EMSGSIZE;

	put_ifaddrmsg(nlh, 128, IFA_F_PERMANENT, scope, ifindex);
	if (nla_put(skb, IFA_MULTICAST, 16, &ifmca->mca_addr) < 0 ||
	    put_cacheinfo(skb, ifmca->mca_cstamp, ifmca->mca_tstamp,
			  INFINITY_LIFE_TIME, INFINITY_LIFE_TIME) < 0) {
		nlmsg_cancel(skb, nlh);
		return -EMSGSIZE;
	}

	return nlmsg_end(skb, nlh);
}

static int inet6_fill_ifacaddr(struct sk_buff *skb, struct ifacaddr6 *ifaca,
				u32 pid, u32 seq, int event, unsigned int flags)
{
	struct nlmsghdr  *nlh;
	u8 scope = RT_SCOPE_UNIVERSE;
	int ifindex = ifaca->aca_idev->dev->ifindex;

	if (ipv6_addr_scope(&ifaca->aca_addr) & IFA_SITE)
		scope = RT_SCOPE_SITE;

	nlh = nlmsg_put(skb, pid, seq, event, sizeof(struct ifaddrmsg), flags);
	if (nlh == NULL)
		return -EMSGSIZE;

	put_ifaddrmsg(nlh, 128, IFA_F_PERMANENT, scope, ifindex);
	if (nla_put(skb, IFA_ANYCAST, 16, &ifaca->aca_addr) < 0 ||
	    put_cacheinfo(skb, ifaca->aca_cstamp, ifaca->aca_tstamp,
			  INFINITY_LIFE_TIME, INFINITY_LIFE_TIME) < 0) {
		nlmsg_cancel(skb, nlh);
		return -EMSGSIZE;
	}

	return nlmsg_end(skb, nlh);
}

enum addr_type_t {
	UNICAST_ADDR,
	MULTICAST_ADDR,
	ANYCAST_ADDR,
};

/* called with rcu_read_lock() */
static int in6_dump_addrs(struct inet6_dev *idev, struct sk_buff *skb,
			  struct netlink_callback *cb, enum addr_type_t type,
			  int s_ip_idx, int *p_ip_idx)
{
	struct ifmcaddr6 *ifmca;
	struct ifacaddr6 *ifaca;
	int err = 1;
	int ip_idx = *p_ip_idx;

	read_lock_bh(&idev->lock);
	switch (type) {
	case UNICAST_ADDR: {
		struct inet6_ifaddr *ifa;

		/* unicast address incl. temp addr */
		list_for_each_entry(ifa, &idev->addr_list, if_list) {
			if (++ip_idx < s_ip_idx)
				continue;
			err = inet6_fill_ifaddr(skb, ifa,
						NETLINK_CB(cb->skb).pid,
						cb->nlh->nlmsg_seq,
						RTM_NEWADDR,
						NLM_F_MULTI);
			if (err <= 0)
				break;
		}
		break;
	}
	case MULTICAST_ADDR:
		/* multicast address */
		for (ifmca = idev->mc_list; ifmca;
		     ifmca = ifmca->next, ip_idx++) {
			if (ip_idx < s_ip_idx)
				continue;
			err = inet6_fill_ifmcaddr(skb, ifmca,
						  NETLINK_CB(cb->skb).pid,
						  cb->nlh->nlmsg_seq,
						  RTM_GETMULTICAST,
						  NLM_F_MULTI);
			if (err <= 0)
				break;
		}
		break;
	case ANYCAST_ADDR:
		/* anycast address */
		for (ifaca = idev->ac_list; ifaca;
		     ifaca = ifaca->aca_next, ip_idx++) {
			if (ip_idx < s_ip_idx)
				continue;
			err = inet6_fill_ifacaddr(skb, ifaca,
						  NETLINK_CB(cb->skb).pid,
						  cb->nlh->nlmsg_seq,
						  RTM_GETANYCAST,
						  NLM_F_MULTI);
			if (err <= 0)
				break;
		}
		break;
	default:
		break;
	}
	read_unlock_bh(&idev->lock);
	*p_ip_idx = ip_idx;
	return err;
}

static int inet6_dump_addr(struct sk_buff *skb, struct netlink_callback *cb,
			   enum addr_type_t type)
{
	struct net *net = sock_net(skb->sk);
	int h, s_h;
	int idx, ip_idx;
	int s_idx, s_ip_idx;
	struct net_device *dev;
	struct inet6_dev *idev;
	struct hlist_head *head;
	struct hlist_node *node;

	s_h = cb->args[0];
	s_idx = idx = cb->args[1];
	s_ip_idx = ip_idx = cb->args[2];

	rcu_read_lock();
	for (h = s_h; h < NETDEV_HASHENTRIES; h++, s_idx = 0) {
		idx = 0;
		head = &net->dev_index_head[h];
		hlist_for_each_entry_rcu(dev, node, head, index_hlist) {
			if (idx < s_idx)
				goto cont;
			if (h > s_h || idx > s_idx)
				s_ip_idx = 0;
			ip_idx = 0;
			idev = __in6_dev_get(dev);
			if (!idev)
				goto cont;

			if (in6_dump_addrs(idev, skb, cb, type,
					   s_ip_idx, &ip_idx) <= 0)
				goto done;
cont:
			idx++;
		}
	}
done:
	rcu_read_unlock();
	cb->args[0] = h;
	cb->args[1] = idx;
	cb->args[2] = ip_idx;

	return skb->len;
}

static int inet6_dump_ifaddr(struct sk_buff *skb, struct netlink_callback *cb)
{
	enum addr_type_t type = UNICAST_ADDR;

	return inet6_dump_addr(skb, cb, type);
}

static int inet6_dump_ifmcaddr(struct sk_buff *skb, struct netlink_callback *cb)
{
	enum addr_type_t type = MULTICAST_ADDR;

	return inet6_dump_addr(skb, cb, type);
}


static int inet6_dump_ifacaddr(struct sk_buff *skb, struct netlink_callback *cb)
{
	enum addr_type_t type = ANYCAST_ADDR;

	return inet6_dump_addr(skb, cb, type);
}

static int inet6_rtm_getaddr(struct sk_buff *in_skb, struct nlmsghdr* nlh,
			     void *arg)
{
	struct net *net = sock_net(in_skb->sk);
	struct ifaddrmsg *ifm;
	struct nlattr *tb[IFA_MAX+1];
	struct in6_addr *addr = NULL;
	struct net_device *dev = NULL;
	struct inet6_ifaddr *ifa;
	struct sk_buff *skb;
	int err;

	err = nlmsg_parse(nlh, sizeof(*ifm), tb, IFA_MAX, ifa_ipv6_policy);
	if (err < 0)
		goto errout;

	addr = extract_addr(tb[IFA_ADDRESS], tb[IFA_LOCAL]);
	if (addr == NULL) {
		err = -EINVAL;
		goto errout;
	}

	ifm = nlmsg_data(nlh);
	if (ifm->ifa_index)
		dev = __dev_get_by_index(net, ifm->ifa_index);

	ifa = ipv6_get_ifaddr(net, addr, dev, 1);
	if (!ifa) {
		err = -EADDRNOTAVAIL;
		goto errout;
	}

	skb = nlmsg_new(inet6_ifaddr_msgsize(), GFP_KERNEL);
	if (!skb) {
		err = -ENOBUFS;
		goto errout_ifa;
	}

	err = inet6_fill_ifaddr(skb, ifa, NETLINK_CB(in_skb).pid,
				nlh->nlmsg_seq, RTM_NEWADDR, 0);
	if (err < 0) {
		/* -EMSGSIZE implies BUG in inet6_ifaddr_msgsize() */
		WARN_ON(err == -EMSGSIZE);
		kfree_skb(skb);
		goto errout_ifa;
	}
	err = rtnl_unicast(skb, net, NETLINK_CB(in_skb).pid);
errout_ifa:
	in6_ifa_put(ifa);
errout:
	return err;
}

static void inet6_ifa_notify(int event, struct inet6_ifaddr *ifa)
{
	struct sk_buff *skb;
	struct net *net = dev_net(ifa->idev->dev);
	int err = -ENOBUFS;

	skb = nlmsg_new(inet6_ifaddr_msgsize(), GFP_ATOMIC);
	if (skb == NULL)
		goto errout;

	err = inet6_fill_ifaddr(skb, ifa, 0, 0, event, 0);
	if (err < 0) {
		/* -EMSGSIZE implies BUG in inet6_ifaddr_msgsize() */
		WARN_ON(err == -EMSGSIZE);
		kfree_skb(skb);
		goto errout;
	}
	rtnl_notify(skb, net, 0, RTNLGRP_IPV6_IFADDR, NULL, GFP_ATOMIC);
	return;
errout:
	if (err < 0)
		rtnl_set_sk_err(net, RTNLGRP_IPV6_IFADDR, err);
}

static inline void ipv6_store_devconf(struct ipv6_devconf *cnf,
				__s32 *array, int bytes)
{
	BUG_ON(bytes < (DEVCONF_MAX * 4));

	memset(array, 0, bytes);
	array[DEVCONF_FORWARDING] = cnf->forwarding;
	array[DEVCONF_HOPLIMIT] = cnf->hop_limit;
	array[DEVCONF_MTU6] = cnf->mtu6;
	array[DEVCONF_ACCEPT_RA] = cnf->accept_ra;
	array[DEVCONF_ACCEPT_REDIRECTS] = cnf->accept_redirects;
	array[DEVCONF_AUTOCONF] = cnf->autoconf;
	array[DEVCONF_DAD_TRANSMITS] = cnf->dad_transmits;
	array[DEVCONF_RTR_SOLICITS] = cnf->rtr_solicits;
	array[DEVCONF_RTR_SOLICIT_INTERVAL] =
		jiffies_to_msecs(cnf->rtr_solicit_interval);
	array[DEVCONF_RTR_SOLICIT_DELAY] =
		jiffies_to_msecs(cnf->rtr_solicit_delay);
	array[DEVCONF_FORCE_MLD_VERSION] = cnf->force_mld_version;
#ifdef CONFIG_IPV6_PRIVACY
	array[DEVCONF_USE_TEMPADDR] = cnf->use_tempaddr;
	array[DEVCONF_TEMP_VALID_LFT] = cnf->temp_valid_lft;
	array[DEVCONF_TEMP_PREFERED_LFT] = cnf->temp_prefered_lft;
	array[DEVCONF_REGEN_MAX_RETRY] = cnf->regen_max_retry;
	array[DEVCONF_MAX_DESYNC_FACTOR] = cnf->max_desync_factor;
#endif
	array[DEVCONF_MAX_ADDRESSES] = cnf->max_addresses;
	array[DEVCONF_ACCEPT_RA_DEFRTR] = cnf->accept_ra_defrtr;
	array[DEVCONF_ACCEPT_RA_PINFO] = cnf->accept_ra_pinfo;
#ifdef CONFIG_IPV6_ROUTER_PREF
	array[DEVCONF_ACCEPT_RA_RTR_PREF] = cnf->accept_ra_rtr_pref;
	array[DEVCONF_RTR_PROBE_INTERVAL] =
		jiffies_to_msecs(cnf->rtr_probe_interval);
#ifdef CONFIG_IPV6_ROUTE_INFO
	array[DEVCONF_ACCEPT_RA_RT_INFO_MAX_PLEN] = cnf->accept_ra_rt_info_max_plen;
#endif
#endif
	array[DEVCONF_PROXY_NDP] = cnf->proxy_ndp;
	array[DEVCONF_ACCEPT_SOURCE_ROUTE] = cnf->accept_source_route;
#ifdef CONFIG_IPV6_OPTIMISTIC_DAD
	array[DEVCONF_OPTIMISTIC_DAD] = cnf->optimistic_dad;
#endif
#ifdef CONFIG_IPV6_MROUTE
	array[DEVCONF_MC_FORWARDING] = cnf->mc_forwarding;
#endif
	array[DEVCONF_DISABLE_IPV6] = cnf->disable_ipv6;
	array[DEVCONF_ACCEPT_DAD] = cnf->accept_dad;
	array[DEVCONF_FORCE_TLLAO] = cnf->force_tllao;
}

static inline size_t inet6_ifla6_size(void)
{
	return nla_total_size(4) /* IFLA_INET6_FLAGS */
	     + nla_total_size(sizeof(struct ifla_cacheinfo))
	     + nla_total_size(DEVCONF_MAX * 4) /* IFLA_INET6_CONF */
	     + nla_total_size(IPSTATS_MIB_MAX * 8) /* IFLA_INET6_STATS */
	     + nla_total_size(ICMP6_MIB_MAX * 8); /* IFLA_INET6_ICMP6STATS */
}

static inline size_t inet6_if_nlmsg_size(void)
{
	return NLMSG_ALIGN(sizeof(struct ifinfomsg))
	       + nla_total_size(IFNAMSIZ) /* IFLA_IFNAME */
	       + nla_total_size(MAX_ADDR_LEN) /* IFLA_ADDRESS */
	       + nla_total_size(4) /* IFLA_MTU */
	       + nla_total_size(4) /* IFLA_LINK */
	       + nla_total_size(inet6_ifla6_size()); /* IFLA_PROTINFO */
}

static inline void __snmp6_fill_statsdev(u64 *stats, atomic_long_t *mib,
				      int items, int bytes)
{
	int i;
	int pad = bytes - sizeof(u64) * items;
	BUG_ON(pad < 0);

	/* Use put_unaligned() because stats may not be aligned for u64. */
	put_unaligned(items, &stats[0]);
	for (i = 1; i < items; i++)
		put_unaligned(atomic_long_read(&mib[i]), &stats[i]);

	memset(&stats[items], 0, pad);
}

static inline void __snmp6_fill_stats64(u64 *stats, void __percpu **mib,
				      int items, int bytes, size_t syncpoff)
{
	int i;
	int pad = bytes - sizeof(u64) * items;
	BUG_ON(pad < 0);

	/* Use put_unaligned() because stats may not be aligned for u64. */
	put_unaligned(items, &stats[0]);
	for (i = 1; i < items; i++)
		put_unaligned(snmp_fold_field64(mib, i, syncpoff), &stats[i]);

	memset(&stats[items], 0, pad);
}

static void snmp6_fill_stats(u64 *stats, struct inet6_dev *idev, int attrtype,
			     int bytes)
{
	switch (attrtype) {
	case IFLA_INET6_STATS:
		__snmp6_fill_stats64(stats, (void __percpu **)idev->stats.ipv6,
				     IPSTATS_MIB_MAX, bytes, offsetof(struct ipstats_mib, syncp));
		break;
	case IFLA_INET6_ICMP6STATS:
		__snmp6_fill_statsdev(stats, idev->stats.icmpv6dev->mibs, ICMP6_MIB_MAX, bytes);
		break;
	}
}

static int inet6_fill_ifla6_attrs(struct sk_buff *skb, struct inet6_dev *idev)
{
	struct nlattr *nla;
	struct ifla_cacheinfo ci;

	NLA_PUT_U32(skb, IFLA_INET6_FLAGS, idev->if_flags);

	ci.max_reasm_len = IPV6_MAXPLEN;
	ci.tstamp = cstamp_delta(idev->tstamp);
	ci.reachable_time = jiffies_to_msecs(idev->nd_parms->reachable_time);
	ci.retrans_time = jiffies_to_msecs(idev->nd_parms->retrans_time);
	NLA_PUT(skb, IFLA_INET6_CACHEINFO, sizeof(ci), &ci);

	nla = nla_reserve(skb, IFLA_INET6_CONF, DEVCONF_MAX * sizeof(s32));
	if (nla == NULL)
		goto nla_put_failure;
	ipv6_store_devconf(&idev->cnf, nla_data(nla), nla_len(nla));

	/* XXX - MC not implemented */

	nla = nla_reserve(skb, IFLA_INET6_STATS, IPSTATS_MIB_MAX * sizeof(u64));
	if (nla == NULL)
		goto nla_put_failure;
	snmp6_fill_stats(nla_data(nla), idev, IFLA_INET6_STATS, nla_len(nla));

	nla = nla_reserve(skb, IFLA_INET6_ICMP6STATS, ICMP6_MIB_MAX * sizeof(u64));
	if (nla == NULL)
		goto nla_put_failure;
	snmp6_fill_stats(nla_data(nla), idev, IFLA_INET6_ICMP6STATS, nla_len(nla));

	return 0;

nla_put_failure:
	return -EMSGSIZE;
}

static size_t inet6_get_link_af_size(const struct net_device *dev)
{
	if (!__in6_dev_get(dev))
		return 0;

	return inet6_ifla6_size();
}

static int inet6_fill_link_af(struct sk_buff *skb, const struct net_device *dev)
{
	struct inet6_dev *idev = __in6_dev_get(dev);

	if (!idev)
		return -ENODATA;

	if (inet6_fill_ifla6_attrs(skb, idev) < 0)
		return -EMSGSIZE;

	return 0;
}

static int inet6_fill_ifinfo(struct sk_buff *skb, struct inet6_dev *idev,
			     u32 pid, u32 seq, int event, unsigned int flags)
{
	struct net_device *dev = idev->dev;
	struct ifinfomsg *hdr;
	struct nlmsghdr *nlh;
	void *protoinfo;

	nlh = nlmsg_put(skb, pid, seq, event, sizeof(*hdr), flags);
	if (nlh == NULL)
		return -EMSGSIZE;

	hdr = nlmsg_data(nlh);
	hdr->ifi_family = AF_INET6;
	hdr->__ifi_pad = 0;
	hdr->ifi_type = dev->type;
	hdr->ifi_index = dev->ifindex;
	hdr->ifi_flags = dev_get_flags(dev);
	hdr->ifi_change = 0;

	NLA_PUT_STRING(skb, IFLA_IFNAME, dev->name);

	if (dev->addr_len)
		NLA_PUT(skb, IFLA_ADDRESS, dev->addr_len, dev->dev_addr);

	NLA_PUT_U32(skb, IFLA_MTU, dev->mtu);
	if (dev->ifindex != dev->iflink)
		NLA_PUT_U32(skb, IFLA_LINK, dev->iflink);

	protoinfo = nla_nest_start(skb, IFLA_PROTINFO);
	if (protoinfo == NULL)
		goto nla_put_failure;

	if (inet6_fill_ifla6_attrs(skb, idev) < 0)
		goto nla_put_failure;

	nla_nest_end(skb, protoinfo);
	return nlmsg_end(skb, nlh);

nla_put_failure:
	nlmsg_cancel(skb, nlh);
	return -EMSGSIZE;
}

static int inet6_dump_ifinfo(struct sk_buff *skb, struct netlink_callback *cb)
{
	struct net *net = sock_net(skb->sk);
	int h, s_h;
	int idx = 0, s_idx;
	struct net_device *dev;
	struct inet6_dev *idev;
	struct hlist_head *head;
	struct hlist_node *node;

	s_h = cb->args[0];
	s_idx = cb->args[1];

	rcu_read_lock();
	for (h = s_h; h < NETDEV_HASHENTRIES; h++, s_idx = 0) {
		idx = 0;
		head = &net->dev_index_head[h];
		hlist_for_each_entry_rcu(dev, node, head, index_hlist) {
			if (idx < s_idx)
				goto cont;
			idev = __in6_dev_get(dev);
			if (!idev)
				goto cont;
			if (inet6_fill_ifinfo(skb, idev,
					      NETLINK_CB(cb->skb).pid,
					      cb->nlh->nlmsg_seq,
					      RTM_NEWLINK, NLM_F_MULTI) <= 0)
				goto out;
cont:
			idx++;
		}
	}
out:
	rcu_read_unlock();
	cb->args[1] = idx;
	cb->args[0] = h;

	return skb->len;
}

void inet6_ifinfo_notify(int event, struct inet6_dev *idev)
{
	struct sk_buff *skb;
	struct net *net = dev_net(idev->dev);
	int err = -ENOBUFS;

	skb = nlmsg_new(inet6_if_nlmsg_size(), GFP_ATOMIC);
	if (skb == NULL)
		goto errout;

	err = inet6_fill_ifinfo(skb, idev, 0, 0, event, 0);
	if (err < 0) {
		/* -EMSGSIZE implies BUG in inet6_if_nlmsg_size() */
		WARN_ON(err == -EMSGSIZE);
		kfree_skb(skb);
		goto errout;
	}
	rtnl_notify(skb, net, 0, RTNLGRP_IPV6_IFINFO, NULL, GFP_ATOMIC);
	return;
errout:
	if (err < 0)
		rtnl_set_sk_err(net, RTNLGRP_IPV6_IFINFO, err);
}

static inline size_t inet6_prefix_nlmsg_size(void)
{
	return NLMSG_ALIGN(sizeof(struct prefixmsg))
	       + nla_total_size(sizeof(struct in6_addr))
	       + nla_total_size(sizeof(struct prefix_cacheinfo));
}

static int inet6_fill_prefix(struct sk_buff *skb, struct inet6_dev *idev,
			     struct prefix_info *pinfo, u32 pid, u32 seq,
			     int event, unsigned int flags)
{
	struct prefixmsg *pmsg;
	struct nlmsghdr *nlh;
	struct prefix_cacheinfo	ci;

	nlh = nlmsg_put(skb, pid, seq, event, sizeof(*pmsg), flags);
	if (nlh == NULL)
		return -EMSGSIZE;

	pmsg = nlmsg_data(nlh);
	pmsg->prefix_family = AF_INET6;
	pmsg->prefix_pad1 = 0;
	pmsg->prefix_pad2 = 0;
	pmsg->prefix_ifindex = idev->dev->ifindex;
	pmsg->prefix_len = pinfo->prefix_len;
	pmsg->prefix_type = pinfo->type;
	pmsg->prefix_pad3 = 0;
	pmsg->prefix_flags = 0;
	if (pinfo->onlink)
		pmsg->prefix_flags |= IF_PREFIX_ONLINK;
	if (pinfo->autoconf)
		pmsg->prefix_flags |= IF_PREFIX_AUTOCONF;

	NLA_PUT(skb, PREFIX_ADDRESS, sizeof(pinfo->prefix), &pinfo->prefix);

	ci.preferred_time = ntohl(pinfo->prefered);
	ci.valid_time = ntohl(pinfo->valid);
	NLA_PUT(skb, PREFIX_CACHEINFO, sizeof(ci), &ci);

	return nlmsg_end(skb, nlh);

nla_put_failure:
	nlmsg_cancel(skb, nlh);
	return -EMSGSIZE;
}

static void inet6_prefix_notify(int event, struct inet6_dev *idev,
			 struct prefix_info *pinfo)
{
	struct sk_buff *skb;
	struct net *net = dev_net(idev->dev);
	int err = -ENOBUFS;

	skb = nlmsg_new(inet6_prefix_nlmsg_size(), GFP_ATOMIC);
	if (skb == NULL)
		goto errout;

	err = inet6_fill_prefix(skb, idev, pinfo, 0, 0, event, 0);
	if (err < 0) {
		/* -EMSGSIZE implies BUG in inet6_prefix_nlmsg_size() */
		WARN_ON(err == -EMSGSIZE);
		kfree_skb(skb);
		goto errout;
	}
	rtnl_notify(skb, net, 0, RTNLGRP_IPV6_PREFIX, NULL, GFP_ATOMIC);
	return;
errout:
	if (err < 0)
		rtnl_set_sk_err(net, RTNLGRP_IPV6_PREFIX, err);
}

static void __ipv6_ifa_notify(int event, struct inet6_ifaddr *ifp)
{
	inet6_ifa_notify(event ? : RTM_NEWADDR, ifp);

	switch (event) {
	case RTM_NEWADDR:
		/*
		 * If the address was optimistic
		 * we inserted the route at the start of
		 * our DAD process, so we don't need
		 * to do it again
		 */
		if (!(ifp->rt->rt6i_node))
			ip6_ins_rt(ifp->rt);
		if (ifp->idev->cnf.forwarding)
			addrconf_join_anycast(ifp);
		break;
	case RTM_DELADDR:
		if (ifp->idev->cnf.forwarding)
			addrconf_leave_anycast(ifp);
		addrconf_leave_solict(ifp->idev, &ifp->addr);
		dst_hold(&ifp->rt->dst);

		if (ip6_del_rt(ifp->rt))
			dst_free(&ifp->rt->dst);
		break;
	}
}

static void ipv6_ifa_notify(int event, struct inet6_ifaddr *ifp)
{
	rcu_read_lock_bh();
	if (likely(ifp->idev->dead == 0))
		__ipv6_ifa_notify(event, ifp);
	rcu_read_unlock_bh();
}

#ifdef CONFIG_SYSCTL

static
int addrconf_sysctl_forward(ctl_table *ctl, int write,
			   void __user *buffer, size_t *lenp, loff_t *ppos)
{
	int *valp = ctl->data;
	int val = *valp;
	loff_t pos = *ppos;
	ctl_table lctl;
	int ret;

	/*
	 * ctl->data points to idev->cnf.forwarding, we should
	 * not modify it until we get the rtnl lock.
	 */
	lctl = *ctl;
	lctl.data = &val;

	ret = proc_dointvec(&lctl, write, buffer, lenp, ppos);

	if (write)
		ret = addrconf_fixup_forwarding(ctl, valp, val);
	if (ret)
		*ppos = pos;
	return ret;
}

static void dev_disable_change(struct inet6_dev *idev)
{
	if (!idev || !idev->dev)
		return;

	if (idev->cnf.disable_ipv6)
		addrconf_notify(NULL, NETDEV_DOWN, idev->dev);
	else
		addrconf_notify(NULL, NETDEV_UP, idev->dev);
}

static void addrconf_disable_change(struct net *net, __s32 newf)
{
	struct net_device *dev;
	struct inet6_dev *idev;

	rcu_read_lock();
	for_each_netdev_rcu(net, dev) {
		idev = __in6_dev_get(dev);
		if (idev) {
			int changed = (!idev->cnf.disable_ipv6) ^ (!newf);
			idev->cnf.disable_ipv6 = newf;
			if (changed)
				dev_disable_change(idev);
		}
	}
	rcu_read_unlock();
}

static int addrconf_disable_ipv6(struct ctl_table *table, int *p, int newf)
{
	struct net *net;
	int old;

	if (!rtnl_trylock())
		return restart_syscall();

	net = (struct net *)table->extra2;
	old = *p;
	*p = newf;

	if (p == &net->ipv6.devconf_dflt->disable_ipv6) {
		rtnl_unlock();
		return 0;
	}

	if (p == &net->ipv6.devconf_all->disable_ipv6) {
		net->ipv6.devconf_dflt->disable_ipv6 = newf;
		addrconf_disable_change(net, newf);
	} else if ((!newf) ^ (!old))
		dev_disable_change((struct inet6_dev *)table->extra1);

	rtnl_unlock();
	return 0;
}

static
int addrconf_sysctl_disable(ctl_table *ctl, int write,
			    void __user *buffer, size_t *lenp, loff_t *ppos)
{
	int *valp = ctl->data;
	int val = *valp;
	loff_t pos = *ppos;
	ctl_table lctl;
	int ret;

	/*
	 * ctl->data points to idev->cnf.disable_ipv6, we should
	 * not modify it until we get the rtnl lock.
	 */
	lctl = *ctl;
	lctl.data = &val;

	ret = proc_dointvec(&lctl, write, buffer, lenp, ppos);

	if (write)
		ret = addrconf_disable_ipv6(ctl, valp, val);
	if (ret)
		*ppos = pos;
	return ret;
}

static struct addrconf_sysctl_table
{
	struct ctl_table_header *sysctl_header;
	ctl_table addrconf_vars[DEVCONF_MAX+1];
	char *dev_name;
} addrconf_sysctl __read_mostly = {
	.sysctl_header = NULL,
	.addrconf_vars = {
		{
			.procname	= "forwarding",
			.data		= &ipv6_devconf.forwarding,
			.maxlen		= sizeof(int),
			.mode		= 0644,
			.proc_handler	= addrconf_sysctl_forward,
		},
		{
			.procname	= "hop_limit",
			.data		= &ipv6_devconf.hop_limit,
			.maxlen		= sizeof(int),
			.mode		= 0644,
			.proc_handler	= proc_dointvec,
		},
		{
			.procname	= "mtu",
			.data		= &ipv6_devconf.mtu6,
			.maxlen		= sizeof(int),
			.mode		= 0644,
			.proc_handler	= proc_dointvec,
		},
		{
			.procname	= "accept_ra",
			.data		= &ipv6_devconf.accept_ra,
			.maxlen		= sizeof(int),
			.mode		= 0644,
			.proc_handler	= proc_dointvec,
		},
		{
			.procname	= "accept_redirects",
			.data		= &ipv6_devconf.accept_redirects,
			.maxlen		= sizeof(int),
			.mode		= 0644,
			.proc_handler	= proc_dointvec,
		},
		{
			.procname	= "autoconf",
			.data		= &ipv6_devconf.autoconf,
			.maxlen		= sizeof(int),
			.mode		= 0644,
			.proc_handler	= proc_dointvec,
		},
		{
			.procname	= "dad_transmits",
			.data		= &ipv6_devconf.dad_transmits,
			.maxlen		= sizeof(int),
			.mode		= 0644,
			.proc_handler	= proc_dointvec,
		},
		{
			.procname	= "router_solicitations",
			.data		= &ipv6_devconf.rtr_solicits,
			.maxlen		= sizeof(int),
			.mode		= 0644,
			.proc_handler	= proc_dointvec,
		},
		{
			.procname	= "router_solicitation_interval",
			.data		= &ipv6_devconf.rtr_solicit_interval,
			.maxlen		= sizeof(int),
			.mode		= 0644,
			.proc_handler	= proc_dointvec_jiffies,
		},
		{
			.procname	= "router_solicitation_delay",
			.data		= &ipv6_devconf.rtr_solicit_delay,
			.maxlen		= sizeof(int),
			.mode		= 0644,
			.proc_handler	= proc_dointvec_jiffies,
		},
		{
			.procname	= "force_mld_version",
			.data		= &ipv6_devconf.force_mld_version,
			.maxlen		= sizeof(int),
			.mode		= 0644,
			.proc_handler	= proc_dointvec,
		},
#ifdef CONFIG_IPV6_PRIVACY
		{
			.procname	= "use_tempaddr",
			.data		= &ipv6_devconf.use_tempaddr,
			.maxlen		= sizeof(int),
			.mode		= 0644,
			.proc_handler	= proc_dointvec,
		},
		{
			.procname	= "temp_valid_lft",
			.data		= &ipv6_devconf.temp_valid_lft,
			.maxlen		= sizeof(int),
			.mode		= 0644,
			.proc_handler	= proc_dointvec,
		},
		{
			.procname	= "temp_prefered_lft",
			.data		= &ipv6_devconf.temp_prefered_lft,
			.maxlen		= sizeof(int),
			.mode		= 0644,
			.proc_handler	= proc_dointvec,
		},
		{
			.procname	= "regen_max_retry",
			.data		= &ipv6_devconf.regen_max_retry,
			.maxlen		= sizeof(int),
			.mode		= 0644,
			.proc_handler	= proc_dointvec,
		},
		{
			.procname	= "max_desync_factor",
			.data		= &ipv6_devconf.max_desync_factor,
			.maxlen		= sizeof(int),
			.mode		= 0644,
			.proc_handler	= proc_dointvec,
		},
#endif
		{
			.procname	= "max_addresses",
			.data		= &ipv6_devconf.max_addresses,
			.maxlen		= sizeof(int),
			.mode		= 0644,
			.proc_handler	= proc_dointvec,
		},
		{
			.procname	= "accept_ra_defrtr",
			.data		= &ipv6_devconf.accept_ra_defrtr,
			.maxlen		= sizeof(int),
			.mode		= 0644,
			.proc_handler	= proc_dointvec,
		},
		{
			.procname	= "accept_ra_pinfo",
			.data		= &ipv6_devconf.accept_ra_pinfo,
			.maxlen		= sizeof(int),
			.mode		= 0644,
			.proc_handler	= proc_dointvec,
		},
#ifdef CONFIG_IPV6_ROUTER_PREF
		{
			.procname	= "accept_ra_rtr_pref",
			.data		= &ipv6_devconf.accept_ra_rtr_pref,
			.maxlen		= sizeof(int),
			.mode		= 0644,
			.proc_handler	= proc_dointvec,
		},
		{
			.procname	= "router_probe_interval",
			.data		= &ipv6_devconf.rtr_probe_interval,
			.maxlen		= sizeof(int),
			.mode		= 0644,
			.proc_handler	= proc_dointvec_jiffies,
		},
#ifdef CONFIG_IPV6_ROUTE_INFO
		{
			.procname	= "accept_ra_rt_info_max_plen",
			.data		= &ipv6_devconf.accept_ra_rt_info_max_plen,
			.maxlen		= sizeof(int),
			.mode		= 0644,
			.proc_handler	= proc_dointvec,
		},
#endif
#endif
		{
			.procname	= "proxy_ndp",
			.data		= &ipv6_devconf.proxy_ndp,
			.maxlen		= sizeof(int),
			.mode		= 0644,
			.proc_handler	= proc_dointvec,
		},
		{
			.procname	= "accept_source_route",
			.data		= &ipv6_devconf.accept_source_route,
			.maxlen		= sizeof(int),
			.mode		= 0644,
			.proc_handler	= proc_dointvec,
		},
#ifdef CONFIG_IPV6_OPTIMISTIC_DAD
		{
			.procname       = "optimistic_dad",
			.data           = &ipv6_devconf.optimistic_dad,
			.maxlen         = sizeof(int),
			.mode           = 0644,
			.proc_handler   = proc_dointvec,

		},
#endif
#ifdef CONFIG_IPV6_MROUTE
		{
			.procname	= "mc_forwarding",
			.data		= &ipv6_devconf.mc_forwarding,
			.maxlen		= sizeof(int),
			.mode		= 0444,
			.proc_handler	= proc_dointvec,
		},
#endif
		{
			.procname	= "disable_ipv6",
			.data		= &ipv6_devconf.disable_ipv6,
			.maxlen		= sizeof(int),
			.mode		= 0644,
			.proc_handler	= addrconf_sysctl_disable,
		},
		{
			.procname	= "accept_dad",
			.data		= &ipv6_devconf.accept_dad,
			.maxlen		= sizeof(int),
			.mode		= 0644,
			.proc_handler	= proc_dointvec,
		},
		{
			.procname       = "force_tllao",
			.data           = &ipv6_devconf.force_tllao,
			.maxlen         = sizeof(int),
			.mode           = 0644,
			.proc_handler   = proc_dointvec
		},
		{
			/* sentinel */
		}
	},
};

static int __addrconf_sysctl_register(struct net *net, char *dev_name,
		struct inet6_dev *idev, struct ipv6_devconf *p)
{
	int i;
	struct addrconf_sysctl_table *t;

#define ADDRCONF_CTL_PATH_DEV	3

	struct ctl_path addrconf_ctl_path[] = {
		{ .procname = "net", },
		{ .procname = "ipv6", },
		{ .procname = "conf", },
		{ /* to be set */ },
		{ },
	};


	t = kmemdup(&addrconf_sysctl, sizeof(*t), GFP_KERNEL);
	if (t == NULL)
		goto out;

	for (i = 0; t->addrconf_vars[i].data; i++) {
		t->addrconf_vars[i].data += (char *)p - (char *)&ipv6_devconf;
		t->addrconf_vars[i].extra1 = idev; /* embedded; no ref */
		t->addrconf_vars[i].extra2 = net;
	}

	/*
	 * Make a copy of dev_name, because '.procname' is regarded as const
	 * by sysctl and we wouldn't want anyone to change it under our feet
	 * (see SIOCSIFNAME).
	 */
	t->dev_name = kstrdup(dev_name, GFP_KERNEL);
	if (!t->dev_name)
		goto free;

	addrconf_ctl_path[ADDRCONF_CTL_PATH_DEV].procname = t->dev_name;

	t->sysctl_header = register_net_sysctl_table(net, addrconf_ctl_path,
			t->addrconf_vars);
	if (t->sysctl_header == NULL)
		goto free_procname;

	p->sysctl = t;
	return 0;

free_procname:
	kfree(t->dev_name);
free:
	kfree(t);
out:
	return -ENOBUFS;
}

static void __addrconf_sysctl_unregister(struct ipv6_devconf *p)
{
	struct addrconf_sysctl_table *t;

	if (p->sysctl == NULL)
		return;

	t = p->sysctl;
	p->sysctl = NULL;
	unregister_net_sysctl_table(t->sysctl_header);
	kfree(t->dev_name);
	kfree(t);
}

static void addrconf_sysctl_register(struct inet6_dev *idev)
{
	neigh_sysctl_register(idev->dev, idev->nd_parms, "ipv6",
			      &ndisc_ifinfo_sysctl_change);
	__addrconf_sysctl_register(dev_net(idev->dev), idev->dev->name,
					idev, &idev->cnf);
}

static void addrconf_sysctl_unregister(struct inet6_dev *idev)
{
	__addrconf_sysctl_unregister(&idev->cnf);
	neigh_sysctl_unregister(idev->nd_parms);
}


#endif

static int __net_init addrconf_init_net(struct net *net)
{
	int err;
	struct ipv6_devconf *all, *dflt;

	err = -ENOMEM;
	all = &ipv6_devconf;
	dflt = &ipv6_devconf_dflt;

	if (!net_eq(net, &init_net)) {
		all = kmemdup(all, sizeof(ipv6_devconf), GFP_KERNEL);
		if (all == NULL)
			goto err_alloc_all;

		dflt = kmemdup(dflt, sizeof(ipv6_devconf_dflt), GFP_KERNEL);
		if (dflt == NULL)
			goto err_alloc_dflt;
	} else {
		/* these will be inherited by all namespaces */
		dflt->autoconf = ipv6_defaults.autoconf;
		dflt->disable_ipv6 = ipv6_defaults.disable_ipv6;
	}

	net->ipv6.devconf_all = all;
	net->ipv6.devconf_dflt = dflt;

#ifdef CONFIG_SYSCTL
	err = __addrconf_sysctl_register(net, "all", NULL, all);
	if (err < 0)
		goto err_reg_all;

	err = __addrconf_sysctl_register(net, "default", NULL, dflt);
	if (err < 0)
		goto err_reg_dflt;
#endif
	return 0;

#ifdef CONFIG_SYSCTL
err_reg_dflt:
	__addrconf_sysctl_unregister(all);
err_reg_all:
	kfree(dflt);
#endif
err_alloc_dflt:
	kfree(all);
err_alloc_all:
	return err;
}

static void __net_exit addrconf_exit_net(struct net *net)
{
#ifdef CONFIG_SYSCTL
	__addrconf_sysctl_unregister(net->ipv6.devconf_dflt);
	__addrconf_sysctl_unregister(net->ipv6.devconf_all);
#endif
	if (!net_eq(net, &init_net)) {
		kfree(net->ipv6.devconf_dflt);
		kfree(net->ipv6.devconf_all);
	}
}

static struct pernet_operations addrconf_ops = {
	.init = addrconf_init_net,
	.exit = addrconf_exit_net,
};

/*
 *      Device notifier
 */

int register_inet6addr_notifier(struct notifier_block *nb)
{
	return atomic_notifier_chain_register(&inet6addr_chain, nb);
}
EXPORT_SYMBOL(register_inet6addr_notifier);

int unregister_inet6addr_notifier(struct notifier_block *nb)
{
	return atomic_notifier_chain_unregister(&inet6addr_chain, nb);
}
EXPORT_SYMBOL(unregister_inet6addr_notifier);

static struct rtnl_af_ops inet6_ops = {
	.family		  = AF_INET6,
	.fill_link_af	  = inet6_fill_link_af,
	.get_link_af_size = inet6_get_link_af_size,
};

/*
 *	Init / cleanup code
 */

int __init addrconf_init(void)
{
	int i, err;

	err = ipv6_addr_label_init();
	if (err < 0) {
		printk(KERN_CRIT "IPv6 Addrconf:"
		       " cannot initialize default policy table: %d.\n", err);
		goto out;
	}

	err = register_pernet_subsys(&addrconf_ops);
	if (err < 0)
		goto out_addrlabel;

	/* The addrconf netdev notifier requires that loopback_dev
	 * has it's ipv6 private information allocated and setup
	 * before it can bring up and give link-local addresses
	 * to other devices which are up.
	 *
	 * Unfortunately, loopback_dev is not necessarily the first
	 * entry in the global dev_base list of net devices.  In fact,
	 * it is likely to be the very last entry on that list.
	 * So this causes the notifier registry below to try and
	 * give link-local addresses to all devices besides loopback_dev
	 * first, then loopback_dev, which cases all the non-loopback_dev
	 * devices to fail to get a link-local address.
	 *
	 * So, as a temporary fix, allocate the ipv6 structure for
	 * loopback_dev first by hand.
	 * Longer term, all of the dependencies ipv6 has upon the loopback
	 * device and it being up should be removed.
	 */
	rtnl_lock();
	if (!ipv6_add_dev(init_net.loopback_dev))
		err = -ENOMEM;
	rtnl_unlock();
	if (err)
		goto errlo;

	for (i = 0; i < IN6_ADDR_HSIZE; i++)
		INIT_HLIST_HEAD(&inet6_addr_lst[i]);

	register_netdevice_notifier(&ipv6_dev_notf);

	addrconf_verify(0);

	err = rtnl_af_register(&inet6_ops);
	if (err < 0)
		goto errout_af;

	err = __rtnl_register(PF_INET6, RTM_GETLINK, NULL, inet6_dump_ifinfo,
			      NULL);
	if (err < 0)
		goto errout;

	/* Only the first call to __rtnl_register can fail */
	__rtnl_register(PF_INET6, RTM_NEWADDR, inet6_rtm_newaddr, NULL, NULL);
	__rtnl_register(PF_INET6, RTM_DELADDR, inet6_rtm_deladdr, NULL, NULL);
	__rtnl_register(PF_INET6, RTM_GETADDR, inet6_rtm_getaddr,
			inet6_dump_ifaddr, NULL);
	__rtnl_register(PF_INET6, RTM_GETMULTICAST, NULL,
			inet6_dump_ifmcaddr, NULL);
	__rtnl_register(PF_INET6, RTM_GETANYCAST, NULL,
			inet6_dump_ifacaddr, NULL);

	ipv6_addr_label_rtnl_register();

	return 0;
errout:
	rtnl_af_unregister(&inet6_ops);
errout_af:
	unregister_netdevice_notifier(&ipv6_dev_notf);
errlo:
	unregister_pernet_subsys(&addrconf_ops);
out_addrlabel:
	ipv6_addr_label_cleanup();
out:
	return err;
}

void addrconf_cleanup(void)
{
	struct net_device *dev;
	int i;

	unregister_netdevice_notifier(&ipv6_dev_notf);
	unregister_pernet_subsys(&addrconf_ops);
	ipv6_addr_label_cleanup();

	rtnl_lock();

	__rtnl_af_unregister(&inet6_ops);

	/* clean dev list */
	for_each_netdev(&init_net, dev) {
		if (__in6_dev_get(dev) == NULL)
			continue;
		addrconf_ifdown(dev, 1);
	}
	addrconf_ifdown(init_net.loopback_dev, 2);

	/*
	 *	Check hash table.
	 */
	spin_lock_bh(&addrconf_hash_lock);
	for (i = 0; i < IN6_ADDR_HSIZE; i++)
		WARN_ON(!hlist_empty(&inet6_addr_lst[i]));
	spin_unlock_bh(&addrconf_hash_lock);

	del_timer(&addr_chk_timer);
	rtnl_unlock();
}<|MERGE_RESOLUTION|>--- conflicted
+++ resolved
@@ -3083,7 +3083,6 @@
 	struct if6_iter_state *state = seq->private;
 	struct net *net = seq_file_net(seq);
 	int p = 0;
-<<<<<<< HEAD
 
 	/* initial bucket if pos is 0 */
 	if (pos == 0) {
@@ -3091,15 +3090,6 @@
 		state->offset = 0;
 	}
 
-=======
-
-	/* initial bucket if pos is 0 */
-	if (pos == 0) {
-		state->bucket = 0;
-		state->offset = 0;
-	}
-
->>>>>>> c16fa4f2
 	for (; state->bucket < IN6_ADDR_HSIZE; ++state->bucket) {
 		struct hlist_node *n;
 		hlist_for_each_entry_rcu_bh(ifa, n, &inet6_addr_lst[state->bucket],
