/* Xtables module to match packets using a BPF filter.
 * Copyright 2013 Google Inc.
 * Written by Willem de Bruijn <willemb@google.com>
 *
 * This program is free software; you can redistribute it and/or modify
 * it under the terms of the GNU General Public License version 2 as
 * published by the Free Software Foundation.
 */

#include <linux/module.h>
#include <linux/syscalls.h>
#include <linux/skbuff.h>
#include <linux/filter.h>
#include <linux/bpf.h>

#include <linux/netfilter/xt_bpf.h>
#include <linux/netfilter/x_tables.h>

MODULE_AUTHOR("Willem de Bruijn <willemb@google.com>");
MODULE_DESCRIPTION("Xtables: BPF filter match");
MODULE_LICENSE("GPL");
MODULE_ALIAS("ipt_bpf");
MODULE_ALIAS("ip6t_bpf");

static int __bpf_mt_check_bytecode(struct sock_filter *insns, __u16 len,
				   struct bpf_prog **ret)
{
	struct sock_fprog_kern program;

	if (len > XT_BPF_MAX_NUM_INSTR)
		return -EINVAL;

	program.len = len;
	program.filter = insns;

	if (bpf_prog_create(ret, &program)) {
		pr_info("bpf: check failed: parse error\n");
		return -EINVAL;
	}

	return 0;
}

static int __bpf_mt_check_fd(int fd, struct bpf_prog **ret)
{
	struct bpf_prog *prog;

	prog = bpf_prog_get_type(fd, BPF_PROG_TYPE_SOCKET_FILTER);
	if (IS_ERR(prog))
		return PTR_ERR(prog);

	*ret = prog;
	return 0;
}

static int __bpf_mt_check_path(const char *path, struct bpf_prog **ret)
{
	if (strnlen(path, XT_BPF_PATH_MAX) == XT_BPF_PATH_MAX)
		return -EINVAL;

	*ret = bpf_prog_get_type_path(path, BPF_PROG_TYPE_SOCKET_FILTER);
	return PTR_ERR_OR_ZERO(*ret);

}

static int bpf_mt_check(const struct xt_mtchk_param *par)
{
	struct xt_bpf_info *info = par->matchinfo;

	return __bpf_mt_check_bytecode(info->bpf_program,
				       info->bpf_program_num_elem,
				       &info->filter);
}

static int bpf_mt_check_v1(const struct xt_mtchk_param *par)
{
	struct xt_bpf_info_v1 *info = par->matchinfo;

	if (info->mode == XT_BPF_MODE_BYTECODE)
		return __bpf_mt_check_bytecode(info->bpf_program,
					       info->bpf_program_num_elem,
					       &info->filter);
	else if (info->mode == XT_BPF_MODE_FD_ELF)
		return __bpf_mt_check_fd(info->fd, &info->filter);
	else if (info->mode == XT_BPF_MODE_PATH_PINNED)
		return __bpf_mt_check_path(info->path, &info->filter);
	else
		return -EINVAL;
}

static bool bpf_mt(const struct sk_buff *skb, struct xt_action_param *par)
{
	const struct xt_bpf_info *info = par->matchinfo;

	return BPF_PROG_RUN(info->filter, skb);
}

static bool bpf_mt_v1(const struct sk_buff *skb, struct xt_action_param *par)
{
	const struct xt_bpf_info_v1 *info = par->matchinfo;

	return !!bpf_prog_run_save_cb(info->filter, (struct sk_buff *) skb);
}

static void bpf_mt_destroy(const struct xt_mtdtor_param *par)
{
	const struct xt_bpf_info *info = par->matchinfo;

	bpf_prog_destroy(info->filter);
}

static void bpf_mt_destroy_v1(const struct xt_mtdtor_param *par)
{
	const struct xt_bpf_info_v1 *info = par->matchinfo;

	bpf_prog_destroy(info->filter);
}

static struct xt_match bpf_mt_reg[] __read_mostly = {
	{
		.name		= "bpf",
		.revision	= 0,
		.family		= NFPROTO_UNSPEC,
		.checkentry	= bpf_mt_check,
		.match		= bpf_mt,
		.destroy	= bpf_mt_destroy,
		.matchsize	= sizeof(struct xt_bpf_info),
<<<<<<< HEAD
=======
		.usersize	= offsetof(struct xt_bpf_info, filter),
>>>>>>> dd05251a
		.me		= THIS_MODULE,
	},
	{
		.name		= "bpf",
		.revision	= 1,
		.family		= NFPROTO_UNSPEC,
		.checkentry	= bpf_mt_check_v1,
		.match		= bpf_mt_v1,
		.destroy	= bpf_mt_destroy_v1,
		.matchsize	= sizeof(struct xt_bpf_info_v1),
<<<<<<< HEAD
=======
		.usersize	= offsetof(struct xt_bpf_info_v1, filter),
>>>>>>> dd05251a
		.me		= THIS_MODULE,
	},
};

static int __init bpf_mt_init(void)
{
	return xt_register_matches(bpf_mt_reg, ARRAY_SIZE(bpf_mt_reg));
}

static void __exit bpf_mt_exit(void)
{
	xt_unregister_matches(bpf_mt_reg, ARRAY_SIZE(bpf_mt_reg));
}

module_init(bpf_mt_init);
module_exit(bpf_mt_exit);<|MERGE_RESOLUTION|>--- conflicted
+++ resolved
@@ -125,10 +125,7 @@
 		.match		= bpf_mt,
 		.destroy	= bpf_mt_destroy,
 		.matchsize	= sizeof(struct xt_bpf_info),
-<<<<<<< HEAD
-=======
 		.usersize	= offsetof(struct xt_bpf_info, filter),
->>>>>>> dd05251a
 		.me		= THIS_MODULE,
 	},
 	{
@@ -139,10 +136,7 @@
 		.match		= bpf_mt_v1,
 		.destroy	= bpf_mt_destroy_v1,
 		.matchsize	= sizeof(struct xt_bpf_info_v1),
-<<<<<<< HEAD
-=======
 		.usersize	= offsetof(struct xt_bpf_info_v1, filter),
->>>>>>> dd05251a
 		.me		= THIS_MODULE,
 	},
 };
