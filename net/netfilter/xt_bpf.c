--- conflicted
+++ resolved
@@ -27,16 +27,11 @@
 {
 	struct sock_fprog_kern program;
 
-<<<<<<< HEAD
-	if (len > XT_BPF_MAX_NUM_INSTR)
-		return -EINVAL;
-=======
 	if (info->bpf_program_num_elem > XT_BPF_MAX_NUM_INSTR)
 		return -EINVAL;
 
 	program.len = info->bpf_program_num_elem;
 	program.filter = info->bpf_program;
->>>>>>> 4cd44444
 
 	program.len = len;
 	program.filter = insns;
