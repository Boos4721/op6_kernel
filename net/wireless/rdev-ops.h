--- conflicted
+++ resolved
@@ -1172,8 +1172,6 @@
 	return ret;
 }
 
-<<<<<<< HEAD
-=======
 static inline int rdev_update_owe_info(struct cfg80211_registered_device *rdev,
 				       struct net_device *dev,
 				       struct cfg80211_update_owe_info *oweinfo)
@@ -1187,5 +1185,4 @@
 	return ret;
 }
 
->>>>>>> e276e60d
 #endif /* __CFG80211_RDEV_OPS */