/*
 * This is the new netlink-based wireless configuration interface.
 *
 * Copyright 2006-2010	Johannes Berg <johannes@sipsolutions.net>
 * Copyright 2013-2014  Intel Mobile Communications GmbH
 * Copyright 2015-2016	Intel Deutschland GmbH
 */

#include <linux/if.h>
#include <linux/module.h>
#include <linux/err.h>
#include <linux/slab.h>
#include <linux/list.h>
#include <linux/if_ether.h>
#include <linux/ieee80211.h>
#include <linux/nl80211.h>
#include <linux/rtnetlink.h>
#include <linux/netlink.h>
#include <linux/nospec.h>
#include <linux/etherdevice.h>
#include <net/net_namespace.h>
#include <net/genetlink.h>
#include <net/cfg80211.h>
#include <net/sock.h>
#include <net/inet_connection_sock.h>
#include "core.h"
#include "nl80211.h"
#include "reg.h"
#include "rdev-ops.h"

static int nl80211_crypto_settings(struct cfg80211_registered_device *rdev,
				   struct genl_info *info,
				   struct cfg80211_crypto_settings *settings,
				   int cipher_limit);

static int nl80211_pre_doit(const struct genl_ops *ops, struct sk_buff *skb,
			    struct genl_info *info);
static void nl80211_post_doit(const struct genl_ops *ops, struct sk_buff *skb,
			      struct genl_info *info);

/* the netlink family */
static struct genl_family nl80211_fam = {
	.id = GENL_ID_GENERATE,		/* don't bother with a hardcoded ID */
	.name = NL80211_GENL_NAME,	/* have users key off the name instead */
	.hdrsize = 0,			/* no private header */
	.version = 1,			/* no particular meaning now */
	.maxattr = NL80211_ATTR_MAX,
	.netnsok = true,
	.pre_doit = nl80211_pre_doit,
	.post_doit = nl80211_post_doit,
};

/* multicast groups */
enum nl80211_multicast_groups {
	NL80211_MCGRP_CONFIG,
	NL80211_MCGRP_SCAN,
	NL80211_MCGRP_REGULATORY,
	NL80211_MCGRP_MLME,
	NL80211_MCGRP_VENDOR,
	NL80211_MCGRP_NAN,
	NL80211_MCGRP_TESTMODE /* keep last - ifdef! */
};

static const struct genl_multicast_group nl80211_mcgrps[] = {
	[NL80211_MCGRP_CONFIG] = { .name = NL80211_MULTICAST_GROUP_CONFIG },
	[NL80211_MCGRP_SCAN] = { .name = NL80211_MULTICAST_GROUP_SCAN },
	[NL80211_MCGRP_REGULATORY] = { .name = NL80211_MULTICAST_GROUP_REG },
	[NL80211_MCGRP_MLME] = { .name = NL80211_MULTICAST_GROUP_MLME },
	[NL80211_MCGRP_VENDOR] = { .name = NL80211_MULTICAST_GROUP_VENDOR },
	[NL80211_MCGRP_NAN] = { .name = NL80211_MULTICAST_GROUP_NAN },
#ifdef CONFIG_NL80211_TESTMODE
	[NL80211_MCGRP_TESTMODE] = { .name = NL80211_MULTICAST_GROUP_TESTMODE }
#endif
};

/* returns ERR_PTR values */
static struct wireless_dev *
__cfg80211_wdev_from_attrs(struct net *netns, struct nlattr **attrs)
{
	struct cfg80211_registered_device *rdev;
	struct wireless_dev *result = NULL;
	bool have_ifidx = attrs[NL80211_ATTR_IFINDEX];
	bool have_wdev_id = attrs[NL80211_ATTR_WDEV];
	u64 wdev_id;
	int wiphy_idx = -1;
	int ifidx = -1;

	ASSERT_RTNL();

	if (!have_ifidx && !have_wdev_id)
		return ERR_PTR(-EINVAL);

	if (have_ifidx)
		ifidx = nla_get_u32(attrs[NL80211_ATTR_IFINDEX]);
	if (have_wdev_id) {
		wdev_id = nla_get_u64(attrs[NL80211_ATTR_WDEV]);
		wiphy_idx = wdev_id >> 32;
	}

	list_for_each_entry(rdev, &cfg80211_rdev_list, list) {
		struct wireless_dev *wdev;

		if (wiphy_net(&rdev->wiphy) != netns)
			continue;

		if (have_wdev_id && rdev->wiphy_idx != wiphy_idx)
			continue;

		list_for_each_entry(wdev, &rdev->wiphy.wdev_list, list) {
			if (have_ifidx && wdev->netdev &&
			    wdev->netdev->ifindex == ifidx) {
				result = wdev;
				break;
			}
			if (have_wdev_id && wdev->identifier == (u32)wdev_id) {
				result = wdev;
				break;
			}
		}

		if (result)
			break;
	}

	if (result)
		return result;
	return ERR_PTR(-ENODEV);
}

static struct cfg80211_registered_device *
__cfg80211_rdev_from_attrs(struct net *netns, struct nlattr **attrs)
{
	struct cfg80211_registered_device *rdev = NULL, *tmp;
	struct net_device *netdev;

	ASSERT_RTNL();

	if (!attrs[NL80211_ATTR_WIPHY] &&
	    !attrs[NL80211_ATTR_IFINDEX] &&
	    !attrs[NL80211_ATTR_WDEV])
		return ERR_PTR(-EINVAL);

	if (attrs[NL80211_ATTR_WIPHY])
		rdev = cfg80211_rdev_by_wiphy_idx(
				nla_get_u32(attrs[NL80211_ATTR_WIPHY]));

	if (attrs[NL80211_ATTR_WDEV]) {
		u64 wdev_id = nla_get_u64(attrs[NL80211_ATTR_WDEV]);
		struct wireless_dev *wdev;
		bool found = false;

		tmp = cfg80211_rdev_by_wiphy_idx(wdev_id >> 32);
		if (tmp) {
			/* make sure wdev exists */
			list_for_each_entry(wdev, &tmp->wiphy.wdev_list, list) {
				if (wdev->identifier != (u32)wdev_id)
					continue;
				found = true;
				break;
			}

			if (!found)
				tmp = NULL;

			if (rdev && tmp != rdev)
				return ERR_PTR(-EINVAL);
			rdev = tmp;
		}
	}

	if (attrs[NL80211_ATTR_IFINDEX]) {
		int ifindex = nla_get_u32(attrs[NL80211_ATTR_IFINDEX]);

		netdev = __dev_get_by_index(netns, ifindex);
		if (netdev) {
			if (netdev->ieee80211_ptr)
				tmp = wiphy_to_rdev(
					netdev->ieee80211_ptr->wiphy);
			else
				tmp = NULL;

			/* not wireless device -- return error */
			if (!tmp)
				return ERR_PTR(-EINVAL);

			/* mismatch -- return error */
			if (rdev && tmp != rdev)
				return ERR_PTR(-EINVAL);

			rdev = tmp;
		}
	}

	if (!rdev)
		return ERR_PTR(-ENODEV);

	if (netns != wiphy_net(&rdev->wiphy))
		return ERR_PTR(-ENODEV);

	return rdev;
}

/*
 * This function returns a pointer to the driver
 * that the genl_info item that is passed refers to.
 *
 * The result of this can be a PTR_ERR and hence must
 * be checked with IS_ERR() for errors.
 */
static struct cfg80211_registered_device *
cfg80211_get_dev_from_info(struct net *netns, struct genl_info *info)
{
	return __cfg80211_rdev_from_attrs(netns, info->attrs);
}

static int validate_beacon_head(const struct nlattr *attr)
{
	const u8 *data = nla_data(attr);
	unsigned int len = nla_len(attr);
	const struct element *elem;
	const struct ieee80211_mgmt *mgmt = (void *)data;
	unsigned int fixedlen = offsetof(struct ieee80211_mgmt,
					 u.beacon.variable);

	if (len < fixedlen)
		goto err;

	if (ieee80211_hdrlen(mgmt->frame_control) !=
	    offsetof(struct ieee80211_mgmt, u.beacon))
		goto err;

	data += fixedlen;
	len -= fixedlen;

	for_each_element(elem, data, len) {
		/* nothing */
	}

	if (for_each_element_completed(elem, data, len))
		return 0;

err:
	return -EINVAL;
}

/* policy for the attributes */
static const struct nla_policy nl80211_policy[NUM_NL80211_ATTR] = {
	[NL80211_ATTR_WIPHY] = { .type = NLA_U32 },
	[NL80211_ATTR_WIPHY_NAME] = { .type = NLA_NUL_STRING,
				      .len = 20-1 },
	[NL80211_ATTR_WIPHY_TXQ_PARAMS] = { .type = NLA_NESTED },

	[NL80211_ATTR_WIPHY_FREQ] = { .type = NLA_U32 },
	[NL80211_ATTR_WIPHY_CHANNEL_TYPE] = { .type = NLA_U32 },
	[NL80211_ATTR_CHANNEL_WIDTH] = { .type = NLA_U32 },
	[NL80211_ATTR_CENTER_FREQ1] = { .type = NLA_U32 },
	[NL80211_ATTR_CENTER_FREQ2] = { .type = NLA_U32 },

	[NL80211_ATTR_WIPHY_RETRY_SHORT] = { .type = NLA_U8 },
	[NL80211_ATTR_WIPHY_RETRY_LONG] = { .type = NLA_U8 },
	[NL80211_ATTR_WIPHY_FRAG_THRESHOLD] = { .type = NLA_U32 },
	[NL80211_ATTR_WIPHY_RTS_THRESHOLD] = { .type = NLA_U32 },
	[NL80211_ATTR_WIPHY_COVERAGE_CLASS] = { .type = NLA_U8 },
	[NL80211_ATTR_WIPHY_DYN_ACK] = { .type = NLA_FLAG },

	[NL80211_ATTR_IFTYPE] = { .type = NLA_U32 },
	[NL80211_ATTR_IFINDEX] = { .type = NLA_U32 },
	[NL80211_ATTR_IFNAME] = { .type = NLA_NUL_STRING, .len = IFNAMSIZ-1 },

	[NL80211_ATTR_MAC] = { .len = ETH_ALEN },
	[NL80211_ATTR_PREV_BSSID] = { .len = ETH_ALEN },

	[NL80211_ATTR_KEY] = { .type = NLA_NESTED, },
	[NL80211_ATTR_KEY_DATA] = { .type = NLA_BINARY,
				    .len = WLAN_MAX_KEY_LEN },
	[NL80211_ATTR_KEY_IDX] = { .type = NLA_U8 },
	[NL80211_ATTR_KEY_CIPHER] = { .type = NLA_U32 },
	[NL80211_ATTR_KEY_DEFAULT] = { .type = NLA_FLAG },
	[NL80211_ATTR_KEY_SEQ] = { .type = NLA_BINARY, .len = 16 },
	[NL80211_ATTR_KEY_TYPE] = { .type = NLA_U32 },

	[NL80211_ATTR_BEACON_INTERVAL] = { .type = NLA_U32 },
	[NL80211_ATTR_DTIM_PERIOD] = { .type = NLA_U32 },
	[NL80211_ATTR_BEACON_HEAD] = { .type = NLA_BINARY,
				       .len = IEEE80211_MAX_DATA_LEN },
	[NL80211_ATTR_BEACON_TAIL] = { .type = NLA_BINARY,
				       .len = IEEE80211_MAX_DATA_LEN },
	[NL80211_ATTR_STA_AID] = { .type = NLA_U16 },
	[NL80211_ATTR_STA_FLAGS] = { .type = NLA_NESTED },
	[NL80211_ATTR_STA_LISTEN_INTERVAL] = { .type = NLA_U16 },
	[NL80211_ATTR_STA_SUPPORTED_RATES] = { .type = NLA_BINARY,
					       .len = NL80211_MAX_SUPP_RATES },
	[NL80211_ATTR_STA_PLINK_ACTION] = { .type = NLA_U8 },
	[NL80211_ATTR_STA_VLAN] = { .type = NLA_U32 },
	[NL80211_ATTR_MNTR_FLAGS] = { /* NLA_NESTED can't be empty */ },
	[NL80211_ATTR_MESH_ID] = { .type = NLA_BINARY,
				   .len = IEEE80211_MAX_MESH_ID_LEN },
	[NL80211_ATTR_MPATH_NEXT_HOP] = { .type = NLA_BINARY,
					  .len = ETH_ALEN },

	[NL80211_ATTR_REG_ALPHA2] = { .type = NLA_STRING, .len = 2 },
	[NL80211_ATTR_REG_RULES] = { .type = NLA_NESTED },

	[NL80211_ATTR_BSS_CTS_PROT] = { .type = NLA_U8 },
	[NL80211_ATTR_BSS_SHORT_PREAMBLE] = { .type = NLA_U8 },
	[NL80211_ATTR_BSS_SHORT_SLOT_TIME] = { .type = NLA_U8 },
	[NL80211_ATTR_BSS_BASIC_RATES] = { .type = NLA_BINARY,
					   .len = NL80211_MAX_SUPP_RATES },
	[NL80211_ATTR_BSS_HT_OPMODE] = { .type = NLA_U16 },

	[NL80211_ATTR_MESH_CONFIG] = { .type = NLA_NESTED },
	[NL80211_ATTR_SUPPORT_MESH_AUTH] = { .type = NLA_FLAG },

	[NL80211_ATTR_HT_CAPABILITY] = { .len = NL80211_HT_CAPABILITY_LEN },

	[NL80211_ATTR_MGMT_SUBTYPE] = { .type = NLA_U8 },
	[NL80211_ATTR_IE] = { .type = NLA_BINARY,
			      .len = IEEE80211_MAX_DATA_LEN },
	[NL80211_ATTR_SCAN_FREQUENCIES] = { .type = NLA_NESTED },
	[NL80211_ATTR_SCAN_SSIDS] = { .type = NLA_NESTED },

	[NL80211_ATTR_SSID] = { .type = NLA_BINARY,
				.len = IEEE80211_MAX_SSID_LEN },
	[NL80211_ATTR_AUTH_TYPE] = { .type = NLA_U32 },
	[NL80211_ATTR_REASON_CODE] = { .type = NLA_U16 },
	[NL80211_ATTR_FREQ_FIXED] = { .type = NLA_FLAG },
	[NL80211_ATTR_TIMED_OUT] = { .type = NLA_FLAG },
	[NL80211_ATTR_USE_MFP] = { .type = NLA_U32 },
	[NL80211_ATTR_STA_FLAGS2] = {
		.len = sizeof(struct nl80211_sta_flag_update),
	},
	[NL80211_ATTR_CONTROL_PORT] = { .type = NLA_FLAG },
	[NL80211_ATTR_CONTROL_PORT_ETHERTYPE] = { .type = NLA_U16 },
	[NL80211_ATTR_CONTROL_PORT_NO_ENCRYPT] = { .type = NLA_FLAG },
	[NL80211_ATTR_PRIVACY] = { .type = NLA_FLAG },
	[NL80211_ATTR_STATUS_CODE] = { .type = NLA_U16 },
	[NL80211_ATTR_CIPHER_SUITE_GROUP] = { .type = NLA_U32 },
	[NL80211_ATTR_WPA_VERSIONS] = { .type = NLA_U32 },
	[NL80211_ATTR_PID] = { .type = NLA_U32 },
	[NL80211_ATTR_4ADDR] = { .type = NLA_U8 },
	[NL80211_ATTR_PMKID] = { .len = WLAN_PMKID_LEN },
	[NL80211_ATTR_DURATION] = { .type = NLA_U32 },
	[NL80211_ATTR_COOKIE] = { .type = NLA_U64 },
	[NL80211_ATTR_TX_RATES] = { .type = NLA_NESTED },
	[NL80211_ATTR_FRAME] = { .type = NLA_BINARY,
				 .len = IEEE80211_MAX_DATA_LEN },
	[NL80211_ATTR_FRAME_MATCH] = { .type = NLA_BINARY, },
	[NL80211_ATTR_PS_STATE] = { .type = NLA_U32 },
	[NL80211_ATTR_CQM] = { .type = NLA_NESTED, },
	[NL80211_ATTR_LOCAL_STATE_CHANGE] = { .type = NLA_FLAG },
	[NL80211_ATTR_AP_ISOLATE] = { .type = NLA_U8 },
	[NL80211_ATTR_WIPHY_TX_POWER_SETTING] = { .type = NLA_U32 },
	[NL80211_ATTR_WIPHY_TX_POWER_LEVEL] = { .type = NLA_U32 },
	[NL80211_ATTR_FRAME_TYPE] = { .type = NLA_U16 },
	[NL80211_ATTR_WIPHY_ANTENNA_TX] = { .type = NLA_U32 },
	[NL80211_ATTR_WIPHY_ANTENNA_RX] = { .type = NLA_U32 },
	[NL80211_ATTR_MCAST_RATE] = { .type = NLA_U32 },
	[NL80211_ATTR_OFFCHANNEL_TX_OK] = { .type = NLA_FLAG },
	[NL80211_ATTR_KEY_DEFAULT_TYPES] = { .type = NLA_NESTED },
	[NL80211_ATTR_WOWLAN_TRIGGERS] = { .type = NLA_NESTED },
	[NL80211_ATTR_STA_PLINK_STATE] = { .type = NLA_U8 },
	[NL80211_ATTR_SCHED_SCAN_INTERVAL] = { .type = NLA_U32 },
	[NL80211_ATTR_REKEY_DATA] = { .type = NLA_NESTED },
	[NL80211_ATTR_SCAN_SUPP_RATES] = { .type = NLA_NESTED },
	[NL80211_ATTR_HIDDEN_SSID] = { .type = NLA_U32 },
	[NL80211_ATTR_IE_PROBE_RESP] = { .type = NLA_BINARY,
					 .len = IEEE80211_MAX_DATA_LEN },
	[NL80211_ATTR_IE_ASSOC_RESP] = { .type = NLA_BINARY,
					 .len = IEEE80211_MAX_DATA_LEN },
	[NL80211_ATTR_ROAM_SUPPORT] = { .type = NLA_FLAG },
	[NL80211_ATTR_SCHED_SCAN_MATCH] = { .type = NLA_NESTED },
	[NL80211_ATTR_TX_NO_CCK_RATE] = { .type = NLA_FLAG },
	[NL80211_ATTR_TDLS_ACTION] = { .type = NLA_U8 },
	[NL80211_ATTR_TDLS_DIALOG_TOKEN] = { .type = NLA_U8 },
	[NL80211_ATTR_TDLS_OPERATION] = { .type = NLA_U8 },
	[NL80211_ATTR_TDLS_SUPPORT] = { .type = NLA_FLAG },
	[NL80211_ATTR_TDLS_EXTERNAL_SETUP] = { .type = NLA_FLAG },
	[NL80211_ATTR_TDLS_INITIATOR] = { .type = NLA_FLAG },
	[NL80211_ATTR_DONT_WAIT_FOR_ACK] = { .type = NLA_FLAG },
	[NL80211_ATTR_PROBE_RESP] = { .type = NLA_BINARY,
				      .len = IEEE80211_MAX_DATA_LEN },
	[NL80211_ATTR_DFS_REGION] = { .type = NLA_U8 },
	[NL80211_ATTR_DISABLE_HT] = { .type = NLA_FLAG },
	[NL80211_ATTR_HT_CAPABILITY_MASK] = {
		.len = NL80211_HT_CAPABILITY_LEN
	},
	[NL80211_ATTR_NOACK_MAP] = { .type = NLA_U16 },
	[NL80211_ATTR_INACTIVITY_TIMEOUT] = { .type = NLA_U16 },
	[NL80211_ATTR_BG_SCAN_PERIOD] = { .type = NLA_U16 },
	[NL80211_ATTR_WDEV] = { .type = NLA_U64 },
	[NL80211_ATTR_USER_REG_HINT_TYPE] = { .type = NLA_U32 },
	[NL80211_ATTR_AUTH_DATA] = { .type = NLA_BINARY, },
	[NL80211_ATTR_VHT_CAPABILITY] = { .len = NL80211_VHT_CAPABILITY_LEN },
	[NL80211_ATTR_SCAN_FLAGS] = { .type = NLA_U32 },
	[NL80211_ATTR_P2P_CTWINDOW] = { .type = NLA_U8 },
	[NL80211_ATTR_P2P_OPPPS] = { .type = NLA_U8 },
	[NL80211_ATTR_LOCAL_MESH_POWER_MODE] = {. type = NLA_U32 },
	[NL80211_ATTR_ACL_POLICY] = {. type = NLA_U32 },
	[NL80211_ATTR_MAC_ADDRS] = { .type = NLA_NESTED },
	[NL80211_ATTR_STA_CAPABILITY] = { .type = NLA_U16 },
	[NL80211_ATTR_STA_EXT_CAPABILITY] = { .type = NLA_BINARY, },
	[NL80211_ATTR_SPLIT_WIPHY_DUMP] = { .type = NLA_FLAG, },
	[NL80211_ATTR_DISABLE_VHT] = { .type = NLA_FLAG },
	[NL80211_ATTR_VHT_CAPABILITY_MASK] = {
		.len = NL80211_VHT_CAPABILITY_LEN,
	},
	[NL80211_ATTR_MDID] = { .type = NLA_U16 },
	[NL80211_ATTR_IE_RIC] = { .type = NLA_BINARY,
				  .len = IEEE80211_MAX_DATA_LEN },
	[NL80211_ATTR_PEER_AID] = { .type = NLA_U16 },
	[NL80211_ATTR_CH_SWITCH_COUNT] = { .type = NLA_U32 },
	[NL80211_ATTR_CH_SWITCH_BLOCK_TX] = { .type = NLA_FLAG },
	[NL80211_ATTR_CSA_IES] = { .type = NLA_NESTED },
	[NL80211_ATTR_CSA_C_OFF_BEACON] = { .type = NLA_BINARY },
	[NL80211_ATTR_CSA_C_OFF_PRESP] = { .type = NLA_BINARY },
	[NL80211_ATTR_STA_SUPPORTED_CHANNELS] = { .type = NLA_BINARY },
	[NL80211_ATTR_STA_SUPPORTED_OPER_CLASSES] = { .type = NLA_BINARY },
	[NL80211_ATTR_HANDLE_DFS] = { .type = NLA_FLAG },
	[NL80211_ATTR_OPMODE_NOTIF] = { .type = NLA_U8 },
	[NL80211_ATTR_VENDOR_ID] = { .type = NLA_U32 },
	[NL80211_ATTR_VENDOR_SUBCMD] = { .type = NLA_U32 },
	[NL80211_ATTR_VENDOR_DATA] = { .type = NLA_BINARY },
	[NL80211_ATTR_QOS_MAP] = { .type = NLA_BINARY,
				   .len = IEEE80211_QOS_MAP_LEN_MAX },
	[NL80211_ATTR_MAC_HINT] = { .len = ETH_ALEN },
	[NL80211_ATTR_WIPHY_FREQ_HINT] = { .type = NLA_U32 },
	[NL80211_ATTR_TDLS_PEER_CAPABILITY] = { .type = NLA_U32 },
	[NL80211_ATTR_SOCKET_OWNER] = { .type = NLA_FLAG },
	[NL80211_ATTR_CSA_C_OFFSETS_TX] = { .type = NLA_BINARY },
	[NL80211_ATTR_USE_RRM] = { .type = NLA_FLAG },
	[NL80211_ATTR_TSID] = { .type = NLA_U8 },
	[NL80211_ATTR_USER_PRIO] = { .type = NLA_U8 },
	[NL80211_ATTR_ADMITTED_TIME] = { .type = NLA_U16 },
	[NL80211_ATTR_SMPS_MODE] = { .type = NLA_U8 },
	[NL80211_ATTR_MAC_MASK] = { .len = ETH_ALEN },
	[NL80211_ATTR_WIPHY_SELF_MANAGED_REG] = { .type = NLA_FLAG },
	[NL80211_ATTR_NETNS_FD] = { .type = NLA_U32 },
	[NL80211_ATTR_SCHED_SCAN_DELAY] = { .type = NLA_U32 },
	[NL80211_ATTR_REG_INDOOR] = { .type = NLA_FLAG },
	[NL80211_ATTR_PBSS] = { .type = NLA_FLAG },
	[NL80211_ATTR_BSS_SELECT] = { .type = NLA_NESTED },
	[NL80211_ATTR_STA_SUPPORT_P2P_PS] = { .type = NLA_U8 },
	[NL80211_ATTR_MU_MIMO_GROUP_DATA] = {
		.len = VHT_MUMIMO_GROUPS_DATA_LEN
	},
	[NL80211_ATTR_MU_MIMO_FOLLOW_MAC_ADDR] = { .len = ETH_ALEN },
	[NL80211_ATTR_NAN_MASTER_PREF] = { .type = NLA_U8 },
	[NL80211_ATTR_NAN_DUAL] = { .type = NLA_U8 },
	[NL80211_ATTR_NAN_FUNC] = { .type = NLA_NESTED },
	[NL80211_ATTR_FILS_KEK] = { .type = NLA_BINARY,
				    .len = FILS_MAX_KEK_LEN },
	[NL80211_ATTR_FILS_NONCES] = { .len = 2 * FILS_NONCE_LEN },
	[NL80211_ATTR_MULTICAST_TO_UNICAST_ENABLED] = { .type = NLA_FLAG, },
	[NL80211_ATTR_BSSID] = { .len = ETH_ALEN },
	[NL80211_ATTR_SCHED_SCAN_RELATIVE_RSSI] = { .type = NLA_S8 },
	[NL80211_ATTR_SCHED_SCAN_RSSI_ADJUST] = {
		.len = sizeof(struct nl80211_bss_select_rssi_adjust)
	},
	[NL80211_ATTR_TIMEOUT_REASON] = { .type = NLA_U32 },
	[NL80211_ATTR_FILS_ERP_USERNAME] = { .type = NLA_BINARY,
					     .len = FILS_ERP_MAX_USERNAME_LEN },
	[NL80211_ATTR_FILS_ERP_REALM] = { .type = NLA_BINARY,
					  .len = FILS_ERP_MAX_REALM_LEN },
	[NL80211_ATTR_FILS_ERP_NEXT_SEQ_NUM] = { .type = NLA_U16 },
	[NL80211_ATTR_FILS_ERP_RRK] = { .type = NLA_BINARY,
					.len = FILS_ERP_MAX_RRK_LEN },
	[NL80211_ATTR_FILS_CACHE_ID] = { .len = 2 },
	[NL80211_ATTR_PMK] = { .type = NLA_BINARY, .len = PMK_MAX_LEN },
	[NL80211_ATTR_EXTERNAL_AUTH_SUPPORT] = { .type = NLA_FLAG },
};

/* policy for the key attributes */
static const struct nla_policy nl80211_key_policy[NL80211_KEY_MAX + 1] = {
	[NL80211_KEY_DATA] = { .type = NLA_BINARY, .len = WLAN_MAX_KEY_LEN },
	[NL80211_KEY_IDX] = { .type = NLA_U8 },
	[NL80211_KEY_CIPHER] = { .type = NLA_U32 },
	[NL80211_KEY_SEQ] = { .type = NLA_BINARY, .len = 16 },
	[NL80211_KEY_DEFAULT] = { .type = NLA_FLAG },
	[NL80211_KEY_DEFAULT_MGMT] = { .type = NLA_FLAG },
	[NL80211_KEY_TYPE] = { .type = NLA_U32 },
	[NL80211_KEY_DEFAULT_TYPES] = { .type = NLA_NESTED },
};

/* policy for the key default flags */
static const struct nla_policy
nl80211_key_default_policy[NUM_NL80211_KEY_DEFAULT_TYPES] = {
	[NL80211_KEY_DEFAULT_TYPE_UNICAST] = { .type = NLA_FLAG },
	[NL80211_KEY_DEFAULT_TYPE_MULTICAST] = { .type = NLA_FLAG },
};

/* policy for WoWLAN attributes */
static const struct nla_policy
nl80211_wowlan_policy[NUM_NL80211_WOWLAN_TRIG] = {
	[NL80211_WOWLAN_TRIG_ANY] = { .type = NLA_FLAG },
	[NL80211_WOWLAN_TRIG_DISCONNECT] = { .type = NLA_FLAG },
	[NL80211_WOWLAN_TRIG_MAGIC_PKT] = { .type = NLA_FLAG },
	[NL80211_WOWLAN_TRIG_PKT_PATTERN] = { .type = NLA_NESTED },
	[NL80211_WOWLAN_TRIG_GTK_REKEY_FAILURE] = { .type = NLA_FLAG },
	[NL80211_WOWLAN_TRIG_EAP_IDENT_REQUEST] = { .type = NLA_FLAG },
	[NL80211_WOWLAN_TRIG_4WAY_HANDSHAKE] = { .type = NLA_FLAG },
	[NL80211_WOWLAN_TRIG_RFKILL_RELEASE] = { .type = NLA_FLAG },
	[NL80211_WOWLAN_TRIG_TCP_CONNECTION] = { .type = NLA_NESTED },
	[NL80211_WOWLAN_TRIG_NET_DETECT] = { .type = NLA_NESTED },
};

static const struct nla_policy
nl80211_wowlan_tcp_policy[NUM_NL80211_WOWLAN_TCP] = {
	[NL80211_WOWLAN_TCP_SRC_IPV4] = { .type = NLA_U32 },
	[NL80211_WOWLAN_TCP_DST_IPV4] = { .type = NLA_U32 },
	[NL80211_WOWLAN_TCP_DST_MAC] = { .len = ETH_ALEN },
	[NL80211_WOWLAN_TCP_SRC_PORT] = { .type = NLA_U16 },
	[NL80211_WOWLAN_TCP_DST_PORT] = { .type = NLA_U16 },
	[NL80211_WOWLAN_TCP_DATA_PAYLOAD] = { .len = 1 },
	[NL80211_WOWLAN_TCP_DATA_PAYLOAD_SEQ] = {
		.len = sizeof(struct nl80211_wowlan_tcp_data_seq)
	},
	[NL80211_WOWLAN_TCP_DATA_PAYLOAD_TOKEN] = {
		.len = sizeof(struct nl80211_wowlan_tcp_data_token)
	},
	[NL80211_WOWLAN_TCP_DATA_INTERVAL] = { .type = NLA_U32 },
	[NL80211_WOWLAN_TCP_WAKE_PAYLOAD] = { .len = 1 },
	[NL80211_WOWLAN_TCP_WAKE_MASK] = { .len = 1 },
};

/* policy for coalesce rule attributes */
static const struct nla_policy
nl80211_coalesce_policy[NUM_NL80211_ATTR_COALESCE_RULE] = {
	[NL80211_ATTR_COALESCE_RULE_DELAY] = { .type = NLA_U32 },
	[NL80211_ATTR_COALESCE_RULE_CONDITION] = { .type = NLA_U32 },
	[NL80211_ATTR_COALESCE_RULE_PKT_PATTERN] = { .type = NLA_NESTED },
};

/* policy for GTK rekey offload attributes */
static const struct nla_policy
nl80211_rekey_policy[NUM_NL80211_REKEY_DATA] = {
	[NL80211_REKEY_DATA_KEK] = { .type = NLA_BINARY,
				     .len = FILS_MAX_KEK_LEN },
	[NL80211_REKEY_DATA_KCK] = { .len = NL80211_KCK_LEN },
	[NL80211_REKEY_DATA_REPLAY_CTR] = { .len = NL80211_REPLAY_CTR_LEN },
};

static const struct nla_policy
nl80211_match_policy[NL80211_SCHED_SCAN_MATCH_ATTR_MAX + 1] = {
	[NL80211_SCHED_SCAN_MATCH_ATTR_SSID] = { .type = NLA_BINARY,
						 .len = IEEE80211_MAX_SSID_LEN },
	[NL80211_SCHED_SCAN_MATCH_ATTR_RSSI] = { .type = NLA_U32 },
};

static const struct nla_policy
nl80211_plan_policy[NL80211_SCHED_SCAN_PLAN_MAX + 1] = {
	[NL80211_SCHED_SCAN_PLAN_INTERVAL] = { .type = NLA_U32 },
	[NL80211_SCHED_SCAN_PLAN_ITERATIONS] = { .type = NLA_U32 },
};

static const struct nla_policy
nl80211_bss_select_policy[NL80211_BSS_SELECT_ATTR_MAX + 1] = {
	[NL80211_BSS_SELECT_ATTR_RSSI] = { .type = NLA_FLAG },
	[NL80211_BSS_SELECT_ATTR_BAND_PREF] = { .type = NLA_U32 },
	[NL80211_BSS_SELECT_ATTR_RSSI_ADJUST] = {
		.len = sizeof(struct nl80211_bss_select_rssi_adjust)
	},
};

/* policy for NAN function attributes */
static const struct nla_policy
nl80211_nan_func_policy[NL80211_NAN_FUNC_ATTR_MAX + 1] = {
	[NL80211_NAN_FUNC_TYPE] = { .type = NLA_U8 },
	[NL80211_NAN_FUNC_SERVICE_ID] = {
				    .len = NL80211_NAN_FUNC_SERVICE_ID_LEN },
	[NL80211_NAN_FUNC_PUBLISH_TYPE] = { .type = NLA_U8 },
	[NL80211_NAN_FUNC_PUBLISH_BCAST] = { .type = NLA_FLAG },
	[NL80211_NAN_FUNC_SUBSCRIBE_ACTIVE] = { .type = NLA_FLAG },
	[NL80211_NAN_FUNC_FOLLOW_UP_ID] = { .type = NLA_U8 },
	[NL80211_NAN_FUNC_FOLLOW_UP_REQ_ID] = { .type = NLA_U8 },
	[NL80211_NAN_FUNC_FOLLOW_UP_DEST] = { .len = ETH_ALEN },
	[NL80211_NAN_FUNC_CLOSE_RANGE] = { .type = NLA_FLAG },
	[NL80211_NAN_FUNC_TTL] = { .type = NLA_U32 },
	[NL80211_NAN_FUNC_SERVICE_INFO] = { .type = NLA_BINARY,
			.len = NL80211_NAN_FUNC_SERVICE_SPEC_INFO_MAX_LEN },
	[NL80211_NAN_FUNC_SRF] = { .type = NLA_NESTED },
	[NL80211_NAN_FUNC_RX_MATCH_FILTER] = { .type = NLA_NESTED },
	[NL80211_NAN_FUNC_TX_MATCH_FILTER] = { .type = NLA_NESTED },
	[NL80211_NAN_FUNC_INSTANCE_ID] = { .type = NLA_U8 },
	[NL80211_NAN_FUNC_TERM_REASON] = { .type = NLA_U8 },
};

/* policy for Service Response Filter attributes */
static const struct nla_policy
nl80211_nan_srf_policy[NL80211_NAN_SRF_ATTR_MAX + 1] = {
	[NL80211_NAN_SRF_INCLUDE] = { .type = NLA_FLAG },
	[NL80211_NAN_SRF_BF] = { .type = NLA_BINARY,
				 .len =  NL80211_NAN_FUNC_SRF_MAX_LEN },
	[NL80211_NAN_SRF_BF_IDX] = { .type = NLA_U8 },
	[NL80211_NAN_SRF_MAC_ADDRS] = { .type = NLA_NESTED },
};

/* policy for packet pattern attributes */
static const struct nla_policy
nl80211_packet_pattern_policy[MAX_NL80211_PKTPAT + 1] = {
	[NL80211_PKTPAT_MASK] = { .type = NLA_BINARY, },
	[NL80211_PKTPAT_PATTERN] = { .type = NLA_BINARY, },
	[NL80211_PKTPAT_OFFSET] = { .type = NLA_U32 },
};

static int nl80211_prepare_wdev_dump(struct sk_buff *skb,
				     struct netlink_callback *cb,
				     struct cfg80211_registered_device **rdev,
				     struct wireless_dev **wdev)
{
	int err;

	if (!cb->args[0]) {
		err = nlmsg_parse(cb->nlh, GENL_HDRLEN + nl80211_fam.hdrsize,
				  nl80211_fam.attrbuf, nl80211_fam.maxattr,
				  nl80211_policy);
		if (err)
			return err;

		*wdev = __cfg80211_wdev_from_attrs(sock_net(skb->sk),
						   nl80211_fam.attrbuf);
		if (IS_ERR(*wdev))
			return PTR_ERR(*wdev);
		*rdev = wiphy_to_rdev((*wdev)->wiphy);
		/* 0 is the first index - add 1 to parse only once */
		cb->args[0] = (*rdev)->wiphy_idx + 1;
		cb->args[1] = (*wdev)->identifier;
	} else {
		/* subtract the 1 again here */
		struct wiphy *wiphy = wiphy_idx_to_wiphy(cb->args[0] - 1);
		struct wireless_dev *tmp;

		if (!wiphy)
			return -ENODEV;
		*rdev = wiphy_to_rdev(wiphy);
		*wdev = NULL;

		list_for_each_entry(tmp, &(*rdev)->wiphy.wdev_list, list) {
			if (tmp->identifier == cb->args[1]) {
				*wdev = tmp;
				break;
			}
		}

		if (!*wdev)
			return -ENODEV;
	}

	return 0;
}

/* IE validation */
static bool is_valid_ie_attr(const struct nlattr *attr)
{
	const u8 *pos;
	int len;

	if (!attr)
		return true;

	pos = nla_data(attr);
	len = nla_len(attr);

	while (len) {
		u8 elemlen;

		if (len < 2)
			return false;
		len -= 2;

		elemlen = pos[1];
		if (elemlen > len)
			return false;

		len -= elemlen;
		pos += 2 + elemlen;
	}

	return true;
}

/* message building helper */
static inline void *nl80211hdr_put(struct sk_buff *skb, u32 portid, u32 seq,
				   int flags, u8 cmd)
{
	/* since there is no private header just add the generic one */
	return genlmsg_put(skb, portid, seq, &nl80211_fam, flags, cmd);
}

static int nl80211_msg_put_channel(struct sk_buff *msg,
				   struct ieee80211_channel *chan,
				   bool large)
{
	/* Some channels must be completely excluded from the
	 * list to protect old user-space tools from breaking
	 */
	if (!large && chan->flags &
	    (IEEE80211_CHAN_NO_10MHZ | IEEE80211_CHAN_NO_20MHZ))
		return 0;

	if (nla_put_u32(msg, NL80211_FREQUENCY_ATTR_FREQ,
			chan->center_freq))
		goto nla_put_failure;

	if ((chan->flags & IEEE80211_CHAN_DISABLED) &&
	    nla_put_flag(msg, NL80211_FREQUENCY_ATTR_DISABLED))
		goto nla_put_failure;
	if (chan->flags & IEEE80211_CHAN_NO_IR) {
		if (nla_put_flag(msg, NL80211_FREQUENCY_ATTR_NO_IR))
			goto nla_put_failure;
		if (nla_put_flag(msg, __NL80211_FREQUENCY_ATTR_NO_IBSS))
			goto nla_put_failure;
	}
	if (chan->flags & IEEE80211_CHAN_RADAR) {
		if (nla_put_flag(msg, NL80211_FREQUENCY_ATTR_RADAR))
			goto nla_put_failure;
		if (large) {
			u32 time;

			time = elapsed_jiffies_msecs(chan->dfs_state_entered);

			if (nla_put_u32(msg, NL80211_FREQUENCY_ATTR_DFS_STATE,
					chan->dfs_state))
				goto nla_put_failure;
			if (nla_put_u32(msg, NL80211_FREQUENCY_ATTR_DFS_TIME,
					time))
				goto nla_put_failure;
			if (nla_put_u32(msg,
					NL80211_FREQUENCY_ATTR_DFS_CAC_TIME,
					chan->dfs_cac_ms))
				goto nla_put_failure;
		}
	}

	if (large) {
		if ((chan->flags & IEEE80211_CHAN_NO_HT40MINUS) &&
		    nla_put_flag(msg, NL80211_FREQUENCY_ATTR_NO_HT40_MINUS))
			goto nla_put_failure;
		if ((chan->flags & IEEE80211_CHAN_NO_HT40PLUS) &&
		    nla_put_flag(msg, NL80211_FREQUENCY_ATTR_NO_HT40_PLUS))
			goto nla_put_failure;
		if ((chan->flags & IEEE80211_CHAN_NO_80MHZ) &&
		    nla_put_flag(msg, NL80211_FREQUENCY_ATTR_NO_80MHZ))
			goto nla_put_failure;
		if ((chan->flags & IEEE80211_CHAN_NO_160MHZ) &&
		    nla_put_flag(msg, NL80211_FREQUENCY_ATTR_NO_160MHZ))
			goto nla_put_failure;
		if ((chan->flags & IEEE80211_CHAN_INDOOR_ONLY) &&
		    nla_put_flag(msg, NL80211_FREQUENCY_ATTR_INDOOR_ONLY))
			goto nla_put_failure;
		if ((chan->flags & IEEE80211_CHAN_IR_CONCURRENT) &&
		    nla_put_flag(msg, NL80211_FREQUENCY_ATTR_IR_CONCURRENT))
			goto nla_put_failure;
		if ((chan->flags & IEEE80211_CHAN_NO_20MHZ) &&
		    nla_put_flag(msg, NL80211_FREQUENCY_ATTR_NO_20MHZ))
			goto nla_put_failure;
		if ((chan->flags & IEEE80211_CHAN_NO_10MHZ) &&
		    nla_put_flag(msg, NL80211_FREQUENCY_ATTR_NO_10MHZ))
			goto nla_put_failure;
	}

	if (nla_put_u32(msg, NL80211_FREQUENCY_ATTR_MAX_TX_POWER,
			DBM_TO_MBM(chan->max_power)))
		goto nla_put_failure;

	return 0;

 nla_put_failure:
	return -ENOBUFS;
}

/* netlink command implementations */

struct key_parse {
	struct key_params p;
	int idx;
	int type;
	bool def, defmgmt;
	bool def_uni, def_multi;
};

static int nl80211_parse_key_new(struct nlattr *key, struct key_parse *k)
{
	struct nlattr *tb[NL80211_KEY_MAX + 1];
	int err = nla_parse_nested(tb, NL80211_KEY_MAX, key,
				   nl80211_key_policy);
	if (err)
		return err;

	k->def = !!tb[NL80211_KEY_DEFAULT];
	k->defmgmt = !!tb[NL80211_KEY_DEFAULT_MGMT];

	if (k->def) {
		k->def_uni = true;
		k->def_multi = true;
	}
	if (k->defmgmt)
		k->def_multi = true;

	if (tb[NL80211_KEY_IDX])
		k->idx = nla_get_u8(tb[NL80211_KEY_IDX]);

	if (tb[NL80211_KEY_DATA]) {
		k->p.key = nla_data(tb[NL80211_KEY_DATA]);
		k->p.key_len = nla_len(tb[NL80211_KEY_DATA]);
	}

	if (tb[NL80211_KEY_SEQ]) {
		k->p.seq = nla_data(tb[NL80211_KEY_SEQ]);
		k->p.seq_len = nla_len(tb[NL80211_KEY_SEQ]);
	}

	if (tb[NL80211_KEY_CIPHER])
		k->p.cipher = nla_get_u32(tb[NL80211_KEY_CIPHER]);

	if (tb[NL80211_KEY_TYPE]) {
		k->type = nla_get_u32(tb[NL80211_KEY_TYPE]);
		if (k->type < 0 || k->type >= NUM_NL80211_KEYTYPES)
			return -EINVAL;
	}

	if (tb[NL80211_KEY_DEFAULT_TYPES]) {
		struct nlattr *kdt[NUM_NL80211_KEY_DEFAULT_TYPES];

		err = nla_parse_nested(kdt, NUM_NL80211_KEY_DEFAULT_TYPES - 1,
				       tb[NL80211_KEY_DEFAULT_TYPES],
				       nl80211_key_default_policy);
		if (err)
			return err;

		k->def_uni = kdt[NL80211_KEY_DEFAULT_TYPE_UNICAST];
		k->def_multi = kdt[NL80211_KEY_DEFAULT_TYPE_MULTICAST];
	}

	return 0;
}

static int nl80211_parse_key_old(struct genl_info *info, struct key_parse *k)
{
	if (info->attrs[NL80211_ATTR_KEY_DATA]) {
		k->p.key = nla_data(info->attrs[NL80211_ATTR_KEY_DATA]);
		k->p.key_len = nla_len(info->attrs[NL80211_ATTR_KEY_DATA]);
	}

	if (info->attrs[NL80211_ATTR_KEY_SEQ]) {
		k->p.seq = nla_data(info->attrs[NL80211_ATTR_KEY_SEQ]);
		k->p.seq_len = nla_len(info->attrs[NL80211_ATTR_KEY_SEQ]);
	}

	if (info->attrs[NL80211_ATTR_KEY_IDX])
		k->idx = nla_get_u8(info->attrs[NL80211_ATTR_KEY_IDX]);

	if (info->attrs[NL80211_ATTR_KEY_CIPHER])
		k->p.cipher = nla_get_u32(info->attrs[NL80211_ATTR_KEY_CIPHER]);

	k->def = !!info->attrs[NL80211_ATTR_KEY_DEFAULT];
	k->defmgmt = !!info->attrs[NL80211_ATTR_KEY_DEFAULT_MGMT];

	if (k->def) {
		k->def_uni = true;
		k->def_multi = true;
	}
	if (k->defmgmt)
		k->def_multi = true;

	if (info->attrs[NL80211_ATTR_KEY_TYPE]) {
		k->type = nla_get_u32(info->attrs[NL80211_ATTR_KEY_TYPE]);
		if (k->type < 0 || k->type >= NUM_NL80211_KEYTYPES)
			return -EINVAL;
	}

	if (info->attrs[NL80211_ATTR_KEY_DEFAULT_TYPES]) {
		struct nlattr *kdt[NUM_NL80211_KEY_DEFAULT_TYPES];
		int err = nla_parse_nested(
				kdt, NUM_NL80211_KEY_DEFAULT_TYPES - 1,
				info->attrs[NL80211_ATTR_KEY_DEFAULT_TYPES],
				nl80211_key_default_policy);
		if (err)
			return err;

		k->def_uni = kdt[NL80211_KEY_DEFAULT_TYPE_UNICAST];
		k->def_multi = kdt[NL80211_KEY_DEFAULT_TYPE_MULTICAST];
	}

	return 0;
}

static int nl80211_parse_key(struct genl_info *info, struct key_parse *k)
{
	int err;

	memset(k, 0, sizeof(*k));
	k->idx = -1;
	k->type = -1;

	if (info->attrs[NL80211_ATTR_KEY])
		err = nl80211_parse_key_new(info->attrs[NL80211_ATTR_KEY], k);
	else
		err = nl80211_parse_key_old(info, k);

	if (err)
		return err;

	if (k->def && k->defmgmt)
		return -EINVAL;

	if (k->defmgmt) {
		if (k->def_uni || !k->def_multi)
			return -EINVAL;
	}

	if (k->idx != -1) {
		if (k->defmgmt) {
			if (k->idx < 4 || k->idx > 5)
				return -EINVAL;
		} else if (k->def) {
			if (k->idx < 0 || k->idx > 3)
				return -EINVAL;
		} else {
			if (k->idx < 0 || k->idx > 5)
				return -EINVAL;
		}
	}

	return 0;
}

static struct cfg80211_cached_keys *
nl80211_parse_connkeys(struct cfg80211_registered_device *rdev,
		       struct nlattr *keys, bool *no_ht)
{
	struct key_parse parse;
	struct nlattr *key;
	struct cfg80211_cached_keys *result;
	int rem, err, def = 0;
	bool have_key = false;

	nla_for_each_nested(key, keys, rem) {
		have_key = true;
		break;
	}

	if (!have_key)
		return NULL;

	result = kzalloc(sizeof(*result), GFP_KERNEL);
	if (!result)
		return ERR_PTR(-ENOMEM);

	result->def = -1;

	nla_for_each_nested(key, keys, rem) {
		memset(&parse, 0, sizeof(parse));
		parse.idx = -1;

		err = nl80211_parse_key_new(key, &parse);
		if (err)
			goto error;
		err = -EINVAL;
		if (!parse.p.key)
			goto error;
		if (parse.idx < 0 || parse.idx > 3)
			goto error;
		if (parse.def) {
			if (def)
				goto error;
			def = 1;
			result->def = parse.idx;
			if (!parse.def_uni || !parse.def_multi)
				goto error;
		} else if (parse.defmgmt)
			goto error;
		err = cfg80211_validate_key_settings(rdev, &parse.p,
						     parse.idx, false, NULL);
		if (err)
			goto error;
		if (parse.p.cipher != WLAN_CIPHER_SUITE_WEP40 &&
		    parse.p.cipher != WLAN_CIPHER_SUITE_WEP104) {
			err = -EINVAL;
			goto error;
		}
		result->params[parse.idx].cipher = parse.p.cipher;
		result->params[parse.idx].key_len = parse.p.key_len;
		result->params[parse.idx].key = result->data[parse.idx];
		memcpy(result->data[parse.idx], parse.p.key, parse.p.key_len);

		/* must be WEP key if we got here */
		if (no_ht)
			*no_ht = true;
	}

	if (result->def < 0) {
		err = -EINVAL;
		goto error;
	}

	return result;
 error:
	kfree(result);
	return ERR_PTR(err);
}

static int nl80211_key_allowed(struct wireless_dev *wdev)
{
	ASSERT_WDEV_LOCK(wdev);

	switch (wdev->iftype) {
	case NL80211_IFTYPE_AP:
	case NL80211_IFTYPE_AP_VLAN:
	case NL80211_IFTYPE_P2P_GO:
	case NL80211_IFTYPE_MESH_POINT:
		break;
	case NL80211_IFTYPE_ADHOC:
	case NL80211_IFTYPE_STATION:
	case NL80211_IFTYPE_P2P_CLIENT:
		if (!wdev->current_bss)
			return -ENOLINK;
		break;
	case NL80211_IFTYPE_UNSPECIFIED:
	case NL80211_IFTYPE_OCB:
	case NL80211_IFTYPE_MONITOR:
	case NL80211_IFTYPE_NAN:
	case NL80211_IFTYPE_P2P_DEVICE:
	case NL80211_IFTYPE_WDS:
	case NUM_NL80211_IFTYPES:
		return -EINVAL;
	}

	return 0;
}

static struct ieee80211_channel *nl80211_get_valid_chan(struct wiphy *wiphy,
							struct nlattr *tb)
{
	struct ieee80211_channel *chan;

	if (tb == NULL)
		return NULL;
	chan = ieee80211_get_channel(wiphy, nla_get_u32(tb));
	if (!chan || chan->flags & IEEE80211_CHAN_DISABLED)
		return NULL;
	return chan;
}

static int nl80211_put_iftypes(struct sk_buff *msg, u32 attr, u16 ifmodes)
{
	struct nlattr *nl_modes = nla_nest_start(msg, attr);
	int i;

	if (!nl_modes)
		goto nla_put_failure;

	i = 0;
	while (ifmodes) {
		if ((ifmodes & 1) && nla_put_flag(msg, i))
			goto nla_put_failure;
		ifmodes >>= 1;
		i++;
	}

	nla_nest_end(msg, nl_modes);
	return 0;

nla_put_failure:
	return -ENOBUFS;
}

static int nl80211_put_iface_combinations(struct wiphy *wiphy,
					  struct sk_buff *msg,
					  bool large)
{
	struct nlattr *nl_combis;
	int i, j;

	nl_combis = nla_nest_start(msg,
				NL80211_ATTR_INTERFACE_COMBINATIONS);
	if (!nl_combis)
		goto nla_put_failure;

	for (i = 0; i < wiphy->n_iface_combinations; i++) {
		const struct ieee80211_iface_combination *c;
		struct nlattr *nl_combi, *nl_limits;

		c = &wiphy->iface_combinations[i];

		nl_combi = nla_nest_start(msg, i + 1);
		if (!nl_combi)
			goto nla_put_failure;

		nl_limits = nla_nest_start(msg, NL80211_IFACE_COMB_LIMITS);
		if (!nl_limits)
			goto nla_put_failure;

		for (j = 0; j < c->n_limits; j++) {
			struct nlattr *nl_limit;

			nl_limit = nla_nest_start(msg, j + 1);
			if (!nl_limit)
				goto nla_put_failure;
			if (nla_put_u32(msg, NL80211_IFACE_LIMIT_MAX,
					c->limits[j].max))
				goto nla_put_failure;
			if (nl80211_put_iftypes(msg, NL80211_IFACE_LIMIT_TYPES,
						c->limits[j].types))
				goto nla_put_failure;
			nla_nest_end(msg, nl_limit);
		}

		nla_nest_end(msg, nl_limits);

		if (c->beacon_int_infra_match &&
		    nla_put_flag(msg, NL80211_IFACE_COMB_STA_AP_BI_MATCH))
			goto nla_put_failure;
		if (nla_put_u32(msg, NL80211_IFACE_COMB_NUM_CHANNELS,
				c->num_different_channels) ||
		    nla_put_u32(msg, NL80211_IFACE_COMB_MAXNUM,
				c->max_interfaces))
			goto nla_put_failure;
		if (large &&
		    (nla_put_u32(msg, NL80211_IFACE_COMB_RADAR_DETECT_WIDTHS,
				c->radar_detect_widths) ||
		     nla_put_u32(msg, NL80211_IFACE_COMB_RADAR_DETECT_REGIONS,
				c->radar_detect_regions)))
			goto nla_put_failure;
		if (c->beacon_int_min_gcd &&
		    nla_put_u32(msg, NL80211_IFACE_COMB_BI_MIN_GCD,
				c->beacon_int_min_gcd))
			goto nla_put_failure;

		nla_nest_end(msg, nl_combi);
	}

	nla_nest_end(msg, nl_combis);

	return 0;
nla_put_failure:
	return -ENOBUFS;
}

#ifdef CONFIG_PM
static int nl80211_send_wowlan_tcp_caps(struct cfg80211_registered_device *rdev,
					struct sk_buff *msg)
{
	const struct wiphy_wowlan_tcp_support *tcp = rdev->wiphy.wowlan->tcp;
	struct nlattr *nl_tcp;

	if (!tcp)
		return 0;

	nl_tcp = nla_nest_start(msg, NL80211_WOWLAN_TRIG_TCP_CONNECTION);
	if (!nl_tcp)
		return -ENOBUFS;

	if (nla_put_u32(msg, NL80211_WOWLAN_TCP_DATA_PAYLOAD,
			tcp->data_payload_max))
		return -ENOBUFS;

	if (nla_put_u32(msg, NL80211_WOWLAN_TCP_DATA_PAYLOAD,
			tcp->data_payload_max))
		return -ENOBUFS;

	if (tcp->seq && nla_put_flag(msg, NL80211_WOWLAN_TCP_DATA_PAYLOAD_SEQ))
		return -ENOBUFS;

	if (tcp->tok && nla_put(msg, NL80211_WOWLAN_TCP_DATA_PAYLOAD_TOKEN,
				sizeof(*tcp->tok), tcp->tok))
		return -ENOBUFS;

	if (nla_put_u32(msg, NL80211_WOWLAN_TCP_DATA_INTERVAL,
			tcp->data_interval_max))
		return -ENOBUFS;

	if (nla_put_u32(msg, NL80211_WOWLAN_TCP_WAKE_PAYLOAD,
			tcp->wake_payload_max))
		return -ENOBUFS;

	nla_nest_end(msg, nl_tcp);
	return 0;
}

static int nl80211_send_wowlan(struct sk_buff *msg,
			       struct cfg80211_registered_device *rdev,
			       bool large)
{
	struct nlattr *nl_wowlan;

	if (!rdev->wiphy.wowlan)
		return 0;

	nl_wowlan = nla_nest_start(msg, NL80211_ATTR_WOWLAN_TRIGGERS_SUPPORTED);
	if (!nl_wowlan)
		return -ENOBUFS;

	if (((rdev->wiphy.wowlan->flags & WIPHY_WOWLAN_ANY) &&
	     nla_put_flag(msg, NL80211_WOWLAN_TRIG_ANY)) ||
	    ((rdev->wiphy.wowlan->flags & WIPHY_WOWLAN_DISCONNECT) &&
	     nla_put_flag(msg, NL80211_WOWLAN_TRIG_DISCONNECT)) ||
	    ((rdev->wiphy.wowlan->flags & WIPHY_WOWLAN_MAGIC_PKT) &&
	     nla_put_flag(msg, NL80211_WOWLAN_TRIG_MAGIC_PKT)) ||
	    ((rdev->wiphy.wowlan->flags & WIPHY_WOWLAN_SUPPORTS_GTK_REKEY) &&
	     nla_put_flag(msg, NL80211_WOWLAN_TRIG_GTK_REKEY_SUPPORTED)) ||
	    ((rdev->wiphy.wowlan->flags & WIPHY_WOWLAN_GTK_REKEY_FAILURE) &&
	     nla_put_flag(msg, NL80211_WOWLAN_TRIG_GTK_REKEY_FAILURE)) ||
	    ((rdev->wiphy.wowlan->flags & WIPHY_WOWLAN_EAP_IDENTITY_REQ) &&
	     nla_put_flag(msg, NL80211_WOWLAN_TRIG_EAP_IDENT_REQUEST)) ||
	    ((rdev->wiphy.wowlan->flags & WIPHY_WOWLAN_4WAY_HANDSHAKE) &&
	     nla_put_flag(msg, NL80211_WOWLAN_TRIG_4WAY_HANDSHAKE)) ||
	    ((rdev->wiphy.wowlan->flags & WIPHY_WOWLAN_RFKILL_RELEASE) &&
	     nla_put_flag(msg, NL80211_WOWLAN_TRIG_RFKILL_RELEASE)))
		return -ENOBUFS;

	if (rdev->wiphy.wowlan->n_patterns) {
		struct nl80211_pattern_support pat = {
			.max_patterns = rdev->wiphy.wowlan->n_patterns,
			.min_pattern_len = rdev->wiphy.wowlan->pattern_min_len,
			.max_pattern_len = rdev->wiphy.wowlan->pattern_max_len,
			.max_pkt_offset = rdev->wiphy.wowlan->max_pkt_offset,
		};

		if (nla_put(msg, NL80211_WOWLAN_TRIG_PKT_PATTERN,
			    sizeof(pat), &pat))
			return -ENOBUFS;
	}

	if ((rdev->wiphy.wowlan->flags & WIPHY_WOWLAN_NET_DETECT) &&
	    nla_put_u32(msg, NL80211_WOWLAN_TRIG_NET_DETECT,
			rdev->wiphy.wowlan->max_nd_match_sets))
		return -ENOBUFS;

	if (large && nl80211_send_wowlan_tcp_caps(rdev, msg))
		return -ENOBUFS;

	nla_nest_end(msg, nl_wowlan);

	return 0;
}
#endif

static int nl80211_send_coalesce(struct sk_buff *msg,
				 struct cfg80211_registered_device *rdev)
{
	struct nl80211_coalesce_rule_support rule;

	if (!rdev->wiphy.coalesce)
		return 0;

	rule.max_rules = rdev->wiphy.coalesce->n_rules;
	rule.max_delay = rdev->wiphy.coalesce->max_delay;
	rule.pat.max_patterns = rdev->wiphy.coalesce->n_patterns;
	rule.pat.min_pattern_len = rdev->wiphy.coalesce->pattern_min_len;
	rule.pat.max_pattern_len = rdev->wiphy.coalesce->pattern_max_len;
	rule.pat.max_pkt_offset = rdev->wiphy.coalesce->max_pkt_offset;

	if (nla_put(msg, NL80211_ATTR_COALESCE_RULE, sizeof(rule), &rule))
		return -ENOBUFS;

	return 0;
}

static int nl80211_send_band_rateinfo(struct sk_buff *msg,
				      struct ieee80211_supported_band *sband)
{
	struct nlattr *nl_rates, *nl_rate;
	struct ieee80211_rate *rate;
	int i;

	/* add HT info */
	if (sband->ht_cap.ht_supported &&
	    (nla_put(msg, NL80211_BAND_ATTR_HT_MCS_SET,
		     sizeof(sband->ht_cap.mcs),
		     &sband->ht_cap.mcs) ||
	     nla_put_u16(msg, NL80211_BAND_ATTR_HT_CAPA,
			 sband->ht_cap.cap) ||
	     nla_put_u8(msg, NL80211_BAND_ATTR_HT_AMPDU_FACTOR,
			sband->ht_cap.ampdu_factor) ||
	     nla_put_u8(msg, NL80211_BAND_ATTR_HT_AMPDU_DENSITY,
			sband->ht_cap.ampdu_density)))
		return -ENOBUFS;

	/* add VHT info */
	if (sband->vht_cap.vht_supported &&
	    (nla_put(msg, NL80211_BAND_ATTR_VHT_MCS_SET,
		     sizeof(sband->vht_cap.vht_mcs),
		     &sband->vht_cap.vht_mcs) ||
	     nla_put_u32(msg, NL80211_BAND_ATTR_VHT_CAPA,
			 sband->vht_cap.cap)))
		return -ENOBUFS;

	/* add bitrates */
	nl_rates = nla_nest_start(msg, NL80211_BAND_ATTR_RATES);
	if (!nl_rates)
		return -ENOBUFS;

	for (i = 0; i < sband->n_bitrates; i++) {
		nl_rate = nla_nest_start(msg, i);
		if (!nl_rate)
			return -ENOBUFS;

		rate = &sband->bitrates[i];
		if (nla_put_u32(msg, NL80211_BITRATE_ATTR_RATE,
				rate->bitrate))
			return -ENOBUFS;
		if ((rate->flags & IEEE80211_RATE_SHORT_PREAMBLE) &&
		    nla_put_flag(msg,
				 NL80211_BITRATE_ATTR_2GHZ_SHORTPREAMBLE))
			return -ENOBUFS;

		nla_nest_end(msg, nl_rate);
	}

	nla_nest_end(msg, nl_rates);

	return 0;
}

static int
nl80211_send_mgmt_stypes(struct sk_buff *msg,
			 const struct ieee80211_txrx_stypes *mgmt_stypes)
{
	u16 stypes;
	struct nlattr *nl_ftypes, *nl_ifs;
	enum nl80211_iftype ift;
	int i;

	if (!mgmt_stypes)
		return 0;

	nl_ifs = nla_nest_start(msg, NL80211_ATTR_TX_FRAME_TYPES);
	if (!nl_ifs)
		return -ENOBUFS;

	for (ift = 0; ift < NUM_NL80211_IFTYPES; ift++) {
		nl_ftypes = nla_nest_start(msg, ift);
		if (!nl_ftypes)
			return -ENOBUFS;
		i = 0;
		stypes = mgmt_stypes[ift].tx;
		while (stypes) {
			if ((stypes & 1) &&
			    nla_put_u16(msg, NL80211_ATTR_FRAME_TYPE,
					(i << 4) | IEEE80211_FTYPE_MGMT))
				return -ENOBUFS;
			stypes >>= 1;
			i++;
		}
		nla_nest_end(msg, nl_ftypes);
	}

	nla_nest_end(msg, nl_ifs);

	nl_ifs = nla_nest_start(msg, NL80211_ATTR_RX_FRAME_TYPES);
	if (!nl_ifs)
		return -ENOBUFS;

	for (ift = 0; ift < NUM_NL80211_IFTYPES; ift++) {
		nl_ftypes = nla_nest_start(msg, ift);
		if (!nl_ftypes)
			return -ENOBUFS;
		i = 0;
		stypes = mgmt_stypes[ift].rx;
		while (stypes) {
			if ((stypes & 1) &&
			    nla_put_u16(msg, NL80211_ATTR_FRAME_TYPE,
					(i << 4) | IEEE80211_FTYPE_MGMT))
				return -ENOBUFS;
			stypes >>= 1;
			i++;
		}
		nla_nest_end(msg, nl_ftypes);
	}
	nla_nest_end(msg, nl_ifs);

	return 0;
}

struct nl80211_dump_wiphy_state {
	s64 filter_wiphy;
	long start;
	long split_start, band_start, chan_start, capa_start;
	bool split;
};

static int nl80211_send_wiphy(struct cfg80211_registered_device *rdev,
			      enum nl80211_commands cmd,
			      struct sk_buff *msg, u32 portid, u32 seq,
			      int flags, struct nl80211_dump_wiphy_state *state)
{
	void *hdr;
	struct nlattr *nl_bands, *nl_band;
	struct nlattr *nl_freqs, *nl_freq;
	struct nlattr *nl_cmds;
	enum nl80211_band band;
	struct ieee80211_channel *chan;
	int i;
	const struct ieee80211_txrx_stypes *mgmt_stypes =
				rdev->wiphy.mgmt_stypes;
	u32 features;

	hdr = nl80211hdr_put(msg, portid, seq, flags, cmd);
	if (!hdr)
		return -ENOBUFS;

	if (WARN_ON(!state))
		return -EINVAL;

	if (nla_put_u32(msg, NL80211_ATTR_WIPHY, rdev->wiphy_idx) ||
	    nla_put_string(msg, NL80211_ATTR_WIPHY_NAME,
			   wiphy_name(&rdev->wiphy)) ||
	    nla_put_u32(msg, NL80211_ATTR_GENERATION,
			cfg80211_rdev_list_generation))
		goto nla_put_failure;

	if (cmd != NL80211_CMD_NEW_WIPHY)
		goto finish;

	switch (state->split_start) {
	case 0:
		if (nla_put_u8(msg, NL80211_ATTR_WIPHY_RETRY_SHORT,
			       rdev->wiphy.retry_short) ||
		    nla_put_u8(msg, NL80211_ATTR_WIPHY_RETRY_LONG,
			       rdev->wiphy.retry_long) ||
		    nla_put_u32(msg, NL80211_ATTR_WIPHY_FRAG_THRESHOLD,
				rdev->wiphy.frag_threshold) ||
		    nla_put_u32(msg, NL80211_ATTR_WIPHY_RTS_THRESHOLD,
				rdev->wiphy.rts_threshold) ||
		    nla_put_u8(msg, NL80211_ATTR_WIPHY_COVERAGE_CLASS,
			       rdev->wiphy.coverage_class) ||
		    nla_put_u8(msg, NL80211_ATTR_MAX_NUM_SCAN_SSIDS,
			       rdev->wiphy.max_scan_ssids) ||
		    nla_put_u8(msg, NL80211_ATTR_MAX_NUM_SCHED_SCAN_SSIDS,
			       rdev->wiphy.max_sched_scan_ssids) ||
		    nla_put_u16(msg, NL80211_ATTR_MAX_SCAN_IE_LEN,
				rdev->wiphy.max_scan_ie_len) ||
		    nla_put_u16(msg, NL80211_ATTR_MAX_SCHED_SCAN_IE_LEN,
				rdev->wiphy.max_sched_scan_ie_len) ||
		    nla_put_u8(msg, NL80211_ATTR_MAX_MATCH_SETS,
			       rdev->wiphy.max_match_sets) ||
		    nla_put_u32(msg, NL80211_ATTR_MAX_NUM_SCHED_SCAN_PLANS,
				rdev->wiphy.max_sched_scan_plans) ||
		    nla_put_u32(msg, NL80211_ATTR_MAX_SCAN_PLAN_INTERVAL,
				rdev->wiphy.max_sched_scan_plan_interval) ||
		    nla_put_u32(msg, NL80211_ATTR_MAX_SCAN_PLAN_ITERATIONS,
				rdev->wiphy.max_sched_scan_plan_iterations))
			goto nla_put_failure;

		if ((rdev->wiphy.flags & WIPHY_FLAG_IBSS_RSN) &&
		    nla_put_flag(msg, NL80211_ATTR_SUPPORT_IBSS_RSN))
			goto nla_put_failure;
		if ((rdev->wiphy.flags & WIPHY_FLAG_MESH_AUTH) &&
		    nla_put_flag(msg, NL80211_ATTR_SUPPORT_MESH_AUTH))
			goto nla_put_failure;
		if ((rdev->wiphy.flags & WIPHY_FLAG_AP_UAPSD) &&
		    nla_put_flag(msg, NL80211_ATTR_SUPPORT_AP_UAPSD))
			goto nla_put_failure;
		if ((rdev->wiphy.flags & WIPHY_FLAG_SUPPORTS_FW_ROAM) &&
		    nla_put_flag(msg, NL80211_ATTR_ROAM_SUPPORT))
			goto nla_put_failure;
		if ((rdev->wiphy.flags & WIPHY_FLAG_SUPPORTS_TDLS) &&
		    nla_put_flag(msg, NL80211_ATTR_TDLS_SUPPORT))
			goto nla_put_failure;
		if ((rdev->wiphy.flags & WIPHY_FLAG_TDLS_EXTERNAL_SETUP) &&
		    nla_put_flag(msg, NL80211_ATTR_TDLS_EXTERNAL_SETUP))
			goto nla_put_failure;
		state->split_start++;
		if (state->split)
			break;
	case 1:
		if (nla_put(msg, NL80211_ATTR_CIPHER_SUITES,
			    sizeof(u32) * rdev->wiphy.n_cipher_suites,
			    rdev->wiphy.cipher_suites))
			goto nla_put_failure;

		if (nla_put_u8(msg, NL80211_ATTR_MAX_NUM_PMKIDS,
			       rdev->wiphy.max_num_pmkids))
			goto nla_put_failure;

		if ((rdev->wiphy.flags & WIPHY_FLAG_CONTROL_PORT_PROTOCOL) &&
		    nla_put_flag(msg, NL80211_ATTR_CONTROL_PORT_ETHERTYPE))
			goto nla_put_failure;

		if (nla_put_u32(msg, NL80211_ATTR_WIPHY_ANTENNA_AVAIL_TX,
				rdev->wiphy.available_antennas_tx) ||
		    nla_put_u32(msg, NL80211_ATTR_WIPHY_ANTENNA_AVAIL_RX,
				rdev->wiphy.available_antennas_rx))
			goto nla_put_failure;

		if ((rdev->wiphy.flags & WIPHY_FLAG_AP_PROBE_RESP_OFFLOAD) &&
		    nla_put_u32(msg, NL80211_ATTR_PROBE_RESP_OFFLOAD,
				rdev->wiphy.probe_resp_offload))
			goto nla_put_failure;

		if ((rdev->wiphy.available_antennas_tx ||
		     rdev->wiphy.available_antennas_rx) &&
		    rdev->ops->get_antenna) {
			u32 tx_ant = 0, rx_ant = 0;
			int res;

			res = rdev_get_antenna(rdev, &tx_ant, &rx_ant);
			if (!res) {
				if (nla_put_u32(msg,
						NL80211_ATTR_WIPHY_ANTENNA_TX,
						tx_ant) ||
				    nla_put_u32(msg,
						NL80211_ATTR_WIPHY_ANTENNA_RX,
						rx_ant))
					goto nla_put_failure;
			}
		}

		state->split_start++;
		if (state->split)
			break;
	case 2:
		if (nl80211_put_iftypes(msg, NL80211_ATTR_SUPPORTED_IFTYPES,
					rdev->wiphy.interface_modes))
				goto nla_put_failure;
		state->split_start++;
		if (state->split)
			break;
	case 3:
		nl_bands = nla_nest_start(msg, NL80211_ATTR_WIPHY_BANDS);
		if (!nl_bands)
			goto nla_put_failure;

		for (band = state->band_start;
		     band < NUM_NL80211_BANDS; band++) {
			struct ieee80211_supported_band *sband;

			sband = rdev->wiphy.bands[band];

			if (!sband)
				continue;

			nl_band = nla_nest_start(msg, band);
			if (!nl_band)
				goto nla_put_failure;

			switch (state->chan_start) {
			case 0:
				if (nl80211_send_band_rateinfo(msg, sband))
					goto nla_put_failure;
				state->chan_start++;
				if (state->split)
					break;
			default:
				/* add frequencies */
				nl_freqs = nla_nest_start(
					msg, NL80211_BAND_ATTR_FREQS);
				if (!nl_freqs)
					goto nla_put_failure;

				for (i = state->chan_start - 1;
				     i < sband->n_channels;
				     i++) {
					nl_freq = nla_nest_start(msg, i);
					if (!nl_freq)
						goto nla_put_failure;

					chan = &sband->channels[i];

					if (nl80211_msg_put_channel(
							msg, chan,
							state->split))
						goto nla_put_failure;

					nla_nest_end(msg, nl_freq);
					if (state->split)
						break;
				}
				if (i < sband->n_channels)
					state->chan_start = i + 2;
				else
					state->chan_start = 0;
				nla_nest_end(msg, nl_freqs);
			}

			nla_nest_end(msg, nl_band);

			if (state->split) {
				/* start again here */
				if (state->chan_start)
					band--;
				break;
			}
		}
		nla_nest_end(msg, nl_bands);

		if (band < NUM_NL80211_BANDS)
			state->band_start = band + 1;
		else
			state->band_start = 0;

		/* if bands & channels are done, continue outside */
		if (state->band_start == 0 && state->chan_start == 0)
			state->split_start++;
		if (state->split)
			break;
	case 4:
		nl_cmds = nla_nest_start(msg, NL80211_ATTR_SUPPORTED_COMMANDS);
		if (!nl_cmds)
			goto nla_put_failure;

		i = 0;
#define CMD(op, n)							\
		 do {							\
			if (rdev->ops->op) {				\
				i++;					\
				if (nla_put_u32(msg, i, NL80211_CMD_ ## n)) \
					goto nla_put_failure;		\
			}						\
		} while (0)

		CMD(add_virtual_intf, NEW_INTERFACE);
		CMD(change_virtual_intf, SET_INTERFACE);
		CMD(add_key, NEW_KEY);
		CMD(start_ap, START_AP);
		CMD(add_station, NEW_STATION);
		CMD(add_mpath, NEW_MPATH);
		CMD(update_mesh_config, SET_MESH_CONFIG);
		CMD(change_bss, SET_BSS);
		CMD(auth, AUTHENTICATE);
		CMD(assoc, ASSOCIATE);
		CMD(deauth, DEAUTHENTICATE);
		CMD(disassoc, DISASSOCIATE);
		CMD(join_ibss, JOIN_IBSS);
		CMD(join_mesh, JOIN_MESH);
		CMD(set_pmksa, SET_PMKSA);
		CMD(del_pmksa, DEL_PMKSA);
		CMD(flush_pmksa, FLUSH_PMKSA);
		if (rdev->wiphy.flags & WIPHY_FLAG_HAS_REMAIN_ON_CHANNEL)
			CMD(remain_on_channel, REMAIN_ON_CHANNEL);
		CMD(set_bitrate_mask, SET_TX_BITRATE_MASK);
		CMD(mgmt_tx, FRAME);
		CMD(mgmt_tx_cancel_wait, FRAME_WAIT_CANCEL);
		if (rdev->wiphy.flags & WIPHY_FLAG_NETNS_OK) {
			i++;
			if (nla_put_u32(msg, i, NL80211_CMD_SET_WIPHY_NETNS))
				goto nla_put_failure;
		}
		if (rdev->ops->set_monitor_channel || rdev->ops->start_ap ||
		    rdev->ops->join_mesh) {
			i++;
			if (nla_put_u32(msg, i, NL80211_CMD_SET_CHANNEL))
				goto nla_put_failure;
		}
		CMD(set_wds_peer, SET_WDS_PEER);
		if (rdev->wiphy.flags & WIPHY_FLAG_SUPPORTS_TDLS) {
			CMD(tdls_mgmt, TDLS_MGMT);
			CMD(tdls_oper, TDLS_OPER);
		}
		if (rdev->wiphy.flags & WIPHY_FLAG_SUPPORTS_SCHED_SCAN)
			CMD(sched_scan_start, START_SCHED_SCAN);
		CMD(probe_client, PROBE_CLIENT);
		CMD(set_noack_map, SET_NOACK_MAP);
		if (rdev->wiphy.flags & WIPHY_FLAG_REPORTS_OBSS) {
			i++;
			if (nla_put_u32(msg, i, NL80211_CMD_REGISTER_BEACONS))
				goto nla_put_failure;
		}
		CMD(start_p2p_device, START_P2P_DEVICE);
		CMD(set_mcast_rate, SET_MCAST_RATE);
#ifdef CONFIG_NL80211_TESTMODE
		CMD(testmode_cmd, TESTMODE);
#endif
		if (state->split) {
			CMD(crit_proto_start, CRIT_PROTOCOL_START);
			CMD(crit_proto_stop, CRIT_PROTOCOL_STOP);
			if (rdev->wiphy.flags & WIPHY_FLAG_HAS_CHANNEL_SWITCH)
				CMD(channel_switch, CHANNEL_SWITCH);
			CMD(set_qos_map, SET_QOS_MAP);
			if (rdev->wiphy.features &
					NL80211_FEATURE_SUPPORTS_WMM_ADMISSION)
				CMD(add_tx_ts, ADD_TX_TS);
			CMD(set_multicast_to_unicast, SET_MULTICAST_TO_UNICAST);
			CMD(update_connect_params, UPDATE_CONNECT_PARAMS);
		}
		/* add into the if now */
#undef CMD

		if (rdev->ops->connect || rdev->ops->auth) {
			i++;
			if (nla_put_u32(msg, i, NL80211_CMD_CONNECT))
				goto nla_put_failure;
		}

		if (rdev->ops->disconnect || rdev->ops->deauth) {
			i++;
			if (nla_put_u32(msg, i, NL80211_CMD_DISCONNECT))
				goto nla_put_failure;
		}

		nla_nest_end(msg, nl_cmds);
		state->split_start++;
		if (state->split)
			break;
	case 5:
		if (rdev->ops->remain_on_channel &&
		    (rdev->wiphy.flags & WIPHY_FLAG_HAS_REMAIN_ON_CHANNEL) &&
		    nla_put_u32(msg,
				NL80211_ATTR_MAX_REMAIN_ON_CHANNEL_DURATION,
				rdev->wiphy.max_remain_on_channel_duration))
			goto nla_put_failure;

		if ((rdev->wiphy.flags & WIPHY_FLAG_OFFCHAN_TX) &&
		    nla_put_flag(msg, NL80211_ATTR_OFFCHANNEL_TX_OK))
			goto nla_put_failure;

		if (nl80211_send_mgmt_stypes(msg, mgmt_stypes))
			goto nla_put_failure;
		state->split_start++;
		if (state->split)
			break;
	case 6:
#ifdef CONFIG_PM
		if (nl80211_send_wowlan(msg, rdev, state->split))
			goto nla_put_failure;
		state->split_start++;
		if (state->split)
			break;
#else
		state->split_start++;
#endif
	case 7:
		if (nl80211_put_iftypes(msg, NL80211_ATTR_SOFTWARE_IFTYPES,
					rdev->wiphy.software_iftypes))
			goto nla_put_failure;

		if (nl80211_put_iface_combinations(&rdev->wiphy, msg,
						   state->split))
			goto nla_put_failure;

		state->split_start++;
		if (state->split)
			break;
	case 8:
		if ((rdev->wiphy.flags & WIPHY_FLAG_HAVE_AP_SME) &&
		    nla_put_u32(msg, NL80211_ATTR_DEVICE_AP_SME,
				rdev->wiphy.ap_sme_capa))
			goto nla_put_failure;

		features = rdev->wiphy.features;
		/*
		 * We can only add the per-channel limit information if the
		 * dump is split, otherwise it makes it too big. Therefore
		 * only advertise it in that case.
		 */
		if (state->split)
			features |= NL80211_FEATURE_ADVERTISE_CHAN_LIMITS;
		if (nla_put_u32(msg, NL80211_ATTR_FEATURE_FLAGS, features))
			goto nla_put_failure;

		if (rdev->wiphy.ht_capa_mod_mask &&
		    nla_put(msg, NL80211_ATTR_HT_CAPABILITY_MASK,
			    sizeof(*rdev->wiphy.ht_capa_mod_mask),
			    rdev->wiphy.ht_capa_mod_mask))
			goto nla_put_failure;

		if (rdev->wiphy.flags & WIPHY_FLAG_HAVE_AP_SME &&
		    rdev->wiphy.max_acl_mac_addrs &&
		    nla_put_u32(msg, NL80211_ATTR_MAC_ACL_MAX,
				rdev->wiphy.max_acl_mac_addrs))
			goto nla_put_failure;

		/*
		 * Any information below this point is only available to
		 * applications that can deal with it being split. This
		 * helps ensure that newly added capabilities don't break
		 * older tools by overrunning their buffers.
		 *
		 * We still increment split_start so that in the split
		 * case we'll continue with more data in the next round,
		 * but break unconditionally so unsplit data stops here.
		 */
		state->split_start++;
		break;
	case 9:
		if (rdev->wiphy.extended_capabilities &&
		    (nla_put(msg, NL80211_ATTR_EXT_CAPA,
			     rdev->wiphy.extended_capabilities_len,
			     rdev->wiphy.extended_capabilities) ||
		     nla_put(msg, NL80211_ATTR_EXT_CAPA_MASK,
			     rdev->wiphy.extended_capabilities_len,
			     rdev->wiphy.extended_capabilities_mask)))
			goto nla_put_failure;

		if (rdev->wiphy.vht_capa_mod_mask &&
		    nla_put(msg, NL80211_ATTR_VHT_CAPABILITY_MASK,
			    sizeof(*rdev->wiphy.vht_capa_mod_mask),
			    rdev->wiphy.vht_capa_mod_mask))
			goto nla_put_failure;

		state->split_start++;
		break;
	case 10:
		if (nl80211_send_coalesce(msg, rdev))
			goto nla_put_failure;

		if ((rdev->wiphy.flags & WIPHY_FLAG_SUPPORTS_5_10_MHZ) &&
		    (nla_put_flag(msg, NL80211_ATTR_SUPPORT_5_MHZ) ||
		     nla_put_flag(msg, NL80211_ATTR_SUPPORT_10_MHZ)))
			goto nla_put_failure;

		if (rdev->wiphy.max_ap_assoc_sta &&
		    nla_put_u32(msg, NL80211_ATTR_MAX_AP_ASSOC_STA,
				rdev->wiphy.max_ap_assoc_sta))
			goto nla_put_failure;

		state->split_start++;
		break;
	case 11:
		if (rdev->wiphy.n_vendor_commands) {
			const struct nl80211_vendor_cmd_info *info;
			struct nlattr *nested;

			nested = nla_nest_start(msg, NL80211_ATTR_VENDOR_DATA);
			if (!nested)
				goto nla_put_failure;

			for (i = 0; i < rdev->wiphy.n_vendor_commands; i++) {
				info = &rdev->wiphy.vendor_commands[i].info;
				if (nla_put(msg, i + 1, sizeof(*info), info))
					goto nla_put_failure;
			}
			nla_nest_end(msg, nested);
		}

		if (rdev->wiphy.n_vendor_events) {
			const struct nl80211_vendor_cmd_info *info;
			struct nlattr *nested;

			nested = nla_nest_start(msg,
						NL80211_ATTR_VENDOR_EVENTS);
			if (!nested)
				goto nla_put_failure;

			for (i = 0; i < rdev->wiphy.n_vendor_events; i++) {
				info = &rdev->wiphy.vendor_events[i];
				if (nla_put(msg, i + 1, sizeof(*info), info))
					goto nla_put_failure;
			}
			nla_nest_end(msg, nested);
		}
		state->split_start++;
		break;
	case 12:
		if (rdev->wiphy.flags & WIPHY_FLAG_HAS_CHANNEL_SWITCH &&
		    nla_put_u8(msg, NL80211_ATTR_MAX_CSA_COUNTERS,
			       rdev->wiphy.max_num_csa_counters))
			goto nla_put_failure;

		if (rdev->wiphy.regulatory_flags & REGULATORY_WIPHY_SELF_MANAGED &&
		    nla_put_flag(msg, NL80211_ATTR_WIPHY_SELF_MANAGED_REG))
			goto nla_put_failure;

		if (nla_put(msg, NL80211_ATTR_EXT_FEATURES,
			    sizeof(rdev->wiphy.ext_features),
			    rdev->wiphy.ext_features))
			goto nla_put_failure;

		if (rdev->wiphy.bss_select_support) {
			struct nlattr *nested;
			u32 bss_select_support = rdev->wiphy.bss_select_support;

			nested = nla_nest_start(msg, NL80211_ATTR_BSS_SELECT);
			if (!nested)
				goto nla_put_failure;

			i = 0;
			while (bss_select_support) {
				if ((bss_select_support & 1) &&
				    nla_put_flag(msg, i))
					goto nla_put_failure;
				i++;
				bss_select_support >>= 1;
			}
			nla_nest_end(msg, nested);
		}

		state->split_start++;
		break;
	case 13:
		if (rdev->wiphy.num_iftype_ext_capab &&
		    rdev->wiphy.iftype_ext_capab) {
			struct nlattr *nested_ext_capab, *nested;

			nested = nla_nest_start(msg,
						NL80211_ATTR_IFTYPE_EXT_CAPA);
			if (!nested)
				goto nla_put_failure;

			for (i = state->capa_start;
			     i < rdev->wiphy.num_iftype_ext_capab; i++) {
				const struct wiphy_iftype_ext_capab *capab;

				capab = &rdev->wiphy.iftype_ext_capab[i];

				nested_ext_capab = nla_nest_start(msg, i);
				if (!nested_ext_capab ||
				    nla_put_u32(msg, NL80211_ATTR_IFTYPE,
						capab->iftype) ||
				    nla_put(msg, NL80211_ATTR_EXT_CAPA,
					    capab->extended_capabilities_len,
					    capab->extended_capabilities) ||
				    nla_put(msg, NL80211_ATTR_EXT_CAPA_MASK,
					    capab->extended_capabilities_len,
					    capab->extended_capabilities_mask))
					goto nla_put_failure;

				nla_nest_end(msg, nested_ext_capab);
				if (state->split)
					break;
			}
			nla_nest_end(msg, nested);
			if (i < rdev->wiphy.num_iftype_ext_capab) {
				state->capa_start = i + 1;
				break;
			}
		}

		/* done */
		state->split_start = 0;
		break;
	}
 finish:
	genlmsg_end(msg, hdr);
	return 0;

 nla_put_failure:
	genlmsg_cancel(msg, hdr);
	return -EMSGSIZE;
}

static int nl80211_dump_wiphy_parse(struct sk_buff *skb,
				    struct netlink_callback *cb,
				    struct nl80211_dump_wiphy_state *state)
{
	struct nlattr **tb = nl80211_fam.attrbuf;
	int ret = nlmsg_parse(cb->nlh, GENL_HDRLEN + nl80211_fam.hdrsize,
			      tb, nl80211_fam.maxattr, nl80211_policy);
	/* ignore parse errors for backward compatibility */
	if (ret)
		return 0;

	state->split = tb[NL80211_ATTR_SPLIT_WIPHY_DUMP];
	if (tb[NL80211_ATTR_WIPHY])
		state->filter_wiphy = nla_get_u32(tb[NL80211_ATTR_WIPHY]);
	if (tb[NL80211_ATTR_WDEV])
		state->filter_wiphy = nla_get_u64(tb[NL80211_ATTR_WDEV]) >> 32;
	if (tb[NL80211_ATTR_IFINDEX]) {
		struct net_device *netdev;
		struct cfg80211_registered_device *rdev;
		int ifidx = nla_get_u32(tb[NL80211_ATTR_IFINDEX]);

		netdev = __dev_get_by_index(sock_net(skb->sk), ifidx);
		if (!netdev)
			return -ENODEV;
		if (netdev->ieee80211_ptr) {
			rdev = wiphy_to_rdev(
				netdev->ieee80211_ptr->wiphy);
			state->filter_wiphy = rdev->wiphy_idx;
		}
	}

	return 0;
}

static int nl80211_dump_wiphy(struct sk_buff *skb, struct netlink_callback *cb)
{
	int idx = 0, ret;
	struct nl80211_dump_wiphy_state *state = (void *)cb->args[0];
	struct cfg80211_registered_device *rdev;

	rtnl_lock();
	if (!state) {
		state = kzalloc(sizeof(*state), GFP_KERNEL);
		if (!state) {
			rtnl_unlock();
			return -ENOMEM;
		}
		state->filter_wiphy = -1;
		ret = nl80211_dump_wiphy_parse(skb, cb, state);
		if (ret) {
			kfree(state);
			rtnl_unlock();
			return ret;
		}
		cb->args[0] = (long)state;
	}

	list_for_each_entry(rdev, &cfg80211_rdev_list, list) {
		if (!net_eq(wiphy_net(&rdev->wiphy), sock_net(skb->sk)))
			continue;
		if (++idx <= state->start)
			continue;
		if (state->filter_wiphy != -1 &&
		    state->filter_wiphy != rdev->wiphy_idx)
			continue;
		/* attempt to fit multiple wiphy data chunks into the skb */
		do {
			ret = nl80211_send_wiphy(rdev, NL80211_CMD_NEW_WIPHY,
						 skb,
						 NETLINK_CB(cb->skb).portid,
						 cb->nlh->nlmsg_seq,
						 NLM_F_MULTI, state);
			if (ret < 0) {
				/*
				 * If sending the wiphy data didn't fit (ENOBUFS
				 * or EMSGSIZE returned), this SKB is still
				 * empty (so it's not too big because another
				 * wiphy dataset is already in the skb) and
				 * we've not tried to adjust the dump allocation
				 * yet ... then adjust the alloc size to be
				 * bigger, and return 1 but with the empty skb.
				 * This results in an empty message being RX'ed
				 * in userspace, but that is ignored.
				 *
				 * We can then retry with the larger buffer.
				 */
				if ((ret == -ENOBUFS || ret == -EMSGSIZE) &&
				    !skb->len && !state->split &&
				    cb->min_dump_alloc < 4096) {
					cb->min_dump_alloc = 4096;
					state->split_start = 0;
					rtnl_unlock();
					return 1;
				}
				idx--;
				break;
			}
		} while (state->split_start > 0);
		break;
	}
	rtnl_unlock();

	state->start = idx;

	return skb->len;
}

static int nl80211_dump_wiphy_done(struct netlink_callback *cb)
{
	kfree((void *)cb->args[0]);
	return 0;
}

static int nl80211_get_wiphy(struct sk_buff *skb, struct genl_info *info)
{
	struct sk_buff *msg;
	struct cfg80211_registered_device *rdev = info->user_ptr[0];
	struct nl80211_dump_wiphy_state state = {};

	msg = nlmsg_new(4096, GFP_KERNEL);
	if (!msg)
		return -ENOMEM;

	if (nl80211_send_wiphy(rdev, NL80211_CMD_NEW_WIPHY, msg,
			       info->snd_portid, info->snd_seq, 0,
			       &state) < 0) {
		nlmsg_free(msg);
		return -ENOBUFS;
	}

	return genlmsg_reply(msg, info);
}

static const struct nla_policy txq_params_policy[NL80211_TXQ_ATTR_MAX + 1] = {
	[NL80211_TXQ_ATTR_QUEUE]		= { .type = NLA_U8 },
	[NL80211_TXQ_ATTR_TXOP]			= { .type = NLA_U16 },
	[NL80211_TXQ_ATTR_CWMIN]		= { .type = NLA_U16 },
	[NL80211_TXQ_ATTR_CWMAX]		= { .type = NLA_U16 },
	[NL80211_TXQ_ATTR_AIFS]			= { .type = NLA_U8 },
};

static int parse_txq_params(struct nlattr *tb[],
			    struct ieee80211_txq_params *txq_params)
{
	u8 ac;

	if (!tb[NL80211_TXQ_ATTR_AC] || !tb[NL80211_TXQ_ATTR_TXOP] ||
	    !tb[NL80211_TXQ_ATTR_CWMIN] || !tb[NL80211_TXQ_ATTR_CWMAX] ||
	    !tb[NL80211_TXQ_ATTR_AIFS])
		return -EINVAL;

	ac = nla_get_u8(tb[NL80211_TXQ_ATTR_AC]);
	txq_params->txop = nla_get_u16(tb[NL80211_TXQ_ATTR_TXOP]);
	txq_params->cwmin = nla_get_u16(tb[NL80211_TXQ_ATTR_CWMIN]);
	txq_params->cwmax = nla_get_u16(tb[NL80211_TXQ_ATTR_CWMAX]);
	txq_params->aifs = nla_get_u8(tb[NL80211_TXQ_ATTR_AIFS]);

	if (ac >= NL80211_NUM_ACS)
		return -EINVAL;
	txq_params->ac = array_index_nospec(ac, NL80211_NUM_ACS);
	return 0;
}

static bool nl80211_can_set_dev_channel(struct wireless_dev *wdev)
{
	/*
	 * You can only set the channel explicitly for WDS interfaces,
	 * all others have their channel managed via their respective
	 * "establish a connection" command (connect, join, ...)
	 *
	 * For AP/GO and mesh mode, the channel can be set with the
	 * channel userspace API, but is only stored and passed to the
	 * low-level driver when the AP starts or the mesh is joined.
	 * This is for backward compatibility, userspace can also give
	 * the channel in the start-ap or join-mesh commands instead.
	 *
	 * Monitors are special as they are normally slaved to
	 * whatever else is going on, so they have their own special
	 * operation to set the monitor channel if possible.
	 */
	return !wdev ||
		wdev->iftype == NL80211_IFTYPE_AP ||
		wdev->iftype == NL80211_IFTYPE_MESH_POINT ||
		wdev->iftype == NL80211_IFTYPE_MONITOR ||
		wdev->iftype == NL80211_IFTYPE_P2P_GO;
}

static int nl80211_parse_chandef(struct cfg80211_registered_device *rdev,
				 struct genl_info *info,
				 struct cfg80211_chan_def *chandef)
{
	u32 control_freq;

	if (!info->attrs[NL80211_ATTR_WIPHY_FREQ])
		return -EINVAL;

	control_freq = nla_get_u32(info->attrs[NL80211_ATTR_WIPHY_FREQ]);

	memset(chandef, 0, sizeof(*chandef));

	chandef->chan = ieee80211_get_channel(&rdev->wiphy, control_freq);
	chandef->width = NL80211_CHAN_WIDTH_20_NOHT;
	chandef->center_freq1 = control_freq;
	chandef->center_freq2 = 0;

	/* Primary channel not allowed */
	if (!chandef->chan || chandef->chan->flags & IEEE80211_CHAN_DISABLED)
		return -EINVAL;

	if (info->attrs[NL80211_ATTR_WIPHY_CHANNEL_TYPE]) {
		enum nl80211_channel_type chantype;

		chantype = nla_get_u32(
				info->attrs[NL80211_ATTR_WIPHY_CHANNEL_TYPE]);

		switch (chantype) {
		case NL80211_CHAN_NO_HT:
		case NL80211_CHAN_HT20:
		case NL80211_CHAN_HT40PLUS:
		case NL80211_CHAN_HT40MINUS:
			cfg80211_chandef_create(chandef, chandef->chan,
						chantype);
			break;
		default:
			return -EINVAL;
		}
	} else if (info->attrs[NL80211_ATTR_CHANNEL_WIDTH]) {
		chandef->width =
			nla_get_u32(info->attrs[NL80211_ATTR_CHANNEL_WIDTH]);
		if (info->attrs[NL80211_ATTR_CENTER_FREQ1])
			chandef->center_freq1 =
				nla_get_u32(
					info->attrs[NL80211_ATTR_CENTER_FREQ1]);
		if (info->attrs[NL80211_ATTR_CENTER_FREQ2])
			chandef->center_freq2 =
				nla_get_u32(
					info->attrs[NL80211_ATTR_CENTER_FREQ2]);
	}

	if (!cfg80211_chandef_valid(chandef))
		return -EINVAL;

	if (!cfg80211_chandef_usable(&rdev->wiphy, chandef,
				     IEEE80211_CHAN_DISABLED))
		return -EINVAL;

	if ((chandef->width == NL80211_CHAN_WIDTH_5 ||
	     chandef->width == NL80211_CHAN_WIDTH_10) &&
	    !(rdev->wiphy.flags & WIPHY_FLAG_SUPPORTS_5_10_MHZ))
		return -EINVAL;

	return 0;
}

static int __nl80211_set_channel(struct cfg80211_registered_device *rdev,
				 struct net_device *dev,
				 struct genl_info *info)
{
	struct cfg80211_chan_def chandef;
	int result;
	enum nl80211_iftype iftype = NL80211_IFTYPE_MONITOR;
	struct wireless_dev *wdev = NULL;

	if (dev)
		wdev = dev->ieee80211_ptr;
	if (!nl80211_can_set_dev_channel(wdev))
		return -EOPNOTSUPP;
	if (wdev)
		iftype = wdev->iftype;

	result = nl80211_parse_chandef(rdev, info, &chandef);
	if (result)
		return result;

	switch (iftype) {
	case NL80211_IFTYPE_AP:
	case NL80211_IFTYPE_P2P_GO:
		if (!cfg80211_reg_can_beacon_relax(&rdev->wiphy, &chandef,
						   iftype)) {
			result = -EINVAL;
			break;
		}
		if (wdev->beacon_interval) {
			if (!dev || !rdev->ops->set_ap_chanwidth ||
			    !(rdev->wiphy.features &
			      NL80211_FEATURE_AP_MODE_CHAN_WIDTH_CHANGE)) {
				result = -EBUSY;
				break;
			}

			/* Only allow dynamic channel width changes */
			if (chandef.chan != wdev->preset_chandef.chan) {
				result = -EBUSY;
				break;
			}
			result = rdev_set_ap_chanwidth(rdev, dev, &chandef);
			if (result)
				break;
		}
		wdev->preset_chandef = chandef;
		result = 0;
		break;
	case NL80211_IFTYPE_MESH_POINT:
		result = cfg80211_set_mesh_channel(rdev, wdev, &chandef);
		break;
	case NL80211_IFTYPE_MONITOR:
		result = cfg80211_set_monitor_channel(rdev, &chandef);
		break;
	default:
		result = -EINVAL;
	}

	return result;
}

static int nl80211_set_channel(struct sk_buff *skb, struct genl_info *info)
{
	struct cfg80211_registered_device *rdev = info->user_ptr[0];
	struct net_device *netdev = info->user_ptr[1];

	return __nl80211_set_channel(rdev, netdev, info);
}

static int nl80211_set_wds_peer(struct sk_buff *skb, struct genl_info *info)
{
	struct cfg80211_registered_device *rdev = info->user_ptr[0];
	struct net_device *dev = info->user_ptr[1];
	struct wireless_dev *wdev = dev->ieee80211_ptr;
	const u8 *bssid;

	if (!info->attrs[NL80211_ATTR_MAC])
		return -EINVAL;

	if (netif_running(dev))
		return -EBUSY;

	if (!rdev->ops->set_wds_peer)
		return -EOPNOTSUPP;

	if (wdev->iftype != NL80211_IFTYPE_WDS)
		return -EOPNOTSUPP;

	bssid = nla_data(info->attrs[NL80211_ATTR_MAC]);
	return rdev_set_wds_peer(rdev, dev, bssid);
}

static int nl80211_set_wiphy(struct sk_buff *skb, struct genl_info *info)
{
	struct cfg80211_registered_device *rdev;
	struct net_device *netdev = NULL;
	struct wireless_dev *wdev;
	int result = 0, rem_txq_params = 0;
	struct nlattr *nl_txq_params;
	u32 changed;
	u8 retry_short = 0, retry_long = 0;
	u32 frag_threshold = 0, rts_threshold = 0;
	u8 coverage_class = 0;

	ASSERT_RTNL();

	/*
	 * Try to find the wiphy and netdev. Normally this
	 * function shouldn't need the netdev, but this is
	 * done for backward compatibility -- previously
	 * setting the channel was done per wiphy, but now
	 * it is per netdev. Previous userland like hostapd
	 * also passed a netdev to set_wiphy, so that it is
	 * possible to let that go to the right netdev!
	 */

	if (info->attrs[NL80211_ATTR_IFINDEX]) {
		int ifindex = nla_get_u32(info->attrs[NL80211_ATTR_IFINDEX]);

		netdev = __dev_get_by_index(genl_info_net(info), ifindex);
		if (netdev && netdev->ieee80211_ptr)
			rdev = wiphy_to_rdev(netdev->ieee80211_ptr->wiphy);
		else
			netdev = NULL;
	}

	if (!netdev) {
		rdev = __cfg80211_rdev_from_attrs(genl_info_net(info),
						  info->attrs);
		if (IS_ERR(rdev))
			return PTR_ERR(rdev);
		wdev = NULL;
		netdev = NULL;
		result = 0;
	} else
		wdev = netdev->ieee80211_ptr;

	/*
	 * end workaround code, by now the rdev is available
	 * and locked, and wdev may or may not be NULL.
	 */

	if (info->attrs[NL80211_ATTR_WIPHY_NAME])
		result = cfg80211_dev_rename(
			rdev, nla_data(info->attrs[NL80211_ATTR_WIPHY_NAME]));

	if (result)
		return result;

	if (info->attrs[NL80211_ATTR_WIPHY_TXQ_PARAMS]) {
		struct ieee80211_txq_params txq_params;
		struct nlattr *tb[NL80211_TXQ_ATTR_MAX + 1];

		if (!rdev->ops->set_txq_params)
			return -EOPNOTSUPP;

		if (!netdev)
			return -EINVAL;

		if (netdev->ieee80211_ptr->iftype != NL80211_IFTYPE_AP &&
		    netdev->ieee80211_ptr->iftype != NL80211_IFTYPE_P2P_GO)
			return -EINVAL;

		if (!netif_running(netdev))
			return -ENETDOWN;

		nla_for_each_nested(nl_txq_params,
				    info->attrs[NL80211_ATTR_WIPHY_TXQ_PARAMS],
				    rem_txq_params) {
			result = nla_parse(tb, NL80211_TXQ_ATTR_MAX,
					   nla_data(nl_txq_params),
					   nla_len(nl_txq_params),
					   txq_params_policy);
			if (result)
				return result;
			result = parse_txq_params(tb, &txq_params);
			if (result)
				return result;

			result = rdev_set_txq_params(rdev, netdev,
						     &txq_params);
			if (result)
				return result;
		}
	}

	if (info->attrs[NL80211_ATTR_WIPHY_FREQ]) {
		result = __nl80211_set_channel(
			rdev,
			nl80211_can_set_dev_channel(wdev) ? netdev : NULL,
			info);
		if (result)
			return result;
	}

	if (info->attrs[NL80211_ATTR_WIPHY_TX_POWER_SETTING]) {
		struct wireless_dev *txp_wdev = wdev;
		enum nl80211_tx_power_setting type;
		int idx, mbm = 0;

		if (!(rdev->wiphy.features & NL80211_FEATURE_VIF_TXPOWER))
			txp_wdev = NULL;

		if (!rdev->ops->set_tx_power)
			return -EOPNOTSUPP;

		idx = NL80211_ATTR_WIPHY_TX_POWER_SETTING;
		type = nla_get_u32(info->attrs[idx]);

		if (!info->attrs[NL80211_ATTR_WIPHY_TX_POWER_LEVEL] &&
		    (type != NL80211_TX_POWER_AUTOMATIC))
			return -EINVAL;

		if (type != NL80211_TX_POWER_AUTOMATIC) {
			idx = NL80211_ATTR_WIPHY_TX_POWER_LEVEL;
			mbm = nla_get_u32(info->attrs[idx]);
		}

		result = rdev_set_tx_power(rdev, txp_wdev, type, mbm);
		if (result)
			return result;
	}

	if (info->attrs[NL80211_ATTR_WIPHY_ANTENNA_TX] &&
	    info->attrs[NL80211_ATTR_WIPHY_ANTENNA_RX]) {
		u32 tx_ant, rx_ant;

		if ((!rdev->wiphy.available_antennas_tx &&
		     !rdev->wiphy.available_antennas_rx) ||
		    !rdev->ops->set_antenna)
			return -EOPNOTSUPP;

		tx_ant = nla_get_u32(info->attrs[NL80211_ATTR_WIPHY_ANTENNA_TX]);
		rx_ant = nla_get_u32(info->attrs[NL80211_ATTR_WIPHY_ANTENNA_RX]);

		/* reject antenna configurations which don't match the
		 * available antenna masks, except for the "all" mask */
		if ((~tx_ant && (tx_ant & ~rdev->wiphy.available_antennas_tx)) ||
		    (~rx_ant && (rx_ant & ~rdev->wiphy.available_antennas_rx)))
			return -EINVAL;

		tx_ant = tx_ant & rdev->wiphy.available_antennas_tx;
		rx_ant = rx_ant & rdev->wiphy.available_antennas_rx;

		result = rdev_set_antenna(rdev, tx_ant, rx_ant);
		if (result)
			return result;
	}

	changed = 0;

	if (info->attrs[NL80211_ATTR_WIPHY_RETRY_SHORT]) {
		retry_short = nla_get_u8(
			info->attrs[NL80211_ATTR_WIPHY_RETRY_SHORT]);
		if (retry_short == 0)
			return -EINVAL;

		changed |= WIPHY_PARAM_RETRY_SHORT;
	}

	if (info->attrs[NL80211_ATTR_WIPHY_RETRY_LONG]) {
		retry_long = nla_get_u8(
			info->attrs[NL80211_ATTR_WIPHY_RETRY_LONG]);
		if (retry_long == 0)
			return -EINVAL;

		changed |= WIPHY_PARAM_RETRY_LONG;
	}

	if (info->attrs[NL80211_ATTR_WIPHY_FRAG_THRESHOLD]) {
		frag_threshold = nla_get_u32(
			info->attrs[NL80211_ATTR_WIPHY_FRAG_THRESHOLD]);
		if (frag_threshold < 256)
			return -EINVAL;

		if (frag_threshold != (u32) -1) {
			/*
			 * Fragments (apart from the last one) are required to
			 * have even length. Make the fragmentation code
			 * simpler by stripping LSB should someone try to use
			 * odd threshold value.
			 */
			frag_threshold &= ~0x1;
		}
		changed |= WIPHY_PARAM_FRAG_THRESHOLD;
	}

	if (info->attrs[NL80211_ATTR_WIPHY_RTS_THRESHOLD]) {
		rts_threshold = nla_get_u32(
			info->attrs[NL80211_ATTR_WIPHY_RTS_THRESHOLD]);
		changed |= WIPHY_PARAM_RTS_THRESHOLD;
	}

	if (info->attrs[NL80211_ATTR_WIPHY_COVERAGE_CLASS]) {
		if (info->attrs[NL80211_ATTR_WIPHY_DYN_ACK])
			return -EINVAL;

		coverage_class = nla_get_u8(
			info->attrs[NL80211_ATTR_WIPHY_COVERAGE_CLASS]);
		changed |= WIPHY_PARAM_COVERAGE_CLASS;
	}

	if (info->attrs[NL80211_ATTR_WIPHY_DYN_ACK]) {
		if (!(rdev->wiphy.features & NL80211_FEATURE_ACKTO_ESTIMATION))
			return -EOPNOTSUPP;

		changed |= WIPHY_PARAM_DYN_ACK;
	}

	if (changed) {
		u8 old_retry_short, old_retry_long;
		u32 old_frag_threshold, old_rts_threshold;
		u8 old_coverage_class;

		if (!rdev->ops->set_wiphy_params)
			return -EOPNOTSUPP;

		old_retry_short = rdev->wiphy.retry_short;
		old_retry_long = rdev->wiphy.retry_long;
		old_frag_threshold = rdev->wiphy.frag_threshold;
		old_rts_threshold = rdev->wiphy.rts_threshold;
		old_coverage_class = rdev->wiphy.coverage_class;

		if (changed & WIPHY_PARAM_RETRY_SHORT)
			rdev->wiphy.retry_short = retry_short;
		if (changed & WIPHY_PARAM_RETRY_LONG)
			rdev->wiphy.retry_long = retry_long;
		if (changed & WIPHY_PARAM_FRAG_THRESHOLD)
			rdev->wiphy.frag_threshold = frag_threshold;
		if (changed & WIPHY_PARAM_RTS_THRESHOLD)
			rdev->wiphy.rts_threshold = rts_threshold;
		if (changed & WIPHY_PARAM_COVERAGE_CLASS)
			rdev->wiphy.coverage_class = coverage_class;

		result = rdev_set_wiphy_params(rdev, changed);
		if (result) {
			rdev->wiphy.retry_short = old_retry_short;
			rdev->wiphy.retry_long = old_retry_long;
			rdev->wiphy.frag_threshold = old_frag_threshold;
			rdev->wiphy.rts_threshold = old_rts_threshold;
			rdev->wiphy.coverage_class = old_coverage_class;
			return result;
		}
	}
	return 0;
}

static inline u64 wdev_id(struct wireless_dev *wdev)
{
	return (u64)wdev->identifier |
	       ((u64)wiphy_to_rdev(wdev->wiphy)->wiphy_idx << 32);
}

static int nl80211_send_chandef(struct sk_buff *msg,
				const struct cfg80211_chan_def *chandef)
{
	if (WARN_ON(!cfg80211_chandef_valid(chandef)))
		return -EINVAL;

	if (nla_put_u32(msg, NL80211_ATTR_WIPHY_FREQ,
			chandef->chan->center_freq))
		return -ENOBUFS;
	switch (chandef->width) {
	case NL80211_CHAN_WIDTH_20_NOHT:
	case NL80211_CHAN_WIDTH_20:
	case NL80211_CHAN_WIDTH_40:
		if (nla_put_u32(msg, NL80211_ATTR_WIPHY_CHANNEL_TYPE,
				cfg80211_get_chandef_type(chandef)))
			return -ENOBUFS;
		break;
	default:
		break;
	}
	if (nla_put_u32(msg, NL80211_ATTR_CHANNEL_WIDTH, chandef->width))
		return -ENOBUFS;
	if (nla_put_u32(msg, NL80211_ATTR_CENTER_FREQ1, chandef->center_freq1))
		return -ENOBUFS;
	if (chandef->center_freq2 &&
	    nla_put_u32(msg, NL80211_ATTR_CENTER_FREQ2, chandef->center_freq2))
		return -ENOBUFS;
	return 0;
}

static int nl80211_send_iface(struct sk_buff *msg, u32 portid, u32 seq, int flags,
			      struct cfg80211_registered_device *rdev,
			      struct wireless_dev *wdev, bool removal)
{
	struct net_device *dev = wdev->netdev;
	u8 cmd = NL80211_CMD_NEW_INTERFACE;
	void *hdr;

	if (removal)
		cmd = NL80211_CMD_DEL_INTERFACE;

	hdr = nl80211hdr_put(msg, portid, seq, flags, cmd);
	if (!hdr)
		return -1;

	if (dev &&
	    (nla_put_u32(msg, NL80211_ATTR_IFINDEX, dev->ifindex) ||
	     nla_put_string(msg, NL80211_ATTR_IFNAME, dev->name)))
		goto nla_put_failure;

	if (nla_put_u32(msg, NL80211_ATTR_WIPHY, rdev->wiphy_idx) ||
	    nla_put_u32(msg, NL80211_ATTR_IFTYPE, wdev->iftype) ||
	    nla_put_u64_64bit(msg, NL80211_ATTR_WDEV, wdev_id(wdev),
			      NL80211_ATTR_PAD) ||
	    nla_put(msg, NL80211_ATTR_MAC, ETH_ALEN, wdev_address(wdev)) ||
	    nla_put_u32(msg, NL80211_ATTR_GENERATION,
			rdev->devlist_generation ^
			(cfg80211_rdev_list_generation << 2)))
		goto nla_put_failure;

	if (rdev->ops->get_channel) {
		int ret;
		struct cfg80211_chan_def chandef = {};

		ret = rdev_get_channel(rdev, wdev, &chandef);
		if (ret == 0) {
			if (nl80211_send_chandef(msg, &chandef))
				goto nla_put_failure;
		}
	}

	if (rdev->ops->get_tx_power) {
		int dbm, ret;

		ret = rdev_get_tx_power(rdev, wdev, &dbm);
		if (ret == 0 &&
		    nla_put_u32(msg, NL80211_ATTR_WIPHY_TX_POWER_LEVEL,
				DBM_TO_MBM(dbm)))
			goto nla_put_failure;
	}

	if (wdev->ssid_len) {
		if (nla_put(msg, NL80211_ATTR_SSID, wdev->ssid_len, wdev->ssid))
			goto nla_put_failure;
	}

	genlmsg_end(msg, hdr);
	return 0;

 nla_put_failure:
	genlmsg_cancel(msg, hdr);
	return -EMSGSIZE;
}

static int nl80211_dump_interface(struct sk_buff *skb, struct netlink_callback *cb)
{
	int wp_idx = 0;
	int if_idx = 0;
	int wp_start = cb->args[0];
	int if_start = cb->args[1];
	int filter_wiphy = -1;
	struct cfg80211_registered_device *rdev;
	struct wireless_dev *wdev;
	int ret;

	rtnl_lock();
	if (!cb->args[2]) {
		struct nl80211_dump_wiphy_state state = {
			.filter_wiphy = -1,
		};

		ret = nl80211_dump_wiphy_parse(skb, cb, &state);
		if (ret)
			goto out_unlock;

		filter_wiphy = state.filter_wiphy;

		/*
		 * if filtering, set cb->args[2] to +1 since 0 is the default
		 * value needed to determine that parsing is necessary.
		 */
		if (filter_wiphy >= 0)
			cb->args[2] = filter_wiphy + 1;
		else
			cb->args[2] = -1;
	} else if (cb->args[2] > 0) {
		filter_wiphy = cb->args[2] - 1;
	}

	list_for_each_entry(rdev, &cfg80211_rdev_list, list) {
		if (!net_eq(wiphy_net(&rdev->wiphy), sock_net(skb->sk)))
			continue;
		if (wp_idx < wp_start) {
			wp_idx++;
			continue;
		}

		if (filter_wiphy >= 0 && filter_wiphy != rdev->wiphy_idx)
			continue;

		if_idx = 0;

		list_for_each_entry(wdev, &rdev->wiphy.wdev_list, list) {
			if (if_idx < if_start) {
				if_idx++;
				continue;
			}
			if (nl80211_send_iface(skb, NETLINK_CB(cb->skb).portid,
					       cb->nlh->nlmsg_seq, NLM_F_MULTI,
					       rdev, wdev, false) < 0) {
				goto out;
			}
			if_idx++;
		}

		wp_idx++;
	}
 out:
	cb->args[0] = wp_idx;
	cb->args[1] = if_idx;

	ret = skb->len;
 out_unlock:
	rtnl_unlock();

	return ret;
}

static int nl80211_get_interface(struct sk_buff *skb, struct genl_info *info)
{
	struct sk_buff *msg;
	struct cfg80211_registered_device *rdev = info->user_ptr[0];
	struct wireless_dev *wdev = info->user_ptr[1];

	msg = nlmsg_new(NLMSG_DEFAULT_SIZE, GFP_KERNEL);
	if (!msg)
		return -ENOMEM;

	if (nl80211_send_iface(msg, info->snd_portid, info->snd_seq, 0,
			       rdev, wdev, false) < 0) {
		nlmsg_free(msg);
		return -ENOBUFS;
	}

	return genlmsg_reply(msg, info);
}

static const struct nla_policy mntr_flags_policy[NL80211_MNTR_FLAG_MAX + 1] = {
	[NL80211_MNTR_FLAG_FCSFAIL] = { .type = NLA_FLAG },
	[NL80211_MNTR_FLAG_PLCPFAIL] = { .type = NLA_FLAG },
	[NL80211_MNTR_FLAG_CONTROL] = { .type = NLA_FLAG },
	[NL80211_MNTR_FLAG_OTHER_BSS] = { .type = NLA_FLAG },
	[NL80211_MNTR_FLAG_COOK_FRAMES] = { .type = NLA_FLAG },
	[NL80211_MNTR_FLAG_ACTIVE] = { .type = NLA_FLAG },
};

static int parse_monitor_flags(struct nlattr *nla, u32 *mntrflags)
{
	struct nlattr *flags[NL80211_MNTR_FLAG_MAX + 1];
	int flag;

	*mntrflags = 0;

	if (!nla)
		return -EINVAL;

	if (nla_parse_nested(flags, NL80211_MNTR_FLAG_MAX,
			     nla, mntr_flags_policy))
		return -EINVAL;

	for (flag = 1; flag <= NL80211_MNTR_FLAG_MAX; flag++)
		if (flags[flag])
			*mntrflags |= (1<<flag);

	return 0;
}

static int nl80211_valid_4addr(struct cfg80211_registered_device *rdev,
			       struct net_device *netdev, u8 use_4addr,
			       enum nl80211_iftype iftype)
{
	if (!use_4addr) {
		if (netdev && (netdev->priv_flags & IFF_BRIDGE_PORT))
			return -EBUSY;
		return 0;
	}

	switch (iftype) {
	case NL80211_IFTYPE_AP_VLAN:
		if (rdev->wiphy.flags & WIPHY_FLAG_4ADDR_AP)
			return 0;
		break;
	case NL80211_IFTYPE_STATION:
		if (rdev->wiphy.flags & WIPHY_FLAG_4ADDR_STATION)
			return 0;
		break;
	default:
		break;
	}

	return -EOPNOTSUPP;
}

static int nl80211_set_interface(struct sk_buff *skb, struct genl_info *info)
{
	struct cfg80211_registered_device *rdev = info->user_ptr[0];
	struct vif_params params;
	int err;
	enum nl80211_iftype otype, ntype;
	struct net_device *dev = info->user_ptr[1];
	u32 _flags, *flags = NULL;
	bool change = false;

	memset(&params, 0, sizeof(params));

	otype = ntype = dev->ieee80211_ptr->iftype;

	if (info->attrs[NL80211_ATTR_IFTYPE]) {
		ntype = nla_get_u32(info->attrs[NL80211_ATTR_IFTYPE]);
		if (otype != ntype)
			change = true;
		if (ntype > NL80211_IFTYPE_MAX)
			return -EINVAL;
	}

	if (info->attrs[NL80211_ATTR_MESH_ID]) {
		struct wireless_dev *wdev = dev->ieee80211_ptr;

		if (ntype != NL80211_IFTYPE_MESH_POINT)
			return -EINVAL;
		if (netif_running(dev))
			return -EBUSY;

		wdev_lock(wdev);
		BUILD_BUG_ON(IEEE80211_MAX_SSID_LEN !=
			     IEEE80211_MAX_MESH_ID_LEN);
		wdev->mesh_id_up_len =
			nla_len(info->attrs[NL80211_ATTR_MESH_ID]);
		memcpy(wdev->ssid, nla_data(info->attrs[NL80211_ATTR_MESH_ID]),
		       wdev->mesh_id_up_len);
		wdev_unlock(wdev);
	}

	if (info->attrs[NL80211_ATTR_4ADDR]) {
		params.use_4addr = !!nla_get_u8(info->attrs[NL80211_ATTR_4ADDR]);
		change = true;
		err = nl80211_valid_4addr(rdev, dev, params.use_4addr, ntype);
		if (err)
			return err;
	} else {
		params.use_4addr = -1;
	}

	if (info->attrs[NL80211_ATTR_MNTR_FLAGS]) {
		if (ntype != NL80211_IFTYPE_MONITOR)
			return -EINVAL;
		err = parse_monitor_flags(info->attrs[NL80211_ATTR_MNTR_FLAGS],
					  &_flags);
		if (err)
			return err;

		flags = &_flags;
		change = true;
	}

	if (info->attrs[NL80211_ATTR_MU_MIMO_GROUP_DATA]) {
		const u8 *mumimo_groups;
		u32 cap_flag = NL80211_EXT_FEATURE_MU_MIMO_AIR_SNIFFER;

		if (!wiphy_ext_feature_isset(&rdev->wiphy, cap_flag))
			return -EOPNOTSUPP;

		mumimo_groups =
			nla_data(info->attrs[NL80211_ATTR_MU_MIMO_GROUP_DATA]);

		/* bits 0 and 63 are reserved and must be zero */
		if ((mumimo_groups[0] & BIT(7)) ||
		    (mumimo_groups[VHT_MUMIMO_GROUPS_DATA_LEN - 1] & BIT(0)))
			return -EINVAL;

		memcpy(params.vht_mumimo_groups, mumimo_groups,
		       VHT_MUMIMO_GROUPS_DATA_LEN);
		change = true;
	}

	if (info->attrs[NL80211_ATTR_MU_MIMO_FOLLOW_MAC_ADDR]) {
		u32 cap_flag = NL80211_EXT_FEATURE_MU_MIMO_AIR_SNIFFER;

		if (!wiphy_ext_feature_isset(&rdev->wiphy, cap_flag))
			return -EOPNOTSUPP;

		nla_memcpy(params.macaddr,
			   info->attrs[NL80211_ATTR_MU_MIMO_FOLLOW_MAC_ADDR],
			   ETH_ALEN);
		change = true;
	}

	if (flags && (*flags & MONITOR_FLAG_ACTIVE) &&
	    !(rdev->wiphy.features & NL80211_FEATURE_ACTIVE_MONITOR))
		return -EOPNOTSUPP;

	if (change)
		err = cfg80211_change_iface(rdev, dev, ntype, flags, &params);
	else
		err = 0;

	if (!err && params.use_4addr != -1)
		dev->ieee80211_ptr->use_4addr = params.use_4addr;

	return err;
}

static int nl80211_new_interface(struct sk_buff *skb, struct genl_info *info)
{
	struct cfg80211_registered_device *rdev = info->user_ptr[0];
	struct vif_params params;
	struct wireless_dev *wdev;
	struct sk_buff *msg;
	int err;
	enum nl80211_iftype type = NL80211_IFTYPE_UNSPECIFIED;
	u32 flags;

	/* to avoid failing a new interface creation due to pending removal */
	cfg80211_destroy_ifaces(rdev);

	memset(&params, 0, sizeof(params));

	if (!info->attrs[NL80211_ATTR_IFNAME])
		return -EINVAL;

	if (info->attrs[NL80211_ATTR_IFTYPE]) {
		type = nla_get_u32(info->attrs[NL80211_ATTR_IFTYPE]);
		if (type > NL80211_IFTYPE_MAX)
			return -EINVAL;
	}

	if (!rdev->ops->add_virtual_intf ||
	    !(rdev->wiphy.interface_modes & (1 << type)))
		return -EOPNOTSUPP;

	if ((type == NL80211_IFTYPE_P2P_DEVICE || type == NL80211_IFTYPE_NAN ||
	     rdev->wiphy.features & NL80211_FEATURE_MAC_ON_CREATE) &&
	    info->attrs[NL80211_ATTR_MAC]) {
		nla_memcpy(params.macaddr, info->attrs[NL80211_ATTR_MAC],
			   ETH_ALEN);
		if (!is_valid_ether_addr(params.macaddr))
			return -EADDRNOTAVAIL;
	}

	if (info->attrs[NL80211_ATTR_4ADDR]) {
		params.use_4addr = !!nla_get_u8(info->attrs[NL80211_ATTR_4ADDR]);
		err = nl80211_valid_4addr(rdev, NULL, params.use_4addr, type);
		if (err)
			return err;
	}

	err = parse_monitor_flags(type == NL80211_IFTYPE_MONITOR ?
				  info->attrs[NL80211_ATTR_MNTR_FLAGS] : NULL,
				  &flags);

	if (!err && (flags & MONITOR_FLAG_ACTIVE) &&
	    !(rdev->wiphy.features & NL80211_FEATURE_ACTIVE_MONITOR))
		return -EOPNOTSUPP;

	msg = nlmsg_new(NLMSG_DEFAULT_SIZE, GFP_KERNEL);
	if (!msg)
		return -ENOMEM;

	wdev = rdev_add_virtual_intf(rdev,
				nla_data(info->attrs[NL80211_ATTR_IFNAME]),
				NET_NAME_USER, type, err ? NULL : &flags,
				&params);
	if (WARN_ON(!wdev)) {
		nlmsg_free(msg);
		return -EPROTO;
	} else if (IS_ERR(wdev)) {
		nlmsg_free(msg);
		return PTR_ERR(wdev);
	}

	if (info->attrs[NL80211_ATTR_SOCKET_OWNER])
		wdev->owner_nlportid = info->snd_portid;

	switch (type) {
	case NL80211_IFTYPE_MESH_POINT:
		if (!info->attrs[NL80211_ATTR_MESH_ID])
			break;
		wdev_lock(wdev);
		BUILD_BUG_ON(IEEE80211_MAX_SSID_LEN !=
			     IEEE80211_MAX_MESH_ID_LEN);
		wdev->mesh_id_up_len =
			nla_len(info->attrs[NL80211_ATTR_MESH_ID]);
		memcpy(wdev->ssid, nla_data(info->attrs[NL80211_ATTR_MESH_ID]),
		       wdev->mesh_id_up_len);
		wdev_unlock(wdev);
		break;
	case NL80211_IFTYPE_NAN:
	case NL80211_IFTYPE_P2P_DEVICE:
		/*
		 * P2P Device and NAN do not have a netdev, so don't go
		 * through the netdev notifier and must be added here
		 */
		mutex_init(&wdev->mtx);
		INIT_LIST_HEAD(&wdev->event_list);
		spin_lock_init(&wdev->event_lock);
		INIT_LIST_HEAD(&wdev->mgmt_registrations);
		spin_lock_init(&wdev->mgmt_registrations_lock);

		wdev->identifier = ++rdev->wdev_id;
		list_add_rcu(&wdev->list, &rdev->wiphy.wdev_list);
		rdev->devlist_generation++;
		break;
	default:
		break;
	}

	if (nl80211_send_iface(msg, info->snd_portid, info->snd_seq, 0,
			       rdev, wdev, false) < 0) {
		nlmsg_free(msg);
		return -ENOBUFS;
	}

	/*
	 * For wdevs which have no associated netdev object (e.g. of type
	 * NL80211_IFTYPE_P2P_DEVICE), emit the NEW_INTERFACE event here.
	 * For all other types, the event will be generated from the
	 * netdev notifier
	 */
	if (!wdev->netdev)
		nl80211_notify_iface(rdev, wdev, NL80211_CMD_NEW_INTERFACE);

	return genlmsg_reply(msg, info);
}

static int nl80211_del_interface(struct sk_buff *skb, struct genl_info *info)
{
	struct cfg80211_registered_device *rdev = info->user_ptr[0];
	struct wireless_dev *wdev = info->user_ptr[1];

	if (!rdev->ops->del_virtual_intf)
		return -EOPNOTSUPP;

	/*
	 * If we remove a wireless device without a netdev then clear
	 * user_ptr[1] so that nl80211_post_doit won't dereference it
	 * to check if it needs to do dev_put(). Otherwise it crashes
	 * since the wdev has been freed, unlike with a netdev where
	 * we need the dev_put() for the netdev to really be freed.
	 */
	if (!wdev->netdev)
		info->user_ptr[1] = NULL;

	return rdev_del_virtual_intf(rdev, wdev);
}

static int nl80211_set_noack_map(struct sk_buff *skb, struct genl_info *info)
{
	struct cfg80211_registered_device *rdev = info->user_ptr[0];
	struct net_device *dev = info->user_ptr[1];
	u16 noack_map;

	if (!info->attrs[NL80211_ATTR_NOACK_MAP])
		return -EINVAL;

	if (!rdev->ops->set_noack_map)
		return -EOPNOTSUPP;

	noack_map = nla_get_u16(info->attrs[NL80211_ATTR_NOACK_MAP]);

	return rdev_set_noack_map(rdev, dev, noack_map);
}

struct get_key_cookie {
	struct sk_buff *msg;
	int error;
	int idx;
};

static void get_key_callback(void *c, struct key_params *params)
{
	struct nlattr *key;
	struct get_key_cookie *cookie = c;

	if ((params->key &&
	     nla_put(cookie->msg, NL80211_ATTR_KEY_DATA,
		     params->key_len, params->key)) ||
	    (params->seq &&
	     nla_put(cookie->msg, NL80211_ATTR_KEY_SEQ,
		     params->seq_len, params->seq)) ||
	    (params->cipher &&
	     nla_put_u32(cookie->msg, NL80211_ATTR_KEY_CIPHER,
			 params->cipher)))
		goto nla_put_failure;

	key = nla_nest_start(cookie->msg, NL80211_ATTR_KEY);
	if (!key)
		goto nla_put_failure;

	if ((params->key &&
	     nla_put(cookie->msg, NL80211_KEY_DATA,
		     params->key_len, params->key)) ||
	    (params->seq &&
	     nla_put(cookie->msg, NL80211_KEY_SEQ,
		     params->seq_len, params->seq)) ||
	    (params->cipher &&
	     nla_put_u32(cookie->msg, NL80211_KEY_CIPHER,
			 params->cipher)))
		goto nla_put_failure;

	if (nla_put_u8(cookie->msg, NL80211_KEY_IDX, cookie->idx))
		goto nla_put_failure;

	nla_nest_end(cookie->msg, key);

	return;
 nla_put_failure:
	cookie->error = 1;
}

static int nl80211_get_key(struct sk_buff *skb, struct genl_info *info)
{
	struct cfg80211_registered_device *rdev = info->user_ptr[0];
	int err;
	struct net_device *dev = info->user_ptr[1];
	u8 key_idx = 0;
	const u8 *mac_addr = NULL;
	bool pairwise;
	struct get_key_cookie cookie = {
		.error = 0,
	};
	void *hdr;
	struct sk_buff *msg;

	if (info->attrs[NL80211_ATTR_KEY_IDX])
		key_idx = nla_get_u8(info->attrs[NL80211_ATTR_KEY_IDX]);

	if (key_idx > 5)
		return -EINVAL;

	if (info->attrs[NL80211_ATTR_MAC])
		mac_addr = nla_data(info->attrs[NL80211_ATTR_MAC]);

	pairwise = !!mac_addr;
	if (info->attrs[NL80211_ATTR_KEY_TYPE]) {
		u32 kt = nla_get_u32(info->attrs[NL80211_ATTR_KEY_TYPE]);

		if (kt >= NUM_NL80211_KEYTYPES)
			return -EINVAL;
		if (kt != NL80211_KEYTYPE_GROUP &&
		    kt != NL80211_KEYTYPE_PAIRWISE)
			return -EINVAL;
		pairwise = kt == NL80211_KEYTYPE_PAIRWISE;
	}

	if (!rdev->ops->get_key)
		return -EOPNOTSUPP;

	if (!pairwise && mac_addr && !(rdev->wiphy.flags & WIPHY_FLAG_IBSS_RSN))
		return -ENOENT;

	msg = nlmsg_new(NLMSG_DEFAULT_SIZE, GFP_KERNEL);
	if (!msg)
		return -ENOMEM;

	hdr = nl80211hdr_put(msg, info->snd_portid, info->snd_seq, 0,
			     NL80211_CMD_NEW_KEY);
	if (!hdr)
		goto nla_put_failure;

	cookie.msg = msg;
	cookie.idx = key_idx;

	if (nla_put_u32(msg, NL80211_ATTR_IFINDEX, dev->ifindex) ||
	    nla_put_u8(msg, NL80211_ATTR_KEY_IDX, key_idx))
		goto nla_put_failure;
	if (mac_addr &&
	    nla_put(msg, NL80211_ATTR_MAC, ETH_ALEN, mac_addr))
		goto nla_put_failure;

	err = rdev_get_key(rdev, dev, key_idx, pairwise, mac_addr, &cookie,
			   get_key_callback);

	if (err)
		goto free_msg;

	if (cookie.error)
		goto nla_put_failure;

	genlmsg_end(msg, hdr);
	return genlmsg_reply(msg, info);

 nla_put_failure:
	err = -ENOBUFS;
 free_msg:
	nlmsg_free(msg);
	return err;
}

static int nl80211_set_key(struct sk_buff *skb, struct genl_info *info)
{
	struct cfg80211_registered_device *rdev = info->user_ptr[0];
	struct key_parse key;
	int err;
	struct net_device *dev = info->user_ptr[1];

	err = nl80211_parse_key(info, &key);
	if (err)
		return err;

	if (key.idx < 0)
		return -EINVAL;

	/* only support setting default key */
	if (!key.def && !key.defmgmt)
		return -EINVAL;

	wdev_lock(dev->ieee80211_ptr);

	if (key.def) {
		if (!rdev->ops->set_default_key) {
			err = -EOPNOTSUPP;
			goto out;
		}

		err = nl80211_key_allowed(dev->ieee80211_ptr);
		if (err)
			goto out;

		err = rdev_set_default_key(rdev, dev, key.idx,
						 key.def_uni, key.def_multi);

		if (err)
			goto out;

#ifdef CONFIG_CFG80211_WEXT
		dev->ieee80211_ptr->wext.default_key = key.idx;
#endif
	} else {
		if (key.def_uni || !key.def_multi) {
			err = -EINVAL;
			goto out;
		}

		if (!rdev->ops->set_default_mgmt_key) {
			err = -EOPNOTSUPP;
			goto out;
		}

		err = nl80211_key_allowed(dev->ieee80211_ptr);
		if (err)
			goto out;

		err = rdev_set_default_mgmt_key(rdev, dev, key.idx);
		if (err)
			goto out;

#ifdef CONFIG_CFG80211_WEXT
		dev->ieee80211_ptr->wext.default_mgmt_key = key.idx;
#endif
	}

 out:
	wdev_unlock(dev->ieee80211_ptr);

	return err;
}

static int nl80211_new_key(struct sk_buff *skb, struct genl_info *info)
{
	struct cfg80211_registered_device *rdev = info->user_ptr[0];
	int err;
	struct net_device *dev = info->user_ptr[1];
	struct key_parse key;
	const u8 *mac_addr = NULL;

	err = nl80211_parse_key(info, &key);
	if (err)
		return err;

	if (!key.p.key)
		return -EINVAL;

	if (info->attrs[NL80211_ATTR_MAC])
		mac_addr = nla_data(info->attrs[NL80211_ATTR_MAC]);

	if (key.type == -1) {
		if (mac_addr)
			key.type = NL80211_KEYTYPE_PAIRWISE;
		else
			key.type = NL80211_KEYTYPE_GROUP;
	}

	/* for now */
	if (key.type != NL80211_KEYTYPE_PAIRWISE &&
	    key.type != NL80211_KEYTYPE_GROUP)
		return -EINVAL;

	if (!rdev->ops->add_key)
		return -EOPNOTSUPP;

	if (cfg80211_validate_key_settings(rdev, &key.p, key.idx,
					   key.type == NL80211_KEYTYPE_PAIRWISE,
					   mac_addr))
		return -EINVAL;

	wdev_lock(dev->ieee80211_ptr);
	err = nl80211_key_allowed(dev->ieee80211_ptr);
	if (!err)
		err = rdev_add_key(rdev, dev, key.idx,
				   key.type == NL80211_KEYTYPE_PAIRWISE,
				    mac_addr, &key.p);
	wdev_unlock(dev->ieee80211_ptr);

	return err;
}

static int nl80211_del_key(struct sk_buff *skb, struct genl_info *info)
{
	struct cfg80211_registered_device *rdev = info->user_ptr[0];
	int err;
	struct net_device *dev = info->user_ptr[1];
	u8 *mac_addr = NULL;
	struct key_parse key;

	err = nl80211_parse_key(info, &key);
	if (err)
		return err;

	if (info->attrs[NL80211_ATTR_MAC])
		mac_addr = nla_data(info->attrs[NL80211_ATTR_MAC]);

	if (key.type == -1) {
		if (mac_addr)
			key.type = NL80211_KEYTYPE_PAIRWISE;
		else
			key.type = NL80211_KEYTYPE_GROUP;
	}

	/* for now */
	if (key.type != NL80211_KEYTYPE_PAIRWISE &&
	    key.type != NL80211_KEYTYPE_GROUP)
		return -EINVAL;

	if (!rdev->ops->del_key)
		return -EOPNOTSUPP;

	wdev_lock(dev->ieee80211_ptr);
	err = nl80211_key_allowed(dev->ieee80211_ptr);

	if (key.type == NL80211_KEYTYPE_GROUP && mac_addr &&
	    !(rdev->wiphy.flags & WIPHY_FLAG_IBSS_RSN))
		err = -ENOENT;

	if (!err)
		err = rdev_del_key(rdev, dev, key.idx,
				   key.type == NL80211_KEYTYPE_PAIRWISE,
				   mac_addr);

#ifdef CONFIG_CFG80211_WEXT
	if (!err) {
		if (key.idx == dev->ieee80211_ptr->wext.default_key)
			dev->ieee80211_ptr->wext.default_key = -1;
		else if (key.idx == dev->ieee80211_ptr->wext.default_mgmt_key)
			dev->ieee80211_ptr->wext.default_mgmt_key = -1;
	}
#endif
	wdev_unlock(dev->ieee80211_ptr);

	return err;
}

/* This function returns an error or the number of nested attributes */
static int validate_acl_mac_addrs(struct nlattr *nl_attr)
{
	struct nlattr *attr;
	int n_entries = 0, tmp;

	nla_for_each_nested(attr, nl_attr, tmp) {
		if (nla_len(attr) != ETH_ALEN)
			return -EINVAL;

		n_entries++;
	}

	return n_entries;
}

/*
 * This function parses ACL information and allocates memory for ACL data.
 * On successful return, the calling function is responsible to free the
 * ACL buffer returned by this function.
 */
static struct cfg80211_acl_data *parse_acl_data(struct wiphy *wiphy,
						struct genl_info *info)
{
	enum nl80211_acl_policy acl_policy;
	struct nlattr *attr;
	struct cfg80211_acl_data *acl;
	int i = 0, n_entries, tmp;

	if (!wiphy->max_acl_mac_addrs)
		return ERR_PTR(-EOPNOTSUPP);

	if (!info->attrs[NL80211_ATTR_ACL_POLICY])
		return ERR_PTR(-EINVAL);

	acl_policy = nla_get_u32(info->attrs[NL80211_ATTR_ACL_POLICY]);
	if (acl_policy != NL80211_ACL_POLICY_ACCEPT_UNLESS_LISTED &&
	    acl_policy != NL80211_ACL_POLICY_DENY_UNLESS_LISTED)
		return ERR_PTR(-EINVAL);

	if (!info->attrs[NL80211_ATTR_MAC_ADDRS])
		return ERR_PTR(-EINVAL);

	n_entries = validate_acl_mac_addrs(info->attrs[NL80211_ATTR_MAC_ADDRS]);
	if (n_entries < 0)
		return ERR_PTR(n_entries);

	if (n_entries > wiphy->max_acl_mac_addrs)
		return ERR_PTR(-ENOTSUPP);

	acl = kzalloc(sizeof(*acl) + (sizeof(struct mac_address) * n_entries),
		      GFP_KERNEL);
	if (!acl)
		return ERR_PTR(-ENOMEM);

	nla_for_each_nested(attr, info->attrs[NL80211_ATTR_MAC_ADDRS], tmp) {
		memcpy(acl->mac_addrs[i].addr, nla_data(attr), ETH_ALEN);
		i++;
	}

	acl->n_acl_entries = n_entries;
	acl->acl_policy = acl_policy;

	return acl;
}

static int nl80211_set_mac_acl(struct sk_buff *skb, struct genl_info *info)
{
	struct cfg80211_registered_device *rdev = info->user_ptr[0];
	struct net_device *dev = info->user_ptr[1];
	struct cfg80211_acl_data *acl;
	int err;

	if (dev->ieee80211_ptr->iftype != NL80211_IFTYPE_AP &&
	    dev->ieee80211_ptr->iftype != NL80211_IFTYPE_P2P_GO)
		return -EOPNOTSUPP;

	if (!dev->ieee80211_ptr->beacon_interval)
		return -EINVAL;

	acl = parse_acl_data(&rdev->wiphy, info);
	if (IS_ERR(acl))
		return PTR_ERR(acl);

	err = rdev_set_mac_acl(rdev, dev, acl);

	kfree(acl);

	return err;
}

static u32 rateset_to_mask(struct ieee80211_supported_band *sband,
			   u8 *rates, u8 rates_len)
{
	u8 i;
	u32 mask = 0;

	for (i = 0; i < rates_len; i++) {
		int rate = (rates[i] & 0x7f) * 5;
		int ridx;

		for (ridx = 0; ridx < sband->n_bitrates; ridx++) {
			struct ieee80211_rate *srate =
				&sband->bitrates[ridx];
			if (rate == srate->bitrate) {
				mask |= 1 << ridx;
				break;
			}
		}
		if (ridx == sband->n_bitrates)
			return 0; /* rate not found */
	}

	return mask;
}

static bool ht_rateset_to_mask(struct ieee80211_supported_band *sband,
			       u8 *rates, u8 rates_len,
			       u8 mcs[IEEE80211_HT_MCS_MASK_LEN])
{
	u8 i;

	memset(mcs, 0, IEEE80211_HT_MCS_MASK_LEN);

	for (i = 0; i < rates_len; i++) {
		int ridx, rbit;

		ridx = rates[i] / 8;
		rbit = BIT(rates[i] % 8);

		/* check validity */
		if ((ridx < 0) || (ridx >= IEEE80211_HT_MCS_MASK_LEN))
			return false;

		/* check availability */
		ridx = array_index_nospec(ridx, IEEE80211_HT_MCS_MASK_LEN);
		if (sband->ht_cap.mcs.rx_mask[ridx] & rbit)
			mcs[ridx] |= rbit;
		else
			return false;
	}

	return true;
}

static u16 vht_mcs_map_to_mcs_mask(u8 vht_mcs_map)
{
	u16 mcs_mask = 0;

	switch (vht_mcs_map) {
	case IEEE80211_VHT_MCS_NOT_SUPPORTED:
		break;
	case IEEE80211_VHT_MCS_SUPPORT_0_7:
		mcs_mask = 0x00FF;
		break;
	case IEEE80211_VHT_MCS_SUPPORT_0_8:
		mcs_mask = 0x01FF;
		break;
	case IEEE80211_VHT_MCS_SUPPORT_0_9:
		mcs_mask = 0x03FF;
		break;
	default:
		break;
	}

	return mcs_mask;
}

static void vht_build_mcs_mask(u16 vht_mcs_map,
			       u16 vht_mcs_mask[NL80211_VHT_NSS_MAX])
{
	u8 nss;

	for (nss = 0; nss < NL80211_VHT_NSS_MAX; nss++) {
		vht_mcs_mask[nss] = vht_mcs_map_to_mcs_mask(vht_mcs_map & 0x03);
		vht_mcs_map >>= 2;
	}
}

static bool vht_set_mcs_mask(struct ieee80211_supported_band *sband,
			     struct nl80211_txrate_vht *txrate,
			     u16 mcs[NL80211_VHT_NSS_MAX])
{
	u16 tx_mcs_map = le16_to_cpu(sband->vht_cap.vht_mcs.tx_mcs_map);
	u16 tx_mcs_mask[NL80211_VHT_NSS_MAX] = {};
	u8 i;

	if (!sband->vht_cap.vht_supported)
		return false;

	memset(mcs, 0, sizeof(u16) * NL80211_VHT_NSS_MAX);

	/* Build vht_mcs_mask from VHT capabilities */
	vht_build_mcs_mask(tx_mcs_map, tx_mcs_mask);

	for (i = 0; i < NL80211_VHT_NSS_MAX; i++) {
		if ((tx_mcs_mask[i] & txrate->mcs[i]) == txrate->mcs[i])
			mcs[i] = txrate->mcs[i];
		else
			return false;
	}

	return true;
}

static const struct nla_policy nl80211_txattr_policy[NL80211_TXRATE_MAX + 1] = {
	[NL80211_TXRATE_LEGACY] = { .type = NLA_BINARY,
				    .len = NL80211_MAX_SUPP_RATES },
	[NL80211_TXRATE_HT] = { .type = NLA_BINARY,
				.len = NL80211_MAX_SUPP_HT_RATES },
	[NL80211_TXRATE_VHT] = { .len = sizeof(struct nl80211_txrate_vht)},
	[NL80211_TXRATE_GI] = { .type = NLA_U8 },
};

static int nl80211_parse_tx_bitrate_mask(struct genl_info *info,
					 struct cfg80211_bitrate_mask *mask)
{
	struct nlattr *tb[NL80211_TXRATE_MAX + 1];
	struct cfg80211_registered_device *rdev = info->user_ptr[0];
	int rem, i;
	struct nlattr *tx_rates;
	struct ieee80211_supported_band *sband;
	u16 vht_tx_mcs_map;

	memset(mask, 0, sizeof(*mask));
	/* Default to all rates enabled */
	for (i = 0; i < NUM_NL80211_BANDS; i++) {
		sband = rdev->wiphy.bands[i];

		if (!sband)
			continue;

		mask->control[i].legacy = (1 << sband->n_bitrates) - 1;
		memcpy(mask->control[i].ht_mcs,
		       sband->ht_cap.mcs.rx_mask,
		       sizeof(mask->control[i].ht_mcs));

		if (!sband->vht_cap.vht_supported)
			continue;

		vht_tx_mcs_map = le16_to_cpu(sband->vht_cap.vht_mcs.tx_mcs_map);
		vht_build_mcs_mask(vht_tx_mcs_map, mask->control[i].vht_mcs);
	}

	/* if no rates are given set it back to the defaults */
	if (!info->attrs[NL80211_ATTR_TX_RATES])
		goto out;

	/* The nested attribute uses enum nl80211_band as the index. This maps
	 * directly to the enum nl80211_band values used in cfg80211.
	 */
	BUILD_BUG_ON(NL80211_MAX_SUPP_HT_RATES > IEEE80211_HT_MCS_MASK_LEN * 8);
	nla_for_each_nested(tx_rates, info->attrs[NL80211_ATTR_TX_RATES], rem) {
		enum nl80211_band band = nla_type(tx_rates);
		int err;

		if (band < 0 || band >= NUM_NL80211_BANDS)
			return -EINVAL;
		sband = rdev->wiphy.bands[band];
		if (sband == NULL)
			return -EINVAL;
		err = nla_parse(tb, NL80211_TXRATE_MAX, nla_data(tx_rates),
				nla_len(tx_rates), nl80211_txattr_policy);
		if (err)
			return err;
		if (tb[NL80211_TXRATE_LEGACY]) {
			mask->control[band].legacy = rateset_to_mask(
				sband,
				nla_data(tb[NL80211_TXRATE_LEGACY]),
				nla_len(tb[NL80211_TXRATE_LEGACY]));
			if ((mask->control[band].legacy == 0) &&
			    nla_len(tb[NL80211_TXRATE_LEGACY]))
				return -EINVAL;
		}
		if (tb[NL80211_TXRATE_HT]) {
			if (!ht_rateset_to_mask(
					sband,
					nla_data(tb[NL80211_TXRATE_HT]),
					nla_len(tb[NL80211_TXRATE_HT]),
					mask->control[band].ht_mcs))
				return -EINVAL;
		}
		if (tb[NL80211_TXRATE_VHT]) {
			if (!vht_set_mcs_mask(
					sband,
					nla_data(tb[NL80211_TXRATE_VHT]),
					mask->control[band].vht_mcs))
				return -EINVAL;
		}
		if (tb[NL80211_TXRATE_GI]) {
			mask->control[band].gi =
				nla_get_u8(tb[NL80211_TXRATE_GI]);
			if (mask->control[band].gi > NL80211_TXRATE_FORCE_LGI)
				return -EINVAL;
		}

		if (mask->control[band].legacy == 0) {
			/* don't allow empty legacy rates if HT or VHT
			 * are not even supported.
			 */
			if (!(rdev->wiphy.bands[band]->ht_cap.ht_supported ||
			      rdev->wiphy.bands[band]->vht_cap.vht_supported))
				return -EINVAL;

			for (i = 0; i < IEEE80211_HT_MCS_MASK_LEN; i++)
				if (mask->control[band].ht_mcs[i])
					goto out;

			for (i = 0; i < NL80211_VHT_NSS_MAX; i++)
				if (mask->control[band].vht_mcs[i])
					goto out;

			/* legacy and mcs rates may not be both empty */
			return -EINVAL;
		}
	}

out:
	return 0;
}

static int validate_beacon_tx_rate(struct cfg80211_registered_device *rdev,
				   enum nl80211_band band,
				   struct cfg80211_bitrate_mask *beacon_rate)
{
	u32 count_ht, count_vht, i;
	u32 rate = beacon_rate->control[band].legacy;

	/* Allow only one rate */
	if (hweight32(rate) > 1)
		return -EINVAL;

	count_ht = 0;
	for (i = 0; i < IEEE80211_HT_MCS_MASK_LEN; i++) {
		if (hweight8(beacon_rate->control[band].ht_mcs[i]) > 1) {
			return -EINVAL;
		} else if (beacon_rate->control[band].ht_mcs[i]) {
			count_ht++;
			if (count_ht > 1)
				return -EINVAL;
		}
		if (count_ht && rate)
			return -EINVAL;
	}

	count_vht = 0;
	for (i = 0; i < NL80211_VHT_NSS_MAX; i++) {
		if (hweight16(beacon_rate->control[band].vht_mcs[i]) > 1) {
			return -EINVAL;
		} else if (beacon_rate->control[band].vht_mcs[i]) {
			count_vht++;
			if (count_vht > 1)
				return -EINVAL;
		}
		if (count_vht && rate)
			return -EINVAL;
	}

	if ((count_ht && count_vht) || (!rate && !count_ht && !count_vht))
		return -EINVAL;

	if (rate &&
	    !wiphy_ext_feature_isset(&rdev->wiphy,
				     NL80211_EXT_FEATURE_BEACON_RATE_LEGACY))
		return -EINVAL;
	if (count_ht &&
	    !wiphy_ext_feature_isset(&rdev->wiphy,
				     NL80211_EXT_FEATURE_BEACON_RATE_HT))
		return -EINVAL;
	if (count_vht &&
	    !wiphy_ext_feature_isset(&rdev->wiphy,
				     NL80211_EXT_FEATURE_BEACON_RATE_VHT))
		return -EINVAL;

	return 0;
}

static int nl80211_parse_beacon(struct nlattr *attrs[],
				struct cfg80211_beacon_data *bcn)
{
	bool haveinfo = false;

	if (!is_valid_ie_attr(attrs[NL80211_ATTR_BEACON_TAIL]) ||
	    !is_valid_ie_attr(attrs[NL80211_ATTR_IE]) ||
	    !is_valid_ie_attr(attrs[NL80211_ATTR_IE_PROBE_RESP]) ||
	    !is_valid_ie_attr(attrs[NL80211_ATTR_IE_ASSOC_RESP]))
		return -EINVAL;

	memset(bcn, 0, sizeof(*bcn));

	if (attrs[NL80211_ATTR_BEACON_HEAD]) {
		int ret = validate_beacon_head(attrs[NL80211_ATTR_BEACON_HEAD]);

		if (ret)
			return ret;

		bcn->head = nla_data(attrs[NL80211_ATTR_BEACON_HEAD]);
		bcn->head_len = nla_len(attrs[NL80211_ATTR_BEACON_HEAD]);
		if (!bcn->head_len)
			return -EINVAL;
		haveinfo = true;
	}

	if (attrs[NL80211_ATTR_BEACON_TAIL]) {
		bcn->tail = nla_data(attrs[NL80211_ATTR_BEACON_TAIL]);
		bcn->tail_len = nla_len(attrs[NL80211_ATTR_BEACON_TAIL]);
		haveinfo = true;
	}

	if (!haveinfo)
		return -EINVAL;

	if (attrs[NL80211_ATTR_IE]) {
		bcn->beacon_ies = nla_data(attrs[NL80211_ATTR_IE]);
		bcn->beacon_ies_len = nla_len(attrs[NL80211_ATTR_IE]);
	}

	if (attrs[NL80211_ATTR_IE_PROBE_RESP]) {
		bcn->proberesp_ies =
			nla_data(attrs[NL80211_ATTR_IE_PROBE_RESP]);
		bcn->proberesp_ies_len =
			nla_len(attrs[NL80211_ATTR_IE_PROBE_RESP]);
	}

	if (attrs[NL80211_ATTR_IE_ASSOC_RESP]) {
		bcn->assocresp_ies =
			nla_data(attrs[NL80211_ATTR_IE_ASSOC_RESP]);
		bcn->assocresp_ies_len =
			nla_len(attrs[NL80211_ATTR_IE_ASSOC_RESP]);
	}

	if (attrs[NL80211_ATTR_PROBE_RESP]) {
		bcn->probe_resp = nla_data(attrs[NL80211_ATTR_PROBE_RESP]);
		bcn->probe_resp_len = nla_len(attrs[NL80211_ATTR_PROBE_RESP]);
	}

	return 0;
}

static bool nl80211_get_ap_channel(struct cfg80211_registered_device *rdev,
				   struct cfg80211_ap_settings *params)
{
	struct wireless_dev *wdev;
	bool ret = false;

	list_for_each_entry(wdev, &rdev->wiphy.wdev_list, list) {
		if (wdev->iftype != NL80211_IFTYPE_AP &&
		    wdev->iftype != NL80211_IFTYPE_P2P_GO)
			continue;

		if (!wdev->preset_chandef.chan)
			continue;

		params->chandef = wdev->preset_chandef;
		ret = true;
		break;
	}

	return ret;
}

static bool nl80211_valid_auth_type(struct cfg80211_registered_device *rdev,
				    enum nl80211_auth_type auth_type,
				    enum nl80211_commands cmd)
{
	if (auth_type > NL80211_AUTHTYPE_MAX)
		return false;

	switch (cmd) {
	case NL80211_CMD_AUTHENTICATE:
		if (!(rdev->wiphy.features & NL80211_FEATURE_SAE) &&
		    auth_type == NL80211_AUTHTYPE_SAE)
			return false;
		if (!wiphy_ext_feature_isset(&rdev->wiphy,
					     NL80211_EXT_FEATURE_FILS_STA) &&
		    (auth_type == NL80211_AUTHTYPE_FILS_SK ||
		     auth_type == NL80211_AUTHTYPE_FILS_SK_PFS ||
		     auth_type == NL80211_AUTHTYPE_FILS_PK))
			return false;
		return true;
	case NL80211_CMD_CONNECT:
		if (!(rdev->wiphy.features & NL80211_FEATURE_SAE) &&
		    auth_type == NL80211_AUTHTYPE_SAE)
			return false;

		/* FILS with SK PFS or PK not supported yet */
		if (auth_type == NL80211_AUTHTYPE_FILS_SK_PFS ||
		    auth_type == NL80211_AUTHTYPE_FILS_PK)
			return false;
		if (!wiphy_ext_feature_isset(
			    &rdev->wiphy,
			    NL80211_EXT_FEATURE_FILS_SK_OFFLOAD) &&
		    auth_type == NL80211_AUTHTYPE_FILS_SK)
			return false;
		return true;
	case NL80211_CMD_START_AP:
		/* SAE not supported yet */
		if (auth_type == NL80211_AUTHTYPE_SAE)
			return false;
		/* FILS not supported yet */
		if (auth_type == NL80211_AUTHTYPE_FILS_SK ||
		    auth_type == NL80211_AUTHTYPE_FILS_SK_PFS ||
		    auth_type == NL80211_AUTHTYPE_FILS_PK)
			return false;
		return true;
	default:
		return false;
	}
}

static int nl80211_start_ap(struct sk_buff *skb, struct genl_info *info)
{
	struct cfg80211_registered_device *rdev = info->user_ptr[0];
	struct net_device *dev = info->user_ptr[1];
	struct wireless_dev *wdev = dev->ieee80211_ptr;
	struct cfg80211_ap_settings params;
	int err;

	if (dev->ieee80211_ptr->iftype != NL80211_IFTYPE_AP &&
	    dev->ieee80211_ptr->iftype != NL80211_IFTYPE_P2P_GO)
		return -EOPNOTSUPP;

	if (!rdev->ops->start_ap)
		return -EOPNOTSUPP;

	if (wdev->beacon_interval)
		return -EALREADY;

	memset(&params, 0, sizeof(params));

	/* these are required for START_AP */
	if (!info->attrs[NL80211_ATTR_BEACON_INTERVAL] ||
	    !info->attrs[NL80211_ATTR_DTIM_PERIOD] ||
	    !info->attrs[NL80211_ATTR_BEACON_HEAD])
		return -EINVAL;

	err = nl80211_parse_beacon(info->attrs, &params.beacon);
	if (err)
		return err;

	params.beacon_interval =
		nla_get_u32(info->attrs[NL80211_ATTR_BEACON_INTERVAL]);
	params.dtim_period =
		nla_get_u32(info->attrs[NL80211_ATTR_DTIM_PERIOD]);

	err = cfg80211_validate_beacon_int(rdev, dev->ieee80211_ptr->iftype,
					   params.beacon_interval);
	if (err)
		return err;

	/*
	 * In theory, some of these attributes should be required here
	 * but since they were not used when the command was originally
	 * added, keep them optional for old user space programs to let
	 * them continue to work with drivers that do not need the
	 * additional information -- drivers must check!
	 */
	if (info->attrs[NL80211_ATTR_SSID]) {
		params.ssid = nla_data(info->attrs[NL80211_ATTR_SSID]);
		params.ssid_len =
			nla_len(info->attrs[NL80211_ATTR_SSID]);
		if (params.ssid_len == 0 ||
		    params.ssid_len > IEEE80211_MAX_SSID_LEN)
			return -EINVAL;
	}

	if (info->attrs[NL80211_ATTR_HIDDEN_SSID]) {
		params.hidden_ssid = nla_get_u32(
			info->attrs[NL80211_ATTR_HIDDEN_SSID]);
		if (params.hidden_ssid != NL80211_HIDDEN_SSID_NOT_IN_USE &&
		    params.hidden_ssid != NL80211_HIDDEN_SSID_ZERO_LEN &&
		    params.hidden_ssid != NL80211_HIDDEN_SSID_ZERO_CONTENTS)
			return -EINVAL;
	}

	params.privacy = !!info->attrs[NL80211_ATTR_PRIVACY];

	if (info->attrs[NL80211_ATTR_AUTH_TYPE]) {
		params.auth_type = nla_get_u32(
			info->attrs[NL80211_ATTR_AUTH_TYPE]);
		if (!nl80211_valid_auth_type(rdev, params.auth_type,
					     NL80211_CMD_START_AP))
			return -EINVAL;
	} else
		params.auth_type = NL80211_AUTHTYPE_AUTOMATIC;

	err = nl80211_crypto_settings(rdev, info, &params.crypto,
				      NL80211_MAX_NR_CIPHER_SUITES);
	if (err)
		return err;

	if (info->attrs[NL80211_ATTR_INACTIVITY_TIMEOUT]) {
		if (!(rdev->wiphy.features & NL80211_FEATURE_INACTIVITY_TIMER))
			return -EOPNOTSUPP;
		params.inactivity_timeout = nla_get_u16(
			info->attrs[NL80211_ATTR_INACTIVITY_TIMEOUT]);
	}

	if (info->attrs[NL80211_ATTR_P2P_CTWINDOW]) {
		if (dev->ieee80211_ptr->iftype != NL80211_IFTYPE_P2P_GO)
			return -EINVAL;
		params.p2p_ctwindow =
			nla_get_u8(info->attrs[NL80211_ATTR_P2P_CTWINDOW]);
		if (params.p2p_ctwindow > 127)
			return -EINVAL;
		if (params.p2p_ctwindow != 0 &&
		    !(rdev->wiphy.features & NL80211_FEATURE_P2P_GO_CTWIN))
			return -EINVAL;
	}

	if (info->attrs[NL80211_ATTR_P2P_OPPPS]) {
		u8 tmp;

		if (dev->ieee80211_ptr->iftype != NL80211_IFTYPE_P2P_GO)
			return -EINVAL;
		tmp = nla_get_u8(info->attrs[NL80211_ATTR_P2P_OPPPS]);
		if (tmp > 1)
			return -EINVAL;
		params.p2p_opp_ps = tmp;
		if (params.p2p_opp_ps != 0 &&
		    !(rdev->wiphy.features & NL80211_FEATURE_P2P_GO_OPPPS))
			return -EINVAL;
	}

	if (info->attrs[NL80211_ATTR_WIPHY_FREQ]) {
		err = nl80211_parse_chandef(rdev, info, &params.chandef);
		if (err)
			return err;
	} else if (wdev->preset_chandef.chan) {
		params.chandef = wdev->preset_chandef;
	} else if (!nl80211_get_ap_channel(rdev, &params))
		return -EINVAL;

	if (!cfg80211_reg_can_beacon_relax(&rdev->wiphy, &params.chandef,
					   wdev->iftype))
		return -EINVAL;

	if (info->attrs[NL80211_ATTR_TX_RATES]) {
		err = nl80211_parse_tx_bitrate_mask(info, &params.beacon_rate);
		if (err)
			return err;

		err = validate_beacon_tx_rate(rdev, params.chandef.chan->band,
					      &params.beacon_rate);
		if (err)
			return err;
	}

	if (info->attrs[NL80211_ATTR_SMPS_MODE]) {
		params.smps_mode =
			nla_get_u8(info->attrs[NL80211_ATTR_SMPS_MODE]);
		switch (params.smps_mode) {
		case NL80211_SMPS_OFF:
			break;
		case NL80211_SMPS_STATIC:
			if (!(rdev->wiphy.features &
			      NL80211_FEATURE_STATIC_SMPS))
				return -EINVAL;
			break;
		case NL80211_SMPS_DYNAMIC:
			if (!(rdev->wiphy.features &
			      NL80211_FEATURE_DYNAMIC_SMPS))
				return -EINVAL;
			break;
		default:
			return -EINVAL;
		}
	} else {
		params.smps_mode = NL80211_SMPS_OFF;
	}

	params.pbss = nla_get_flag(info->attrs[NL80211_ATTR_PBSS]);
	if (params.pbss && !rdev->wiphy.bands[NL80211_BAND_60GHZ])
		return -EOPNOTSUPP;

	if (info->attrs[NL80211_ATTR_ACL_POLICY]) {
		params.acl = parse_acl_data(&rdev->wiphy, info);
		if (IS_ERR(params.acl))
			return PTR_ERR(params.acl);
	}

	if (info->attrs[NL80211_ATTR_EXTERNAL_AUTH_SUPPORT])
		params.flags |= AP_SETTINGS_EXTERNAL_AUTH_SUPPORT;

	wdev_lock(wdev);
	err = rdev_start_ap(rdev, dev, &params);
	if (!err) {
		wdev->preset_chandef = params.chandef;
		wdev->beacon_interval = params.beacon_interval;
		wdev->chandef = params.chandef;
		wdev->ssid_len = params.ssid_len;
		memcpy(wdev->ssid, params.ssid, wdev->ssid_len);
	}
	wdev_unlock(wdev);

	kfree(params.acl);

	return err;
}

static int nl80211_set_beacon(struct sk_buff *skb, struct genl_info *info)
{
	struct cfg80211_registered_device *rdev = info->user_ptr[0];
	struct net_device *dev = info->user_ptr[1];
	struct wireless_dev *wdev = dev->ieee80211_ptr;
	struct cfg80211_beacon_data params;
	int err;

	if (dev->ieee80211_ptr->iftype != NL80211_IFTYPE_AP &&
	    dev->ieee80211_ptr->iftype != NL80211_IFTYPE_P2P_GO)
		return -EOPNOTSUPP;

	if (!rdev->ops->change_beacon)
		return -EOPNOTSUPP;

	if (!wdev->beacon_interval)
		return -EINVAL;

	err = nl80211_parse_beacon(info->attrs, &params);
	if (err)
		return err;

	wdev_lock(wdev);
	err = rdev_change_beacon(rdev, dev, &params);
	wdev_unlock(wdev);

	return err;
}

static int nl80211_stop_ap(struct sk_buff *skb, struct genl_info *info)
{
	struct cfg80211_registered_device *rdev = info->user_ptr[0];
	struct net_device *dev = info->user_ptr[1];

	return cfg80211_stop_ap(rdev, dev, false);
}

static const struct nla_policy sta_flags_policy[NL80211_STA_FLAG_MAX + 1] = {
	[NL80211_STA_FLAG_AUTHORIZED] = { .type = NLA_FLAG },
	[NL80211_STA_FLAG_SHORT_PREAMBLE] = { .type = NLA_FLAG },
	[NL80211_STA_FLAG_WME] = { .type = NLA_FLAG },
	[NL80211_STA_FLAG_MFP] = { .type = NLA_FLAG },
	[NL80211_STA_FLAG_AUTHENTICATED] = { .type = NLA_FLAG },
	[NL80211_STA_FLAG_TDLS_PEER] = { .type = NLA_FLAG },
};

static int parse_station_flags(struct genl_info *info,
			       enum nl80211_iftype iftype,
			       struct station_parameters *params)
{
	struct nlattr *flags[NL80211_STA_FLAG_MAX + 1];
	struct nlattr *nla;
	int flag;

	/*
	 * Try parsing the new attribute first so userspace
	 * can specify both for older kernels.
	 */
	nla = info->attrs[NL80211_ATTR_STA_FLAGS2];
	if (nla) {
		struct nl80211_sta_flag_update *sta_flags;

		sta_flags = nla_data(nla);
		params->sta_flags_mask = sta_flags->mask;
		params->sta_flags_set = sta_flags->set;
		params->sta_flags_set &= params->sta_flags_mask;
		if ((params->sta_flags_mask |
		     params->sta_flags_set) & BIT(__NL80211_STA_FLAG_INVALID))
			return -EINVAL;
		return 0;
	}

	/* if present, parse the old attribute */

	nla = info->attrs[NL80211_ATTR_STA_FLAGS];
	if (!nla)
		return 0;

	if (nla_parse_nested(flags, NL80211_STA_FLAG_MAX,
			     nla, sta_flags_policy))
		return -EINVAL;

	/*
	 * Only allow certain flags for interface types so that
	 * other attributes are silently ignored. Remember that
	 * this is backward compatibility code with old userspace
	 * and shouldn't be hit in other cases anyway.
	 */
	switch (iftype) {
	case NL80211_IFTYPE_AP:
	case NL80211_IFTYPE_AP_VLAN:
	case NL80211_IFTYPE_P2P_GO:
		params->sta_flags_mask = BIT(NL80211_STA_FLAG_AUTHORIZED) |
					 BIT(NL80211_STA_FLAG_SHORT_PREAMBLE) |
					 BIT(NL80211_STA_FLAG_WME) |
					 BIT(NL80211_STA_FLAG_MFP);
		break;
	case NL80211_IFTYPE_P2P_CLIENT:
	case NL80211_IFTYPE_STATION:
		params->sta_flags_mask = BIT(NL80211_STA_FLAG_AUTHORIZED) |
					 BIT(NL80211_STA_FLAG_TDLS_PEER);
		break;
	case NL80211_IFTYPE_MESH_POINT:
		params->sta_flags_mask = BIT(NL80211_STA_FLAG_AUTHENTICATED) |
					 BIT(NL80211_STA_FLAG_MFP) |
					 BIT(NL80211_STA_FLAG_AUTHORIZED);
		break;
	default:
		return -EINVAL;
	}

	for (flag = 1; flag <= NL80211_STA_FLAG_MAX; flag++) {
		if (flags[flag]) {
			params->sta_flags_set |= (1<<flag);

			/* no longer support new API additions in old API */
			if (flag > NL80211_STA_FLAG_MAX_OLD_API)
				return -EINVAL;
		}
	}

	return 0;
}

static bool nl80211_put_sta_rate(struct sk_buff *msg, struct rate_info *info,
				 int attr)
{
	struct nlattr *rate;
	u32 bitrate;
	u16 bitrate_compat;
	enum nl80211_rate_info rate_flg;

	rate = nla_nest_start(msg, attr);
	if (!rate)
		return false;

	/* cfg80211_calculate_bitrate will return 0 for mcs >= 32 */
	bitrate = cfg80211_calculate_bitrate(info);
	/* report 16-bit bitrate only if we can */
	bitrate_compat = bitrate < (1UL << 16) ? bitrate : 0;
	if (bitrate > 0 &&
	    nla_put_u32(msg, NL80211_RATE_INFO_BITRATE32, bitrate))
		return false;
	if (bitrate_compat > 0 &&
	    nla_put_u16(msg, NL80211_RATE_INFO_BITRATE, bitrate_compat))
		return false;

	switch (info->bw) {
	case RATE_INFO_BW_5:
		rate_flg = NL80211_RATE_INFO_5_MHZ_WIDTH;
		break;
	case RATE_INFO_BW_10:
		rate_flg = NL80211_RATE_INFO_10_MHZ_WIDTH;
		break;
	default:
		WARN_ON(1);
		/* fall through */
	case RATE_INFO_BW_20:
		rate_flg = 0;
		break;
	case RATE_INFO_BW_40:
		rate_flg = NL80211_RATE_INFO_40_MHZ_WIDTH;
		break;
	case RATE_INFO_BW_80:
		rate_flg = NL80211_RATE_INFO_80_MHZ_WIDTH;
		break;
	case RATE_INFO_BW_160:
		rate_flg = NL80211_RATE_INFO_160_MHZ_WIDTH;
		break;
	}

	if (rate_flg && nla_put_flag(msg, rate_flg))
		return false;

	if (info->flags & RATE_INFO_FLAGS_MCS) {
		if (nla_put_u8(msg, NL80211_RATE_INFO_MCS, info->mcs))
			return false;
		if (info->flags & RATE_INFO_FLAGS_SHORT_GI &&
		    nla_put_flag(msg, NL80211_RATE_INFO_SHORT_GI))
			return false;
	} else if (info->flags & RATE_INFO_FLAGS_VHT_MCS) {
		if (nla_put_u8(msg, NL80211_RATE_INFO_VHT_MCS, info->mcs))
			return false;
		if (nla_put_u8(msg, NL80211_RATE_INFO_VHT_NSS, info->nss))
			return false;
		if (info->flags & RATE_INFO_FLAGS_SHORT_GI &&
		    nla_put_flag(msg, NL80211_RATE_INFO_SHORT_GI))
			return false;
	}

	nla_nest_end(msg, rate);
	return true;
}

static bool nl80211_put_signal(struct sk_buff *msg, u8 mask, s8 *signal,
			       int id)
{
	void *attr;
	int i = 0;

	if (!mask)
		return true;

	attr = nla_nest_start(msg, id);
	if (!attr)
		return false;

	for (i = 0; i < IEEE80211_MAX_CHAINS; i++) {
		if (!(mask & BIT(i)))
			continue;

		if (nla_put_u8(msg, i, signal[i]))
			return false;
	}

	nla_nest_end(msg, attr);

	return true;
}

static int nl80211_send_station(struct sk_buff *msg, u32 cmd, u32 portid,
				u32 seq, int flags,
				struct cfg80211_registered_device *rdev,
				struct net_device *dev,
				const u8 *mac_addr, struct station_info *sinfo)
{
	void *hdr;
	struct nlattr *sinfoattr, *bss_param;

	hdr = nl80211hdr_put(msg, portid, seq, flags, cmd);
	if (!hdr)
		return -1;

	if (nla_put_u32(msg, NL80211_ATTR_IFINDEX, dev->ifindex) ||
	    nla_put(msg, NL80211_ATTR_MAC, ETH_ALEN, mac_addr) ||
	    nla_put_u32(msg, NL80211_ATTR_GENERATION, sinfo->generation))
		goto nla_put_failure;

	sinfoattr = nla_nest_start(msg, NL80211_ATTR_STA_INFO);
	if (!sinfoattr)
		goto nla_put_failure;

#define PUT_SINFO(attr, memb, type) do {				\
	BUILD_BUG_ON(sizeof(type) == sizeof(u64));			\
	if (sinfo->filled & (1ULL << NL80211_STA_INFO_ ## attr) &&	\
	    nla_put_ ## type(msg, NL80211_STA_INFO_ ## attr,		\
			     sinfo->memb))				\
		goto nla_put_failure;					\
	} while (0)
#define PUT_SINFO_U64(attr, memb) do {					\
	if (sinfo->filled & (1ULL << NL80211_STA_INFO_ ## attr) &&	\
	    nla_put_u64_64bit(msg, NL80211_STA_INFO_ ## attr,		\
			      sinfo->memb, NL80211_STA_INFO_PAD))	\
		goto nla_put_failure;					\
	} while (0)

	PUT_SINFO(CONNECTED_TIME, connected_time, u32);
	PUT_SINFO(INACTIVE_TIME, inactive_time, u32);

	if (sinfo->filled & (BIT(NL80211_STA_INFO_RX_BYTES) |
			     BIT(NL80211_STA_INFO_RX_BYTES64)) &&
	    nla_put_u32(msg, NL80211_STA_INFO_RX_BYTES,
			(u32)sinfo->rx_bytes))
		goto nla_put_failure;

	if (sinfo->filled & (BIT(NL80211_STA_INFO_TX_BYTES) |
			     BIT(NL80211_STA_INFO_TX_BYTES64)) &&
	    nla_put_u32(msg, NL80211_STA_INFO_TX_BYTES,
			(u32)sinfo->tx_bytes))
		goto nla_put_failure;

	PUT_SINFO_U64(RX_BYTES64, rx_bytes);
	PUT_SINFO_U64(TX_BYTES64, tx_bytes);
	PUT_SINFO(LLID, llid, u16);
	PUT_SINFO(PLID, plid, u16);
	PUT_SINFO(PLINK_STATE, plink_state, u8);
	PUT_SINFO_U64(RX_DURATION, rx_duration);

	switch (rdev->wiphy.signal_type) {
	case CFG80211_SIGNAL_TYPE_MBM:
		PUT_SINFO(SIGNAL, signal, u8);
		PUT_SINFO(SIGNAL_AVG, signal_avg, u8);
		break;
	default:
		break;
	}
	if (sinfo->filled & BIT(NL80211_STA_INFO_CHAIN_SIGNAL)) {
		if (!nl80211_put_signal(msg, sinfo->chains,
					sinfo->chain_signal,
					NL80211_STA_INFO_CHAIN_SIGNAL))
			goto nla_put_failure;
	}
	if (sinfo->filled & BIT(NL80211_STA_INFO_CHAIN_SIGNAL_AVG)) {
		if (!nl80211_put_signal(msg, sinfo->chains,
					sinfo->chain_signal_avg,
					NL80211_STA_INFO_CHAIN_SIGNAL_AVG))
			goto nla_put_failure;
	}
	if (sinfo->filled & BIT(NL80211_STA_INFO_TX_BITRATE)) {
		if (!nl80211_put_sta_rate(msg, &sinfo->txrate,
					  NL80211_STA_INFO_TX_BITRATE))
			goto nla_put_failure;
	}
	if (sinfo->filled & BIT(NL80211_STA_INFO_RX_BITRATE)) {
		if (!nl80211_put_sta_rate(msg, &sinfo->rxrate,
					  NL80211_STA_INFO_RX_BITRATE))
			goto nla_put_failure;
	}

	PUT_SINFO(RX_PACKETS, rx_packets, u32);
	PUT_SINFO(TX_PACKETS, tx_packets, u32);
	PUT_SINFO(TX_RETRIES, tx_retries, u32);
	PUT_SINFO(TX_FAILED, tx_failed, u32);
	PUT_SINFO(EXPECTED_THROUGHPUT, expected_throughput, u32);
	PUT_SINFO(BEACON_LOSS, beacon_loss_count, u32);
	PUT_SINFO(LOCAL_PM, local_pm, u32);
	PUT_SINFO(PEER_PM, peer_pm, u32);
	PUT_SINFO(NONPEER_PM, nonpeer_pm, u32);

	if (sinfo->filled & BIT(NL80211_STA_INFO_BSS_PARAM)) {
		bss_param = nla_nest_start(msg, NL80211_STA_INFO_BSS_PARAM);
		if (!bss_param)
			goto nla_put_failure;

		if (((sinfo->bss_param.flags & BSS_PARAM_FLAGS_CTS_PROT) &&
		     nla_put_flag(msg, NL80211_STA_BSS_PARAM_CTS_PROT)) ||
		    ((sinfo->bss_param.flags & BSS_PARAM_FLAGS_SHORT_PREAMBLE) &&
		     nla_put_flag(msg, NL80211_STA_BSS_PARAM_SHORT_PREAMBLE)) ||
		    ((sinfo->bss_param.flags & BSS_PARAM_FLAGS_SHORT_SLOT_TIME) &&
		     nla_put_flag(msg, NL80211_STA_BSS_PARAM_SHORT_SLOT_TIME)) ||
		    nla_put_u8(msg, NL80211_STA_BSS_PARAM_DTIM_PERIOD,
			       sinfo->bss_param.dtim_period) ||
		    nla_put_u16(msg, NL80211_STA_BSS_PARAM_BEACON_INTERVAL,
				sinfo->bss_param.beacon_interval))
			goto nla_put_failure;

		nla_nest_end(msg, bss_param);
	}
	if ((sinfo->filled & BIT(NL80211_STA_INFO_STA_FLAGS)) &&
	    nla_put(msg, NL80211_STA_INFO_STA_FLAGS,
		    sizeof(struct nl80211_sta_flag_update),
		    &sinfo->sta_flags))
		goto nla_put_failure;

	PUT_SINFO_U64(T_OFFSET, t_offset);
	PUT_SINFO_U64(RX_DROP_MISC, rx_dropped_misc);
	PUT_SINFO_U64(BEACON_RX, rx_beacon);
	PUT_SINFO(BEACON_SIGNAL_AVG, rx_beacon_signal_avg, u8);

#undef PUT_SINFO
#undef PUT_SINFO_U64

	if (sinfo->filled & BIT(NL80211_STA_INFO_TID_STATS)) {
		struct nlattr *tidsattr;
		int tid;

		tidsattr = nla_nest_start(msg, NL80211_STA_INFO_TID_STATS);
		if (!tidsattr)
			goto nla_put_failure;

		for (tid = 0; tid < IEEE80211_NUM_TIDS + 1; tid++) {
			struct cfg80211_tid_stats *tidstats;
			struct nlattr *tidattr;

			tidstats = &sinfo->pertid[tid];

			if (!tidstats->filled)
				continue;

			tidattr = nla_nest_start(msg, tid + 1);
			if (!tidattr)
				goto nla_put_failure;

#define PUT_TIDVAL_U64(attr, memb) do {					\
	if (tidstats->filled & BIT(NL80211_TID_STATS_ ## attr) &&	\
	    nla_put_u64_64bit(msg, NL80211_TID_STATS_ ## attr,		\
			      tidstats->memb, NL80211_TID_STATS_PAD))	\
		goto nla_put_failure;					\
	} while (0)

			PUT_TIDVAL_U64(RX_MSDU, rx_msdu);
			PUT_TIDVAL_U64(TX_MSDU, tx_msdu);
			PUT_TIDVAL_U64(TX_MSDU_RETRIES, tx_msdu_retries);
			PUT_TIDVAL_U64(TX_MSDU_FAILED, tx_msdu_failed);

#undef PUT_TIDVAL_U64
			nla_nest_end(msg, tidattr);
		}

		nla_nest_end(msg, tidsattr);
	}

	nla_nest_end(msg, sinfoattr);

	if (sinfo->assoc_req_ies_len &&
	    nla_put(msg, NL80211_ATTR_IE, sinfo->assoc_req_ies_len,
		    sinfo->assoc_req_ies))
		goto nla_put_failure;

	genlmsg_end(msg, hdr);
	return 0;

 nla_put_failure:
	genlmsg_cancel(msg, hdr);
	return -EMSGSIZE;
}

static int nl80211_dump_station(struct sk_buff *skb,
				struct netlink_callback *cb)
{
	struct station_info sinfo;
	struct cfg80211_registered_device *rdev;
	struct wireless_dev *wdev;
	u8 mac_addr[ETH_ALEN];
	int sta_idx = cb->args[2];
	int err;

	rtnl_lock();
	err = nl80211_prepare_wdev_dump(skb, cb, &rdev, &wdev);
	if (err)
		goto out_err;

	if (!wdev->netdev) {
		err = -EINVAL;
		goto out_err;
	}

	if (!rdev->ops->dump_station) {
		err = -EOPNOTSUPP;
		goto out_err;
	}

	while (1) {
		memset(&sinfo, 0, sizeof(sinfo));
		err = rdev_dump_station(rdev, wdev->netdev, sta_idx,
					mac_addr, &sinfo);
		if (err == -ENOENT)
			break;
		if (err)
			goto out_err;

		if (nl80211_send_station(skb, NL80211_CMD_NEW_STATION,
				NETLINK_CB(cb->skb).portid,
				cb->nlh->nlmsg_seq, NLM_F_MULTI,
				rdev, wdev->netdev, mac_addr,
				&sinfo) < 0)
			goto out;

		sta_idx++;
	}

 out:
	cb->args[2] = sta_idx;
	err = skb->len;
 out_err:
	rtnl_unlock();

	return err;
}

static int nl80211_get_station(struct sk_buff *skb, struct genl_info *info)
{
	struct cfg80211_registered_device *rdev = info->user_ptr[0];
	struct net_device *dev = info->user_ptr[1];
	struct station_info sinfo;
	struct sk_buff *msg;
	u8 *mac_addr = NULL;
	int err;

	memset(&sinfo, 0, sizeof(sinfo));

	if (!info->attrs[NL80211_ATTR_MAC])
		return -EINVAL;

	mac_addr = nla_data(info->attrs[NL80211_ATTR_MAC]);

	if (!rdev->ops->get_station)
		return -EOPNOTSUPP;

	err = rdev_get_station(rdev, dev, mac_addr, &sinfo);
	if (err)
		return err;

	msg = nlmsg_new(NLMSG_DEFAULT_SIZE, GFP_KERNEL);
	if (!msg)
		return -ENOMEM;

	if (nl80211_send_station(msg, NL80211_CMD_NEW_STATION,
				 info->snd_portid, info->snd_seq, 0,
				 rdev, dev, mac_addr, &sinfo) < 0) {
		nlmsg_free(msg);
		return -ENOBUFS;
	}

	return genlmsg_reply(msg, info);
}

int cfg80211_check_station_change(struct wiphy *wiphy,
				  struct station_parameters *params,
				  enum cfg80211_station_type statype)
{
	if (params->listen_interval != -1 &&
	    statype != CFG80211_STA_AP_CLIENT_UNASSOC)
		return -EINVAL;

	if (params->support_p2p_ps != -1 &&
	    statype != CFG80211_STA_AP_CLIENT_UNASSOC)
		return -EINVAL;

	if (params->aid &&
	    !(params->sta_flags_set & BIT(NL80211_STA_FLAG_TDLS_PEER)) &&
	    statype != CFG80211_STA_AP_CLIENT_UNASSOC)
		return -EINVAL;

	/* When you run into this, adjust the code below for the new flag */
	BUILD_BUG_ON(NL80211_STA_FLAG_MAX != 7);

	switch (statype) {
	case CFG80211_STA_MESH_PEER_KERNEL:
	case CFG80211_STA_MESH_PEER_USER:
		/*
		 * No ignoring the TDLS flag here -- the userspace mesh
		 * code doesn't have the bug of including TDLS in the
		 * mask everywhere.
		 */
		if (params->sta_flags_mask &
				~(BIT(NL80211_STA_FLAG_AUTHENTICATED) |
				  BIT(NL80211_STA_FLAG_MFP) |
				  BIT(NL80211_STA_FLAG_AUTHORIZED)))
			return -EINVAL;
		break;
	case CFG80211_STA_TDLS_PEER_SETUP:
	case CFG80211_STA_TDLS_PEER_ACTIVE:
		if (!(params->sta_flags_set & BIT(NL80211_STA_FLAG_TDLS_PEER)))
			return -EINVAL;
		/* ignore since it can't change */
		params->sta_flags_mask &= ~BIT(NL80211_STA_FLAG_TDLS_PEER);
		break;
	default:
		/* disallow mesh-specific things */
		if (params->plink_action != NL80211_PLINK_ACTION_NO_ACTION)
			return -EINVAL;
		if (params->local_pm)
			return -EINVAL;
		if (params->sta_modify_mask & STATION_PARAM_APPLY_PLINK_STATE)
			return -EINVAL;
	}

	if (statype != CFG80211_STA_TDLS_PEER_SETUP &&
	    statype != CFG80211_STA_TDLS_PEER_ACTIVE) {
		/* TDLS can't be set, ... */
		if (params->sta_flags_set & BIT(NL80211_STA_FLAG_TDLS_PEER))
			return -EINVAL;
		/*
		 * ... but don't bother the driver with it. This works around
		 * a hostapd/wpa_supplicant issue -- it always includes the
		 * TLDS_PEER flag in the mask even for AP mode.
		 */
		params->sta_flags_mask &= ~BIT(NL80211_STA_FLAG_TDLS_PEER);
	}

	if (statype != CFG80211_STA_TDLS_PEER_SETUP &&
	    statype != CFG80211_STA_AP_CLIENT_UNASSOC) {
		/* reject other things that can't change */
		if (params->sta_modify_mask & STATION_PARAM_APPLY_UAPSD)
			return -EINVAL;
		if (params->sta_modify_mask & STATION_PARAM_APPLY_CAPABILITY)
			return -EINVAL;
		if (params->supported_rates)
			return -EINVAL;
		if (params->ext_capab || params->ht_capa || params->vht_capa)
			return -EINVAL;
	}

	if (statype != CFG80211_STA_AP_CLIENT &&
	    statype != CFG80211_STA_AP_CLIENT_UNASSOC) {
		if (params->vlan)
			return -EINVAL;
	}

	switch (statype) {
	case CFG80211_STA_AP_MLME_CLIENT:
		/* Use this only for authorizing/unauthorizing a station */
		if (!(params->sta_flags_mask & BIT(NL80211_STA_FLAG_AUTHORIZED)))
			return -EOPNOTSUPP;
		break;
	case CFG80211_STA_AP_CLIENT:
	case CFG80211_STA_AP_CLIENT_UNASSOC:
		/* accept only the listed bits */
		if (params->sta_flags_mask &
				~(BIT(NL80211_STA_FLAG_AUTHORIZED) |
				  BIT(NL80211_STA_FLAG_AUTHENTICATED) |
				  BIT(NL80211_STA_FLAG_ASSOCIATED) |
				  BIT(NL80211_STA_FLAG_SHORT_PREAMBLE) |
				  BIT(NL80211_STA_FLAG_WME) |
				  BIT(NL80211_STA_FLAG_MFP)))
			return -EINVAL;

		/* but authenticated/associated only if driver handles it */
		if (!(wiphy->features & NL80211_FEATURE_FULL_AP_CLIENT_STATE) &&
		    params->sta_flags_mask &
				(BIT(NL80211_STA_FLAG_AUTHENTICATED) |
				 BIT(NL80211_STA_FLAG_ASSOCIATED)))
			return -EINVAL;
		break;
	case CFG80211_STA_IBSS:
	case CFG80211_STA_AP_STA:
		/* reject any changes other than AUTHORIZED */
		if (params->sta_flags_mask & ~BIT(NL80211_STA_FLAG_AUTHORIZED))
			return -EINVAL;
		break;
	case CFG80211_STA_TDLS_PEER_SETUP:
		/* reject any changes other than AUTHORIZED or WME */
		if (params->sta_flags_mask & ~(BIT(NL80211_STA_FLAG_AUTHORIZED) |
					       BIT(NL80211_STA_FLAG_WME)))
			return -EINVAL;
		/* force (at least) rates when authorizing */
		if (params->sta_flags_set & BIT(NL80211_STA_FLAG_AUTHORIZED) &&
		    !params->supported_rates)
			return -EINVAL;
		break;
	case CFG80211_STA_TDLS_PEER_ACTIVE:
		/* reject any changes */
		return -EINVAL;
	case CFG80211_STA_MESH_PEER_KERNEL:
		if (params->sta_modify_mask & STATION_PARAM_APPLY_PLINK_STATE)
			return -EINVAL;
		break;
	case CFG80211_STA_MESH_PEER_USER:
		if (params->plink_action != NL80211_PLINK_ACTION_NO_ACTION &&
		    params->plink_action != NL80211_PLINK_ACTION_BLOCK)
			return -EINVAL;
		break;
	}

	return 0;
}
EXPORT_SYMBOL(cfg80211_check_station_change);

/*
 * Get vlan interface making sure it is running and on the right wiphy.
 */
static struct net_device *get_vlan(struct genl_info *info,
				   struct cfg80211_registered_device *rdev)
{
	struct nlattr *vlanattr = info->attrs[NL80211_ATTR_STA_VLAN];
	struct net_device *v;
	int ret;

	if (!vlanattr)
		return NULL;

	v = dev_get_by_index(genl_info_net(info), nla_get_u32(vlanattr));
	if (!v)
		return ERR_PTR(-ENODEV);

	if (!v->ieee80211_ptr || v->ieee80211_ptr->wiphy != &rdev->wiphy) {
		ret = -EINVAL;
		goto error;
	}

	if (v->ieee80211_ptr->iftype != NL80211_IFTYPE_AP_VLAN &&
	    v->ieee80211_ptr->iftype != NL80211_IFTYPE_AP &&
	    v->ieee80211_ptr->iftype != NL80211_IFTYPE_P2P_GO) {
		ret = -EINVAL;
		goto error;
	}

	if (!netif_running(v)) {
		ret = -ENETDOWN;
		goto error;
	}

	return v;
 error:
	dev_put(v);
	return ERR_PTR(ret);
}

static const struct nla_policy
nl80211_sta_wme_policy[NL80211_STA_WME_MAX + 1] = {
	[NL80211_STA_WME_UAPSD_QUEUES] = { .type = NLA_U8 },
	[NL80211_STA_WME_MAX_SP] = { .type = NLA_U8 },
};

static int nl80211_parse_sta_wme(struct genl_info *info,
				 struct station_parameters *params)
{
	struct nlattr *tb[NL80211_STA_WME_MAX + 1];
	struct nlattr *nla;
	int err;

	/* parse WME attributes if present */
	if (!info->attrs[NL80211_ATTR_STA_WME])
		return 0;

	nla = info->attrs[NL80211_ATTR_STA_WME];
	err = nla_parse_nested(tb, NL80211_STA_WME_MAX, nla,
			       nl80211_sta_wme_policy);
	if (err)
		return err;

	if (tb[NL80211_STA_WME_UAPSD_QUEUES])
		params->uapsd_queues = nla_get_u8(
			tb[NL80211_STA_WME_UAPSD_QUEUES]);
	if (params->uapsd_queues & ~IEEE80211_WMM_IE_STA_QOSINFO_AC_MASK)
		return -EINVAL;

	if (tb[NL80211_STA_WME_MAX_SP])
		params->max_sp = nla_get_u8(tb[NL80211_STA_WME_MAX_SP]);

	if (params->max_sp & ~IEEE80211_WMM_IE_STA_QOSINFO_SP_MASK)
		return -EINVAL;

	params->sta_modify_mask |= STATION_PARAM_APPLY_UAPSD;

	return 0;
}

static int nl80211_parse_sta_channel_info(struct genl_info *info,
				      struct station_parameters *params)
{
	if (info->attrs[NL80211_ATTR_STA_SUPPORTED_CHANNELS]) {
		params->supported_channels =
		     nla_data(info->attrs[NL80211_ATTR_STA_SUPPORTED_CHANNELS]);
		params->supported_channels_len =
		     nla_len(info->attrs[NL80211_ATTR_STA_SUPPORTED_CHANNELS]);
		/*
		 * Need to include at least one (first channel, number of
		 * channels) tuple for each subband, and must have proper
		 * tuples for the rest of the data as well.
		 */
		if (params->supported_channels_len < 2)
			return -EINVAL;
		if (params->supported_channels_len % 2)
			return -EINVAL;
	}

	if (info->attrs[NL80211_ATTR_STA_SUPPORTED_OPER_CLASSES]) {
		params->supported_oper_classes =
		 nla_data(info->attrs[NL80211_ATTR_STA_SUPPORTED_OPER_CLASSES]);
		params->supported_oper_classes_len =
		  nla_len(info->attrs[NL80211_ATTR_STA_SUPPORTED_OPER_CLASSES]);
		/*
		 * The value of the Length field of the Supported Operating
		 * Classes element is between 2 and 253.
		 */
		if (params->supported_oper_classes_len < 2 ||
		    params->supported_oper_classes_len > 253)
			return -EINVAL;
	}
	return 0;
}

static int nl80211_set_station_tdls(struct genl_info *info,
				    struct station_parameters *params)
{
	int err;
	/* Dummy STA entry gets updated once the peer capabilities are known */
	if (info->attrs[NL80211_ATTR_PEER_AID])
		params->aid = nla_get_u16(info->attrs[NL80211_ATTR_PEER_AID]);
	if (info->attrs[NL80211_ATTR_HT_CAPABILITY])
		params->ht_capa =
			nla_data(info->attrs[NL80211_ATTR_HT_CAPABILITY]);
	if (info->attrs[NL80211_ATTR_VHT_CAPABILITY])
		params->vht_capa =
			nla_data(info->attrs[NL80211_ATTR_VHT_CAPABILITY]);

	err = nl80211_parse_sta_channel_info(info, params);
	if (err)
		return err;

	return nl80211_parse_sta_wme(info, params);
}

static int nl80211_set_station(struct sk_buff *skb, struct genl_info *info)
{
	struct cfg80211_registered_device *rdev = info->user_ptr[0];
	struct net_device *dev = info->user_ptr[1];
	struct station_parameters params;
	u8 *mac_addr;
	int err;

	memset(&params, 0, sizeof(params));

	if (!rdev->ops->change_station)
		return -EOPNOTSUPP;

	/*
	 * AID and listen_interval properties can be set only for unassociated
	 * station. Include these parameters here and will check them in
	 * cfg80211_check_station_change().
	 */
	if (info->attrs[NL80211_ATTR_STA_AID])
		params.aid = nla_get_u16(info->attrs[NL80211_ATTR_STA_AID]);

	if (info->attrs[NL80211_ATTR_STA_LISTEN_INTERVAL])
		params.listen_interval =
		     nla_get_u16(info->attrs[NL80211_ATTR_STA_LISTEN_INTERVAL]);
	else
		params.listen_interval = -1;

	if (info->attrs[NL80211_ATTR_STA_SUPPORT_P2P_PS]) {
		u8 tmp;

		tmp = nla_get_u8(info->attrs[NL80211_ATTR_STA_SUPPORT_P2P_PS]);
		if (tmp >= NUM_NL80211_P2P_PS_STATUS)
			return -EINVAL;

		params.support_p2p_ps = tmp;
	} else {
		params.support_p2p_ps = -1;
	}

	if (!info->attrs[NL80211_ATTR_MAC])
		return -EINVAL;

	mac_addr = nla_data(info->attrs[NL80211_ATTR_MAC]);

	if (info->attrs[NL80211_ATTR_STA_SUPPORTED_RATES]) {
		params.supported_rates =
			nla_data(info->attrs[NL80211_ATTR_STA_SUPPORTED_RATES]);
		params.supported_rates_len =
			nla_len(info->attrs[NL80211_ATTR_STA_SUPPORTED_RATES]);
	}

	if (info->attrs[NL80211_ATTR_STA_CAPABILITY]) {
		params.capability =
			nla_get_u16(info->attrs[NL80211_ATTR_STA_CAPABILITY]);
		params.sta_modify_mask |= STATION_PARAM_APPLY_CAPABILITY;
	}

	if (info->attrs[NL80211_ATTR_STA_EXT_CAPABILITY]) {
		params.ext_capab =
			nla_data(info->attrs[NL80211_ATTR_STA_EXT_CAPABILITY]);
		params.ext_capab_len =
			nla_len(info->attrs[NL80211_ATTR_STA_EXT_CAPABILITY]);
	}

	if (parse_station_flags(info, dev->ieee80211_ptr->iftype, &params))
		return -EINVAL;

	if (info->attrs[NL80211_ATTR_STA_PLINK_ACTION]) {
		params.plink_action =
			nla_get_u8(info->attrs[NL80211_ATTR_STA_PLINK_ACTION]);
		if (params.plink_action >= NUM_NL80211_PLINK_ACTIONS)
			return -EINVAL;
	}

	if (info->attrs[NL80211_ATTR_STA_PLINK_STATE]) {
		params.plink_state =
			nla_get_u8(info->attrs[NL80211_ATTR_STA_PLINK_STATE]);
		if (params.plink_state >= NUM_NL80211_PLINK_STATES)
			return -EINVAL;
		if (info->attrs[NL80211_ATTR_MESH_PEER_AID]) {
			params.peer_aid = nla_get_u16(
				info->attrs[NL80211_ATTR_MESH_PEER_AID]);
			if (params.peer_aid > IEEE80211_MAX_AID)
				return -EINVAL;
		}
		params.sta_modify_mask |= STATION_PARAM_APPLY_PLINK_STATE;
	}

	if (info->attrs[NL80211_ATTR_LOCAL_MESH_POWER_MODE]) {
		enum nl80211_mesh_power_mode pm = nla_get_u32(
			info->attrs[NL80211_ATTR_LOCAL_MESH_POWER_MODE]);

		if (pm <= NL80211_MESH_POWER_UNKNOWN ||
		    pm > NL80211_MESH_POWER_MAX)
			return -EINVAL;

		params.local_pm = pm;
	}

	/* Include parameters for TDLS peer (will check later) */
	err = nl80211_set_station_tdls(info, &params);
	if (err)
		return err;

	params.vlan = get_vlan(info, rdev);
	if (IS_ERR(params.vlan))
		return PTR_ERR(params.vlan);

	switch (dev->ieee80211_ptr->iftype) {
	case NL80211_IFTYPE_AP:
	case NL80211_IFTYPE_AP_VLAN:
	case NL80211_IFTYPE_P2P_GO:
	case NL80211_IFTYPE_P2P_CLIENT:
	case NL80211_IFTYPE_STATION:
	case NL80211_IFTYPE_ADHOC:
	case NL80211_IFTYPE_MESH_POINT:
		break;
	default:
		err = -EOPNOTSUPP;
		goto out_put_vlan;
	}

	/* driver will call cfg80211_check_station_change() */
	err = rdev_change_station(rdev, dev, mac_addr, &params);

 out_put_vlan:
	if (params.vlan)
		dev_put(params.vlan);

	return err;
}

static int nl80211_new_station(struct sk_buff *skb, struct genl_info *info)
{
	struct cfg80211_registered_device *rdev = info->user_ptr[0];
	int err;
	struct net_device *dev = info->user_ptr[1];
	struct station_parameters params;
	u8 *mac_addr = NULL;
	u32 auth_assoc = BIT(NL80211_STA_FLAG_AUTHENTICATED) |
			 BIT(NL80211_STA_FLAG_ASSOCIATED);

	memset(&params, 0, sizeof(params));

	if (!rdev->ops->add_station)
		return -EOPNOTSUPP;

	if (!info->attrs[NL80211_ATTR_MAC])
		return -EINVAL;

	if (!info->attrs[NL80211_ATTR_STA_LISTEN_INTERVAL])
		return -EINVAL;

	if (!info->attrs[NL80211_ATTR_STA_SUPPORTED_RATES])
		return -EINVAL;

	if (!info->attrs[NL80211_ATTR_STA_AID] &&
	    !info->attrs[NL80211_ATTR_PEER_AID])
		return -EINVAL;

	mac_addr = nla_data(info->attrs[NL80211_ATTR_MAC]);
	params.supported_rates =
		nla_data(info->attrs[NL80211_ATTR_STA_SUPPORTED_RATES]);
	params.supported_rates_len =
		nla_len(info->attrs[NL80211_ATTR_STA_SUPPORTED_RATES]);
	params.listen_interval =
		nla_get_u16(info->attrs[NL80211_ATTR_STA_LISTEN_INTERVAL]);

	if (info->attrs[NL80211_ATTR_STA_SUPPORT_P2P_PS]) {
		u8 tmp;

		tmp = nla_get_u8(info->attrs[NL80211_ATTR_STA_SUPPORT_P2P_PS]);
		if (tmp >= NUM_NL80211_P2P_PS_STATUS)
			return -EINVAL;

		params.support_p2p_ps = tmp;
	} else {
		/*
		 * if not specified, assume it's supported for P2P GO interface,
		 * and is NOT supported for AP interface
		 */
		params.support_p2p_ps =
			dev->ieee80211_ptr->iftype == NL80211_IFTYPE_P2P_GO;
	}

	if (info->attrs[NL80211_ATTR_PEER_AID])
		params.aid = nla_get_u16(info->attrs[NL80211_ATTR_PEER_AID]);
	else
		params.aid = nla_get_u16(info->attrs[NL80211_ATTR_STA_AID]);
	if (!params.aid || params.aid > IEEE80211_MAX_AID)
		return -EINVAL;

	if (info->attrs[NL80211_ATTR_STA_CAPABILITY]) {
		params.capability =
			nla_get_u16(info->attrs[NL80211_ATTR_STA_CAPABILITY]);
		params.sta_modify_mask |= STATION_PARAM_APPLY_CAPABILITY;
	}

	if (info->attrs[NL80211_ATTR_STA_EXT_CAPABILITY]) {
		params.ext_capab =
			nla_data(info->attrs[NL80211_ATTR_STA_EXT_CAPABILITY]);
		params.ext_capab_len =
			nla_len(info->attrs[NL80211_ATTR_STA_EXT_CAPABILITY]);
	}

	if (info->attrs[NL80211_ATTR_HT_CAPABILITY])
		params.ht_capa =
			nla_data(info->attrs[NL80211_ATTR_HT_CAPABILITY]);

	if (info->attrs[NL80211_ATTR_VHT_CAPABILITY])
		params.vht_capa =
			nla_data(info->attrs[NL80211_ATTR_VHT_CAPABILITY]);

	if (info->attrs[NL80211_ATTR_OPMODE_NOTIF]) {
		params.opmode_notif_used = true;
		params.opmode_notif =
			nla_get_u8(info->attrs[NL80211_ATTR_OPMODE_NOTIF]);
	}

	if (info->attrs[NL80211_ATTR_STA_PLINK_ACTION]) {
		params.plink_action =
			nla_get_u8(info->attrs[NL80211_ATTR_STA_PLINK_ACTION]);
		if (params.plink_action >= NUM_NL80211_PLINK_ACTIONS)
			return -EINVAL;
	}

	err = nl80211_parse_sta_channel_info(info, &params);
	if (err)
		return err;

	err = nl80211_parse_sta_wme(info, &params);
	if (err)
		return err;

	if (parse_station_flags(info, dev->ieee80211_ptr->iftype, &params))
		return -EINVAL;

	/* HT/VHT requires QoS, but if we don't have that just ignore HT/VHT
	 * as userspace might just pass through the capabilities from the IEs
	 * directly, rather than enforcing this restriction and returning an
	 * error in this case.
	 */
	if (!(params.sta_flags_set & BIT(NL80211_STA_FLAG_WME))) {
		params.ht_capa = NULL;
		params.vht_capa = NULL;
	}

	/* When you run into this, adjust the code below for the new flag */
	BUILD_BUG_ON(NL80211_STA_FLAG_MAX != 7);

	switch (dev->ieee80211_ptr->iftype) {
	case NL80211_IFTYPE_AP:
	case NL80211_IFTYPE_AP_VLAN:
	case NL80211_IFTYPE_P2P_GO:
		/* ignore WME attributes if iface/sta is not capable */
		if (!(rdev->wiphy.flags & WIPHY_FLAG_AP_UAPSD) ||
		    !(params.sta_flags_set & BIT(NL80211_STA_FLAG_WME)))
			params.sta_modify_mask &= ~STATION_PARAM_APPLY_UAPSD;

		/* TDLS peers cannot be added */
		if ((params.sta_flags_set & BIT(NL80211_STA_FLAG_TDLS_PEER)) ||
		    info->attrs[NL80211_ATTR_PEER_AID])
			return -EINVAL;
		/* but don't bother the driver with it */
		params.sta_flags_mask &= ~BIT(NL80211_STA_FLAG_TDLS_PEER);

		/* allow authenticated/associated only if driver handles it */
		if (!(rdev->wiphy.features &
				NL80211_FEATURE_FULL_AP_CLIENT_STATE) &&
		    params.sta_flags_mask & auth_assoc)
			return -EINVAL;

		/* Older userspace, or userspace wanting to be compatible with
		 * !NL80211_FEATURE_FULL_AP_CLIENT_STATE, will not set the auth
		 * and assoc flags in the mask, but assumes the station will be
		 * added as associated anyway since this was the required driver
		 * behaviour before NL80211_FEATURE_FULL_AP_CLIENT_STATE was
		 * introduced.
		 * In order to not bother drivers with this quirk in the API
		 * set the flags in both the mask and set for new stations in
		 * this case.
		 */
		if (!(params.sta_flags_mask & auth_assoc)) {
			params.sta_flags_mask |= auth_assoc;
			params.sta_flags_set |= auth_assoc;
		}

		/* must be last in here for error handling */
		params.vlan = get_vlan(info, rdev);
		if (IS_ERR(params.vlan))
			return PTR_ERR(params.vlan);
		break;
	case NL80211_IFTYPE_MESH_POINT:
		/* ignore uAPSD data */
		params.sta_modify_mask &= ~STATION_PARAM_APPLY_UAPSD;

		/* associated is disallowed */
		if (params.sta_flags_mask & BIT(NL80211_STA_FLAG_ASSOCIATED))
			return -EINVAL;
		/* TDLS peers cannot be added */
		if ((params.sta_flags_set & BIT(NL80211_STA_FLAG_TDLS_PEER)) ||
		    info->attrs[NL80211_ATTR_PEER_AID])
			return -EINVAL;
		break;
	case NL80211_IFTYPE_STATION:
	case NL80211_IFTYPE_P2P_CLIENT:
		/* ignore uAPSD data */
		params.sta_modify_mask &= ~STATION_PARAM_APPLY_UAPSD;

		/* these are disallowed */
		if (params.sta_flags_mask &
				(BIT(NL80211_STA_FLAG_ASSOCIATED) |
				 BIT(NL80211_STA_FLAG_AUTHENTICATED)))
			return -EINVAL;
		/* Only TDLS peers can be added */
		if (!(params.sta_flags_set & BIT(NL80211_STA_FLAG_TDLS_PEER)))
			return -EINVAL;
		/* Can only add if TDLS ... */
		if (!(rdev->wiphy.flags & WIPHY_FLAG_SUPPORTS_TDLS))
			return -EOPNOTSUPP;
		/* ... with external setup is supported */
		if (!(rdev->wiphy.flags & WIPHY_FLAG_TDLS_EXTERNAL_SETUP))
			return -EOPNOTSUPP;
		/*
		 * Older wpa_supplicant versions always mark the TDLS peer
		 * as authorized, but it shouldn't yet be.
		 */
		params.sta_flags_mask &= ~BIT(NL80211_STA_FLAG_AUTHORIZED);
		break;
	default:
		return -EOPNOTSUPP;
	}

	/* be aware of params.vlan when changing code here */

	err = rdev_add_station(rdev, dev, mac_addr, &params);

	if (params.vlan)
		dev_put(params.vlan);
	return err;
}

static int nl80211_del_station(struct sk_buff *skb, struct genl_info *info)
{
	struct cfg80211_registered_device *rdev = info->user_ptr[0];
	struct net_device *dev = info->user_ptr[1];
	struct station_del_parameters params;

	memset(&params, 0, sizeof(params));

	if (info->attrs[NL80211_ATTR_MAC])
		params.mac = nla_data(info->attrs[NL80211_ATTR_MAC]);

	if (dev->ieee80211_ptr->iftype != NL80211_IFTYPE_AP &&
	    dev->ieee80211_ptr->iftype != NL80211_IFTYPE_AP_VLAN &&
	    dev->ieee80211_ptr->iftype != NL80211_IFTYPE_MESH_POINT &&
	    dev->ieee80211_ptr->iftype != NL80211_IFTYPE_P2P_GO)
		return -EINVAL;

	if (!rdev->ops->del_station)
		return -EOPNOTSUPP;

	if (info->attrs[NL80211_ATTR_MGMT_SUBTYPE]) {
		params.subtype =
			nla_get_u8(info->attrs[NL80211_ATTR_MGMT_SUBTYPE]);
		if (params.subtype != IEEE80211_STYPE_DISASSOC >> 4 &&
		    params.subtype != IEEE80211_STYPE_DEAUTH >> 4)
			return -EINVAL;
	} else {
		/* Default to Deauthentication frame */
		params.subtype = IEEE80211_STYPE_DEAUTH >> 4;
	}

	if (info->attrs[NL80211_ATTR_REASON_CODE]) {
		params.reason_code =
			nla_get_u16(info->attrs[NL80211_ATTR_REASON_CODE]);
		if (params.reason_code == 0)
			return -EINVAL; /* 0 is reserved */
	} else {
		/* Default to reason code 2 */
		params.reason_code = WLAN_REASON_PREV_AUTH_NOT_VALID;
	}

	return rdev_del_station(rdev, dev, &params);
}

static int nl80211_send_mpath(struct sk_buff *msg, u32 portid, u32 seq,
				int flags, struct net_device *dev,
				u8 *dst, u8 *next_hop,
				struct mpath_info *pinfo)
{
	void *hdr;
	struct nlattr *pinfoattr;

	hdr = nl80211hdr_put(msg, portid, seq, flags, NL80211_CMD_NEW_MPATH);
	if (!hdr)
		return -1;

	if (nla_put_u32(msg, NL80211_ATTR_IFINDEX, dev->ifindex) ||
	    nla_put(msg, NL80211_ATTR_MAC, ETH_ALEN, dst) ||
	    nla_put(msg, NL80211_ATTR_MPATH_NEXT_HOP, ETH_ALEN, next_hop) ||
	    nla_put_u32(msg, NL80211_ATTR_GENERATION, pinfo->generation))
		goto nla_put_failure;

	pinfoattr = nla_nest_start(msg, NL80211_ATTR_MPATH_INFO);
	if (!pinfoattr)
		goto nla_put_failure;
	if ((pinfo->filled & MPATH_INFO_FRAME_QLEN) &&
	    nla_put_u32(msg, NL80211_MPATH_INFO_FRAME_QLEN,
			pinfo->frame_qlen))
		goto nla_put_failure;
	if (((pinfo->filled & MPATH_INFO_SN) &&
	     nla_put_u32(msg, NL80211_MPATH_INFO_SN, pinfo->sn)) ||
	    ((pinfo->filled & MPATH_INFO_METRIC) &&
	     nla_put_u32(msg, NL80211_MPATH_INFO_METRIC,
			 pinfo->metric)) ||
	    ((pinfo->filled & MPATH_INFO_EXPTIME) &&
	     nla_put_u32(msg, NL80211_MPATH_INFO_EXPTIME,
			 pinfo->exptime)) ||
	    ((pinfo->filled & MPATH_INFO_FLAGS) &&
	     nla_put_u8(msg, NL80211_MPATH_INFO_FLAGS,
			pinfo->flags)) ||
	    ((pinfo->filled & MPATH_INFO_DISCOVERY_TIMEOUT) &&
	     nla_put_u32(msg, NL80211_MPATH_INFO_DISCOVERY_TIMEOUT,
			 pinfo->discovery_timeout)) ||
	    ((pinfo->filled & MPATH_INFO_DISCOVERY_RETRIES) &&
	     nla_put_u8(msg, NL80211_MPATH_INFO_DISCOVERY_RETRIES,
			pinfo->discovery_retries)))
		goto nla_put_failure;

	nla_nest_end(msg, pinfoattr);

	genlmsg_end(msg, hdr);
	return 0;

 nla_put_failure:
	genlmsg_cancel(msg, hdr);
	return -EMSGSIZE;
}

static int nl80211_dump_mpath(struct sk_buff *skb,
			      struct netlink_callback *cb)
{
	struct mpath_info pinfo;
	struct cfg80211_registered_device *rdev;
	struct wireless_dev *wdev;
	u8 dst[ETH_ALEN];
	u8 next_hop[ETH_ALEN];
	int path_idx = cb->args[2];
	int err;

	rtnl_lock();
	err = nl80211_prepare_wdev_dump(skb, cb, &rdev, &wdev);
	if (err)
		goto out_err;

	if (!rdev->ops->dump_mpath) {
		err = -EOPNOTSUPP;
		goto out_err;
	}

	if (wdev->iftype != NL80211_IFTYPE_MESH_POINT) {
		err = -EOPNOTSUPP;
		goto out_err;
	}

	while (1) {
		err = rdev_dump_mpath(rdev, wdev->netdev, path_idx, dst,
				      next_hop, &pinfo);
		if (err == -ENOENT)
			break;
		if (err)
			goto out_err;

		if (nl80211_send_mpath(skb, NETLINK_CB(cb->skb).portid,
				       cb->nlh->nlmsg_seq, NLM_F_MULTI,
				       wdev->netdev, dst, next_hop,
				       &pinfo) < 0)
			goto out;

		path_idx++;
	}

 out:
	cb->args[2] = path_idx;
	err = skb->len;
 out_err:
	rtnl_unlock();
	return err;
}

static int nl80211_get_mpath(struct sk_buff *skb, struct genl_info *info)
{
	struct cfg80211_registered_device *rdev = info->user_ptr[0];
	int err;
	struct net_device *dev = info->user_ptr[1];
	struct mpath_info pinfo;
	struct sk_buff *msg;
	u8 *dst = NULL;
	u8 next_hop[ETH_ALEN];

	memset(&pinfo, 0, sizeof(pinfo));

	if (!info->attrs[NL80211_ATTR_MAC])
		return -EINVAL;

	dst = nla_data(info->attrs[NL80211_ATTR_MAC]);

	if (!rdev->ops->get_mpath)
		return -EOPNOTSUPP;

	if (dev->ieee80211_ptr->iftype != NL80211_IFTYPE_MESH_POINT)
		return -EOPNOTSUPP;

	err = rdev_get_mpath(rdev, dev, dst, next_hop, &pinfo);
	if (err)
		return err;

	msg = nlmsg_new(NLMSG_DEFAULT_SIZE, GFP_KERNEL);
	if (!msg)
		return -ENOMEM;

	if (nl80211_send_mpath(msg, info->snd_portid, info->snd_seq, 0,
				 dev, dst, next_hop, &pinfo) < 0) {
		nlmsg_free(msg);
		return -ENOBUFS;
	}

	return genlmsg_reply(msg, info);
}

static int nl80211_set_mpath(struct sk_buff *skb, struct genl_info *info)
{
	struct cfg80211_registered_device *rdev = info->user_ptr[0];
	struct net_device *dev = info->user_ptr[1];
	u8 *dst = NULL;
	u8 *next_hop = NULL;

	if (!info->attrs[NL80211_ATTR_MAC])
		return -EINVAL;

	if (!info->attrs[NL80211_ATTR_MPATH_NEXT_HOP])
		return -EINVAL;

	dst = nla_data(info->attrs[NL80211_ATTR_MAC]);
	next_hop = nla_data(info->attrs[NL80211_ATTR_MPATH_NEXT_HOP]);

	if (!rdev->ops->change_mpath)
		return -EOPNOTSUPP;

	if (dev->ieee80211_ptr->iftype != NL80211_IFTYPE_MESH_POINT)
		return -EOPNOTSUPP;

	return rdev_change_mpath(rdev, dev, dst, next_hop);
}

static int nl80211_new_mpath(struct sk_buff *skb, struct genl_info *info)
{
	struct cfg80211_registered_device *rdev = info->user_ptr[0];
	struct net_device *dev = info->user_ptr[1];
	u8 *dst = NULL;
	u8 *next_hop = NULL;

	if (!info->attrs[NL80211_ATTR_MAC])
		return -EINVAL;

	if (!info->attrs[NL80211_ATTR_MPATH_NEXT_HOP])
		return -EINVAL;

	dst = nla_data(info->attrs[NL80211_ATTR_MAC]);
	next_hop = nla_data(info->attrs[NL80211_ATTR_MPATH_NEXT_HOP]);

	if (!rdev->ops->add_mpath)
		return -EOPNOTSUPP;

	if (dev->ieee80211_ptr->iftype != NL80211_IFTYPE_MESH_POINT)
		return -EOPNOTSUPP;

	return rdev_add_mpath(rdev, dev, dst, next_hop);
}

static int nl80211_del_mpath(struct sk_buff *skb, struct genl_info *info)
{
	struct cfg80211_registered_device *rdev = info->user_ptr[0];
	struct net_device *dev = info->user_ptr[1];
	u8 *dst = NULL;

	if (info->attrs[NL80211_ATTR_MAC])
		dst = nla_data(info->attrs[NL80211_ATTR_MAC]);

	if (!rdev->ops->del_mpath)
		return -EOPNOTSUPP;

	if (dev->ieee80211_ptr->iftype != NL80211_IFTYPE_MESH_POINT)
		return -EOPNOTSUPP;

	return rdev_del_mpath(rdev, dev, dst);
}

static int nl80211_get_mpp(struct sk_buff *skb, struct genl_info *info)
{
	struct cfg80211_registered_device *rdev = info->user_ptr[0];
	int err;
	struct net_device *dev = info->user_ptr[1];
	struct mpath_info pinfo;
	struct sk_buff *msg;
	u8 *dst = NULL;
	u8 mpp[ETH_ALEN];

	memset(&pinfo, 0, sizeof(pinfo));

	if (!info->attrs[NL80211_ATTR_MAC])
		return -EINVAL;

	dst = nla_data(info->attrs[NL80211_ATTR_MAC]);

	if (!rdev->ops->get_mpp)
		return -EOPNOTSUPP;

	if (dev->ieee80211_ptr->iftype != NL80211_IFTYPE_MESH_POINT)
		return -EOPNOTSUPP;

	err = rdev_get_mpp(rdev, dev, dst, mpp, &pinfo);
	if (err)
		return err;

	msg = nlmsg_new(NLMSG_DEFAULT_SIZE, GFP_KERNEL);
	if (!msg)
		return -ENOMEM;

	if (nl80211_send_mpath(msg, info->snd_portid, info->snd_seq, 0,
			       dev, dst, mpp, &pinfo) < 0) {
		nlmsg_free(msg);
		return -ENOBUFS;
	}

	return genlmsg_reply(msg, info);
}

static int nl80211_dump_mpp(struct sk_buff *skb,
			    struct netlink_callback *cb)
{
	struct mpath_info pinfo;
	struct cfg80211_registered_device *rdev;
	struct wireless_dev *wdev;
	u8 dst[ETH_ALEN];
	u8 mpp[ETH_ALEN];
	int path_idx = cb->args[2];
	int err;

	rtnl_lock();
	err = nl80211_prepare_wdev_dump(skb, cb, &rdev, &wdev);
	if (err)
		goto out_err;

	if (!rdev->ops->dump_mpp) {
		err = -EOPNOTSUPP;
		goto out_err;
	}

	if (wdev->iftype != NL80211_IFTYPE_MESH_POINT) {
		err = -EOPNOTSUPP;
		goto out_err;
	}

	while (1) {
		err = rdev_dump_mpp(rdev, wdev->netdev, path_idx, dst,
				    mpp, &pinfo);
		if (err == -ENOENT)
			break;
		if (err)
			goto out_err;

		if (nl80211_send_mpath(skb, NETLINK_CB(cb->skb).portid,
				       cb->nlh->nlmsg_seq, NLM_F_MULTI,
				       wdev->netdev, dst, mpp,
				       &pinfo) < 0)
			goto out;

		path_idx++;
	}

 out:
	cb->args[2] = path_idx;
	err = skb->len;
 out_err:
	rtnl_unlock();
	return err;
}

static int nl80211_set_bss(struct sk_buff *skb, struct genl_info *info)
{
	struct cfg80211_registered_device *rdev = info->user_ptr[0];
	struct net_device *dev = info->user_ptr[1];
	struct wireless_dev *wdev = dev->ieee80211_ptr;
	struct bss_parameters params;
	int err;

	memset(&params, 0, sizeof(params));
	/* default to not changing parameters */
	params.use_cts_prot = -1;
	params.use_short_preamble = -1;
	params.use_short_slot_time = -1;
	params.ap_isolate = -1;
	params.ht_opmode = -1;
	params.p2p_ctwindow = -1;
	params.p2p_opp_ps = -1;

	if (info->attrs[NL80211_ATTR_BSS_CTS_PROT])
		params.use_cts_prot =
		    nla_get_u8(info->attrs[NL80211_ATTR_BSS_CTS_PROT]);
	if (info->attrs[NL80211_ATTR_BSS_SHORT_PREAMBLE])
		params.use_short_preamble =
		    nla_get_u8(info->attrs[NL80211_ATTR_BSS_SHORT_PREAMBLE]);
	if (info->attrs[NL80211_ATTR_BSS_SHORT_SLOT_TIME])
		params.use_short_slot_time =
		    nla_get_u8(info->attrs[NL80211_ATTR_BSS_SHORT_SLOT_TIME]);
	if (info->attrs[NL80211_ATTR_BSS_BASIC_RATES]) {
		params.basic_rates =
			nla_data(info->attrs[NL80211_ATTR_BSS_BASIC_RATES]);
		params.basic_rates_len =
			nla_len(info->attrs[NL80211_ATTR_BSS_BASIC_RATES]);
	}
	if (info->attrs[NL80211_ATTR_AP_ISOLATE])
		params.ap_isolate = !!nla_get_u8(info->attrs[NL80211_ATTR_AP_ISOLATE]);
	if (info->attrs[NL80211_ATTR_BSS_HT_OPMODE])
		params.ht_opmode =
			nla_get_u16(info->attrs[NL80211_ATTR_BSS_HT_OPMODE]);

	if (info->attrs[NL80211_ATTR_P2P_CTWINDOW]) {
		if (dev->ieee80211_ptr->iftype != NL80211_IFTYPE_P2P_GO)
			return -EINVAL;
		params.p2p_ctwindow =
			nla_get_s8(info->attrs[NL80211_ATTR_P2P_CTWINDOW]);
		if (params.p2p_ctwindow < 0)
			return -EINVAL;
		if (params.p2p_ctwindow != 0 &&
		    !(rdev->wiphy.features & NL80211_FEATURE_P2P_GO_CTWIN))
			return -EINVAL;
	}

	if (info->attrs[NL80211_ATTR_P2P_OPPPS]) {
		u8 tmp;

		if (dev->ieee80211_ptr->iftype != NL80211_IFTYPE_P2P_GO)
			return -EINVAL;
		tmp = nla_get_u8(info->attrs[NL80211_ATTR_P2P_OPPPS]);
		if (tmp > 1)
			return -EINVAL;
		params.p2p_opp_ps = tmp;
		if (params.p2p_opp_ps &&
		    !(rdev->wiphy.features & NL80211_FEATURE_P2P_GO_OPPPS))
			return -EINVAL;
	}

	if (!rdev->ops->change_bss)
		return -EOPNOTSUPP;

	if (dev->ieee80211_ptr->iftype != NL80211_IFTYPE_AP &&
	    dev->ieee80211_ptr->iftype != NL80211_IFTYPE_P2P_GO)
		return -EOPNOTSUPP;

	wdev_lock(wdev);
	err = rdev_change_bss(rdev, dev, &params);
	wdev_unlock(wdev);

	return err;
}

static int nl80211_req_set_reg(struct sk_buff *skb, struct genl_info *info)
{
	char *data = NULL;
	bool is_indoor;
	enum nl80211_user_reg_hint_type user_reg_hint_type;
	u32 owner_nlportid;

	/*
	 * You should only get this when cfg80211 hasn't yet initialized
	 * completely when built-in to the kernel right between the time
	 * window between nl80211_init() and regulatory_init(), if that is
	 * even possible.
	 */
	if (unlikely(!rcu_access_pointer(cfg80211_regdomain)))
		return -EINPROGRESS;

	if (info->attrs[NL80211_ATTR_USER_REG_HINT_TYPE])
		user_reg_hint_type =
		  nla_get_u32(info->attrs[NL80211_ATTR_USER_REG_HINT_TYPE]);
	else
		user_reg_hint_type = NL80211_USER_REG_HINT_USER;

	switch (user_reg_hint_type) {
	case NL80211_USER_REG_HINT_USER:
	case NL80211_USER_REG_HINT_CELL_BASE:
		if (!info->attrs[NL80211_ATTR_REG_ALPHA2])
			return -EINVAL;

		data = nla_data(info->attrs[NL80211_ATTR_REG_ALPHA2]);
		return regulatory_hint_user(data, user_reg_hint_type);
	case NL80211_USER_REG_HINT_INDOOR:
		if (info->attrs[NL80211_ATTR_SOCKET_OWNER]) {
			owner_nlportid = info->snd_portid;
			is_indoor = !!info->attrs[NL80211_ATTR_REG_INDOOR];
		} else {
			owner_nlportid = 0;
			is_indoor = true;
		}

		return regulatory_hint_indoor(is_indoor, owner_nlportid);
	default:
		return -EINVAL;
	}
}

static int nl80211_get_mesh_config(struct sk_buff *skb,
				   struct genl_info *info)
{
	struct cfg80211_registered_device *rdev = info->user_ptr[0];
	struct net_device *dev = info->user_ptr[1];
	struct wireless_dev *wdev = dev->ieee80211_ptr;
	struct mesh_config cur_params;
	int err = 0;
	void *hdr;
	struct nlattr *pinfoattr;
	struct sk_buff *msg;

	if (wdev->iftype != NL80211_IFTYPE_MESH_POINT)
		return -EOPNOTSUPP;

	if (!rdev->ops->get_mesh_config)
		return -EOPNOTSUPP;

	wdev_lock(wdev);
	/* If not connected, get default parameters */
	if (!wdev->mesh_id_len)
		memcpy(&cur_params, &default_mesh_config, sizeof(cur_params));
	else
		err = rdev_get_mesh_config(rdev, dev, &cur_params);
	wdev_unlock(wdev);

	if (err)
		return err;

	/* Draw up a netlink message to send back */
	msg = nlmsg_new(NLMSG_DEFAULT_SIZE, GFP_KERNEL);
	if (!msg)
		return -ENOMEM;
	hdr = nl80211hdr_put(msg, info->snd_portid, info->snd_seq, 0,
			     NL80211_CMD_GET_MESH_CONFIG);
	if (!hdr)
		goto out;
	pinfoattr = nla_nest_start(msg, NL80211_ATTR_MESH_CONFIG);
	if (!pinfoattr)
		goto nla_put_failure;
	if (nla_put_u32(msg, NL80211_ATTR_IFINDEX, dev->ifindex) ||
	    nla_put_u16(msg, NL80211_MESHCONF_RETRY_TIMEOUT,
			cur_params.dot11MeshRetryTimeout) ||
	    nla_put_u16(msg, NL80211_MESHCONF_CONFIRM_TIMEOUT,
			cur_params.dot11MeshConfirmTimeout) ||
	    nla_put_u16(msg, NL80211_MESHCONF_HOLDING_TIMEOUT,
			cur_params.dot11MeshHoldingTimeout) ||
	    nla_put_u16(msg, NL80211_MESHCONF_MAX_PEER_LINKS,
			cur_params.dot11MeshMaxPeerLinks) ||
	    nla_put_u8(msg, NL80211_MESHCONF_MAX_RETRIES,
		       cur_params.dot11MeshMaxRetries) ||
	    nla_put_u8(msg, NL80211_MESHCONF_TTL,
		       cur_params.dot11MeshTTL) ||
	    nla_put_u8(msg, NL80211_MESHCONF_ELEMENT_TTL,
		       cur_params.element_ttl) ||
	    nla_put_u8(msg, NL80211_MESHCONF_AUTO_OPEN_PLINKS,
		       cur_params.auto_open_plinks) ||
	    nla_put_u32(msg, NL80211_MESHCONF_SYNC_OFFSET_MAX_NEIGHBOR,
			cur_params.dot11MeshNbrOffsetMaxNeighbor) ||
	    nla_put_u8(msg, NL80211_MESHCONF_HWMP_MAX_PREQ_RETRIES,
		       cur_params.dot11MeshHWMPmaxPREQretries) ||
	    nla_put_u32(msg, NL80211_MESHCONF_PATH_REFRESH_TIME,
			cur_params.path_refresh_time) ||
	    nla_put_u16(msg, NL80211_MESHCONF_MIN_DISCOVERY_TIMEOUT,
			cur_params.min_discovery_timeout) ||
	    nla_put_u32(msg, NL80211_MESHCONF_HWMP_ACTIVE_PATH_TIMEOUT,
			cur_params.dot11MeshHWMPactivePathTimeout) ||
	    nla_put_u16(msg, NL80211_MESHCONF_HWMP_PREQ_MIN_INTERVAL,
			cur_params.dot11MeshHWMPpreqMinInterval) ||
	    nla_put_u16(msg, NL80211_MESHCONF_HWMP_PERR_MIN_INTERVAL,
			cur_params.dot11MeshHWMPperrMinInterval) ||
	    nla_put_u16(msg, NL80211_MESHCONF_HWMP_NET_DIAM_TRVS_TIME,
			cur_params.dot11MeshHWMPnetDiameterTraversalTime) ||
	    nla_put_u8(msg, NL80211_MESHCONF_HWMP_ROOTMODE,
		       cur_params.dot11MeshHWMPRootMode) ||
	    nla_put_u16(msg, NL80211_MESHCONF_HWMP_RANN_INTERVAL,
			cur_params.dot11MeshHWMPRannInterval) ||
	    nla_put_u8(msg, NL80211_MESHCONF_GATE_ANNOUNCEMENTS,
		       cur_params.dot11MeshGateAnnouncementProtocol) ||
	    nla_put_u8(msg, NL80211_MESHCONF_FORWARDING,
		       cur_params.dot11MeshForwarding) ||
	    nla_put_u32(msg, NL80211_MESHCONF_RSSI_THRESHOLD,
			cur_params.rssi_threshold) ||
	    nla_put_u32(msg, NL80211_MESHCONF_HT_OPMODE,
			cur_params.ht_opmode) ||
	    nla_put_u32(msg, NL80211_MESHCONF_HWMP_PATH_TO_ROOT_TIMEOUT,
			cur_params.dot11MeshHWMPactivePathToRootTimeout) ||
	    nla_put_u16(msg, NL80211_MESHCONF_HWMP_ROOT_INTERVAL,
			cur_params.dot11MeshHWMProotInterval) ||
	    nla_put_u16(msg, NL80211_MESHCONF_HWMP_CONFIRMATION_INTERVAL,
			cur_params.dot11MeshHWMPconfirmationInterval) ||
	    nla_put_u32(msg, NL80211_MESHCONF_POWER_MODE,
			cur_params.power_mode) ||
	    nla_put_u16(msg, NL80211_MESHCONF_AWAKE_WINDOW,
			cur_params.dot11MeshAwakeWindowDuration) ||
	    nla_put_u32(msg, NL80211_MESHCONF_PLINK_TIMEOUT,
			cur_params.plink_timeout))
		goto nla_put_failure;
	nla_nest_end(msg, pinfoattr);
	genlmsg_end(msg, hdr);
	return genlmsg_reply(msg, info);

 nla_put_failure:
	genlmsg_cancel(msg, hdr);
 out:
	nlmsg_free(msg);
	return -ENOBUFS;
}

static const struct nla_policy nl80211_meshconf_params_policy[NL80211_MESHCONF_ATTR_MAX+1] = {
	[NL80211_MESHCONF_RETRY_TIMEOUT] = { .type = NLA_U16 },
	[NL80211_MESHCONF_CONFIRM_TIMEOUT] = { .type = NLA_U16 },
	[NL80211_MESHCONF_HOLDING_TIMEOUT] = { .type = NLA_U16 },
	[NL80211_MESHCONF_MAX_PEER_LINKS] = { .type = NLA_U16 },
	[NL80211_MESHCONF_MAX_RETRIES] = { .type = NLA_U8 },
	[NL80211_MESHCONF_TTL] = { .type = NLA_U8 },
	[NL80211_MESHCONF_ELEMENT_TTL] = { .type = NLA_U8 },
	[NL80211_MESHCONF_AUTO_OPEN_PLINKS] = { .type = NLA_U8 },
	[NL80211_MESHCONF_SYNC_OFFSET_MAX_NEIGHBOR] = { .type = NLA_U32 },
	[NL80211_MESHCONF_HWMP_MAX_PREQ_RETRIES] = { .type = NLA_U8 },
	[NL80211_MESHCONF_PATH_REFRESH_TIME] = { .type = NLA_U32 },
	[NL80211_MESHCONF_MIN_DISCOVERY_TIMEOUT] = { .type = NLA_U16 },
	[NL80211_MESHCONF_HWMP_ACTIVE_PATH_TIMEOUT] = { .type = NLA_U32 },
	[NL80211_MESHCONF_HWMP_PREQ_MIN_INTERVAL] = { .type = NLA_U16 },
	[NL80211_MESHCONF_HWMP_PERR_MIN_INTERVAL] = { .type = NLA_U16 },
	[NL80211_MESHCONF_HWMP_NET_DIAM_TRVS_TIME] = { .type = NLA_U16 },
	[NL80211_MESHCONF_HWMP_ROOTMODE] = { .type = NLA_U8 },
	[NL80211_MESHCONF_HWMP_RANN_INTERVAL] = { .type = NLA_U16 },
	[NL80211_MESHCONF_GATE_ANNOUNCEMENTS] = { .type = NLA_U8 },
	[NL80211_MESHCONF_FORWARDING] = { .type = NLA_U8 },
	[NL80211_MESHCONF_RSSI_THRESHOLD] = { .type = NLA_U32 },
	[NL80211_MESHCONF_HT_OPMODE] = { .type = NLA_U16 },
	[NL80211_MESHCONF_HWMP_PATH_TO_ROOT_TIMEOUT] = { .type = NLA_U32 },
	[NL80211_MESHCONF_HWMP_ROOT_INTERVAL] = { .type = NLA_U16 },
	[NL80211_MESHCONF_HWMP_CONFIRMATION_INTERVAL] = { .type = NLA_U16 },
	[NL80211_MESHCONF_POWER_MODE] = { .type = NLA_U32 },
	[NL80211_MESHCONF_AWAKE_WINDOW] = { .type = NLA_U16 },
	[NL80211_MESHCONF_PLINK_TIMEOUT] = { .type = NLA_U32 },
};

static const struct nla_policy
	nl80211_mesh_setup_params_policy[NL80211_MESH_SETUP_ATTR_MAX+1] = {
	[NL80211_MESH_SETUP_ENABLE_VENDOR_SYNC] = { .type = NLA_U8 },
	[NL80211_MESH_SETUP_ENABLE_VENDOR_PATH_SEL] = { .type = NLA_U8 },
	[NL80211_MESH_SETUP_ENABLE_VENDOR_METRIC] = { .type = NLA_U8 },
	[NL80211_MESH_SETUP_USERSPACE_AUTH] = { .type = NLA_FLAG },
	[NL80211_MESH_SETUP_AUTH_PROTOCOL] = { .type = NLA_U8 },
	[NL80211_MESH_SETUP_USERSPACE_MPM] = { .type = NLA_FLAG },
	[NL80211_MESH_SETUP_IE] = { .type = NLA_BINARY,
				    .len = IEEE80211_MAX_DATA_LEN },
	[NL80211_MESH_SETUP_USERSPACE_AMPE] = { .type = NLA_FLAG },
};

static int nl80211_check_bool(const struct nlattr *nla, u8 min, u8 max, bool *out)
{
	u8 val = nla_get_u8(nla);
	if (val < min || val > max)
		return -EINVAL;
	*out = val;
	return 0;
}

static int nl80211_check_u8(const struct nlattr *nla, u8 min, u8 max, u8 *out)
{
	u8 val = nla_get_u8(nla);
	if (val < min || val > max)
		return -EINVAL;
	*out = val;
	return 0;
}

static int nl80211_check_u16(const struct nlattr *nla, u16 min, u16 max, u16 *out)
{
	u16 val = nla_get_u16(nla);
	if (val < min || val > max)
		return -EINVAL;
	*out = val;
	return 0;
}

static int nl80211_check_u32(const struct nlattr *nla, u32 min, u32 max, u32 *out)
{
	u32 val = nla_get_u32(nla);
	if (val < min || val > max)
		return -EINVAL;
	*out = val;
	return 0;
}

static int nl80211_check_s32(const struct nlattr *nla, s32 min, s32 max, s32 *out)
{
	s32 val = nla_get_s32(nla);
	if (val < min || val > max)
		return -EINVAL;
	*out = val;
	return 0;
}

static int nl80211_check_power_mode(const struct nlattr *nla,
				    enum nl80211_mesh_power_mode min,
				    enum nl80211_mesh_power_mode max,
				    enum nl80211_mesh_power_mode *out)
{
	u32 val = nla_get_u32(nla);
	if (val < min || val > max)
		return -EINVAL;
	*out = val;
	return 0;
}

static int nl80211_parse_mesh_config(struct genl_info *info,
				     struct mesh_config *cfg,
				     u32 *mask_out)
{
	struct nlattr *tb[NL80211_MESHCONF_ATTR_MAX + 1];
	u32 mask = 0;
	u16 ht_opmode;

#define FILL_IN_MESH_PARAM_IF_SET(tb, cfg, param, min, max, mask, attr, fn) \
do {									    \
	if (tb[attr]) {							    \
		if (fn(tb[attr], min, max, &cfg->param))		    \
			return -EINVAL;					    \
		mask |= (1 << (attr - 1));				    \
	}								    \
} while (0)

	if (!info->attrs[NL80211_ATTR_MESH_CONFIG])
		return -EINVAL;
	if (nla_parse_nested(tb, NL80211_MESHCONF_ATTR_MAX,
			     info->attrs[NL80211_ATTR_MESH_CONFIG],
			     nl80211_meshconf_params_policy))
		return -EINVAL;

	/* This makes sure that there aren't more than 32 mesh config
	 * parameters (otherwise our bitfield scheme would not work.) */
	BUILD_BUG_ON(NL80211_MESHCONF_ATTR_MAX > 32);

	/* Fill in the params struct */
	FILL_IN_MESH_PARAM_IF_SET(tb, cfg, dot11MeshRetryTimeout, 1, 255,
				  mask, NL80211_MESHCONF_RETRY_TIMEOUT,
				  nl80211_check_u16);
	FILL_IN_MESH_PARAM_IF_SET(tb, cfg, dot11MeshConfirmTimeout, 1, 255,
				  mask, NL80211_MESHCONF_CONFIRM_TIMEOUT,
				  nl80211_check_u16);
	FILL_IN_MESH_PARAM_IF_SET(tb, cfg, dot11MeshHoldingTimeout, 1, 255,
				  mask, NL80211_MESHCONF_HOLDING_TIMEOUT,
				  nl80211_check_u16);
	FILL_IN_MESH_PARAM_IF_SET(tb, cfg, dot11MeshMaxPeerLinks, 0, 255,
				  mask, NL80211_MESHCONF_MAX_PEER_LINKS,
				  nl80211_check_u16);
	FILL_IN_MESH_PARAM_IF_SET(tb, cfg, dot11MeshMaxRetries, 0, 16,
				  mask, NL80211_MESHCONF_MAX_RETRIES,
				  nl80211_check_u8);
	FILL_IN_MESH_PARAM_IF_SET(tb, cfg, dot11MeshTTL, 1, 255,
				  mask, NL80211_MESHCONF_TTL, nl80211_check_u8);
	FILL_IN_MESH_PARAM_IF_SET(tb, cfg, element_ttl, 1, 255,
				  mask, NL80211_MESHCONF_ELEMENT_TTL,
				  nl80211_check_u8);
	FILL_IN_MESH_PARAM_IF_SET(tb, cfg, auto_open_plinks, 0, 1,
				  mask, NL80211_MESHCONF_AUTO_OPEN_PLINKS,
				  nl80211_check_bool);
	FILL_IN_MESH_PARAM_IF_SET(tb, cfg, dot11MeshNbrOffsetMaxNeighbor,
				  1, 255, mask,
				  NL80211_MESHCONF_SYNC_OFFSET_MAX_NEIGHBOR,
				  nl80211_check_u32);
	FILL_IN_MESH_PARAM_IF_SET(tb, cfg, dot11MeshHWMPmaxPREQretries, 0, 255,
				  mask, NL80211_MESHCONF_HWMP_MAX_PREQ_RETRIES,
				  nl80211_check_u8);
	FILL_IN_MESH_PARAM_IF_SET(tb, cfg, path_refresh_time, 1, 65535,
				  mask, NL80211_MESHCONF_PATH_REFRESH_TIME,
				  nl80211_check_u32);
	FILL_IN_MESH_PARAM_IF_SET(tb, cfg, min_discovery_timeout, 1, 65535,
				  mask, NL80211_MESHCONF_MIN_DISCOVERY_TIMEOUT,
				  nl80211_check_u16);
	FILL_IN_MESH_PARAM_IF_SET(tb, cfg, dot11MeshHWMPactivePathTimeout,
				  1, 65535, mask,
				  NL80211_MESHCONF_HWMP_ACTIVE_PATH_TIMEOUT,
				  nl80211_check_u32);
	FILL_IN_MESH_PARAM_IF_SET(tb, cfg, dot11MeshHWMPpreqMinInterval,
				  1, 65535, mask,
				  NL80211_MESHCONF_HWMP_PREQ_MIN_INTERVAL,
				  nl80211_check_u16);
	FILL_IN_MESH_PARAM_IF_SET(tb, cfg, dot11MeshHWMPperrMinInterval,
				  1, 65535, mask,
				  NL80211_MESHCONF_HWMP_PERR_MIN_INTERVAL,
				  nl80211_check_u16);
	FILL_IN_MESH_PARAM_IF_SET(tb, cfg,
				  dot11MeshHWMPnetDiameterTraversalTime,
				  1, 65535, mask,
				  NL80211_MESHCONF_HWMP_NET_DIAM_TRVS_TIME,
				  nl80211_check_u16);
	FILL_IN_MESH_PARAM_IF_SET(tb, cfg, dot11MeshHWMPRootMode, 0, 4,
				  mask, NL80211_MESHCONF_HWMP_ROOTMODE,
				  nl80211_check_u8);
	FILL_IN_MESH_PARAM_IF_SET(tb, cfg, dot11MeshHWMPRannInterval, 1, 65535,
				  mask, NL80211_MESHCONF_HWMP_RANN_INTERVAL,
				  nl80211_check_u16);
	FILL_IN_MESH_PARAM_IF_SET(tb, cfg,
				  dot11MeshGateAnnouncementProtocol, 0, 1,
				  mask, NL80211_MESHCONF_GATE_ANNOUNCEMENTS,
				  nl80211_check_bool);
	FILL_IN_MESH_PARAM_IF_SET(tb, cfg, dot11MeshForwarding, 0, 1,
				  mask, NL80211_MESHCONF_FORWARDING,
				  nl80211_check_bool);
	FILL_IN_MESH_PARAM_IF_SET(tb, cfg, rssi_threshold, -255, 0,
				  mask, NL80211_MESHCONF_RSSI_THRESHOLD,
				  nl80211_check_s32);
	/*
	 * Check HT operation mode based on
	 * IEEE 802.11-2016 9.4.2.57 HT Operation element.
	 */
	if (tb[NL80211_MESHCONF_HT_OPMODE]) {
		ht_opmode = nla_get_u16(tb[NL80211_MESHCONF_HT_OPMODE]);

		if (ht_opmode & ~(IEEE80211_HT_OP_MODE_PROTECTION |
				  IEEE80211_HT_OP_MODE_NON_GF_STA_PRSNT |
				  IEEE80211_HT_OP_MODE_NON_HT_STA_PRSNT))
			return -EINVAL;

		/* NON_HT_STA bit is reserved, but some programs set it */
		ht_opmode &= ~IEEE80211_HT_OP_MODE_NON_HT_STA_PRSNT;

		cfg->ht_opmode = ht_opmode;
		mask |= (1 << (NL80211_MESHCONF_HT_OPMODE - 1));
	}
	FILL_IN_MESH_PARAM_IF_SET(tb, cfg, dot11MeshHWMPactivePathToRootTimeout,
				  1, 65535, mask,
				  NL80211_MESHCONF_HWMP_PATH_TO_ROOT_TIMEOUT,
				  nl80211_check_u32);
	FILL_IN_MESH_PARAM_IF_SET(tb, cfg, dot11MeshHWMProotInterval, 1, 65535,
				  mask, NL80211_MESHCONF_HWMP_ROOT_INTERVAL,
				  nl80211_check_u16);
	FILL_IN_MESH_PARAM_IF_SET(tb, cfg,
				  dot11MeshHWMPconfirmationInterval,
				  1, 65535, mask,
				  NL80211_MESHCONF_HWMP_CONFIRMATION_INTERVAL,
				  nl80211_check_u16);
	FILL_IN_MESH_PARAM_IF_SET(tb, cfg, power_mode,
				  NL80211_MESH_POWER_ACTIVE,
				  NL80211_MESH_POWER_MAX,
				  mask, NL80211_MESHCONF_POWER_MODE,
				  nl80211_check_power_mode);
	FILL_IN_MESH_PARAM_IF_SET(tb, cfg, dot11MeshAwakeWindowDuration,
				  0, 65535, mask,
				  NL80211_MESHCONF_AWAKE_WINDOW, nl80211_check_u16);
	FILL_IN_MESH_PARAM_IF_SET(tb, cfg, plink_timeout, 0, 0xffffffff,
				  mask, NL80211_MESHCONF_PLINK_TIMEOUT,
				  nl80211_check_u32);
	if (mask_out)
		*mask_out = mask;

	return 0;

#undef FILL_IN_MESH_PARAM_IF_SET
}

static int nl80211_parse_mesh_setup(struct genl_info *info,
				     struct mesh_setup *setup)
{
	struct cfg80211_registered_device *rdev = info->user_ptr[0];
	struct nlattr *tb[NL80211_MESH_SETUP_ATTR_MAX + 1];

	if (!info->attrs[NL80211_ATTR_MESH_SETUP])
		return -EINVAL;
	if (nla_parse_nested(tb, NL80211_MESH_SETUP_ATTR_MAX,
			     info->attrs[NL80211_ATTR_MESH_SETUP],
			     nl80211_mesh_setup_params_policy))
		return -EINVAL;

	if (tb[NL80211_MESH_SETUP_ENABLE_VENDOR_SYNC])
		setup->sync_method =
		(nla_get_u8(tb[NL80211_MESH_SETUP_ENABLE_VENDOR_SYNC])) ?
		 IEEE80211_SYNC_METHOD_VENDOR :
		 IEEE80211_SYNC_METHOD_NEIGHBOR_OFFSET;

	if (tb[NL80211_MESH_SETUP_ENABLE_VENDOR_PATH_SEL])
		setup->path_sel_proto =
		(nla_get_u8(tb[NL80211_MESH_SETUP_ENABLE_VENDOR_PATH_SEL])) ?
		 IEEE80211_PATH_PROTOCOL_VENDOR :
		 IEEE80211_PATH_PROTOCOL_HWMP;

	if (tb[NL80211_MESH_SETUP_ENABLE_VENDOR_METRIC])
		setup->path_metric =
		(nla_get_u8(tb[NL80211_MESH_SETUP_ENABLE_VENDOR_METRIC])) ?
		 IEEE80211_PATH_METRIC_VENDOR :
		 IEEE80211_PATH_METRIC_AIRTIME;

	if (tb[NL80211_MESH_SETUP_IE]) {
		struct nlattr *ieattr =
			tb[NL80211_MESH_SETUP_IE];
		if (!is_valid_ie_attr(ieattr))
			return -EINVAL;
		setup->ie = nla_data(ieattr);
		setup->ie_len = nla_len(ieattr);
	}
	if (tb[NL80211_MESH_SETUP_USERSPACE_MPM] &&
	    !(rdev->wiphy.features & NL80211_FEATURE_USERSPACE_MPM))
		return -EINVAL;
	setup->user_mpm = nla_get_flag(tb[NL80211_MESH_SETUP_USERSPACE_MPM]);
	setup->is_authenticated = nla_get_flag(tb[NL80211_MESH_SETUP_USERSPACE_AUTH]);
	setup->is_secure = nla_get_flag(tb[NL80211_MESH_SETUP_USERSPACE_AMPE]);
	if (setup->is_secure)
		setup->user_mpm = true;

	if (tb[NL80211_MESH_SETUP_AUTH_PROTOCOL]) {
		if (!setup->user_mpm)
			return -EINVAL;
		setup->auth_id =
			nla_get_u8(tb[NL80211_MESH_SETUP_AUTH_PROTOCOL]);
	}

	return 0;
}

static int nl80211_update_mesh_config(struct sk_buff *skb,
				      struct genl_info *info)
{
	struct cfg80211_registered_device *rdev = info->user_ptr[0];
	struct net_device *dev = info->user_ptr[1];
	struct wireless_dev *wdev = dev->ieee80211_ptr;
	struct mesh_config cfg;
	u32 mask;
	int err;

	if (wdev->iftype != NL80211_IFTYPE_MESH_POINT)
		return -EOPNOTSUPP;

	if (!rdev->ops->update_mesh_config)
		return -EOPNOTSUPP;

	err = nl80211_parse_mesh_config(info, &cfg, &mask);
	if (err)
		return err;

	wdev_lock(wdev);
	if (!wdev->mesh_id_len)
		err = -ENOLINK;

	if (!err)
		err = rdev_update_mesh_config(rdev, dev, mask, &cfg);

	wdev_unlock(wdev);

	return err;
}

static int nl80211_put_regdom(const struct ieee80211_regdomain *regdom,
			      struct sk_buff *msg)
{
	struct nlattr *nl_reg_rules;
	unsigned int i;

	if (nla_put_string(msg, NL80211_ATTR_REG_ALPHA2, regdom->alpha2) ||
	    (regdom->dfs_region &&
	     nla_put_u8(msg, NL80211_ATTR_DFS_REGION, regdom->dfs_region)))
		goto nla_put_failure;

	nl_reg_rules = nla_nest_start(msg, NL80211_ATTR_REG_RULES);
	if (!nl_reg_rules)
		goto nla_put_failure;

	for (i = 0; i < regdom->n_reg_rules; i++) {
		struct nlattr *nl_reg_rule;
		const struct ieee80211_reg_rule *reg_rule;
		const struct ieee80211_freq_range *freq_range;
		const struct ieee80211_power_rule *power_rule;
		unsigned int max_bandwidth_khz;

		reg_rule = &regdom->reg_rules[i];
		freq_range = &reg_rule->freq_range;
		power_rule = &reg_rule->power_rule;

		nl_reg_rule = nla_nest_start(msg, i);
		if (!nl_reg_rule)
			goto nla_put_failure;

		max_bandwidth_khz = freq_range->max_bandwidth_khz;
		if (!max_bandwidth_khz)
			max_bandwidth_khz = reg_get_max_bandwidth(regdom,
								  reg_rule);

		if (nla_put_u32(msg, NL80211_ATTR_REG_RULE_FLAGS,
				reg_rule->flags) ||
		    nla_put_u32(msg, NL80211_ATTR_FREQ_RANGE_START,
				freq_range->start_freq_khz) ||
		    nla_put_u32(msg, NL80211_ATTR_FREQ_RANGE_END,
				freq_range->end_freq_khz) ||
		    nla_put_u32(msg, NL80211_ATTR_FREQ_RANGE_MAX_BW,
				max_bandwidth_khz) ||
		    nla_put_u32(msg, NL80211_ATTR_POWER_RULE_MAX_ANT_GAIN,
				power_rule->max_antenna_gain) ||
		    nla_put_u32(msg, NL80211_ATTR_POWER_RULE_MAX_EIRP,
				power_rule->max_eirp) ||
		    nla_put_u32(msg, NL80211_ATTR_DFS_CAC_TIME,
				reg_rule->dfs_cac_ms))
			goto nla_put_failure;

		nla_nest_end(msg, nl_reg_rule);
	}

	nla_nest_end(msg, nl_reg_rules);
	return 0;

nla_put_failure:
	return -EMSGSIZE;
}

static int nl80211_get_reg_do(struct sk_buff *skb, struct genl_info *info)
{
	const struct ieee80211_regdomain *regdom = NULL;
	struct cfg80211_registered_device *rdev;
	struct wiphy *wiphy = NULL;
	struct sk_buff *msg;
	void *hdr;

	msg = nlmsg_new(NLMSG_DEFAULT_SIZE, GFP_KERNEL);
	if (!msg)
		return -ENOBUFS;

	hdr = nl80211hdr_put(msg, info->snd_portid, info->snd_seq, 0,
			     NL80211_CMD_GET_REG);
	if (!hdr)
		goto put_failure;

	if (info->attrs[NL80211_ATTR_WIPHY]) {
		bool self_managed;

		rdev = cfg80211_get_dev_from_info(genl_info_net(info), info);
		if (IS_ERR(rdev)) {
			nlmsg_free(msg);
			return PTR_ERR(rdev);
		}

		wiphy = &rdev->wiphy;
		self_managed = wiphy->regulatory_flags &
			       REGULATORY_WIPHY_SELF_MANAGED;
		regdom = get_wiphy_regdom(wiphy);

		/* a self-managed-reg device must have a private regdom */
		if (WARN_ON(!regdom && self_managed)) {
			nlmsg_free(msg);
			return -EINVAL;
		}

		if (regdom &&
		    nla_put_u32(msg, NL80211_ATTR_WIPHY, get_wiphy_idx(wiphy)))
			goto nla_put_failure;
	}

	if (!wiphy && reg_last_request_cell_base() &&
	    nla_put_u32(msg, NL80211_ATTR_USER_REG_HINT_TYPE,
			NL80211_USER_REG_HINT_CELL_BASE))
		goto nla_put_failure;

	rcu_read_lock();

	if (!regdom)
		regdom = rcu_dereference(cfg80211_regdomain);

	if (nl80211_put_regdom(regdom, msg))
		goto nla_put_failure_rcu;

	rcu_read_unlock();

	genlmsg_end(msg, hdr);
	return genlmsg_reply(msg, info);

nla_put_failure_rcu:
	rcu_read_unlock();
nla_put_failure:
	genlmsg_cancel(msg, hdr);
put_failure:
	nlmsg_free(msg);
	return -EMSGSIZE;
}

static int nl80211_send_regdom(struct sk_buff *msg, struct netlink_callback *cb,
			       u32 seq, int flags, struct wiphy *wiphy,
			       const struct ieee80211_regdomain *regdom)
{
	void *hdr = nl80211hdr_put(msg, NETLINK_CB(cb->skb).portid, seq, flags,
				   NL80211_CMD_GET_REG);

	if (!hdr)
		return -1;

	genl_dump_check_consistent(cb, hdr, &nl80211_fam);

	if (nl80211_put_regdom(regdom, msg))
		goto nla_put_failure;

	if (!wiphy && reg_last_request_cell_base() &&
	    nla_put_u32(msg, NL80211_ATTR_USER_REG_HINT_TYPE,
			NL80211_USER_REG_HINT_CELL_BASE))
		goto nla_put_failure;

	if (wiphy &&
	    nla_put_u32(msg, NL80211_ATTR_WIPHY, get_wiphy_idx(wiphy)))
		goto nla_put_failure;

	if (wiphy && wiphy->regulatory_flags & REGULATORY_WIPHY_SELF_MANAGED &&
	    nla_put_flag(msg, NL80211_ATTR_WIPHY_SELF_MANAGED_REG))
		goto nla_put_failure;

	genlmsg_end(msg, hdr);
	return 0;

nla_put_failure:
	genlmsg_cancel(msg, hdr);
	return -EMSGSIZE;
}

static int nl80211_get_reg_dump(struct sk_buff *skb,
				struct netlink_callback *cb)
{
	const struct ieee80211_regdomain *regdom = NULL;
	struct cfg80211_registered_device *rdev;
	int err, reg_idx, start = cb->args[2];

	rtnl_lock();

	if (cfg80211_regdomain && start == 0) {
		err = nl80211_send_regdom(skb, cb, cb->nlh->nlmsg_seq,
					  NLM_F_MULTI, NULL,
					  rtnl_dereference(cfg80211_regdomain));
		if (err < 0)
			goto out_err;
	}

	/* the global regdom is idx 0 */
	reg_idx = 1;
	list_for_each_entry(rdev, &cfg80211_rdev_list, list) {
		regdom = get_wiphy_regdom(&rdev->wiphy);
		if (!regdom)
			continue;

		if (++reg_idx <= start)
			continue;

		err = nl80211_send_regdom(skb, cb, cb->nlh->nlmsg_seq,
					  NLM_F_MULTI, &rdev->wiphy, regdom);
		if (err < 0) {
			reg_idx--;
			break;
		}
	}

	cb->args[2] = reg_idx;
	err = skb->len;
out_err:
	rtnl_unlock();
	return err;
}

#ifdef CONFIG_CFG80211_CRDA_SUPPORT
static const struct nla_policy reg_rule_policy[NL80211_REG_RULE_ATTR_MAX + 1] = {
	[NL80211_ATTR_REG_RULE_FLAGS]		= { .type = NLA_U32 },
	[NL80211_ATTR_FREQ_RANGE_START]		= { .type = NLA_U32 },
	[NL80211_ATTR_FREQ_RANGE_END]		= { .type = NLA_U32 },
	[NL80211_ATTR_FREQ_RANGE_MAX_BW]	= { .type = NLA_U32 },
	[NL80211_ATTR_POWER_RULE_MAX_ANT_GAIN]	= { .type = NLA_U32 },
	[NL80211_ATTR_POWER_RULE_MAX_EIRP]	= { .type = NLA_U32 },
	[NL80211_ATTR_DFS_CAC_TIME]		= { .type = NLA_U32 },
};

static int parse_reg_rule(struct nlattr *tb[],
	struct ieee80211_reg_rule *reg_rule)
{
	struct ieee80211_freq_range *freq_range = &reg_rule->freq_range;
	struct ieee80211_power_rule *power_rule = &reg_rule->power_rule;

	if (!tb[NL80211_ATTR_REG_RULE_FLAGS])
		return -EINVAL;
	if (!tb[NL80211_ATTR_FREQ_RANGE_START])
		return -EINVAL;
	if (!tb[NL80211_ATTR_FREQ_RANGE_END])
		return -EINVAL;
	if (!tb[NL80211_ATTR_FREQ_RANGE_MAX_BW])
		return -EINVAL;
	if (!tb[NL80211_ATTR_POWER_RULE_MAX_EIRP])
		return -EINVAL;

	reg_rule->flags = nla_get_u32(tb[NL80211_ATTR_REG_RULE_FLAGS]);

	freq_range->start_freq_khz =
		nla_get_u32(tb[NL80211_ATTR_FREQ_RANGE_START]);
	freq_range->end_freq_khz =
		nla_get_u32(tb[NL80211_ATTR_FREQ_RANGE_END]);
	freq_range->max_bandwidth_khz =
		nla_get_u32(tb[NL80211_ATTR_FREQ_RANGE_MAX_BW]);

	power_rule->max_eirp =
		nla_get_u32(tb[NL80211_ATTR_POWER_RULE_MAX_EIRP]);

	if (tb[NL80211_ATTR_POWER_RULE_MAX_ANT_GAIN])
		power_rule->max_antenna_gain =
			nla_get_u32(tb[NL80211_ATTR_POWER_RULE_MAX_ANT_GAIN]);

	if (tb[NL80211_ATTR_DFS_CAC_TIME])
		reg_rule->dfs_cac_ms =
			nla_get_u32(tb[NL80211_ATTR_DFS_CAC_TIME]);

	return 0;
}

static int nl80211_set_reg(struct sk_buff *skb, struct genl_info *info)
{
	struct nlattr *tb[NL80211_REG_RULE_ATTR_MAX + 1];
	struct nlattr *nl_reg_rule;
	char *alpha2;
	int rem_reg_rules, r;
	u32 num_rules = 0, rule_idx = 0, size_of_regd;
	enum nl80211_dfs_regions dfs_region = NL80211_DFS_UNSET;
	struct ieee80211_regdomain *rd;

	if (!info->attrs[NL80211_ATTR_REG_ALPHA2])
		return -EINVAL;

	if (!info->attrs[NL80211_ATTR_REG_RULES])
		return -EINVAL;

	alpha2 = nla_data(info->attrs[NL80211_ATTR_REG_ALPHA2]);

	if (info->attrs[NL80211_ATTR_DFS_REGION])
		dfs_region = nla_get_u8(info->attrs[NL80211_ATTR_DFS_REGION]);

	nla_for_each_nested(nl_reg_rule, info->attrs[NL80211_ATTR_REG_RULES],
			    rem_reg_rules) {
		num_rules++;
		if (num_rules > NL80211_MAX_SUPP_REG_RULES)
			return -EINVAL;
	}

	if (!reg_is_valid_request(alpha2))
		return -EINVAL;

	size_of_regd = sizeof(struct ieee80211_regdomain) +
		       num_rules * sizeof(struct ieee80211_reg_rule);

	rd = kzalloc(size_of_regd, GFP_KERNEL);
	if (!rd)
		return -ENOMEM;

	rd->n_reg_rules = num_rules;
	rd->alpha2[0] = alpha2[0];
	rd->alpha2[1] = alpha2[1];

	/*
	 * Disable DFS master mode if the DFS region was
	 * not supported or known on this kernel.
	 */
	if (reg_supported_dfs_region(dfs_region))
		rd->dfs_region = dfs_region;

	nla_for_each_nested(nl_reg_rule, info->attrs[NL80211_ATTR_REG_RULES],
			    rem_reg_rules) {
		r = nla_parse(tb, NL80211_REG_RULE_ATTR_MAX,
			      nla_data(nl_reg_rule), nla_len(nl_reg_rule),
			      reg_rule_policy);
		if (r)
			goto bad_reg;
		r = parse_reg_rule(tb, &rd->reg_rules[rule_idx]);
		if (r)
			goto bad_reg;

		rule_idx++;

		if (rule_idx > NL80211_MAX_SUPP_REG_RULES) {
			r = -EINVAL;
			goto bad_reg;
		}
	}

	/* set_regdom takes ownership of rd */
	return set_regdom(rd, REGD_SOURCE_CRDA);
 bad_reg:
	kfree(rd);
	return r;
}
#endif /* CONFIG_CFG80211_CRDA_SUPPORT */

static int validate_scan_freqs(struct nlattr *freqs)
{
	struct nlattr *attr1, *attr2;
	int n_channels = 0, tmp1, tmp2;

	nla_for_each_nested(attr1, freqs, tmp1)
		if (nla_len(attr1) != sizeof(u32))
			return 0;

	nla_for_each_nested(attr1, freqs, tmp1) {
		n_channels++;
		/*
		 * Some hardware has a limited channel list for
		 * scanning, and it is pretty much nonsensical
		 * to scan for a channel twice, so disallow that
		 * and don't require drivers to check that the
		 * channel list they get isn't longer than what
		 * they can scan, as long as they can scan all
		 * the channels they registered at once.
		 */
		nla_for_each_nested(attr2, freqs, tmp2)
			if (attr1 != attr2 &&
			    nla_get_u32(attr1) == nla_get_u32(attr2))
				return 0;
	}

	return n_channels;
}

static bool is_band_valid(struct wiphy *wiphy, enum nl80211_band b)
{
	return b < NUM_NL80211_BANDS && wiphy->bands[b];
}

static int parse_bss_select(struct nlattr *nla, struct wiphy *wiphy,
			    struct cfg80211_bss_selection *bss_select)
{
	struct nlattr *attr[NL80211_BSS_SELECT_ATTR_MAX + 1];
	struct nlattr *nest;
	int err;
	bool found = false;
	int i;

	/* only process one nested attribute */
	nest = nla_data(nla);
	if (!nla_ok(nest, nla_len(nest)))
		return -EINVAL;

	err = nla_parse(attr, NL80211_BSS_SELECT_ATTR_MAX, nla_data(nest),
			nla_len(nest), nl80211_bss_select_policy);
	if (err)
		return err;

	/* only one attribute may be given */
	for (i = 0; i <= NL80211_BSS_SELECT_ATTR_MAX; i++) {
		if (attr[i]) {
			if (found)
				return -EINVAL;
			found = true;
		}
	}

	bss_select->behaviour = __NL80211_BSS_SELECT_ATTR_INVALID;

	if (attr[NL80211_BSS_SELECT_ATTR_RSSI])
		bss_select->behaviour = NL80211_BSS_SELECT_ATTR_RSSI;

	if (attr[NL80211_BSS_SELECT_ATTR_BAND_PREF]) {
		bss_select->behaviour = NL80211_BSS_SELECT_ATTR_BAND_PREF;
		bss_select->param.band_pref =
			nla_get_u32(attr[NL80211_BSS_SELECT_ATTR_BAND_PREF]);
		if (!is_band_valid(wiphy, bss_select->param.band_pref))
			return -EINVAL;
	}

	if (attr[NL80211_BSS_SELECT_ATTR_RSSI_ADJUST]) {
		struct nl80211_bss_select_rssi_adjust *adj_param;

		adj_param = nla_data(attr[NL80211_BSS_SELECT_ATTR_RSSI_ADJUST]);
		bss_select->behaviour = NL80211_BSS_SELECT_ATTR_RSSI_ADJUST;
		bss_select->param.adjust.band = adj_param->band;
		bss_select->param.adjust.delta = adj_param->delta;
		if (!is_band_valid(wiphy, bss_select->param.adjust.band))
			return -EINVAL;
	}

	/* user-space did not provide behaviour attribute */
	if (bss_select->behaviour == __NL80211_BSS_SELECT_ATTR_INVALID)
		return -EINVAL;

	if (!(wiphy->bss_select_support & BIT(bss_select->behaviour)))
		return -EINVAL;

	return 0;
}

static int nl80211_parse_random_mac(struct nlattr **attrs,
				    u8 *mac_addr, u8 *mac_addr_mask)
{
	int i;

	if (!attrs[NL80211_ATTR_MAC] && !attrs[NL80211_ATTR_MAC_MASK]) {
		eth_zero_addr(mac_addr);
		eth_zero_addr(mac_addr_mask);
		mac_addr[0] = 0x2;
		mac_addr_mask[0] = 0x3;

		return 0;
	}

	/* need both or none */
	if (!attrs[NL80211_ATTR_MAC] || !attrs[NL80211_ATTR_MAC_MASK])
		return -EINVAL;

	memcpy(mac_addr, nla_data(attrs[NL80211_ATTR_MAC]), ETH_ALEN);
	memcpy(mac_addr_mask, nla_data(attrs[NL80211_ATTR_MAC_MASK]), ETH_ALEN);

	/* don't allow or configure an mcast address */
	if (!is_multicast_ether_addr(mac_addr_mask) ||
	    is_multicast_ether_addr(mac_addr))
		return -EINVAL;

	/*
	 * allow users to pass a MAC address that has bits set outside
	 * of the mask, but don't bother drivers with having to deal
	 * with such bits
	 */
	for (i = 0; i < ETH_ALEN; i++)
		mac_addr[i] &= mac_addr_mask[i];

	return 0;
}

static int nl80211_trigger_scan(struct sk_buff *skb, struct genl_info *info)
{
	struct cfg80211_registered_device *rdev = info->user_ptr[0];
	struct wireless_dev *wdev = info->user_ptr[1];
	struct cfg80211_scan_request *request;
	struct nlattr *attr;
	struct wiphy *wiphy;
	int err, tmp, n_ssids = 0, n_channels, i;
	size_t ie_len;

	if (!is_valid_ie_attr(info->attrs[NL80211_ATTR_IE]))
		return -EINVAL;

	wiphy = &rdev->wiphy;

	if (wdev->iftype == NL80211_IFTYPE_NAN)
		return -EOPNOTSUPP;

	if (!rdev->ops->scan)
		return -EOPNOTSUPP;

	if (rdev->scan_req || rdev->scan_msg) {
		err = -EBUSY;
		goto unlock;
	}

	if (info->attrs[NL80211_ATTR_SCAN_FREQUENCIES]) {
		n_channels = validate_scan_freqs(
				info->attrs[NL80211_ATTR_SCAN_FREQUENCIES]);
		if (!n_channels) {
			err = -EINVAL;
			goto unlock;
		}
	} else {
		n_channels = ieee80211_get_num_supported_channels(wiphy);
	}

	if (info->attrs[NL80211_ATTR_SCAN_SSIDS])
		nla_for_each_nested(attr, info->attrs[NL80211_ATTR_SCAN_SSIDS], tmp)
			n_ssids++;

	if (n_ssids > wiphy->max_scan_ssids) {
		err = -EINVAL;
		goto unlock;
	}

	if (info->attrs[NL80211_ATTR_IE])
		ie_len = nla_len(info->attrs[NL80211_ATTR_IE]);
	else
		ie_len = 0;

	if (ie_len > wiphy->max_scan_ie_len) {
		err = -EINVAL;
		goto unlock;
	}

	request = kzalloc(sizeof(*request)
			+ sizeof(*request->ssids) * n_ssids
			+ sizeof(*request->channels) * n_channels
			+ ie_len, GFP_KERNEL);
	if (!request) {
		err = -ENOMEM;
		goto unlock;
	}

	if (n_ssids)
		request->ssids = (void *)&request->channels[n_channels];
	request->n_ssids = n_ssids;
	if (ie_len) {
		if (n_ssids)
			request->ie = (void *)(request->ssids + n_ssids);
		else
			request->ie = (void *)(request->channels + n_channels);
	}

	i = 0;
	if (info->attrs[NL80211_ATTR_SCAN_FREQUENCIES]) {
		/* user specified, bail out if channel not found */
		nla_for_each_nested(attr, info->attrs[NL80211_ATTR_SCAN_FREQUENCIES], tmp) {
			struct ieee80211_channel *chan;

			chan = ieee80211_get_channel(wiphy, nla_get_u32(attr));

			if (!chan) {
				err = -EINVAL;
				goto out_free;
			}

			/* ignore disabled channels */
			if (chan->flags & IEEE80211_CHAN_DISABLED)
				continue;

			request->channels[i] = chan;
			i++;
		}
	} else {
		enum nl80211_band band;

		/* all channels */
		for (band = 0; band < NUM_NL80211_BANDS; band++) {
			int j;

			if (!wiphy->bands[band])
				continue;
			for (j = 0; j < wiphy->bands[band]->n_channels; j++) {
				struct ieee80211_channel *chan;

				chan = &wiphy->bands[band]->channels[j];

				if (chan->flags & IEEE80211_CHAN_DISABLED)
					continue;

				request->channels[i] = chan;
				i++;
			}
		}
	}

	if (!i) {
		err = -EINVAL;
		goto out_free;
	}

	request->n_channels = i;

	i = 0;
	if (n_ssids) {
		nla_for_each_nested(attr, info->attrs[NL80211_ATTR_SCAN_SSIDS], tmp) {
			if (nla_len(attr) > IEEE80211_MAX_SSID_LEN) {
				err = -EINVAL;
				goto out_free;
			}
			request->ssids[i].ssid_len = nla_len(attr);
			memcpy(request->ssids[i].ssid, nla_data(attr), nla_len(attr));
			i++;
		}
	}

	if (info->attrs[NL80211_ATTR_IE]) {
		request->ie_len = nla_len(info->attrs[NL80211_ATTR_IE]);
		memcpy((void *)request->ie,
		       nla_data(info->attrs[NL80211_ATTR_IE]),
		       request->ie_len);
	}

	for (i = 0; i < NUM_NL80211_BANDS; i++)
		if (wiphy->bands[i])
			request->rates[i] =
				(1 << wiphy->bands[i]->n_bitrates) - 1;

	if (info->attrs[NL80211_ATTR_SCAN_SUPP_RATES]) {
		nla_for_each_nested(attr,
				    info->attrs[NL80211_ATTR_SCAN_SUPP_RATES],
				    tmp) {
			enum nl80211_band band = nla_type(attr);

			if (band < 0 || band >= NUM_NL80211_BANDS) {
				err = -EINVAL;
				goto out_free;
			}

			if (!wiphy->bands[band])
				continue;

			err = ieee80211_get_ratemask(wiphy->bands[band],
						     nla_data(attr),
						     nla_len(attr),
						     &request->rates[band]);
			if (err)
				goto out_free;
		}
	}

	if (info->attrs[NL80211_ATTR_MEASUREMENT_DURATION]) {
		if (!wiphy_ext_feature_isset(wiphy,
					NL80211_EXT_FEATURE_SET_SCAN_DWELL)) {
			err = -EOPNOTSUPP;
			goto out_free;
		}

		request->duration =
			nla_get_u16(info->attrs[NL80211_ATTR_MEASUREMENT_DURATION]);
		request->duration_mandatory =
			nla_get_flag(info->attrs[NL80211_ATTR_MEASUREMENT_DURATION_MANDATORY]);
	}

	if (info->attrs[NL80211_ATTR_SCAN_FLAGS]) {
		request->flags = nla_get_u32(
			info->attrs[NL80211_ATTR_SCAN_FLAGS]);
		if (((request->flags & NL80211_SCAN_FLAG_LOW_PRIORITY) &&
		     !(wiphy->features & NL80211_FEATURE_LOW_PRIORITY_SCAN)) ||
		    ((request->flags & NL80211_SCAN_FLAG_LOW_SPAN) &&
		     !wiphy_ext_feature_isset(wiphy,
				      NL80211_EXT_FEATURE_LOW_SPAN_SCAN)) ||
		    ((request->flags & NL80211_SCAN_FLAG_LOW_POWER) &&
		     !wiphy_ext_feature_isset(wiphy,
				      NL80211_EXT_FEATURE_LOW_POWER_SCAN)) ||
		    ((request->flags & NL80211_SCAN_FLAG_HIGH_ACCURACY) &&
		     !wiphy_ext_feature_isset(wiphy,
		      NL80211_EXT_FEATURE_HIGH_ACCURACY_SCAN))) {
			err = -EOPNOTSUPP;
			goto out_free;
		}

		if (request->flags & NL80211_SCAN_FLAG_RANDOM_ADDR) {
			if (!(wiphy->features &
					NL80211_FEATURE_SCAN_RANDOM_MAC_ADDR)) {
				err = -EOPNOTSUPP;
				goto out_free;
			}

			if (wdev->current_bss) {
				err = -EOPNOTSUPP;
				goto out_free;
			}

			err = nl80211_parse_random_mac(info->attrs,
						       request->mac_addr,
						       request->mac_addr_mask);
			if (err)
				goto out_free;
		}
	}

	request->no_cck =
		nla_get_flag(info->attrs[NL80211_ATTR_TX_NO_CCK_RATE]);

	/* Initial implementation used NL80211_ATTR_MAC to set the specific
	 * BSSID to scan for. This was problematic because that same attribute
	 * was already used for another purpose (local random MAC address). The
	 * NL80211_ATTR_BSSID attribute was added to fix this. For backwards
	 * compatibility with older userspace components, also use the
	 * NL80211_ATTR_MAC value here if it can be determined to be used for
	 * the specific BSSID use case instead of the random MAC address
	 * (NL80211_ATTR_SCAN_FLAGS is used to enable random MAC address use).
	 */
	if (info->attrs[NL80211_ATTR_BSSID])
		memcpy(request->bssid,
		       nla_data(info->attrs[NL80211_ATTR_BSSID]), ETH_ALEN);
	else if (!(request->flags & NL80211_SCAN_FLAG_RANDOM_ADDR) &&
		 info->attrs[NL80211_ATTR_MAC])
		memcpy(request->bssid, nla_data(info->attrs[NL80211_ATTR_MAC]),
		       ETH_ALEN);
	else
		eth_broadcast_addr(request->bssid);

	request->wdev = wdev;
	request->wiphy = &rdev->wiphy;
	request->scan_start = jiffies;

	rdev->scan_req = request;
	err = rdev_scan(rdev, request);

	if (!err) {
		nl80211_send_scan_start(rdev, wdev);
		if (wdev->netdev)
			dev_hold(wdev->netdev);
	} else {
 out_free:
		rdev->scan_req = NULL;
		kfree(request);
	}

 unlock:
	return err;
}

static int nl80211_abort_scan(struct sk_buff *skb, struct genl_info *info)
{
	struct cfg80211_registered_device *rdev = info->user_ptr[0];
	struct wireless_dev *wdev = info->user_ptr[1];

	if (!rdev->ops->abort_scan)
		return -EOPNOTSUPP;

	if (rdev->scan_msg)
		return 0;

	if (!rdev->scan_req)
		return -ENOENT;

	rdev_abort_scan(rdev, wdev);
	return 0;
}

static int
nl80211_parse_sched_scan_plans(struct wiphy *wiphy, int n_plans,
			       struct cfg80211_sched_scan_request *request,
			       struct nlattr **attrs)
{
	int tmp, err, i = 0;
	struct nlattr *attr;

	if (!attrs[NL80211_ATTR_SCHED_SCAN_PLANS]) {
		u32 interval;

		/*
		 * If scan plans are not specified,
		 * %NL80211_ATTR_SCHED_SCAN_INTERVAL must be specified. In this
		 * case one scan plan will be set with the specified scan
		 * interval and infinite number of iterations.
		 */
		if (!attrs[NL80211_ATTR_SCHED_SCAN_INTERVAL])
			return -EINVAL;

		interval = nla_get_u32(attrs[NL80211_ATTR_SCHED_SCAN_INTERVAL]);
		if (!interval)
			return -EINVAL;

		request->scan_plans[0].interval =
			DIV_ROUND_UP(interval, MSEC_PER_SEC);
		if (!request->scan_plans[0].interval)
			return -EINVAL;

		if (request->scan_plans[0].interval >
		    wiphy->max_sched_scan_plan_interval)
			request->scan_plans[0].interval =
				wiphy->max_sched_scan_plan_interval;

		return 0;
	}

	nla_for_each_nested(attr, attrs[NL80211_ATTR_SCHED_SCAN_PLANS], tmp) {
		struct nlattr *plan[NL80211_SCHED_SCAN_PLAN_MAX + 1];

		if (WARN_ON(i >= n_plans))
			return -EINVAL;

		err = nla_parse(plan, NL80211_SCHED_SCAN_PLAN_MAX,
				nla_data(attr), nla_len(attr),
				nl80211_plan_policy);
		if (err)
			return err;

		if (!plan[NL80211_SCHED_SCAN_PLAN_INTERVAL])
			return -EINVAL;

		request->scan_plans[i].interval =
			nla_get_u32(plan[NL80211_SCHED_SCAN_PLAN_INTERVAL]);
		if (!request->scan_plans[i].interval ||
		    request->scan_plans[i].interval >
		    wiphy->max_sched_scan_plan_interval)
			return -EINVAL;

		if (plan[NL80211_SCHED_SCAN_PLAN_ITERATIONS]) {
			request->scan_plans[i].iterations =
				nla_get_u32(plan[NL80211_SCHED_SCAN_PLAN_ITERATIONS]);
			if (!request->scan_plans[i].iterations ||
			    (request->scan_plans[i].iterations >
			     wiphy->max_sched_scan_plan_iterations))
				return -EINVAL;
		} else if (i < n_plans - 1) {
			/*
			 * All scan plans but the last one must specify
			 * a finite number of iterations
			 */
			return -EINVAL;
		}

		i++;
	}

	/*
	 * The last scan plan must not specify the number of
	 * iterations, it is supposed to run infinitely
	 */
	if (request->scan_plans[n_plans - 1].iterations)
		return  -EINVAL;

	return 0;
}

static struct cfg80211_sched_scan_request *
nl80211_parse_sched_scan(struct wiphy *wiphy, struct wireless_dev *wdev,
			 struct nlattr **attrs)
{
	struct cfg80211_sched_scan_request *request;
	struct nlattr *attr;
	int err, tmp, n_ssids = 0, n_match_sets = 0, n_channels, i, n_plans = 0;
	enum nl80211_band band;
	size_t ie_len;
	struct nlattr *tb[NL80211_SCHED_SCAN_MATCH_ATTR_MAX + 1];
	s32 default_match_rssi = NL80211_SCAN_RSSI_THOLD_OFF;

	if (!is_valid_ie_attr(attrs[NL80211_ATTR_IE]))
		return ERR_PTR(-EINVAL);

	if (attrs[NL80211_ATTR_SCAN_FREQUENCIES]) {
		n_channels = validate_scan_freqs(
				attrs[NL80211_ATTR_SCAN_FREQUENCIES]);
		if (!n_channels)
			return ERR_PTR(-EINVAL);
	} else {
		n_channels = ieee80211_get_num_supported_channels(wiphy);
	}

	if (attrs[NL80211_ATTR_SCAN_SSIDS])
		nla_for_each_nested(attr, attrs[NL80211_ATTR_SCAN_SSIDS],
				    tmp)
			n_ssids++;

	if (n_ssids > wiphy->max_sched_scan_ssids)
		return ERR_PTR(-EINVAL);

	/*
	 * First, count the number of 'real' matchsets. Due to an issue with
	 * the old implementation, matchsets containing only the RSSI attribute
	 * (NL80211_SCHED_SCAN_MATCH_ATTR_RSSI) are considered as the 'default'
	 * RSSI for all matchsets, rather than their own matchset for reporting
	 * all APs with a strong RSSI. This is needed to be compatible with
	 * older userspace that treated a matchset with only the RSSI as the
	 * global RSSI for all other matchsets - if there are other matchsets.
	 */
	if (attrs[NL80211_ATTR_SCHED_SCAN_MATCH]) {
		nla_for_each_nested(attr,
				    attrs[NL80211_ATTR_SCHED_SCAN_MATCH],
				    tmp) {
			struct nlattr *rssi;

			err = nla_parse(tb, NL80211_SCHED_SCAN_MATCH_ATTR_MAX,
					nla_data(attr), nla_len(attr),
					nl80211_match_policy);
			if (err)
				return ERR_PTR(err);
			/* add other standalone attributes here */
			if (tb[NL80211_SCHED_SCAN_MATCH_ATTR_SSID]) {
				n_match_sets++;
				continue;
			}
			rssi = tb[NL80211_SCHED_SCAN_MATCH_ATTR_RSSI];
			if (rssi)
				default_match_rssi = nla_get_s32(rssi);
		}
	}

	/* However, if there's no other matchset, add the RSSI one */
	if (!n_match_sets && default_match_rssi != NL80211_SCAN_RSSI_THOLD_OFF)
		n_match_sets = 1;

	if (n_match_sets > wiphy->max_match_sets)
		return ERR_PTR(-EINVAL);

	if (attrs[NL80211_ATTR_IE])
		ie_len = nla_len(attrs[NL80211_ATTR_IE]);
	else
		ie_len = 0;

	if (ie_len > wiphy->max_sched_scan_ie_len)
		return ERR_PTR(-EINVAL);

	if (attrs[NL80211_ATTR_SCHED_SCAN_PLANS]) {
		/*
		 * NL80211_ATTR_SCHED_SCAN_INTERVAL must not be specified since
		 * each scan plan already specifies its own interval
		 */
		if (attrs[NL80211_ATTR_SCHED_SCAN_INTERVAL])
			return ERR_PTR(-EINVAL);

		nla_for_each_nested(attr,
				    attrs[NL80211_ATTR_SCHED_SCAN_PLANS], tmp)
			n_plans++;
	} else {
		/*
		 * The scan interval attribute is kept for backward
		 * compatibility. If no scan plans are specified and sched scan
		 * interval is specified, one scan plan will be set with this
		 * scan interval and infinite number of iterations.
		 */
		if (!attrs[NL80211_ATTR_SCHED_SCAN_INTERVAL])
			return ERR_PTR(-EINVAL);

		n_plans = 1;
	}

	if (!n_plans || n_plans > wiphy->max_sched_scan_plans)
		return ERR_PTR(-EINVAL);

	if (!wiphy_ext_feature_isset(
		    wiphy, NL80211_EXT_FEATURE_SCHED_SCAN_RELATIVE_RSSI) &&
	    (attrs[NL80211_ATTR_SCHED_SCAN_RELATIVE_RSSI] ||
	     attrs[NL80211_ATTR_SCHED_SCAN_RSSI_ADJUST]))
		return ERR_PTR(-EINVAL);

	request = kzalloc(sizeof(*request)
			+ sizeof(*request->ssids) * n_ssids
			+ sizeof(*request->match_sets) * n_match_sets
			+ sizeof(*request->scan_plans) * n_plans
			+ sizeof(*request->channels) * n_channels
			+ ie_len, GFP_KERNEL);
	if (!request)
		return ERR_PTR(-ENOMEM);

	if (n_ssids)
		request->ssids = (void *)&request->channels[n_channels];
	request->n_ssids = n_ssids;
	if (ie_len) {
		if (n_ssids)
			request->ie = (void *)(request->ssids + n_ssids);
		else
			request->ie = (void *)(request->channels + n_channels);
	}

	if (n_match_sets) {
		if (request->ie)
			request->match_sets = (void *)(request->ie + ie_len);
		else if (n_ssids)
			request->match_sets =
				(void *)(request->ssids + n_ssids);
		else
			request->match_sets =
				(void *)(request->channels + n_channels);
	}
	request->n_match_sets = n_match_sets;

	if (n_match_sets)
		request->scan_plans = (void *)(request->match_sets +
					       n_match_sets);
	else if (request->ie)
		request->scan_plans = (void *)(request->ie + ie_len);
	else if (n_ssids)
		request->scan_plans = (void *)(request->ssids + n_ssids);
	else
		request->scan_plans = (void *)(request->channels + n_channels);

	request->n_scan_plans = n_plans;

	i = 0;
	if (attrs[NL80211_ATTR_SCAN_FREQUENCIES]) {
		/* user specified, bail out if channel not found */
		nla_for_each_nested(attr,
				    attrs[NL80211_ATTR_SCAN_FREQUENCIES],
				    tmp) {
			struct ieee80211_channel *chan;

			chan = ieee80211_get_channel(wiphy, nla_get_u32(attr));

			if (!chan) {
				err = -EINVAL;
				goto out_free;
			}

			/* ignore disabled channels */
			if (chan->flags & IEEE80211_CHAN_DISABLED)
				continue;

			request->channels[i] = chan;
			i++;
		}
	} else {
		/* all channels */
		for (band = 0; band < NUM_NL80211_BANDS; band++) {
			int j;

			if (!wiphy->bands[band])
				continue;
			for (j = 0; j < wiphy->bands[band]->n_channels; j++) {
				struct ieee80211_channel *chan;

				chan = &wiphy->bands[band]->channels[j];

				if (chan->flags & IEEE80211_CHAN_DISABLED)
					continue;

				request->channels[i] = chan;
				i++;
			}
		}
	}

	if (!i) {
		err = -EINVAL;
		goto out_free;
	}

	request->n_channels = i;

	i = 0;
	if (n_ssids) {
		nla_for_each_nested(attr, attrs[NL80211_ATTR_SCAN_SSIDS],
				    tmp) {
			if (nla_len(attr) > IEEE80211_MAX_SSID_LEN) {
				err = -EINVAL;
				goto out_free;
			}
			request->ssids[i].ssid_len = nla_len(attr);
			memcpy(request->ssids[i].ssid, nla_data(attr),
			       nla_len(attr));
			i++;
		}
	}

	i = 0;
	if (attrs[NL80211_ATTR_SCHED_SCAN_MATCH]) {
		nla_for_each_nested(attr,
				    attrs[NL80211_ATTR_SCHED_SCAN_MATCH],
				    tmp) {
			struct nlattr *ssid, *rssi;

			err = nla_parse(tb, NL80211_SCHED_SCAN_MATCH_ATTR_MAX,
					nla_data(attr), nla_len(attr),
					nl80211_match_policy);
			if (err)
				goto out_free;
			ssid = tb[NL80211_SCHED_SCAN_MATCH_ATTR_SSID];
			if (ssid) {
				if (WARN_ON(i >= n_match_sets)) {
					/* this indicates a programming error,
					 * the loop above should have verified
					 * things properly
					 */
					err = -EINVAL;
					goto out_free;
				}

				if (nla_len(ssid) > IEEE80211_MAX_SSID_LEN) {
					err = -EINVAL;
					goto out_free;
				}
				memcpy(request->match_sets[i].ssid.ssid,
				       nla_data(ssid), nla_len(ssid));
				request->match_sets[i].ssid.ssid_len =
					nla_len(ssid);
				/* special attribute - old implementation w/a */
				request->match_sets[i].rssi_thold =
					default_match_rssi;
				rssi = tb[NL80211_SCHED_SCAN_MATCH_ATTR_RSSI];
				if (rssi)
					request->match_sets[i].rssi_thold =
						nla_get_s32(rssi);
			}
			i++;
		}

		/* there was no other matchset, so the RSSI one is alone */
		if (i == 0 && n_match_sets)
			request->match_sets[0].rssi_thold = default_match_rssi;

		request->min_rssi_thold = INT_MAX;
		for (i = 0; i < n_match_sets; i++)
			request->min_rssi_thold =
				min(request->match_sets[i].rssi_thold,
				    request->min_rssi_thold);
	} else {
		request->min_rssi_thold = NL80211_SCAN_RSSI_THOLD_OFF;
	}

	if (ie_len) {
		request->ie_len = ie_len;
		memcpy((void *)request->ie,
		       nla_data(attrs[NL80211_ATTR_IE]),
		       request->ie_len);
	}

	if (attrs[NL80211_ATTR_SCAN_FLAGS]) {
		request->flags = nla_get_u32(
			attrs[NL80211_ATTR_SCAN_FLAGS]);
		if ((request->flags & NL80211_SCAN_FLAG_LOW_PRIORITY) &&
		    !(wiphy->features & NL80211_FEATURE_LOW_PRIORITY_SCAN)) {
			err = -EOPNOTSUPP;
			goto out_free;
		}

		if (request->flags & NL80211_SCAN_FLAG_RANDOM_ADDR) {
			u32 flg = NL80211_FEATURE_SCHED_SCAN_RANDOM_MAC_ADDR;

			if (!wdev) /* must be net-detect */
				flg = NL80211_FEATURE_ND_RANDOM_MAC_ADDR;

			if (!(wiphy->features & flg)) {
				err = -EOPNOTSUPP;
				goto out_free;
			}

			if (wdev && wdev->current_bss) {
				err = -EOPNOTSUPP;
				goto out_free;
			}

			err = nl80211_parse_random_mac(attrs, request->mac_addr,
						       request->mac_addr_mask);
			if (err)
				goto out_free;
		}
	}

	if (attrs[NL80211_ATTR_SCHED_SCAN_DELAY])
		request->delay =
			nla_get_u32(attrs[NL80211_ATTR_SCHED_SCAN_DELAY]);

	if (attrs[NL80211_ATTR_SCHED_SCAN_RELATIVE_RSSI]) {
		request->relative_rssi = nla_get_s8(
			attrs[NL80211_ATTR_SCHED_SCAN_RELATIVE_RSSI]);
		request->relative_rssi_set = true;
	}

	if (request->relative_rssi_set &&
	    attrs[NL80211_ATTR_SCHED_SCAN_RSSI_ADJUST]) {
		struct nl80211_bss_select_rssi_adjust *rssi_adjust;

		rssi_adjust = nla_data(
			attrs[NL80211_ATTR_SCHED_SCAN_RSSI_ADJUST]);
		request->rssi_adjust.band = rssi_adjust->band;
		request->rssi_adjust.delta = rssi_adjust->delta;
		if (!is_band_valid(wiphy, request->rssi_adjust.band)) {
			err = -EINVAL;
			goto out_free;
		}
	}

	err = nl80211_parse_sched_scan_plans(wiphy, n_plans, request, attrs);
	if (err)
		goto out_free;

	request->scan_start = jiffies;

	return request;

out_free:
	kfree(request);
	return ERR_PTR(err);
}

static int nl80211_start_sched_scan(struct sk_buff *skb,
				    struct genl_info *info)
{
	struct cfg80211_registered_device *rdev = info->user_ptr[0];
	struct net_device *dev = info->user_ptr[1];
	struct wireless_dev *wdev = dev->ieee80211_ptr;
	struct cfg80211_sched_scan_request *sched_scan_req;
	int err;

	if (!(rdev->wiphy.flags & WIPHY_FLAG_SUPPORTS_SCHED_SCAN) ||
	    !rdev->ops->sched_scan_start)
		return -EOPNOTSUPP;

	if (rdev->sched_scan_req)
		return -EINPROGRESS;

	sched_scan_req = nl80211_parse_sched_scan(&rdev->wiphy, wdev,
						  info->attrs);

	err = PTR_ERR_OR_ZERO(sched_scan_req);
	if (err)
		goto out_err;

	err = rdev_sched_scan_start(rdev, dev, sched_scan_req);
	if (err)
		goto out_free;

	sched_scan_req->dev = dev;
	sched_scan_req->wiphy = &rdev->wiphy;

	if (info->attrs[NL80211_ATTR_SOCKET_OWNER])
		sched_scan_req->owner_nlportid = info->snd_portid;

	rcu_assign_pointer(rdev->sched_scan_req, sched_scan_req);

	nl80211_send_sched_scan(rdev, dev,
				NL80211_CMD_START_SCHED_SCAN);
	return 0;

out_free:
	kfree(sched_scan_req);
out_err:
	return err;
}

static int nl80211_stop_sched_scan(struct sk_buff *skb,
				   struct genl_info *info)
{
	struct cfg80211_registered_device *rdev = info->user_ptr[0];

	if (!(rdev->wiphy.flags & WIPHY_FLAG_SUPPORTS_SCHED_SCAN) ||
	    !rdev->ops->sched_scan_stop)
		return -EOPNOTSUPP;

	return __cfg80211_stop_sched_scan(rdev, false);
}

static int nl80211_start_radar_detection(struct sk_buff *skb,
					 struct genl_info *info)
{
	struct cfg80211_registered_device *rdev = info->user_ptr[0];
	struct net_device *dev = info->user_ptr[1];
	struct wireless_dev *wdev = dev->ieee80211_ptr;
	struct cfg80211_chan_def chandef;
	enum nl80211_dfs_regions dfs_region;
	unsigned int cac_time_ms;
	int err;

	dfs_region = reg_get_dfs_region(wdev->wiphy);
	if (dfs_region == NL80211_DFS_UNSET)
		return -EINVAL;

	err = nl80211_parse_chandef(rdev, info, &chandef);
	if (err)
		return err;

	if (netif_carrier_ok(dev))
		return -EBUSY;

	if (rdev->wiphy.flags & WIPHY_FLAG_DFS_OFFLOAD)
		return -EOPNOTSUPP;

	if (wdev->cac_started)
		return -EBUSY;

	err = cfg80211_chandef_dfs_required(wdev->wiphy, &chandef,
					    wdev->iftype);
	if (err < 0)
		return err;

	if (err == 0)
		return -EINVAL;

	if (!cfg80211_chandef_dfs_usable(wdev->wiphy, &chandef))
		return -EINVAL;

	if (!rdev->ops->start_radar_detection)
		return -EOPNOTSUPP;

	cac_time_ms = cfg80211_chandef_dfs_cac_time(&rdev->wiphy, &chandef);
	if (WARN_ON(!cac_time_ms))
		cac_time_ms = IEEE80211_DFS_MIN_CAC_TIME_MS;

	err = rdev_start_radar_detection(rdev, dev, &chandef, cac_time_ms);
	if (!err) {
		wdev->chandef = chandef;
		wdev->cac_started = true;
		wdev->cac_start_time = jiffies;
		wdev->cac_time_ms = cac_time_ms;
	}
	return err;
}

static int nl80211_channel_switch(struct sk_buff *skb, struct genl_info *info)
{
	struct cfg80211_registered_device *rdev = info->user_ptr[0];
	struct net_device *dev = info->user_ptr[1];
	struct wireless_dev *wdev = dev->ieee80211_ptr;
	struct cfg80211_csa_settings params;
	/* csa_attrs is defined static to avoid waste of stack size - this
	 * function is called under RTNL lock, so this should not be a problem.
	 */
	static struct nlattr *csa_attrs[NL80211_ATTR_MAX+1];
	int err;
	bool need_new_beacon = false;
	int len, i;
	u32 cs_count;

	if (!rdev->ops->channel_switch ||
	    !(rdev->wiphy.flags & WIPHY_FLAG_HAS_CHANNEL_SWITCH))
		return -EOPNOTSUPP;

	switch (dev->ieee80211_ptr->iftype) {
	case NL80211_IFTYPE_AP:
	case NL80211_IFTYPE_P2P_GO:
		need_new_beacon = true;

		/* useless if AP is not running */
		if (!wdev->beacon_interval)
			return -ENOTCONN;
		break;
	case NL80211_IFTYPE_ADHOC:
		if (!wdev->ssid_len)
			return -ENOTCONN;
		break;
	case NL80211_IFTYPE_MESH_POINT:
		if (!wdev->mesh_id_len)
			return -ENOTCONN;
		break;
	default:
		return -EOPNOTSUPP;
	}

	memset(&params, 0, sizeof(params));

	if (!info->attrs[NL80211_ATTR_WIPHY_FREQ] ||
	    !info->attrs[NL80211_ATTR_CH_SWITCH_COUNT])
		return -EINVAL;

	/* only important for AP, IBSS and mesh create IEs internally */
	if (need_new_beacon && !info->attrs[NL80211_ATTR_CSA_IES])
		return -EINVAL;

	/* Even though the attribute is u32, the specification says
	 * u8, so let's make sure we don't overflow.
	 */
	cs_count = nla_get_u32(info->attrs[NL80211_ATTR_CH_SWITCH_COUNT]);
	if (cs_count > 255)
		return -EINVAL;

	params.count = cs_count;

	if (!need_new_beacon)
		goto skip_beacons;

	err = nl80211_parse_beacon(info->attrs, &params.beacon_after);
	if (err)
		return err;

	err = nla_parse_nested(csa_attrs, NL80211_ATTR_MAX,
			       info->attrs[NL80211_ATTR_CSA_IES],
			       nl80211_policy);
	if (err)
		return err;

	err = nl80211_parse_beacon(csa_attrs, &params.beacon_csa);
	if (err)
		return err;

	if (!csa_attrs[NL80211_ATTR_CSA_C_OFF_BEACON])
		return -EINVAL;

	len = nla_len(csa_attrs[NL80211_ATTR_CSA_C_OFF_BEACON]);
	if (!len || (len % sizeof(u16)))
		return -EINVAL;

	params.n_counter_offsets_beacon = len / sizeof(u16);
	if (rdev->wiphy.max_num_csa_counters &&
	    (params.n_counter_offsets_beacon >
	     rdev->wiphy.max_num_csa_counters))
		return -EINVAL;

	params.counter_offsets_beacon =
		nla_data(csa_attrs[NL80211_ATTR_CSA_C_OFF_BEACON]);

	/* sanity checks - counters should fit and be the same */
	for (i = 0; i < params.n_counter_offsets_beacon; i++) {
		u16 offset = params.counter_offsets_beacon[i];

		if (offset >= params.beacon_csa.tail_len)
			return -EINVAL;

		if (params.beacon_csa.tail[offset] != params.count)
			return -EINVAL;
	}

	if (csa_attrs[NL80211_ATTR_CSA_C_OFF_PRESP]) {
		len = nla_len(csa_attrs[NL80211_ATTR_CSA_C_OFF_PRESP]);
		if (!len || (len % sizeof(u16)))
			return -EINVAL;

		params.n_counter_offsets_presp = len / sizeof(u16);
		if (rdev->wiphy.max_num_csa_counters &&
		    (params.n_counter_offsets_presp >
		     rdev->wiphy.max_num_csa_counters))
			return -EINVAL;

		params.counter_offsets_presp =
			nla_data(csa_attrs[NL80211_ATTR_CSA_C_OFF_PRESP]);

		/* sanity checks - counters should fit and be the same */
		for (i = 0; i < params.n_counter_offsets_presp; i++) {
			u16 offset = params.counter_offsets_presp[i];

			if (offset >= params.beacon_csa.probe_resp_len)
				return -EINVAL;

			if (params.beacon_csa.probe_resp[offset] !=
			    params.count)
				return -EINVAL;
		}
	}

skip_beacons:
	err = nl80211_parse_chandef(rdev, info, &params.chandef);
	if (err)
		return err;

	if (!cfg80211_reg_can_beacon_relax(&rdev->wiphy, &params.chandef,
					   wdev->iftype))
		return -EINVAL;

	err = cfg80211_chandef_dfs_required(wdev->wiphy,
					    &params.chandef,
					    wdev->iftype);
	if (err < 0)
		return err;

	if (err > 0)
		params.radar_required = true;

	if (info->attrs[NL80211_ATTR_CH_SWITCH_BLOCK_TX])
		params.block_tx = true;

	wdev_lock(wdev);
	err = rdev_channel_switch(rdev, dev, &params);
	wdev_unlock(wdev);

	return err;
}

static int nl80211_send_bss(struct sk_buff *msg, struct netlink_callback *cb,
			    u32 seq, int flags,
			    struct cfg80211_registered_device *rdev,
			    struct wireless_dev *wdev,
			    struct cfg80211_internal_bss *intbss)
{
	struct cfg80211_bss *res = &intbss->pub;
	const struct cfg80211_bss_ies *ies;
	void *hdr;
	struct nlattr *bss;

	ASSERT_WDEV_LOCK(wdev);

	hdr = nl80211hdr_put(msg, NETLINK_CB(cb->skb).portid, seq, flags,
			     NL80211_CMD_NEW_SCAN_RESULTS);
	if (!hdr)
		return -1;

	genl_dump_check_consistent(cb, hdr, &nl80211_fam);

	if (nla_put_u32(msg, NL80211_ATTR_GENERATION, rdev->bss_generation))
		goto nla_put_failure;
	if (wdev->netdev &&
	    nla_put_u32(msg, NL80211_ATTR_IFINDEX, wdev->netdev->ifindex))
		goto nla_put_failure;
	if (nla_put_u64_64bit(msg, NL80211_ATTR_WDEV, wdev_id(wdev),
			      NL80211_ATTR_PAD))
		goto nla_put_failure;

	bss = nla_nest_start(msg, NL80211_ATTR_BSS);
	if (!bss)
		goto nla_put_failure;
	if ((!is_zero_ether_addr(res->bssid) &&
	     nla_put(msg, NL80211_BSS_BSSID, ETH_ALEN, res->bssid)))
		goto nla_put_failure;

	rcu_read_lock();
	/* indicate whether we have probe response data or not */
	if (rcu_access_pointer(res->proberesp_ies) &&
	    nla_put_flag(msg, NL80211_BSS_PRESP_DATA))
		goto fail_unlock_rcu;

	/* this pointer prefers to be pointed to probe response data
	 * but is always valid
	 */
	ies = rcu_dereference(res->ies);
	if (ies) {
		if (nla_put_u64_64bit(msg, NL80211_BSS_TSF, ies->tsf,
				      NL80211_BSS_PAD))
			goto fail_unlock_rcu;
		if (ies->len && nla_put(msg, NL80211_BSS_INFORMATION_ELEMENTS,
					ies->len, ies->data))
			goto fail_unlock_rcu;
	}

	/* and this pointer is always (unless driver didn't know) beacon data */
	ies = rcu_dereference(res->beacon_ies);
	if (ies && ies->from_beacon) {
		if (nla_put_u64_64bit(msg, NL80211_BSS_BEACON_TSF, ies->tsf,
				      NL80211_BSS_PAD))
			goto fail_unlock_rcu;
		if (ies->len && nla_put(msg, NL80211_BSS_BEACON_IES,
					ies->len, ies->data))
			goto fail_unlock_rcu;
	}
	rcu_read_unlock();

	if (res->beacon_interval &&
	    nla_put_u16(msg, NL80211_BSS_BEACON_INTERVAL, res->beacon_interval))
		goto nla_put_failure;
	if (nla_put_u16(msg, NL80211_BSS_CAPABILITY, res->capability) ||
	    nla_put_u32(msg, NL80211_BSS_FREQUENCY, res->channel->center_freq) ||
	    nla_put_u32(msg, NL80211_BSS_CHAN_WIDTH, res->scan_width) ||
	    nla_put_u32(msg, NL80211_BSS_SEEN_MS_AGO,
			jiffies_to_msecs(jiffies - intbss->ts)))
		goto nla_put_failure;

	if (intbss->parent_tsf &&
	    (nla_put_u64_64bit(msg, NL80211_BSS_PARENT_TSF,
			       intbss->parent_tsf, NL80211_BSS_PAD) ||
	     nla_put(msg, NL80211_BSS_PARENT_BSSID, ETH_ALEN,
		     intbss->parent_bssid)))
		goto nla_put_failure;

	if (intbss->ts_boottime &&
	    nla_put_u64_64bit(msg, NL80211_BSS_LAST_SEEN_BOOTTIME,
			      intbss->ts_boottime, NL80211_BSS_PAD))
		goto nla_put_failure;

	if (!nl80211_put_signal(msg, intbss->pub.chains,
				intbss->pub.chain_signal,
				NL80211_BSS_CHAIN_SIGNAL))
		goto nla_put_failure;

	switch (rdev->wiphy.signal_type) {
	case CFG80211_SIGNAL_TYPE_MBM:
		if (nla_put_u32(msg, NL80211_BSS_SIGNAL_MBM, res->signal))
			goto nla_put_failure;
		break;
	case CFG80211_SIGNAL_TYPE_UNSPEC:
		if (nla_put_u8(msg, NL80211_BSS_SIGNAL_UNSPEC, res->signal))
			goto nla_put_failure;
		break;
	default:
		break;
	}

	switch (wdev->iftype) {
	case NL80211_IFTYPE_P2P_CLIENT:
	case NL80211_IFTYPE_STATION:
		if (intbss == wdev->current_bss &&
		    nla_put_u32(msg, NL80211_BSS_STATUS,
				NL80211_BSS_STATUS_ASSOCIATED))
			goto nla_put_failure;
		break;
	case NL80211_IFTYPE_ADHOC:
		if (intbss == wdev->current_bss &&
		    nla_put_u32(msg, NL80211_BSS_STATUS,
				NL80211_BSS_STATUS_IBSS_JOINED))
			goto nla_put_failure;
		break;
	default:
		break;
	}

	nla_nest_end(msg, bss);

	genlmsg_end(msg, hdr);
	return 0;

 fail_unlock_rcu:
	rcu_read_unlock();
 nla_put_failure:
	genlmsg_cancel(msg, hdr);
	return -EMSGSIZE;
}

static int nl80211_dump_scan(struct sk_buff *skb, struct netlink_callback *cb)
{
	struct cfg80211_registered_device *rdev;
	struct cfg80211_internal_bss *scan;
	struct wireless_dev *wdev;
	int start = cb->args[2], idx = 0;
	int err;

	rtnl_lock();
	err = nl80211_prepare_wdev_dump(skb, cb, &rdev, &wdev);
	if (err) {
		rtnl_unlock();
		return err;
	}

	wdev_lock(wdev);
	spin_lock_bh(&rdev->bss_lock);
	cfg80211_bss_expire(rdev);

	cb->seq = rdev->bss_generation;

	list_for_each_entry(scan, &rdev->bss_list, list) {
		if (++idx <= start)
			continue;
		if (nl80211_send_bss(skb, cb,
				cb->nlh->nlmsg_seq, NLM_F_MULTI,
				rdev, wdev, scan) < 0) {
			idx--;
			break;
		}
	}

	spin_unlock_bh(&rdev->bss_lock);
	wdev_unlock(wdev);

	cb->args[2] = idx;
	rtnl_unlock();

	return skb->len;
}

static int nl80211_send_survey(struct sk_buff *msg, u32 portid, u32 seq,
			       int flags, struct net_device *dev,
			       bool allow_radio_stats,
			       struct survey_info *survey)
{
	void *hdr;
	struct nlattr *infoattr;

	/* skip radio stats if userspace didn't request them */
	if (!survey->channel && !allow_radio_stats)
		return 0;

	hdr = nl80211hdr_put(msg, portid, seq, flags,
			     NL80211_CMD_NEW_SURVEY_RESULTS);
	if (!hdr)
		return -ENOMEM;

	if (nla_put_u32(msg, NL80211_ATTR_IFINDEX, dev->ifindex))
		goto nla_put_failure;

	infoattr = nla_nest_start(msg, NL80211_ATTR_SURVEY_INFO);
	if (!infoattr)
		goto nla_put_failure;

	if (survey->channel &&
	    nla_put_u32(msg, NL80211_SURVEY_INFO_FREQUENCY,
			survey->channel->center_freq))
		goto nla_put_failure;

	if ((survey->filled & SURVEY_INFO_NOISE_DBM) &&
	    nla_put_u8(msg, NL80211_SURVEY_INFO_NOISE, survey->noise))
		goto nla_put_failure;
	if ((survey->filled & SURVEY_INFO_IN_USE) &&
	    nla_put_flag(msg, NL80211_SURVEY_INFO_IN_USE))
		goto nla_put_failure;
	if ((survey->filled & SURVEY_INFO_TIME) &&
	    nla_put_u64_64bit(msg, NL80211_SURVEY_INFO_TIME,
			survey->time, NL80211_SURVEY_INFO_PAD))
		goto nla_put_failure;
	if ((survey->filled & SURVEY_INFO_TIME_BUSY) &&
	    nla_put_u64_64bit(msg, NL80211_SURVEY_INFO_TIME_BUSY,
			      survey->time_busy, NL80211_SURVEY_INFO_PAD))
		goto nla_put_failure;
	if ((survey->filled & SURVEY_INFO_TIME_EXT_BUSY) &&
	    nla_put_u64_64bit(msg, NL80211_SURVEY_INFO_TIME_EXT_BUSY,
			      survey->time_ext_busy, NL80211_SURVEY_INFO_PAD))
		goto nla_put_failure;
	if ((survey->filled & SURVEY_INFO_TIME_RX) &&
	    nla_put_u64_64bit(msg, NL80211_SURVEY_INFO_TIME_RX,
			      survey->time_rx, NL80211_SURVEY_INFO_PAD))
		goto nla_put_failure;
	if ((survey->filled & SURVEY_INFO_TIME_TX) &&
	    nla_put_u64_64bit(msg, NL80211_SURVEY_INFO_TIME_TX,
			      survey->time_tx, NL80211_SURVEY_INFO_PAD))
		goto nla_put_failure;
	if ((survey->filled & SURVEY_INFO_TIME_SCAN) &&
	    nla_put_u64_64bit(msg, NL80211_SURVEY_INFO_TIME_SCAN,
			      survey->time_scan, NL80211_SURVEY_INFO_PAD))
		goto nla_put_failure;

	nla_nest_end(msg, infoattr);

	genlmsg_end(msg, hdr);
	return 0;

 nla_put_failure:
	genlmsg_cancel(msg, hdr);
	return -EMSGSIZE;
}

static int nl80211_dump_survey(struct sk_buff *skb, struct netlink_callback *cb)
{
	struct survey_info survey;
	struct cfg80211_registered_device *rdev;
	struct wireless_dev *wdev;
	int survey_idx = cb->args[2];
	int res;
	bool radio_stats;

	rtnl_lock();
	res = nl80211_prepare_wdev_dump(skb, cb, &rdev, &wdev);
	if (res)
		goto out_err;

	/* prepare_wdev_dump parsed the attributes */
	radio_stats = nl80211_fam.attrbuf[NL80211_ATTR_SURVEY_RADIO_STATS];

	if (!wdev->netdev) {
		res = -EINVAL;
		goto out_err;
	}

	if (!rdev->ops->dump_survey) {
		res = -EOPNOTSUPP;
		goto out_err;
	}

	while (1) {
		res = rdev_dump_survey(rdev, wdev->netdev, survey_idx, &survey);
		if (res == -ENOENT)
			break;
		if (res)
			goto out_err;

		/* don't send disabled channels, but do send non-channel data */
		if (survey.channel &&
		    survey.channel->flags & IEEE80211_CHAN_DISABLED) {
			survey_idx++;
			continue;
		}

		if (nl80211_send_survey(skb,
				NETLINK_CB(cb->skb).portid,
				cb->nlh->nlmsg_seq, NLM_F_MULTI,
				wdev->netdev, radio_stats, &survey) < 0)
			goto out;
		survey_idx++;
	}

 out:
	cb->args[2] = survey_idx;
	res = skb->len;
 out_err:
	rtnl_unlock();
	return res;
}

static bool nl80211_valid_wpa_versions(u32 wpa_versions)
{
	return !(wpa_versions & ~(NL80211_WPA_VERSION_1 |
				  NL80211_WPA_VERSION_2));
}

static int nl80211_authenticate(struct sk_buff *skb, struct genl_info *info)
{
	struct cfg80211_registered_device *rdev = info->user_ptr[0];
	struct net_device *dev = info->user_ptr[1];
	struct ieee80211_channel *chan;
	const u8 *bssid, *ssid, *ie = NULL, *auth_data = NULL;
	int err, ssid_len, ie_len = 0, auth_data_len = 0;
	enum nl80211_auth_type auth_type;
	struct key_parse key;
	bool local_state_change;

	if (!is_valid_ie_attr(info->attrs[NL80211_ATTR_IE]))
		return -EINVAL;

	if (!info->attrs[NL80211_ATTR_MAC])
		return -EINVAL;

	if (!info->attrs[NL80211_ATTR_AUTH_TYPE])
		return -EINVAL;

	if (!info->attrs[NL80211_ATTR_SSID])
		return -EINVAL;

	if (!info->attrs[NL80211_ATTR_WIPHY_FREQ])
		return -EINVAL;

	err = nl80211_parse_key(info, &key);
	if (err)
		return err;

	if (key.idx >= 0) {
		if (key.type != -1 && key.type != NL80211_KEYTYPE_GROUP)
			return -EINVAL;
		if (!key.p.key || !key.p.key_len)
			return -EINVAL;
		if ((key.p.cipher != WLAN_CIPHER_SUITE_WEP40 ||
		     key.p.key_len != WLAN_KEY_LEN_WEP40) &&
		    (key.p.cipher != WLAN_CIPHER_SUITE_WEP104 ||
		     key.p.key_len != WLAN_KEY_LEN_WEP104))
			return -EINVAL;
		if (key.idx > 3)
			return -EINVAL;
	} else {
		key.p.key_len = 0;
		key.p.key = NULL;
	}

	if (key.idx >= 0) {
		int i;
		bool ok = false;

		for (i = 0; i < rdev->wiphy.n_cipher_suites; i++) {
			if (key.p.cipher == rdev->wiphy.cipher_suites[i]) {
				ok = true;
				break;
			}
		}
		if (!ok)
			return -EINVAL;
	}

	if (!rdev->ops->auth)
		return -EOPNOTSUPP;

	if (dev->ieee80211_ptr->iftype != NL80211_IFTYPE_STATION &&
	    dev->ieee80211_ptr->iftype != NL80211_IFTYPE_P2P_CLIENT)
		return -EOPNOTSUPP;

	bssid = nla_data(info->attrs[NL80211_ATTR_MAC]);
	chan = nl80211_get_valid_chan(&rdev->wiphy,
				      info->attrs[NL80211_ATTR_WIPHY_FREQ]);
	if (!chan)
		return -EINVAL;

	ssid = nla_data(info->attrs[NL80211_ATTR_SSID]);
	ssid_len = nla_len(info->attrs[NL80211_ATTR_SSID]);

	if (info->attrs[NL80211_ATTR_IE]) {
		ie = nla_data(info->attrs[NL80211_ATTR_IE]);
		ie_len = nla_len(info->attrs[NL80211_ATTR_IE]);
	}

	auth_type = nla_get_u32(info->attrs[NL80211_ATTR_AUTH_TYPE]);
	if (!nl80211_valid_auth_type(rdev, auth_type, NL80211_CMD_AUTHENTICATE))
		return -EINVAL;

	if ((auth_type == NL80211_AUTHTYPE_SAE ||
	     auth_type == NL80211_AUTHTYPE_FILS_SK ||
	     auth_type == NL80211_AUTHTYPE_FILS_SK_PFS ||
	     auth_type == NL80211_AUTHTYPE_FILS_PK) &&
	    !info->attrs[NL80211_ATTR_AUTH_DATA])
		return -EINVAL;

	if (info->attrs[NL80211_ATTR_AUTH_DATA]) {
		if (auth_type != NL80211_AUTHTYPE_SAE &&
		    auth_type != NL80211_AUTHTYPE_FILS_SK &&
		    auth_type != NL80211_AUTHTYPE_FILS_SK_PFS &&
		    auth_type != NL80211_AUTHTYPE_FILS_PK)
			return -EINVAL;
		auth_data = nla_data(info->attrs[NL80211_ATTR_AUTH_DATA]);
		auth_data_len = nla_len(info->attrs[NL80211_ATTR_AUTH_DATA]);
		/* need to include at least Auth Transaction and Status Code */
		if (auth_data_len < 4)
			return -EINVAL;
	}

	local_state_change = !!info->attrs[NL80211_ATTR_LOCAL_STATE_CHANGE];

	/*
	 * Since we no longer track auth state, ignore
	 * requests to only change local state.
	 */
	if (local_state_change)
		return 0;

	wdev_lock(dev->ieee80211_ptr);
	err = cfg80211_mlme_auth(rdev, dev, chan, auth_type, bssid,
				 ssid, ssid_len, ie, ie_len,
				 key.p.key, key.p.key_len, key.idx,
				 auth_data, auth_data_len);
	wdev_unlock(dev->ieee80211_ptr);
	return err;
}

static int nl80211_crypto_settings(struct cfg80211_registered_device *rdev,
				   struct genl_info *info,
				   struct cfg80211_crypto_settings *settings,
				   int cipher_limit)
{
	memset(settings, 0, sizeof(*settings));

	settings->control_port = info->attrs[NL80211_ATTR_CONTROL_PORT];

	if (info->attrs[NL80211_ATTR_CONTROL_PORT_ETHERTYPE]) {
		u16 proto;

		proto = nla_get_u16(
			info->attrs[NL80211_ATTR_CONTROL_PORT_ETHERTYPE]);
		settings->control_port_ethertype = cpu_to_be16(proto);
		if (!(rdev->wiphy.flags & WIPHY_FLAG_CONTROL_PORT_PROTOCOL) &&
		    proto != ETH_P_PAE)
			return -EINVAL;
		if (info->attrs[NL80211_ATTR_CONTROL_PORT_NO_ENCRYPT])
			settings->control_port_no_encrypt = true;
	} else
		settings->control_port_ethertype = cpu_to_be16(ETH_P_PAE);

	if (info->attrs[NL80211_ATTR_CIPHER_SUITES_PAIRWISE]) {
		void *data;
		int len, i;

		data = nla_data(info->attrs[NL80211_ATTR_CIPHER_SUITES_PAIRWISE]);
		len = nla_len(info->attrs[NL80211_ATTR_CIPHER_SUITES_PAIRWISE]);
		settings->n_ciphers_pairwise = len / sizeof(u32);

		if (len % sizeof(u32))
			return -EINVAL;

		if (settings->n_ciphers_pairwise > cipher_limit)
			return -EINVAL;

		memcpy(settings->ciphers_pairwise, data, len);

		for (i = 0; i < settings->n_ciphers_pairwise; i++)
			if (!cfg80211_supported_cipher_suite(
					&rdev->wiphy,
					settings->ciphers_pairwise[i]))
				return -EINVAL;
	}

	if (info->attrs[NL80211_ATTR_CIPHER_SUITE_GROUP]) {
		settings->cipher_group =
			nla_get_u32(info->attrs[NL80211_ATTR_CIPHER_SUITE_GROUP]);
		if (!cfg80211_supported_cipher_suite(&rdev->wiphy,
						     settings->cipher_group))
			return -EINVAL;
	}

	if (info->attrs[NL80211_ATTR_WPA_VERSIONS]) {
		settings->wpa_versions =
			nla_get_u32(info->attrs[NL80211_ATTR_WPA_VERSIONS]);
		if (!nl80211_valid_wpa_versions(settings->wpa_versions))
			return -EINVAL;
	}

	if (info->attrs[NL80211_ATTR_AKM_SUITES]) {
		void *data;
		int len;

		data = nla_data(info->attrs[NL80211_ATTR_AKM_SUITES]);
		len = nla_len(info->attrs[NL80211_ATTR_AKM_SUITES]);
		settings->n_akm_suites = len / sizeof(u32);

		if (len % sizeof(u32))
			return -EINVAL;

		if (settings->n_akm_suites > NL80211_MAX_NR_AKM_SUITES)
			return -EINVAL;

		memcpy(settings->akm_suites, data, len);
	}

	return 0;
}

static int nl80211_associate(struct sk_buff *skb, struct genl_info *info)
{
	struct cfg80211_registered_device *rdev = info->user_ptr[0];
	struct net_device *dev = info->user_ptr[1];
	struct ieee80211_channel *chan;
	struct cfg80211_assoc_request req = {};
	const u8 *bssid, *ssid;
	int err, ssid_len = 0;

	if (!is_valid_ie_attr(info->attrs[NL80211_ATTR_IE]))
		return -EINVAL;

	if (!info->attrs[NL80211_ATTR_MAC] ||
	    !info->attrs[NL80211_ATTR_SSID] ||
	    !info->attrs[NL80211_ATTR_WIPHY_FREQ])
		return -EINVAL;

	if (!rdev->ops->assoc)
		return -EOPNOTSUPP;

	if (dev->ieee80211_ptr->iftype != NL80211_IFTYPE_STATION &&
	    dev->ieee80211_ptr->iftype != NL80211_IFTYPE_P2P_CLIENT)
		return -EOPNOTSUPP;

	bssid = nla_data(info->attrs[NL80211_ATTR_MAC]);

	chan = nl80211_get_valid_chan(&rdev->wiphy,
				      info->attrs[NL80211_ATTR_WIPHY_FREQ]);
	if (!chan)
		return -EINVAL;

	ssid = nla_data(info->attrs[NL80211_ATTR_SSID]);
	ssid_len = nla_len(info->attrs[NL80211_ATTR_SSID]);

	if (info->attrs[NL80211_ATTR_IE]) {
		req.ie = nla_data(info->attrs[NL80211_ATTR_IE]);
		req.ie_len = nla_len(info->attrs[NL80211_ATTR_IE]);
	}

	if (info->attrs[NL80211_ATTR_USE_MFP]) {
		enum nl80211_mfp mfp =
			nla_get_u32(info->attrs[NL80211_ATTR_USE_MFP]);
		if (mfp == NL80211_MFP_REQUIRED)
			req.use_mfp = true;
		else if (mfp != NL80211_MFP_NO)
			return -EINVAL;
	}

	if (info->attrs[NL80211_ATTR_PREV_BSSID])
		req.prev_bssid = nla_data(info->attrs[NL80211_ATTR_PREV_BSSID]);

	if (nla_get_flag(info->attrs[NL80211_ATTR_DISABLE_HT]))
		req.flags |= ASSOC_REQ_DISABLE_HT;

	if (info->attrs[NL80211_ATTR_HT_CAPABILITY_MASK])
		memcpy(&req.ht_capa_mask,
		       nla_data(info->attrs[NL80211_ATTR_HT_CAPABILITY_MASK]),
		       sizeof(req.ht_capa_mask));

	if (info->attrs[NL80211_ATTR_HT_CAPABILITY]) {
		if (!info->attrs[NL80211_ATTR_HT_CAPABILITY_MASK])
			return -EINVAL;
		memcpy(&req.ht_capa,
		       nla_data(info->attrs[NL80211_ATTR_HT_CAPABILITY]),
		       sizeof(req.ht_capa));
	}

	if (nla_get_flag(info->attrs[NL80211_ATTR_DISABLE_VHT]))
		req.flags |= ASSOC_REQ_DISABLE_VHT;

	if (info->attrs[NL80211_ATTR_VHT_CAPABILITY_MASK])
		memcpy(&req.vht_capa_mask,
		       nla_data(info->attrs[NL80211_ATTR_VHT_CAPABILITY_MASK]),
		       sizeof(req.vht_capa_mask));

	if (info->attrs[NL80211_ATTR_VHT_CAPABILITY]) {
		if (!info->attrs[NL80211_ATTR_VHT_CAPABILITY_MASK])
			return -EINVAL;
		memcpy(&req.vht_capa,
		       nla_data(info->attrs[NL80211_ATTR_VHT_CAPABILITY]),
		       sizeof(req.vht_capa));
	}

	if (nla_get_flag(info->attrs[NL80211_ATTR_USE_RRM])) {
		if (!((rdev->wiphy.features &
			NL80211_FEATURE_DS_PARAM_SET_IE_IN_PROBES) &&
		       (rdev->wiphy.features & NL80211_FEATURE_QUIET)) &&
		    !wiphy_ext_feature_isset(&rdev->wiphy,
					     NL80211_EXT_FEATURE_RRM))
			return -EINVAL;
		req.flags |= ASSOC_REQ_USE_RRM;
	}

	if (info->attrs[NL80211_ATTR_FILS_KEK]) {
		req.fils_kek = nla_data(info->attrs[NL80211_ATTR_FILS_KEK]);
		req.fils_kek_len = nla_len(info->attrs[NL80211_ATTR_FILS_KEK]);
		if (!info->attrs[NL80211_ATTR_FILS_NONCES])
			return -EINVAL;
		req.fils_nonces =
			nla_data(info->attrs[NL80211_ATTR_FILS_NONCES]);
	}

	err = nl80211_crypto_settings(rdev, info, &req.crypto, 1);
	if (!err) {
		wdev_lock(dev->ieee80211_ptr);

		err = cfg80211_mlme_assoc(rdev, dev, chan, bssid,
					  ssid, ssid_len, &req);

		if (!err && info->attrs[NL80211_ATTR_SOCKET_OWNER]) {
			dev->ieee80211_ptr->conn_owner_nlportid =
				info->snd_portid;
			memcpy(dev->ieee80211_ptr->disconnect_bssid,
			       bssid, ETH_ALEN);
		}

		wdev_unlock(dev->ieee80211_ptr);
	}

	return err;
}

static int nl80211_deauthenticate(struct sk_buff *skb, struct genl_info *info)
{
	struct cfg80211_registered_device *rdev = info->user_ptr[0];
	struct net_device *dev = info->user_ptr[1];
	const u8 *ie = NULL, *bssid;
	int ie_len = 0, err;
	u16 reason_code;
	bool local_state_change;

	if (!is_valid_ie_attr(info->attrs[NL80211_ATTR_IE]))
		return -EINVAL;

	if (!info->attrs[NL80211_ATTR_MAC])
		return -EINVAL;

	if (!info->attrs[NL80211_ATTR_REASON_CODE])
		return -EINVAL;

	if (!rdev->ops->deauth)
		return -EOPNOTSUPP;

	if (dev->ieee80211_ptr->iftype != NL80211_IFTYPE_STATION &&
	    dev->ieee80211_ptr->iftype != NL80211_IFTYPE_P2P_CLIENT)
		return -EOPNOTSUPP;

	bssid = nla_data(info->attrs[NL80211_ATTR_MAC]);

	reason_code = nla_get_u16(info->attrs[NL80211_ATTR_REASON_CODE]);
	if (reason_code == 0) {
		/* Reason Code 0 is reserved */
		return -EINVAL;
	}

	if (info->attrs[NL80211_ATTR_IE]) {
		ie = nla_data(info->attrs[NL80211_ATTR_IE]);
		ie_len = nla_len(info->attrs[NL80211_ATTR_IE]);
	}

	local_state_change = !!info->attrs[NL80211_ATTR_LOCAL_STATE_CHANGE];

	wdev_lock(dev->ieee80211_ptr);
	err = cfg80211_mlme_deauth(rdev, dev, bssid, ie, ie_len, reason_code,
				   local_state_change);
	wdev_unlock(dev->ieee80211_ptr);
	return err;
}

static int nl80211_disassociate(struct sk_buff *skb, struct genl_info *info)
{
	struct cfg80211_registered_device *rdev = info->user_ptr[0];
	struct net_device *dev = info->user_ptr[1];
	const u8 *ie = NULL, *bssid;
	int ie_len = 0, err;
	u16 reason_code;
	bool local_state_change;

	if (!is_valid_ie_attr(info->attrs[NL80211_ATTR_IE]))
		return -EINVAL;

	if (!info->attrs[NL80211_ATTR_MAC])
		return -EINVAL;

	if (!info->attrs[NL80211_ATTR_REASON_CODE])
		return -EINVAL;

	if (!rdev->ops->disassoc)
		return -EOPNOTSUPP;

	if (dev->ieee80211_ptr->iftype != NL80211_IFTYPE_STATION &&
	    dev->ieee80211_ptr->iftype != NL80211_IFTYPE_P2P_CLIENT)
		return -EOPNOTSUPP;

	bssid = nla_data(info->attrs[NL80211_ATTR_MAC]);

	reason_code = nla_get_u16(info->attrs[NL80211_ATTR_REASON_CODE]);
	if (reason_code == 0) {
		/* Reason Code 0 is reserved */
		return -EINVAL;
	}

	if (info->attrs[NL80211_ATTR_IE]) {
		ie = nla_data(info->attrs[NL80211_ATTR_IE]);
		ie_len = nla_len(info->attrs[NL80211_ATTR_IE]);
	}

	local_state_change = !!info->attrs[NL80211_ATTR_LOCAL_STATE_CHANGE];

	wdev_lock(dev->ieee80211_ptr);
	err = cfg80211_mlme_disassoc(rdev, dev, bssid, ie, ie_len, reason_code,
				     local_state_change);
	wdev_unlock(dev->ieee80211_ptr);
	return err;
}

static bool
nl80211_parse_mcast_rate(struct cfg80211_registered_device *rdev,
			 int mcast_rate[NUM_NL80211_BANDS],
			 int rateval)
{
	struct wiphy *wiphy = &rdev->wiphy;
	bool found = false;
	int band, i;

	for (band = 0; band < NUM_NL80211_BANDS; band++) {
		struct ieee80211_supported_band *sband;

		sband = wiphy->bands[band];
		if (!sband)
			continue;

		for (i = 0; i < sband->n_bitrates; i++) {
			if (sband->bitrates[i].bitrate == rateval) {
				mcast_rate[band] = i + 1;
				found = true;
				break;
			}
		}
	}

	return found;
}

static int nl80211_join_ibss(struct sk_buff *skb, struct genl_info *info)
{
	struct cfg80211_registered_device *rdev = info->user_ptr[0];
	struct net_device *dev = info->user_ptr[1];
	struct cfg80211_ibss_params ibss;
	struct wiphy *wiphy;
	struct cfg80211_cached_keys *connkeys = NULL;
	int err;

	memset(&ibss, 0, sizeof(ibss));

	if (!is_valid_ie_attr(info->attrs[NL80211_ATTR_IE]))
		return -EINVAL;

	if (!info->attrs[NL80211_ATTR_SSID] ||
	    !nla_len(info->attrs[NL80211_ATTR_SSID]))
		return -EINVAL;

	ibss.beacon_interval = 100;

	if (info->attrs[NL80211_ATTR_BEACON_INTERVAL])
		ibss.beacon_interval =
			nla_get_u32(info->attrs[NL80211_ATTR_BEACON_INTERVAL]);

	err = cfg80211_validate_beacon_int(rdev, NL80211_IFTYPE_ADHOC,
					   ibss.beacon_interval);
	if (err)
		return err;

	if (!rdev->ops->join_ibss)
		return -EOPNOTSUPP;

	if (dev->ieee80211_ptr->iftype != NL80211_IFTYPE_ADHOC)
		return -EOPNOTSUPP;

	wiphy = &rdev->wiphy;

	if (info->attrs[NL80211_ATTR_MAC]) {
		ibss.bssid = nla_data(info->attrs[NL80211_ATTR_MAC]);

		if (!is_valid_ether_addr(ibss.bssid))
			return -EINVAL;
	}
	ibss.ssid = nla_data(info->attrs[NL80211_ATTR_SSID]);
	ibss.ssid_len = nla_len(info->attrs[NL80211_ATTR_SSID]);

	if (info->attrs[NL80211_ATTR_IE]) {
		ibss.ie = nla_data(info->attrs[NL80211_ATTR_IE]);
		ibss.ie_len = nla_len(info->attrs[NL80211_ATTR_IE]);
	}

	err = nl80211_parse_chandef(rdev, info, &ibss.chandef);
	if (err)
		return err;

	if (!cfg80211_reg_can_beacon(&rdev->wiphy, &ibss.chandef,
				     NL80211_IFTYPE_ADHOC))
		return -EINVAL;

	switch (ibss.chandef.width) {
	case NL80211_CHAN_WIDTH_5:
	case NL80211_CHAN_WIDTH_10:
	case NL80211_CHAN_WIDTH_20_NOHT:
		break;
	case NL80211_CHAN_WIDTH_20:
	case NL80211_CHAN_WIDTH_40:
		if (!(rdev->wiphy.features & NL80211_FEATURE_HT_IBSS))
			return -EINVAL;
		break;
	case NL80211_CHAN_WIDTH_80:
	case NL80211_CHAN_WIDTH_80P80:
	case NL80211_CHAN_WIDTH_160:
		if (!(rdev->wiphy.features & NL80211_FEATURE_HT_IBSS))
			return -EINVAL;
		if (!wiphy_ext_feature_isset(&rdev->wiphy,
					     NL80211_EXT_FEATURE_VHT_IBSS))
			return -EINVAL;
		break;
	default:
		return -EINVAL;
	}

	ibss.channel_fixed = !!info->attrs[NL80211_ATTR_FREQ_FIXED];
	ibss.privacy = !!info->attrs[NL80211_ATTR_PRIVACY];

	if (info->attrs[NL80211_ATTR_BSS_BASIC_RATES]) {
		u8 *rates =
			nla_data(info->attrs[NL80211_ATTR_BSS_BASIC_RATES]);
		int n_rates =
			nla_len(info->attrs[NL80211_ATTR_BSS_BASIC_RATES]);
		struct ieee80211_supported_band *sband =
			wiphy->bands[ibss.chandef.chan->band];

		err = ieee80211_get_ratemask(sband, rates, n_rates,
					     &ibss.basic_rates);
		if (err)
			return err;
	}

	if (info->attrs[NL80211_ATTR_HT_CAPABILITY_MASK])
		memcpy(&ibss.ht_capa_mask,
		       nla_data(info->attrs[NL80211_ATTR_HT_CAPABILITY_MASK]),
		       sizeof(ibss.ht_capa_mask));

	if (info->attrs[NL80211_ATTR_HT_CAPABILITY]) {
		if (!info->attrs[NL80211_ATTR_HT_CAPABILITY_MASK])
			return -EINVAL;
		memcpy(&ibss.ht_capa,
		       nla_data(info->attrs[NL80211_ATTR_HT_CAPABILITY]),
		       sizeof(ibss.ht_capa));
	}

	if (info->attrs[NL80211_ATTR_MCAST_RATE] &&
	    !nl80211_parse_mcast_rate(rdev, ibss.mcast_rate,
			nla_get_u32(info->attrs[NL80211_ATTR_MCAST_RATE])))
		return -EINVAL;

	if (ibss.privacy && info->attrs[NL80211_ATTR_KEYS]) {
		bool no_ht = false;

		connkeys = nl80211_parse_connkeys(rdev,
					  info->attrs[NL80211_ATTR_KEYS],
					  &no_ht);
		if (IS_ERR(connkeys))
			return PTR_ERR(connkeys);

		if ((ibss.chandef.width != NL80211_CHAN_WIDTH_20_NOHT) &&
		    no_ht) {
			kzfree(connkeys);
			return -EINVAL;
		}
	}

	ibss.control_port =
		nla_get_flag(info->attrs[NL80211_ATTR_CONTROL_PORT]);

	ibss.userspace_handles_dfs =
		nla_get_flag(info->attrs[NL80211_ATTR_HANDLE_DFS]);

	err = cfg80211_join_ibss(rdev, dev, &ibss, connkeys);
	if (err)
		kzfree(connkeys);
	return err;
}

static int nl80211_leave_ibss(struct sk_buff *skb, struct genl_info *info)
{
	struct cfg80211_registered_device *rdev = info->user_ptr[0];
	struct net_device *dev = info->user_ptr[1];

	if (!rdev->ops->leave_ibss)
		return -EOPNOTSUPP;

	if (dev->ieee80211_ptr->iftype != NL80211_IFTYPE_ADHOC)
		return -EOPNOTSUPP;

	return cfg80211_leave_ibss(rdev, dev, false);
}

static int nl80211_set_mcast_rate(struct sk_buff *skb, struct genl_info *info)
{
	struct cfg80211_registered_device *rdev = info->user_ptr[0];
	struct net_device *dev = info->user_ptr[1];
	int mcast_rate[NUM_NL80211_BANDS];
	u32 nla_rate;
	int err;

	if (dev->ieee80211_ptr->iftype != NL80211_IFTYPE_ADHOC &&
	    dev->ieee80211_ptr->iftype != NL80211_IFTYPE_MESH_POINT &&
	    dev->ieee80211_ptr->iftype != NL80211_IFTYPE_OCB)
		return -EOPNOTSUPP;

	if (!rdev->ops->set_mcast_rate)
		return -EOPNOTSUPP;

	memset(mcast_rate, 0, sizeof(mcast_rate));

	if (!info->attrs[NL80211_ATTR_MCAST_RATE])
		return -EINVAL;

	nla_rate = nla_get_u32(info->attrs[NL80211_ATTR_MCAST_RATE]);
	if (!nl80211_parse_mcast_rate(rdev, mcast_rate, nla_rate))
		return -EINVAL;

	err = rdev_set_mcast_rate(rdev, dev, mcast_rate);

	return err;
}

static struct sk_buff *
__cfg80211_alloc_vendor_skb(struct cfg80211_registered_device *rdev,
			    struct wireless_dev *wdev, int approxlen,
			    u32 portid, u32 seq, enum nl80211_commands cmd,
			    enum nl80211_attrs attr,
			    const struct nl80211_vendor_cmd_info *info,
			    gfp_t gfp)
{
	struct sk_buff *skb;
	void *hdr;
	struct nlattr *data;

	skb = nlmsg_new(approxlen + 100, gfp);
	if (!skb)
		return NULL;

	hdr = nl80211hdr_put(skb, portid, seq, 0, cmd);
	if (!hdr) {
		kfree_skb(skb);
		return NULL;
	}

	if (nla_put_u32(skb, NL80211_ATTR_WIPHY, rdev->wiphy_idx))
		goto nla_put_failure;

	if (info) {
		if (nla_put_u32(skb, NL80211_ATTR_VENDOR_ID,
				info->vendor_id))
			goto nla_put_failure;
		if (nla_put_u32(skb, NL80211_ATTR_VENDOR_SUBCMD,
				info->subcmd))
			goto nla_put_failure;
	}

	if (wdev) {
		if (nla_put_u64_64bit(skb, NL80211_ATTR_WDEV,
				      wdev_id(wdev), NL80211_ATTR_PAD))
			goto nla_put_failure;
		if (wdev->netdev &&
		    nla_put_u32(skb, NL80211_ATTR_IFINDEX,
				wdev->netdev->ifindex))
			goto nla_put_failure;
	}

	data = nla_nest_start(skb, attr);
	if (!data)
		goto nla_put_failure;

	((void **)skb->cb)[0] = rdev;
	((void **)skb->cb)[1] = hdr;
	((void **)skb->cb)[2] = data;

	return skb;

 nla_put_failure:
	kfree_skb(skb);
	return NULL;
}

struct sk_buff *__cfg80211_alloc_event_skb(struct wiphy *wiphy,
					   struct wireless_dev *wdev,
					   enum nl80211_commands cmd,
					   enum nl80211_attrs attr,
					   int vendor_event_idx,
					   int approxlen, gfp_t gfp)
{
	struct cfg80211_registered_device *rdev = wiphy_to_rdev(wiphy);
	const struct nl80211_vendor_cmd_info *info;

	switch (cmd) {
	case NL80211_CMD_TESTMODE:
		if (WARN_ON(vendor_event_idx != -1))
			return NULL;
		info = NULL;
		break;
	case NL80211_CMD_VENDOR:
		if (WARN_ON(vendor_event_idx < 0 ||
			    vendor_event_idx >= wiphy->n_vendor_events))
			return NULL;
		info = &wiphy->vendor_events[vendor_event_idx];
		break;
	default:
		WARN_ON(1);
		return NULL;
	}

	return __cfg80211_alloc_vendor_skb(rdev, wdev, approxlen, 0, 0,
					   cmd, attr, info, gfp);
}
EXPORT_SYMBOL(__cfg80211_alloc_event_skb);

void __cfg80211_send_event_skb(struct sk_buff *skb, gfp_t gfp)
{
	struct cfg80211_registered_device *rdev = ((void **)skb->cb)[0];
	void *hdr = ((void **)skb->cb)[1];
	struct nlattr *data = ((void **)skb->cb)[2];
	enum nl80211_multicast_groups mcgrp = NL80211_MCGRP_TESTMODE;

	/* clear CB data for netlink core to own from now on */
	memset(skb->cb, 0, sizeof(skb->cb));

	nla_nest_end(skb, data);
	genlmsg_end(skb, hdr);

	if (data->nla_type == NL80211_ATTR_VENDOR_DATA)
		mcgrp = NL80211_MCGRP_VENDOR;

	genlmsg_multicast_netns(&nl80211_fam, wiphy_net(&rdev->wiphy), skb, 0,
				mcgrp, gfp);
}
EXPORT_SYMBOL(__cfg80211_send_event_skb);

#ifdef CONFIG_NL80211_TESTMODE
static int nl80211_testmode_do(struct sk_buff *skb, struct genl_info *info)
{
	struct cfg80211_registered_device *rdev = info->user_ptr[0];
	struct wireless_dev *wdev =
		__cfg80211_wdev_from_attrs(genl_info_net(info), info->attrs);
	int err;

	if (!rdev->ops->testmode_cmd)
		return -EOPNOTSUPP;

	if (IS_ERR(wdev)) {
		err = PTR_ERR(wdev);
		if (err != -EINVAL)
			return err;
		wdev = NULL;
	} else if (wdev->wiphy != &rdev->wiphy) {
		return -EINVAL;
	}

	if (!info->attrs[NL80211_ATTR_TESTDATA])
		return -EINVAL;

	rdev->cur_cmd_info = info;
	err = rdev_testmode_cmd(rdev, wdev,
				nla_data(info->attrs[NL80211_ATTR_TESTDATA]),
				nla_len(info->attrs[NL80211_ATTR_TESTDATA]));
	rdev->cur_cmd_info = NULL;

	return err;
}

static int nl80211_testmode_dump(struct sk_buff *skb,
				 struct netlink_callback *cb)
{
	struct cfg80211_registered_device *rdev;
	int err;
	long phy_idx;
	void *data = NULL;
	int data_len = 0;

	rtnl_lock();

	if (cb->args[0]) {
		/*
		 * 0 is a valid index, but not valid for args[0],
		 * so we need to offset by 1.
		 */
		phy_idx = cb->args[0] - 1;
	} else {
		err = nlmsg_parse(cb->nlh, GENL_HDRLEN + nl80211_fam.hdrsize,
				  nl80211_fam.attrbuf, nl80211_fam.maxattr,
				  nl80211_policy);
		if (err)
			goto out_err;

		rdev = __cfg80211_rdev_from_attrs(sock_net(skb->sk),
						  nl80211_fam.attrbuf);
		if (IS_ERR(rdev)) {
			err = PTR_ERR(rdev);
			goto out_err;
		}
		phy_idx = rdev->wiphy_idx;
		rdev = NULL;

		if (nl80211_fam.attrbuf[NL80211_ATTR_TESTDATA])
			cb->args[1] =
				(long)nl80211_fam.attrbuf[NL80211_ATTR_TESTDATA];
	}

	if (cb->args[1]) {
		data = nla_data((void *)cb->args[1]);
		data_len = nla_len((void *)cb->args[1]);
	}

	rdev = cfg80211_rdev_by_wiphy_idx(phy_idx);
	if (!rdev) {
		err = -ENOENT;
		goto out_err;
	}

	if (!rdev->ops->testmode_dump) {
		err = -EOPNOTSUPP;
		goto out_err;
	}

	while (1) {
		void *hdr = nl80211hdr_put(skb, NETLINK_CB(cb->skb).portid,
					   cb->nlh->nlmsg_seq, NLM_F_MULTI,
					   NL80211_CMD_TESTMODE);
		struct nlattr *tmdata;

		if (!hdr)
			break;

		if (nla_put_u32(skb, NL80211_ATTR_WIPHY, phy_idx)) {
			genlmsg_cancel(skb, hdr);
			break;
		}

		tmdata = nla_nest_start(skb, NL80211_ATTR_TESTDATA);
		if (!tmdata) {
			genlmsg_cancel(skb, hdr);
			break;
		}
		err = rdev_testmode_dump(rdev, skb, cb, data, data_len);
		nla_nest_end(skb, tmdata);

		if (err == -ENOBUFS || err == -ENOENT) {
			genlmsg_cancel(skb, hdr);
			break;
		} else if (err) {
			genlmsg_cancel(skb, hdr);
			goto out_err;
		}

		genlmsg_end(skb, hdr);
	}

	err = skb->len;
	/* see above */
	cb->args[0] = phy_idx + 1;
 out_err:
	rtnl_unlock();
	return err;
}
#endif

static int nl80211_connect(struct sk_buff *skb, struct genl_info *info)
{
	struct cfg80211_registered_device *rdev = info->user_ptr[0];
	struct net_device *dev = info->user_ptr[1];
	struct cfg80211_connect_params connect;
	struct wiphy *wiphy;
	struct cfg80211_cached_keys *connkeys = NULL;
	int err;

	memset(&connect, 0, sizeof(connect));

	if (!is_valid_ie_attr(info->attrs[NL80211_ATTR_IE]))
		return -EINVAL;

	if (!info->attrs[NL80211_ATTR_SSID] ||
	    !nla_len(info->attrs[NL80211_ATTR_SSID]))
		return -EINVAL;

	if (info->attrs[NL80211_ATTR_AUTH_TYPE]) {
		connect.auth_type =
			nla_get_u32(info->attrs[NL80211_ATTR_AUTH_TYPE]);
		if (!nl80211_valid_auth_type(rdev, connect.auth_type,
					     NL80211_CMD_CONNECT))
			return -EINVAL;
	} else
		connect.auth_type = NL80211_AUTHTYPE_AUTOMATIC;

	connect.privacy = info->attrs[NL80211_ATTR_PRIVACY];

	err = nl80211_crypto_settings(rdev, info, &connect.crypto,
				      NL80211_MAX_NR_CIPHER_SUITES);
	if (err)
		return err;

	if (dev->ieee80211_ptr->iftype != NL80211_IFTYPE_STATION &&
	    dev->ieee80211_ptr->iftype != NL80211_IFTYPE_P2P_CLIENT)
		return -EOPNOTSUPP;

	wiphy = &rdev->wiphy;

	connect.bg_scan_period = -1;
	if (info->attrs[NL80211_ATTR_BG_SCAN_PERIOD] &&
		(wiphy->flags & WIPHY_FLAG_SUPPORTS_FW_ROAM)) {
		connect.bg_scan_period =
			nla_get_u16(info->attrs[NL80211_ATTR_BG_SCAN_PERIOD]);
	}

	if (info->attrs[NL80211_ATTR_MAC])
		connect.bssid = nla_data(info->attrs[NL80211_ATTR_MAC]);
	else if (info->attrs[NL80211_ATTR_MAC_HINT])
		connect.bssid_hint =
			nla_data(info->attrs[NL80211_ATTR_MAC_HINT]);
	connect.ssid = nla_data(info->attrs[NL80211_ATTR_SSID]);
	connect.ssid_len = nla_len(info->attrs[NL80211_ATTR_SSID]);

	if (info->attrs[NL80211_ATTR_IE]) {
		connect.ie = nla_data(info->attrs[NL80211_ATTR_IE]);
		connect.ie_len = nla_len(info->attrs[NL80211_ATTR_IE]);
	}

	if (info->attrs[NL80211_ATTR_USE_MFP]) {
		connect.mfp = nla_get_u32(info->attrs[NL80211_ATTR_USE_MFP]);
		if (connect.mfp != NL80211_MFP_REQUIRED &&
		    connect.mfp != NL80211_MFP_NO)
			return -EINVAL;
	} else {
		connect.mfp = NL80211_MFP_NO;
	}

	if (info->attrs[NL80211_ATTR_PREV_BSSID])
		connect.prev_bssid =
			nla_data(info->attrs[NL80211_ATTR_PREV_BSSID]);

	if (info->attrs[NL80211_ATTR_WIPHY_FREQ]) {
		connect.channel = nl80211_get_valid_chan(
			wiphy, info->attrs[NL80211_ATTR_WIPHY_FREQ]);
		if (!connect.channel)
			return -EINVAL;
	} else if (info->attrs[NL80211_ATTR_WIPHY_FREQ_HINT]) {
		connect.channel_hint = nl80211_get_valid_chan(
			wiphy, info->attrs[NL80211_ATTR_WIPHY_FREQ_HINT]);
		if (!connect.channel_hint)
			return -EINVAL;
	}

	if (connect.privacy && info->attrs[NL80211_ATTR_KEYS]) {
		connkeys = nl80211_parse_connkeys(rdev,
					  info->attrs[NL80211_ATTR_KEYS], NULL);
		if (IS_ERR(connkeys))
			return PTR_ERR(connkeys);
	}

	if (nla_get_flag(info->attrs[NL80211_ATTR_DISABLE_HT]))
		connect.flags |= ASSOC_REQ_DISABLE_HT;

	if (info->attrs[NL80211_ATTR_HT_CAPABILITY_MASK])
		memcpy(&connect.ht_capa_mask,
		       nla_data(info->attrs[NL80211_ATTR_HT_CAPABILITY_MASK]),
		       sizeof(connect.ht_capa_mask));

	if (info->attrs[NL80211_ATTR_HT_CAPABILITY]) {
		if (!info->attrs[NL80211_ATTR_HT_CAPABILITY_MASK]) {
			kzfree(connkeys);
			return -EINVAL;
		}
		memcpy(&connect.ht_capa,
		       nla_data(info->attrs[NL80211_ATTR_HT_CAPABILITY]),
		       sizeof(connect.ht_capa));
	}

	if (nla_get_flag(info->attrs[NL80211_ATTR_DISABLE_VHT]))
		connect.flags |= ASSOC_REQ_DISABLE_VHT;

	if (info->attrs[NL80211_ATTR_VHT_CAPABILITY_MASK])
		memcpy(&connect.vht_capa_mask,
		       nla_data(info->attrs[NL80211_ATTR_VHT_CAPABILITY_MASK]),
		       sizeof(connect.vht_capa_mask));

	if (info->attrs[NL80211_ATTR_VHT_CAPABILITY]) {
		if (!info->attrs[NL80211_ATTR_VHT_CAPABILITY_MASK]) {
			kzfree(connkeys);
			return -EINVAL;
		}
		memcpy(&connect.vht_capa,
		       nla_data(info->attrs[NL80211_ATTR_VHT_CAPABILITY]),
		       sizeof(connect.vht_capa));
	}

	if (nla_get_flag(info->attrs[NL80211_ATTR_USE_RRM])) {
		if (!((rdev->wiphy.features &
			NL80211_FEATURE_DS_PARAM_SET_IE_IN_PROBES) &&
		       (rdev->wiphy.features & NL80211_FEATURE_QUIET)) &&
		    !wiphy_ext_feature_isset(&rdev->wiphy,
					     NL80211_EXT_FEATURE_RRM)) {
			kzfree(connkeys);
			return -EINVAL;
		}
		connect.flags |= ASSOC_REQ_USE_RRM;
	}

	connect.pbss = nla_get_flag(info->attrs[NL80211_ATTR_PBSS]);
	if (connect.pbss && !rdev->wiphy.bands[NL80211_BAND_60GHZ]) {
		kzfree(connkeys);
		return -EOPNOTSUPP;
	}

	if (info->attrs[NL80211_ATTR_BSS_SELECT]) {
		/* bss selection makes no sense if bssid is set */
		if (connect.bssid) {
			kzfree(connkeys);
			return -EINVAL;
		}

		err = parse_bss_select(info->attrs[NL80211_ATTR_BSS_SELECT],
				       wiphy, &connect.bss_select);
		if (err) {
			kzfree(connkeys);
			return err;
		}
	}

	if (wiphy_ext_feature_isset(&rdev->wiphy,
				    NL80211_EXT_FEATURE_FILS_SK_OFFLOAD) &&
	    info->attrs[NL80211_ATTR_FILS_ERP_USERNAME] &&
	    info->attrs[NL80211_ATTR_FILS_ERP_REALM] &&
	    info->attrs[NL80211_ATTR_FILS_ERP_NEXT_SEQ_NUM] &&
	    info->attrs[NL80211_ATTR_FILS_ERP_RRK]) {
		connect.fils_erp_username =
			nla_data(info->attrs[NL80211_ATTR_FILS_ERP_USERNAME]);
		connect.fils_erp_username_len =
			nla_len(info->attrs[NL80211_ATTR_FILS_ERP_USERNAME]);
		connect.fils_erp_realm =
			nla_data(info->attrs[NL80211_ATTR_FILS_ERP_REALM]);
		connect.fils_erp_realm_len =
			nla_len(info->attrs[NL80211_ATTR_FILS_ERP_REALM]);
		connect.fils_erp_next_seq_num =
			nla_get_u16(
			   info->attrs[NL80211_ATTR_FILS_ERP_NEXT_SEQ_NUM]);
		connect.fils_erp_rrk =
			nla_data(info->attrs[NL80211_ATTR_FILS_ERP_RRK]);
		connect.fils_erp_rrk_len =
			nla_len(info->attrs[NL80211_ATTR_FILS_ERP_RRK]);
	} else if (info->attrs[NL80211_ATTR_FILS_ERP_USERNAME] ||
		   info->attrs[NL80211_ATTR_FILS_ERP_REALM] ||
		   info->attrs[NL80211_ATTR_FILS_ERP_NEXT_SEQ_NUM] ||
		   info->attrs[NL80211_ATTR_FILS_ERP_RRK]) {
		kzfree(connkeys);
		return -EINVAL;
	}

	if (nla_get_flag(info->attrs[NL80211_ATTR_EXTERNAL_AUTH_SUPPORT])) {
		if (!info->attrs[NL80211_ATTR_SOCKET_OWNER]) {
			return -EINVAL;
		}
		connect.flags |= CONNECT_REQ_EXTERNAL_AUTH_SUPPORT;
	}

	wdev_lock(dev->ieee80211_ptr);

	err = cfg80211_connect(rdev, dev, &connect, connkeys,
			       connect.prev_bssid);
	if (err)
		kzfree(connkeys);

	if (!err && info->attrs[NL80211_ATTR_SOCKET_OWNER]) {
		dev->ieee80211_ptr->conn_owner_nlportid = info->snd_portid;
		if (connect.bssid)
			memcpy(dev->ieee80211_ptr->disconnect_bssid,
			       connect.bssid, ETH_ALEN);
		else
			memset(dev->ieee80211_ptr->disconnect_bssid,
			       0, ETH_ALEN);
	}

	wdev_unlock(dev->ieee80211_ptr);

	return err;
}

static int nl80211_update_connect_params(struct sk_buff *skb,
					 struct genl_info *info)
{
	struct cfg80211_connect_params connect = {};
	struct cfg80211_registered_device *rdev = info->user_ptr[0];
	struct net_device *dev = info->user_ptr[1];
	struct wireless_dev *wdev = dev->ieee80211_ptr;
	u32 changed = 0;
	int ret;

	if (!rdev->ops->update_connect_params)
		return -EOPNOTSUPP;

	if (info->attrs[NL80211_ATTR_IE]) {
		if (!is_valid_ie_attr(info->attrs[NL80211_ATTR_IE]))
			return -EINVAL;
		connect.ie = nla_data(info->attrs[NL80211_ATTR_IE]);
		connect.ie_len = nla_len(info->attrs[NL80211_ATTR_IE]);
		changed |= UPDATE_ASSOC_IES;
	}

	if (wiphy_ext_feature_isset(&rdev->wiphy,
				    NL80211_EXT_FEATURE_FILS_SK_OFFLOAD) &&
	    info->attrs[NL80211_ATTR_FILS_ERP_USERNAME] &&
	    info->attrs[NL80211_ATTR_FILS_ERP_REALM] &&
	    info->attrs[NL80211_ATTR_FILS_ERP_NEXT_SEQ_NUM] &&
	    info->attrs[NL80211_ATTR_FILS_ERP_RRK]) {
		connect.fils_erp_username =
			nla_data(info->attrs[NL80211_ATTR_FILS_ERP_USERNAME]);
		connect.fils_erp_username_len =
			nla_len(info->attrs[NL80211_ATTR_FILS_ERP_USERNAME]);
		connect.fils_erp_realm =
			nla_data(info->attrs[NL80211_ATTR_FILS_ERP_REALM]);
		connect.fils_erp_realm_len =
			nla_len(info->attrs[NL80211_ATTR_FILS_ERP_REALM]);
		connect.fils_erp_next_seq_num =
			nla_get_u16(
			   info->attrs[NL80211_ATTR_FILS_ERP_NEXT_SEQ_NUM]);
		connect.fils_erp_rrk =
			nla_data(info->attrs[NL80211_ATTR_FILS_ERP_RRK]);
		connect.fils_erp_rrk_len =
			nla_len(info->attrs[NL80211_ATTR_FILS_ERP_RRK]);
		changed |= UPDATE_FILS_ERP_INFO;
	} else if (info->attrs[NL80211_ATTR_FILS_ERP_USERNAME] ||
		   info->attrs[NL80211_ATTR_FILS_ERP_REALM] ||
		   info->attrs[NL80211_ATTR_FILS_ERP_NEXT_SEQ_NUM] ||
		   info->attrs[NL80211_ATTR_FILS_ERP_RRK]) {
		return -EINVAL;
	}

	if (info->attrs[NL80211_ATTR_AUTH_TYPE]) {
		u32 auth_type =
			nla_get_u32(info->attrs[NL80211_ATTR_AUTH_TYPE]);
		if (!nl80211_valid_auth_type(rdev, auth_type,
					     NL80211_CMD_CONNECT))
			return -EINVAL;
		connect.auth_type = auth_type;
		changed |= UPDATE_AUTH_TYPE;
	}

	wdev_lock(dev->ieee80211_ptr);
	if (!wdev->current_bss)
		ret = -ENOLINK;
	else
		ret = rdev_update_connect_params(rdev, dev, &connect, changed);
	wdev_unlock(dev->ieee80211_ptr);

	return ret;
}

static int nl80211_disconnect(struct sk_buff *skb, struct genl_info *info)
{
	struct cfg80211_registered_device *rdev = info->user_ptr[0];
	struct net_device *dev = info->user_ptr[1];
	u16 reason;
	int ret;

	if (!info->attrs[NL80211_ATTR_REASON_CODE])
		reason = WLAN_REASON_DEAUTH_LEAVING;
	else
		reason = nla_get_u16(info->attrs[NL80211_ATTR_REASON_CODE]);

	if (reason == 0)
		return -EINVAL;

	if (dev->ieee80211_ptr->iftype != NL80211_IFTYPE_STATION &&
	    dev->ieee80211_ptr->iftype != NL80211_IFTYPE_P2P_CLIENT)
		return -EOPNOTSUPP;

	wdev_lock(dev->ieee80211_ptr);
	ret = cfg80211_disconnect(rdev, dev, reason, true);
	wdev_unlock(dev->ieee80211_ptr);
	return ret;
}

static int nl80211_wiphy_netns(struct sk_buff *skb, struct genl_info *info)
{
	struct cfg80211_registered_device *rdev = info->user_ptr[0];
	struct net *net;
	int err;

	if (info->attrs[NL80211_ATTR_PID]) {
		u32 pid = nla_get_u32(info->attrs[NL80211_ATTR_PID]);

		net = get_net_ns_by_pid(pid);
	} else if (info->attrs[NL80211_ATTR_NETNS_FD]) {
		u32 fd = nla_get_u32(info->attrs[NL80211_ATTR_NETNS_FD]);

		net = get_net_ns_by_fd(fd);
	} else {
		return -EINVAL;
	}

	if (IS_ERR(net))
		return PTR_ERR(net);

	err = 0;

	/* check if anything to do */
	if (!net_eq(wiphy_net(&rdev->wiphy), net))
		err = cfg80211_switch_netns(rdev, net);

	put_net(net);
	return err;
}

static int nl80211_setdel_pmksa(struct sk_buff *skb, struct genl_info *info)
{
	struct cfg80211_registered_device *rdev = info->user_ptr[0];
	int (*rdev_ops)(struct wiphy *wiphy, struct net_device *dev,
			struct cfg80211_pmksa *pmksa) = NULL;
	struct net_device *dev = info->user_ptr[1];
	struct cfg80211_pmksa pmksa;

	memset(&pmksa, 0, sizeof(struct cfg80211_pmksa));

	if (!info->attrs[NL80211_ATTR_PMKID])
		return -EINVAL;

	pmksa.pmkid = nla_data(info->attrs[NL80211_ATTR_PMKID]);

	if (info->attrs[NL80211_ATTR_MAC]) {
		pmksa.bssid = nla_data(info->attrs[NL80211_ATTR_MAC]);
	} else if (info->attrs[NL80211_ATTR_SSID] &&
		   info->attrs[NL80211_ATTR_FILS_CACHE_ID] &&
		   (info->genlhdr->cmd == NL80211_CMD_DEL_PMKSA ||
		    info->attrs[NL80211_ATTR_PMK])) {
		pmksa.ssid = nla_data(info->attrs[NL80211_ATTR_SSID]);
		pmksa.ssid_len = nla_len(info->attrs[NL80211_ATTR_SSID]);
		pmksa.cache_id =
			nla_data(info->attrs[NL80211_ATTR_FILS_CACHE_ID]);
	} else {
		return -EINVAL;
	}
	if (info->attrs[NL80211_ATTR_PMK]) {
		pmksa.pmk = nla_data(info->attrs[NL80211_ATTR_PMK]);
		pmksa.pmk_len = nla_len(info->attrs[NL80211_ATTR_PMK]);
	}

	if (dev->ieee80211_ptr->iftype != NL80211_IFTYPE_STATION &&
	    dev->ieee80211_ptr->iftype != NL80211_IFTYPE_P2P_CLIENT &&
	    !(dev->ieee80211_ptr->iftype == NL80211_IFTYPE_AP &&
	      wiphy_ext_feature_isset(&rdev->wiphy,
				      NL80211_EXT_FEATURE_AP_PMKSA_CACHING)))
		return -EOPNOTSUPP;

	switch (info->genlhdr->cmd) {
	case NL80211_CMD_SET_PMKSA:
		rdev_ops = rdev->ops->set_pmksa;
		break;
	case NL80211_CMD_DEL_PMKSA:
		rdev_ops = rdev->ops->del_pmksa;
		break;
	default:
		WARN_ON(1);
		break;
	}

	if (!rdev_ops)
		return -EOPNOTSUPP;

	return rdev_ops(&rdev->wiphy, dev, &pmksa);
}

static int nl80211_flush_pmksa(struct sk_buff *skb, struct genl_info *info)
{
	struct cfg80211_registered_device *rdev = info->user_ptr[0];
	struct net_device *dev = info->user_ptr[1];

	if (dev->ieee80211_ptr->iftype != NL80211_IFTYPE_STATION &&
	    dev->ieee80211_ptr->iftype != NL80211_IFTYPE_P2P_CLIENT)
		return -EOPNOTSUPP;

	if (!rdev->ops->flush_pmksa)
		return -EOPNOTSUPP;

	return rdev_flush_pmksa(rdev, dev);
}

static int nl80211_tdls_mgmt(struct sk_buff *skb, struct genl_info *info)
{
	struct cfg80211_registered_device *rdev = info->user_ptr[0];
	struct net_device *dev = info->user_ptr[1];
	u8 action_code, dialog_token;
	u32 peer_capability = 0;
	u16 status_code;
	u8 *peer;
	bool initiator;

	if (!(rdev->wiphy.flags & WIPHY_FLAG_SUPPORTS_TDLS) ||
	    !rdev->ops->tdls_mgmt)
		return -EOPNOTSUPP;

	if (!info->attrs[NL80211_ATTR_TDLS_ACTION] ||
	    !info->attrs[NL80211_ATTR_STATUS_CODE] ||
	    !info->attrs[NL80211_ATTR_TDLS_DIALOG_TOKEN] ||
	    !info->attrs[NL80211_ATTR_IE] ||
	    !info->attrs[NL80211_ATTR_MAC])
		return -EINVAL;

	peer = nla_data(info->attrs[NL80211_ATTR_MAC]);
	action_code = nla_get_u8(info->attrs[NL80211_ATTR_TDLS_ACTION]);
	status_code = nla_get_u16(info->attrs[NL80211_ATTR_STATUS_CODE]);
	dialog_token = nla_get_u8(info->attrs[NL80211_ATTR_TDLS_DIALOG_TOKEN]);
	initiator = nla_get_flag(info->attrs[NL80211_ATTR_TDLS_INITIATOR]);
	if (info->attrs[NL80211_ATTR_TDLS_PEER_CAPABILITY])
		peer_capability =
			nla_get_u32(info->attrs[NL80211_ATTR_TDLS_PEER_CAPABILITY]);

	return rdev_tdls_mgmt(rdev, dev, peer, action_code,
			      dialog_token, status_code, peer_capability,
			      initiator,
			      nla_data(info->attrs[NL80211_ATTR_IE]),
			      nla_len(info->attrs[NL80211_ATTR_IE]));
}

static int nl80211_tdls_oper(struct sk_buff *skb, struct genl_info *info)
{
	struct cfg80211_registered_device *rdev = info->user_ptr[0];
	struct net_device *dev = info->user_ptr[1];
	enum nl80211_tdls_operation operation;
	u8 *peer;

	if (!(rdev->wiphy.flags & WIPHY_FLAG_SUPPORTS_TDLS) ||
	    !rdev->ops->tdls_oper)
		return -EOPNOTSUPP;

	if (!info->attrs[NL80211_ATTR_TDLS_OPERATION] ||
	    !info->attrs[NL80211_ATTR_MAC])
		return -EINVAL;

	operation = nla_get_u8(info->attrs[NL80211_ATTR_TDLS_OPERATION]);
	peer = nla_data(info->attrs[NL80211_ATTR_MAC]);

	return rdev_tdls_oper(rdev, dev, peer, operation);
}

static int nl80211_remain_on_channel(struct sk_buff *skb,
				     struct genl_info *info)
{
	struct cfg80211_registered_device *rdev = info->user_ptr[0];
	struct wireless_dev *wdev = info->user_ptr[1];
	struct cfg80211_chan_def chandef;
	struct sk_buff *msg;
	void *hdr;
	u64 cookie;
	u32 duration;
	int err;

	if (!info->attrs[NL80211_ATTR_WIPHY_FREQ] ||
	    !info->attrs[NL80211_ATTR_DURATION])
		return -EINVAL;

	duration = nla_get_u32(info->attrs[NL80211_ATTR_DURATION]);

	if (!rdev->ops->remain_on_channel ||
	    !(rdev->wiphy.flags & WIPHY_FLAG_HAS_REMAIN_ON_CHANNEL))
		return -EOPNOTSUPP;

	/*
	 * We should be on that channel for at least a minimum amount of
	 * time (10ms) but no longer than the driver supports.
	 */
	if (duration < NL80211_MIN_REMAIN_ON_CHANNEL_TIME ||
	    duration > rdev->wiphy.max_remain_on_channel_duration)
		return -EINVAL;

	err = nl80211_parse_chandef(rdev, info, &chandef);
	if (err)
		return err;

	msg = nlmsg_new(NLMSG_DEFAULT_SIZE, GFP_KERNEL);
	if (!msg)
		return -ENOMEM;

	hdr = nl80211hdr_put(msg, info->snd_portid, info->snd_seq, 0,
			     NL80211_CMD_REMAIN_ON_CHANNEL);
	if (!hdr) {
		err = -ENOBUFS;
		goto free_msg;
	}

	err = rdev_remain_on_channel(rdev, wdev, chandef.chan,
				     duration, &cookie);

	if (err)
		goto free_msg;

	if (nla_put_u64_64bit(msg, NL80211_ATTR_COOKIE, cookie,
			      NL80211_ATTR_PAD))
		goto nla_put_failure;

	genlmsg_end(msg, hdr);

	return genlmsg_reply(msg, info);

 nla_put_failure:
	err = -ENOBUFS;
 free_msg:
	nlmsg_free(msg);
	return err;
}

static int nl80211_cancel_remain_on_channel(struct sk_buff *skb,
					    struct genl_info *info)
{
	struct cfg80211_registered_device *rdev = info->user_ptr[0];
	struct wireless_dev *wdev = info->user_ptr[1];
	u64 cookie;

	if (!info->attrs[NL80211_ATTR_COOKIE])
		return -EINVAL;

	if (!rdev->ops->cancel_remain_on_channel)
		return -EOPNOTSUPP;

	cookie = nla_get_u64(info->attrs[NL80211_ATTR_COOKIE]);

	return rdev_cancel_remain_on_channel(rdev, wdev, cookie);
}

static int nl80211_set_tx_bitrate_mask(struct sk_buff *skb,
				       struct genl_info *info)
{
	struct cfg80211_bitrate_mask mask;
	struct cfg80211_registered_device *rdev = info->user_ptr[0];
	struct net_device *dev = info->user_ptr[1];
	int err;

	if (!rdev->ops->set_bitrate_mask)
		return -EOPNOTSUPP;

	err = nl80211_parse_tx_bitrate_mask(info, &mask);
	if (err)
		return err;

	return rdev_set_bitrate_mask(rdev, dev, NULL, &mask);
}

static int nl80211_register_mgmt(struct sk_buff *skb, struct genl_info *info)
{
	struct cfg80211_registered_device *rdev = info->user_ptr[0];
	struct wireless_dev *wdev = info->user_ptr[1];
	u16 frame_type = IEEE80211_FTYPE_MGMT | IEEE80211_STYPE_ACTION;

	if (!info->attrs[NL80211_ATTR_FRAME_MATCH])
		return -EINVAL;

	if (info->attrs[NL80211_ATTR_FRAME_TYPE])
		frame_type = nla_get_u16(info->attrs[NL80211_ATTR_FRAME_TYPE]);

	switch (wdev->iftype) {
	case NL80211_IFTYPE_STATION:
	case NL80211_IFTYPE_ADHOC:
	case NL80211_IFTYPE_P2P_CLIENT:
	case NL80211_IFTYPE_AP:
	case NL80211_IFTYPE_AP_VLAN:
	case NL80211_IFTYPE_MESH_POINT:
	case NL80211_IFTYPE_P2P_GO:
	case NL80211_IFTYPE_P2P_DEVICE:
		break;
	case NL80211_IFTYPE_NAN:
	default:
		return -EOPNOTSUPP;
	}

	/* not much point in registering if we can't reply */
	if (!rdev->ops->mgmt_tx)
		return -EOPNOTSUPP;

	return cfg80211_mlme_register_mgmt(wdev, info->snd_portid, frame_type,
			nla_data(info->attrs[NL80211_ATTR_FRAME_MATCH]),
			nla_len(info->attrs[NL80211_ATTR_FRAME_MATCH]));
}

static int nl80211_tx_mgmt(struct sk_buff *skb, struct genl_info *info)
{
	struct cfg80211_registered_device *rdev = info->user_ptr[0];
	struct wireless_dev *wdev = info->user_ptr[1];
	struct cfg80211_chan_def chandef;
	int err;
	void *hdr = NULL;
	u64 cookie;
	struct sk_buff *msg = NULL;
	struct cfg80211_mgmt_tx_params params = {
		.dont_wait_for_ack =
			info->attrs[NL80211_ATTR_DONT_WAIT_FOR_ACK],
	};

	if (!info->attrs[NL80211_ATTR_FRAME])
		return -EINVAL;

	if (!rdev->ops->mgmt_tx)
		return -EOPNOTSUPP;

	switch (wdev->iftype) {
	case NL80211_IFTYPE_P2P_DEVICE:
		if (!info->attrs[NL80211_ATTR_WIPHY_FREQ])
			return -EINVAL;
	case NL80211_IFTYPE_STATION:
	case NL80211_IFTYPE_ADHOC:
	case NL80211_IFTYPE_P2P_CLIENT:
	case NL80211_IFTYPE_AP:
	case NL80211_IFTYPE_AP_VLAN:
	case NL80211_IFTYPE_MESH_POINT:
	case NL80211_IFTYPE_P2P_GO:
		break;
	case NL80211_IFTYPE_NAN:
	default:
		return -EOPNOTSUPP;
	}

	if (info->attrs[NL80211_ATTR_DURATION]) {
		if (!(rdev->wiphy.flags & WIPHY_FLAG_OFFCHAN_TX))
			return -EINVAL;
		params.wait = nla_get_u32(info->attrs[NL80211_ATTR_DURATION]);

		/*
		 * We should wait on the channel for at least a minimum amount
		 * of time (10ms) but no longer than the driver supports.
		 */
		if (params.wait < NL80211_MIN_REMAIN_ON_CHANNEL_TIME ||
		    params.wait > rdev->wiphy.max_remain_on_channel_duration)
			return -EINVAL;
	}

	params.offchan = info->attrs[NL80211_ATTR_OFFCHANNEL_TX_OK];

	if (params.offchan && !(rdev->wiphy.flags & WIPHY_FLAG_OFFCHAN_TX))
		return -EINVAL;

	params.no_cck = nla_get_flag(info->attrs[NL80211_ATTR_TX_NO_CCK_RATE]);

	/* get the channel if any has been specified, otherwise pass NULL to
	 * the driver. The latter will use the current one
	 */
	chandef.chan = NULL;
	if (info->attrs[NL80211_ATTR_WIPHY_FREQ]) {
		err = nl80211_parse_chandef(rdev, info, &chandef);
		if (err)
			return err;
	}

	if (!chandef.chan && params.offchan)
		return -EINVAL;

	params.buf = nla_data(info->attrs[NL80211_ATTR_FRAME]);
	params.len = nla_len(info->attrs[NL80211_ATTR_FRAME]);

	if (info->attrs[NL80211_ATTR_CSA_C_OFFSETS_TX]) {
		int len = nla_len(info->attrs[NL80211_ATTR_CSA_C_OFFSETS_TX]);
		int i;

		if (len % sizeof(u16))
			return -EINVAL;

		params.n_csa_offsets = len / sizeof(u16);
		params.csa_offsets =
			nla_data(info->attrs[NL80211_ATTR_CSA_C_OFFSETS_TX]);

		/* check that all the offsets fit the frame */
		for (i = 0; i < params.n_csa_offsets; i++) {
			if (params.csa_offsets[i] >= params.len)
				return -EINVAL;
		}
	}

	if (!params.dont_wait_for_ack) {
		msg = nlmsg_new(NLMSG_DEFAULT_SIZE, GFP_KERNEL);
		if (!msg)
			return -ENOMEM;

		hdr = nl80211hdr_put(msg, info->snd_portid, info->snd_seq, 0,
				     NL80211_CMD_FRAME);
		if (!hdr) {
			err = -ENOBUFS;
			goto free_msg;
		}
	}

	params.chan = chandef.chan;
	err = cfg80211_mlme_mgmt_tx(rdev, wdev, &params, &cookie);
	if (err)
		goto free_msg;

	if (msg) {
		if (nla_put_u64_64bit(msg, NL80211_ATTR_COOKIE, cookie,
				      NL80211_ATTR_PAD))
			goto nla_put_failure;

		genlmsg_end(msg, hdr);
		return genlmsg_reply(msg, info);
	}

	return 0;

 nla_put_failure:
	err = -ENOBUFS;
 free_msg:
	nlmsg_free(msg);
	return err;
}

static int nl80211_tx_mgmt_cancel_wait(struct sk_buff *skb, struct genl_info *info)
{
	struct cfg80211_registered_device *rdev = info->user_ptr[0];
	struct wireless_dev *wdev = info->user_ptr[1];
	u64 cookie;

	if (!info->attrs[NL80211_ATTR_COOKIE])
		return -EINVAL;

	if (!rdev->ops->mgmt_tx_cancel_wait)
		return -EOPNOTSUPP;

	switch (wdev->iftype) {
	case NL80211_IFTYPE_STATION:
	case NL80211_IFTYPE_ADHOC:
	case NL80211_IFTYPE_P2P_CLIENT:
	case NL80211_IFTYPE_AP:
	case NL80211_IFTYPE_AP_VLAN:
	case NL80211_IFTYPE_P2P_GO:
	case NL80211_IFTYPE_P2P_DEVICE:
		break;
	case NL80211_IFTYPE_NAN:
	default:
		return -EOPNOTSUPP;
	}

	cookie = nla_get_u64(info->attrs[NL80211_ATTR_COOKIE]);

	return rdev_mgmt_tx_cancel_wait(rdev, wdev, cookie);
}

static int nl80211_set_power_save(struct sk_buff *skb, struct genl_info *info)
{
	struct cfg80211_registered_device *rdev = info->user_ptr[0];
	struct wireless_dev *wdev;
	struct net_device *dev = info->user_ptr[1];
	u8 ps_state;
	bool state;
	int err;

	if (!info->attrs[NL80211_ATTR_PS_STATE])
		return -EINVAL;

	ps_state = nla_get_u32(info->attrs[NL80211_ATTR_PS_STATE]);

	if (ps_state != NL80211_PS_DISABLED && ps_state != NL80211_PS_ENABLED)
		return -EINVAL;

	wdev = dev->ieee80211_ptr;

	if (!rdev->ops->set_power_mgmt)
		return -EOPNOTSUPP;

	state = (ps_state == NL80211_PS_ENABLED) ? true : false;

	if (state == wdev->ps)
		return 0;

	err = rdev_set_power_mgmt(rdev, dev, state, wdev->ps_timeout);
	if (!err)
		wdev->ps = state;
	return err;
}

static int nl80211_get_power_save(struct sk_buff *skb, struct genl_info *info)
{
	struct cfg80211_registered_device *rdev = info->user_ptr[0];
	enum nl80211_ps_state ps_state;
	struct wireless_dev *wdev;
	struct net_device *dev = info->user_ptr[1];
	struct sk_buff *msg;
	void *hdr;
	int err;

	wdev = dev->ieee80211_ptr;

	if (!rdev->ops->set_power_mgmt)
		return -EOPNOTSUPP;

	msg = nlmsg_new(NLMSG_DEFAULT_SIZE, GFP_KERNEL);
	if (!msg)
		return -ENOMEM;

	hdr = nl80211hdr_put(msg, info->snd_portid, info->snd_seq, 0,
			     NL80211_CMD_GET_POWER_SAVE);
	if (!hdr) {
		err = -ENOBUFS;
		goto free_msg;
	}

	if (wdev->ps)
		ps_state = NL80211_PS_ENABLED;
	else
		ps_state = NL80211_PS_DISABLED;

	if (nla_put_u32(msg, NL80211_ATTR_PS_STATE, ps_state))
		goto nla_put_failure;

	genlmsg_end(msg, hdr);
	return genlmsg_reply(msg, info);

 nla_put_failure:
	err = -ENOBUFS;
 free_msg:
	nlmsg_free(msg);
	return err;
}

static const struct nla_policy
nl80211_attr_cqm_policy[NL80211_ATTR_CQM_MAX + 1] = {
	[NL80211_ATTR_CQM_RSSI_THOLD] = { .type = NLA_U32 },
	[NL80211_ATTR_CQM_RSSI_HYST] = { .type = NLA_U32 },
	[NL80211_ATTR_CQM_RSSI_THRESHOLD_EVENT] = { .type = NLA_U32 },
	[NL80211_ATTR_CQM_TXE_RATE] = { .type = NLA_U32 },
	[NL80211_ATTR_CQM_TXE_PKTS] = { .type = NLA_U32 },
	[NL80211_ATTR_CQM_TXE_INTVL] = { .type = NLA_U32 },
};

static int nl80211_set_cqm_txe(struct genl_info *info,
			       u32 rate, u32 pkts, u32 intvl)
{
	struct cfg80211_registered_device *rdev = info->user_ptr[0];
	struct net_device *dev = info->user_ptr[1];
	struct wireless_dev *wdev = dev->ieee80211_ptr;

	if (rate > 100 || intvl > NL80211_CQM_TXE_MAX_INTVL)
		return -EINVAL;

	if (!rdev->ops->set_cqm_txe_config)
		return -EOPNOTSUPP;

	if (wdev->iftype != NL80211_IFTYPE_STATION &&
	    wdev->iftype != NL80211_IFTYPE_P2P_CLIENT)
		return -EOPNOTSUPP;

	return rdev_set_cqm_txe_config(rdev, dev, rate, pkts, intvl);
}

static int nl80211_set_cqm_rssi(struct genl_info *info,
				s32 threshold, u32 hysteresis)
{
	struct cfg80211_registered_device *rdev = info->user_ptr[0];
	struct net_device *dev = info->user_ptr[1];
	struct wireless_dev *wdev = dev->ieee80211_ptr;

	if (threshold > 0)
		return -EINVAL;

	/* disabling - hysteresis should also be zero then */
	if (threshold == 0)
		hysteresis = 0;

	if (!rdev->ops->set_cqm_rssi_config)
		return -EOPNOTSUPP;

	if (wdev->iftype != NL80211_IFTYPE_STATION &&
	    wdev->iftype != NL80211_IFTYPE_P2P_CLIENT)
		return -EOPNOTSUPP;

	return rdev_set_cqm_rssi_config(rdev, dev, threshold, hysteresis);
}

static int nl80211_set_cqm(struct sk_buff *skb, struct genl_info *info)
{
	struct nlattr *attrs[NL80211_ATTR_CQM_MAX + 1];
	struct nlattr *cqm;
	int err;

	cqm = info->attrs[NL80211_ATTR_CQM];
	if (!cqm)
		return -EINVAL;

	err = nla_parse_nested(attrs, NL80211_ATTR_CQM_MAX, cqm,
			       nl80211_attr_cqm_policy);
	if (err)
		return err;

	if (attrs[NL80211_ATTR_CQM_RSSI_THOLD] &&
	    attrs[NL80211_ATTR_CQM_RSSI_HYST]) {
		s32 threshold = nla_get_s32(attrs[NL80211_ATTR_CQM_RSSI_THOLD]);
		u32 hysteresis = nla_get_u32(attrs[NL80211_ATTR_CQM_RSSI_HYST]);

		return nl80211_set_cqm_rssi(info, threshold, hysteresis);
	}

	if (attrs[NL80211_ATTR_CQM_TXE_RATE] &&
	    attrs[NL80211_ATTR_CQM_TXE_PKTS] &&
	    attrs[NL80211_ATTR_CQM_TXE_INTVL]) {
		u32 rate = nla_get_u32(attrs[NL80211_ATTR_CQM_TXE_RATE]);
		u32 pkts = nla_get_u32(attrs[NL80211_ATTR_CQM_TXE_PKTS]);
		u32 intvl = nla_get_u32(attrs[NL80211_ATTR_CQM_TXE_INTVL]);

		return nl80211_set_cqm_txe(info, rate, pkts, intvl);
	}

	return -EINVAL;
}

static int nl80211_join_ocb(struct sk_buff *skb, struct genl_info *info)
{
	struct cfg80211_registered_device *rdev = info->user_ptr[0];
	struct net_device *dev = info->user_ptr[1];
	struct ocb_setup setup = {};
	int err;

	err = nl80211_parse_chandef(rdev, info, &setup.chandef);
	if (err)
		return err;

	return cfg80211_join_ocb(rdev, dev, &setup);
}

static int nl80211_leave_ocb(struct sk_buff *skb, struct genl_info *info)
{
	struct cfg80211_registered_device *rdev = info->user_ptr[0];
	struct net_device *dev = info->user_ptr[1];

	return cfg80211_leave_ocb(rdev, dev);
}

static int nl80211_join_mesh(struct sk_buff *skb, struct genl_info *info)
{
	struct cfg80211_registered_device *rdev = info->user_ptr[0];
	struct net_device *dev = info->user_ptr[1];
	struct mesh_config cfg;
	struct mesh_setup setup;
	int err;

	/* start with default */
	memcpy(&cfg, &default_mesh_config, sizeof(cfg));
	memcpy(&setup, &default_mesh_setup, sizeof(setup));

	if (info->attrs[NL80211_ATTR_MESH_CONFIG]) {
		/* and parse parameters if given */
		err = nl80211_parse_mesh_config(info, &cfg, NULL);
		if (err)
			return err;
	}

	if (!info->attrs[NL80211_ATTR_MESH_ID] ||
	    !nla_len(info->attrs[NL80211_ATTR_MESH_ID]))
		return -EINVAL;

	setup.mesh_id = nla_data(info->attrs[NL80211_ATTR_MESH_ID]);
	setup.mesh_id_len = nla_len(info->attrs[NL80211_ATTR_MESH_ID]);

	if (info->attrs[NL80211_ATTR_MCAST_RATE] &&
	    !nl80211_parse_mcast_rate(rdev, setup.mcast_rate,
			    nla_get_u32(info->attrs[NL80211_ATTR_MCAST_RATE])))
			return -EINVAL;

	if (info->attrs[NL80211_ATTR_BEACON_INTERVAL]) {
		setup.beacon_interval =
			nla_get_u32(info->attrs[NL80211_ATTR_BEACON_INTERVAL]);

		err = cfg80211_validate_beacon_int(rdev,
						   NL80211_IFTYPE_MESH_POINT,
						   setup.beacon_interval);
		if (err)
			return err;
	}

	if (info->attrs[NL80211_ATTR_DTIM_PERIOD]) {
		setup.dtim_period =
			nla_get_u32(info->attrs[NL80211_ATTR_DTIM_PERIOD]);
		if (setup.dtim_period < 1 || setup.dtim_period > 100)
			return -EINVAL;
	}

	if (info->attrs[NL80211_ATTR_MESH_SETUP]) {
		/* parse additional setup parameters if given */
		err = nl80211_parse_mesh_setup(info, &setup);
		if (err)
			return err;
	}

	if (setup.user_mpm)
		cfg.auto_open_plinks = false;

	if (info->attrs[NL80211_ATTR_WIPHY_FREQ]) {
		err = nl80211_parse_chandef(rdev, info, &setup.chandef);
		if (err)
			return err;
	} else {
		/* cfg80211_join_mesh() will sort it out */
		setup.chandef.chan = NULL;
	}

	if (info->attrs[NL80211_ATTR_BSS_BASIC_RATES]) {
		u8 *rates = nla_data(info->attrs[NL80211_ATTR_BSS_BASIC_RATES]);
		int n_rates =
			nla_len(info->attrs[NL80211_ATTR_BSS_BASIC_RATES]);
		struct ieee80211_supported_band *sband;

		if (!setup.chandef.chan)
			return -EINVAL;

		sband = rdev->wiphy.bands[setup.chandef.chan->band];

		err = ieee80211_get_ratemask(sband, rates, n_rates,
					     &setup.basic_rates);
		if (err)
			return err;
	}

	if (info->attrs[NL80211_ATTR_TX_RATES]) {
		err = nl80211_parse_tx_bitrate_mask(info, &setup.beacon_rate);
		if (err)
			return err;

		if (!setup.chandef.chan)
			return -EINVAL;

		err = validate_beacon_tx_rate(rdev, setup.chandef.chan->band,
					      &setup.beacon_rate);
		if (err)
			return err;
	}

	return cfg80211_join_mesh(rdev, dev, &setup, &cfg);
}

static int nl80211_leave_mesh(struct sk_buff *skb, struct genl_info *info)
{
	struct cfg80211_registered_device *rdev = info->user_ptr[0];
	struct net_device *dev = info->user_ptr[1];

	return cfg80211_leave_mesh(rdev, dev);
}

#ifdef CONFIG_PM
static int nl80211_send_wowlan_patterns(struct sk_buff *msg,
					struct cfg80211_registered_device *rdev)
{
	struct cfg80211_wowlan *wowlan = rdev->wiphy.wowlan_config;
	struct nlattr *nl_pats, *nl_pat;
	int i, pat_len;

	if (!wowlan->n_patterns)
		return 0;

	nl_pats = nla_nest_start(msg, NL80211_WOWLAN_TRIG_PKT_PATTERN);
	if (!nl_pats)
		return -ENOBUFS;

	for (i = 0; i < wowlan->n_patterns; i++) {
		nl_pat = nla_nest_start(msg, i + 1);
		if (!nl_pat)
			return -ENOBUFS;
		pat_len = wowlan->patterns[i].pattern_len;
		if (nla_put(msg, NL80211_PKTPAT_MASK, DIV_ROUND_UP(pat_len, 8),
			    wowlan->patterns[i].mask) ||
		    nla_put(msg, NL80211_PKTPAT_PATTERN, pat_len,
			    wowlan->patterns[i].pattern) ||
		    nla_put_u32(msg, NL80211_PKTPAT_OFFSET,
				wowlan->patterns[i].pkt_offset))
			return -ENOBUFS;
		nla_nest_end(msg, nl_pat);
	}
	nla_nest_end(msg, nl_pats);

	return 0;
}

static int nl80211_send_wowlan_tcp(struct sk_buff *msg,
				   struct cfg80211_wowlan_tcp *tcp)
{
	struct nlattr *nl_tcp;

	if (!tcp)
		return 0;

	nl_tcp = nla_nest_start(msg, NL80211_WOWLAN_TRIG_TCP_CONNECTION);
	if (!nl_tcp)
		return -ENOBUFS;

	if (nla_put_in_addr(msg, NL80211_WOWLAN_TCP_SRC_IPV4, tcp->src) ||
	    nla_put_in_addr(msg, NL80211_WOWLAN_TCP_DST_IPV4, tcp->dst) ||
	    nla_put(msg, NL80211_WOWLAN_TCP_DST_MAC, ETH_ALEN, tcp->dst_mac) ||
	    nla_put_u16(msg, NL80211_WOWLAN_TCP_SRC_PORT, tcp->src_port) ||
	    nla_put_u16(msg, NL80211_WOWLAN_TCP_DST_PORT, tcp->dst_port) ||
	    nla_put(msg, NL80211_WOWLAN_TCP_DATA_PAYLOAD,
		    tcp->payload_len, tcp->payload) ||
	    nla_put_u32(msg, NL80211_WOWLAN_TCP_DATA_INTERVAL,
			tcp->data_interval) ||
	    nla_put(msg, NL80211_WOWLAN_TCP_WAKE_PAYLOAD,
		    tcp->wake_len, tcp->wake_data) ||
	    nla_put(msg, NL80211_WOWLAN_TCP_WAKE_MASK,
		    DIV_ROUND_UP(tcp->wake_len, 8), tcp->wake_mask))
		return -ENOBUFS;

	if (tcp->payload_seq.len &&
	    nla_put(msg, NL80211_WOWLAN_TCP_DATA_PAYLOAD_SEQ,
		    sizeof(tcp->payload_seq), &tcp->payload_seq))
		return -ENOBUFS;

	if (tcp->payload_tok.len &&
	    nla_put(msg, NL80211_WOWLAN_TCP_DATA_PAYLOAD_TOKEN,
		    sizeof(tcp->payload_tok) + tcp->tokens_size,
		    &tcp->payload_tok))
		return -ENOBUFS;

	nla_nest_end(msg, nl_tcp);

	return 0;
}

static int nl80211_send_wowlan_nd(struct sk_buff *msg,
				  struct cfg80211_sched_scan_request *req)
{
	struct nlattr *nd, *freqs, *matches, *match, *scan_plans, *scan_plan;
	int i;

	if (!req)
		return 0;

	nd = nla_nest_start(msg, NL80211_WOWLAN_TRIG_NET_DETECT);
	if (!nd)
		return -ENOBUFS;

	if (req->n_scan_plans == 1 &&
	    nla_put_u32(msg, NL80211_ATTR_SCHED_SCAN_INTERVAL,
			req->scan_plans[0].interval * 1000))
		return -ENOBUFS;

	if (nla_put_u32(msg, NL80211_ATTR_SCHED_SCAN_DELAY, req->delay))
		return -ENOBUFS;

	if (req->relative_rssi_set) {
		struct nl80211_bss_select_rssi_adjust rssi_adjust;

		if (nla_put_s8(msg, NL80211_ATTR_SCHED_SCAN_RELATIVE_RSSI,
			       req->relative_rssi))
			return -ENOBUFS;

		rssi_adjust.band = req->rssi_adjust.band;
		rssi_adjust.delta = req->rssi_adjust.delta;
		if (nla_put(msg, NL80211_ATTR_SCHED_SCAN_RSSI_ADJUST,
			    sizeof(rssi_adjust), &rssi_adjust))
			return -ENOBUFS;
	}

	freqs = nla_nest_start(msg, NL80211_ATTR_SCAN_FREQUENCIES);
	if (!freqs)
		return -ENOBUFS;

	for (i = 0; i < req->n_channels; i++) {
		if (nla_put_u32(msg, i, req->channels[i]->center_freq))
			return -ENOBUFS;
	}

	nla_nest_end(msg, freqs);

	if (req->n_match_sets) {
		matches = nla_nest_start(msg, NL80211_ATTR_SCHED_SCAN_MATCH);
		if (!matches)
			return -ENOBUFS;

		for (i = 0; i < req->n_match_sets; i++) {
			match = nla_nest_start(msg, i);
			if (!match)
				return -ENOBUFS;

			if (nla_put(msg, NL80211_SCHED_SCAN_MATCH_ATTR_SSID,
				    req->match_sets[i].ssid.ssid_len,
				    req->match_sets[i].ssid.ssid))
				return -ENOBUFS;
			nla_nest_end(msg, match);
		}
		nla_nest_end(msg, matches);
	}

	scan_plans = nla_nest_start(msg, NL80211_ATTR_SCHED_SCAN_PLANS);
	if (!scan_plans)
		return -ENOBUFS;

	for (i = 0; i < req->n_scan_plans; i++) {
		scan_plan = nla_nest_start(msg, i + 1);
		if (!scan_plan)
			return -ENOBUFS;

		if (!scan_plan ||
		    nla_put_u32(msg, NL80211_SCHED_SCAN_PLAN_INTERVAL,
				req->scan_plans[i].interval) ||
		    (req->scan_plans[i].iterations &&
		     nla_put_u32(msg, NL80211_SCHED_SCAN_PLAN_ITERATIONS,
				 req->scan_plans[i].iterations)))
			return -ENOBUFS;
		nla_nest_end(msg, scan_plan);
	}
	nla_nest_end(msg, scan_plans);

	nla_nest_end(msg, nd);

	return 0;
}

static int nl80211_get_wowlan(struct sk_buff *skb, struct genl_info *info)
{
	struct cfg80211_registered_device *rdev = info->user_ptr[0];
	struct sk_buff *msg;
	void *hdr;
	u32 size = NLMSG_DEFAULT_SIZE;

	if (!rdev->wiphy.wowlan)
		return -EOPNOTSUPP;

	if (rdev->wiphy.wowlan_config && rdev->wiphy.wowlan_config->tcp) {
		/* adjust size to have room for all the data */
		size += rdev->wiphy.wowlan_config->tcp->tokens_size +
			rdev->wiphy.wowlan_config->tcp->payload_len +
			rdev->wiphy.wowlan_config->tcp->wake_len +
			rdev->wiphy.wowlan_config->tcp->wake_len / 8;
	}

	msg = nlmsg_new(size, GFP_KERNEL);
	if (!msg)
		return -ENOMEM;

	hdr = nl80211hdr_put(msg, info->snd_portid, info->snd_seq, 0,
			     NL80211_CMD_GET_WOWLAN);
	if (!hdr)
		goto nla_put_failure;

	if (rdev->wiphy.wowlan_config) {
		struct nlattr *nl_wowlan;

		nl_wowlan = nla_nest_start(msg, NL80211_ATTR_WOWLAN_TRIGGERS);
		if (!nl_wowlan)
			goto nla_put_failure;

		if ((rdev->wiphy.wowlan_config->any &&
		     nla_put_flag(msg, NL80211_WOWLAN_TRIG_ANY)) ||
		    (rdev->wiphy.wowlan_config->disconnect &&
		     nla_put_flag(msg, NL80211_WOWLAN_TRIG_DISCONNECT)) ||
		    (rdev->wiphy.wowlan_config->magic_pkt &&
		     nla_put_flag(msg, NL80211_WOWLAN_TRIG_MAGIC_PKT)) ||
		    (rdev->wiphy.wowlan_config->gtk_rekey_failure &&
		     nla_put_flag(msg, NL80211_WOWLAN_TRIG_GTK_REKEY_FAILURE)) ||
		    (rdev->wiphy.wowlan_config->eap_identity_req &&
		     nla_put_flag(msg, NL80211_WOWLAN_TRIG_EAP_IDENT_REQUEST)) ||
		    (rdev->wiphy.wowlan_config->four_way_handshake &&
		     nla_put_flag(msg, NL80211_WOWLAN_TRIG_4WAY_HANDSHAKE)) ||
		    (rdev->wiphy.wowlan_config->rfkill_release &&
		     nla_put_flag(msg, NL80211_WOWLAN_TRIG_RFKILL_RELEASE)))
			goto nla_put_failure;

		if (nl80211_send_wowlan_patterns(msg, rdev))
			goto nla_put_failure;

		if (nl80211_send_wowlan_tcp(msg,
					    rdev->wiphy.wowlan_config->tcp))
			goto nla_put_failure;

		if (nl80211_send_wowlan_nd(
			    msg,
			    rdev->wiphy.wowlan_config->nd_config))
			goto nla_put_failure;

		nla_nest_end(msg, nl_wowlan);
	}

	genlmsg_end(msg, hdr);
	return genlmsg_reply(msg, info);

nla_put_failure:
	nlmsg_free(msg);
	return -ENOBUFS;
}

static int nl80211_parse_wowlan_tcp(struct cfg80211_registered_device *rdev,
				    struct nlattr *attr,
				    struct cfg80211_wowlan *trig)
{
	struct nlattr *tb[NUM_NL80211_WOWLAN_TCP];
	struct cfg80211_wowlan_tcp *cfg;
	struct nl80211_wowlan_tcp_data_token *tok = NULL;
	struct nl80211_wowlan_tcp_data_seq *seq = NULL;
	u32 size;
	u32 data_size, wake_size, tokens_size = 0, wake_mask_size;
	int err, port;

	if (!rdev->wiphy.wowlan->tcp)
		return -EINVAL;

	err = nla_parse(tb, MAX_NL80211_WOWLAN_TCP,
			nla_data(attr), nla_len(attr),
			nl80211_wowlan_tcp_policy);
	if (err)
		return err;

	if (!tb[NL80211_WOWLAN_TCP_SRC_IPV4] ||
	    !tb[NL80211_WOWLAN_TCP_DST_IPV4] ||
	    !tb[NL80211_WOWLAN_TCP_DST_MAC] ||
	    !tb[NL80211_WOWLAN_TCP_DST_PORT] ||
	    !tb[NL80211_WOWLAN_TCP_DATA_PAYLOAD] ||
	    !tb[NL80211_WOWLAN_TCP_DATA_INTERVAL] ||
	    !tb[NL80211_WOWLAN_TCP_WAKE_PAYLOAD] ||
	    !tb[NL80211_WOWLAN_TCP_WAKE_MASK])
		return -EINVAL;

	data_size = nla_len(tb[NL80211_WOWLAN_TCP_DATA_PAYLOAD]);
	if (data_size > rdev->wiphy.wowlan->tcp->data_payload_max)
		return -EINVAL;

	if (nla_get_u32(tb[NL80211_WOWLAN_TCP_DATA_INTERVAL]) >
			rdev->wiphy.wowlan->tcp->data_interval_max ||
	    nla_get_u32(tb[NL80211_WOWLAN_TCP_DATA_INTERVAL]) == 0)
		return -EINVAL;

	wake_size = nla_len(tb[NL80211_WOWLAN_TCP_WAKE_PAYLOAD]);
	if (wake_size > rdev->wiphy.wowlan->tcp->wake_payload_max)
		return -EINVAL;

	wake_mask_size = nla_len(tb[NL80211_WOWLAN_TCP_WAKE_MASK]);
	if (wake_mask_size != DIV_ROUND_UP(wake_size, 8))
		return -EINVAL;

	if (tb[NL80211_WOWLAN_TCP_DATA_PAYLOAD_TOKEN]) {
		u32 tokln = nla_len(tb[NL80211_WOWLAN_TCP_DATA_PAYLOAD_TOKEN]);

		tok = nla_data(tb[NL80211_WOWLAN_TCP_DATA_PAYLOAD_TOKEN]);
		tokens_size = tokln - sizeof(*tok);

		if (!tok->len || tokens_size % tok->len)
			return -EINVAL;
		if (!rdev->wiphy.wowlan->tcp->tok)
			return -EINVAL;
		if (tok->len > rdev->wiphy.wowlan->tcp->tok->max_len)
			return -EINVAL;
		if (tok->len < rdev->wiphy.wowlan->tcp->tok->min_len)
			return -EINVAL;
		if (tokens_size > rdev->wiphy.wowlan->tcp->tok->bufsize)
			return -EINVAL;
		if (tok->offset + tok->len > data_size)
			return -EINVAL;
	}

	if (tb[NL80211_WOWLAN_TCP_DATA_PAYLOAD_SEQ]) {
		seq = nla_data(tb[NL80211_WOWLAN_TCP_DATA_PAYLOAD_SEQ]);
		if (!rdev->wiphy.wowlan->tcp->seq)
			return -EINVAL;
		if (seq->len == 0 || seq->len > 4)
			return -EINVAL;
		if (seq->len + seq->offset > data_size)
			return -EINVAL;
	}

	size = sizeof(*cfg);
	size += data_size;
	size += wake_size + wake_mask_size;
	size += tokens_size;

	cfg = kzalloc(size, GFP_KERNEL);
	if (!cfg)
		return -ENOMEM;
	cfg->src = nla_get_in_addr(tb[NL80211_WOWLAN_TCP_SRC_IPV4]);
	cfg->dst = nla_get_in_addr(tb[NL80211_WOWLAN_TCP_DST_IPV4]);
	memcpy(cfg->dst_mac, nla_data(tb[NL80211_WOWLAN_TCP_DST_MAC]),
	       ETH_ALEN);
	if (tb[NL80211_WOWLAN_TCP_SRC_PORT])
		port = nla_get_u16(tb[NL80211_WOWLAN_TCP_SRC_PORT]);
	else
		port = 0;
#ifdef CONFIG_INET
	/* allocate a socket and port for it and use it */
	err = __sock_create(wiphy_net(&rdev->wiphy), PF_INET, SOCK_STREAM,
			    IPPROTO_TCP, &cfg->sock, 1);
	if (err) {
		kfree(cfg);
		return err;
	}
	if (inet_csk_get_port(cfg->sock->sk, port)) {
		sock_release(cfg->sock);
		kfree(cfg);
		return -EADDRINUSE;
	}
	cfg->src_port = inet_sk(cfg->sock->sk)->inet_num;
#else
	if (!port) {
		kfree(cfg);
		return -EINVAL;
	}
	cfg->src_port = port;
#endif

	cfg->dst_port = nla_get_u16(tb[NL80211_WOWLAN_TCP_DST_PORT]);
	cfg->payload_len = data_size;
	cfg->payload = (u8 *)cfg + sizeof(*cfg) + tokens_size;
	memcpy((void *)cfg->payload,
	       nla_data(tb[NL80211_WOWLAN_TCP_DATA_PAYLOAD]),
	       data_size);
	if (seq)
		cfg->payload_seq = *seq;
	cfg->data_interval = nla_get_u32(tb[NL80211_WOWLAN_TCP_DATA_INTERVAL]);
	cfg->wake_len = wake_size;
	cfg->wake_data = (u8 *)cfg + sizeof(*cfg) + tokens_size + data_size;
	memcpy((void *)cfg->wake_data,
	       nla_data(tb[NL80211_WOWLAN_TCP_WAKE_PAYLOAD]),
	       wake_size);
	cfg->wake_mask = (u8 *)cfg + sizeof(*cfg) + tokens_size +
			 data_size + wake_size;
	memcpy((void *)cfg->wake_mask,
	       nla_data(tb[NL80211_WOWLAN_TCP_WAKE_MASK]),
	       wake_mask_size);
	if (tok) {
		cfg->tokens_size = tokens_size;
		memcpy(&cfg->payload_tok, tok, sizeof(*tok) + tokens_size);
	}

	trig->tcp = cfg;

	return 0;
}

static int nl80211_parse_wowlan_nd(struct cfg80211_registered_device *rdev,
				   const struct wiphy_wowlan_support *wowlan,
				   struct nlattr *attr,
				   struct cfg80211_wowlan *trig)
{
	struct nlattr **tb;
	int err;

	tb = kzalloc(NUM_NL80211_ATTR * sizeof(*tb), GFP_KERNEL);
	if (!tb)
		return -ENOMEM;

	if (!(wowlan->flags & WIPHY_WOWLAN_NET_DETECT)) {
		err = -EOPNOTSUPP;
		goto out;
	}

	err = nla_parse(tb, NL80211_ATTR_MAX,
			nla_data(attr), nla_len(attr),
			nl80211_policy);
	if (err)
		goto out;

	trig->nd_config = nl80211_parse_sched_scan(&rdev->wiphy, NULL, tb);
	err = PTR_ERR_OR_ZERO(trig->nd_config);
	if (err)
		trig->nd_config = NULL;

out:
	kfree(tb);
	return err;
}

static int nl80211_set_wowlan(struct sk_buff *skb, struct genl_info *info)
{
	struct cfg80211_registered_device *rdev = info->user_ptr[0];
	struct nlattr *tb[NUM_NL80211_WOWLAN_TRIG];
	struct cfg80211_wowlan new_triggers = {};
	struct cfg80211_wowlan *ntrig;
	const struct wiphy_wowlan_support *wowlan = rdev->wiphy.wowlan;
	int err, i;
	bool prev_enabled = rdev->wiphy.wowlan_config;
	bool regular = false;

	if (!wowlan)
		return -EOPNOTSUPP;

	if (!info->attrs[NL80211_ATTR_WOWLAN_TRIGGERS]) {
		cfg80211_rdev_free_wowlan(rdev);
		rdev->wiphy.wowlan_config = NULL;
		goto set_wakeup;
	}

	err = nla_parse(tb, MAX_NL80211_WOWLAN_TRIG,
			nla_data(info->attrs[NL80211_ATTR_WOWLAN_TRIGGERS]),
			nla_len(info->attrs[NL80211_ATTR_WOWLAN_TRIGGERS]),
			nl80211_wowlan_policy);
	if (err)
		return err;

	if (tb[NL80211_WOWLAN_TRIG_ANY]) {
		if (!(wowlan->flags & WIPHY_WOWLAN_ANY))
			return -EINVAL;
		new_triggers.any = true;
	}

	if (tb[NL80211_WOWLAN_TRIG_DISCONNECT]) {
		if (!(wowlan->flags & WIPHY_WOWLAN_DISCONNECT))
			return -EINVAL;
		new_triggers.disconnect = true;
		regular = true;
	}

	if (tb[NL80211_WOWLAN_TRIG_MAGIC_PKT]) {
		if (!(wowlan->flags & WIPHY_WOWLAN_MAGIC_PKT))
			return -EINVAL;
		new_triggers.magic_pkt = true;
		regular = true;
	}

	if (tb[NL80211_WOWLAN_TRIG_GTK_REKEY_SUPPORTED])
		return -EINVAL;

	if (tb[NL80211_WOWLAN_TRIG_GTK_REKEY_FAILURE]) {
		if (!(wowlan->flags & WIPHY_WOWLAN_GTK_REKEY_FAILURE))
			return -EINVAL;
		new_triggers.gtk_rekey_failure = true;
		regular = true;
	}

	if (tb[NL80211_WOWLAN_TRIG_EAP_IDENT_REQUEST]) {
		if (!(wowlan->flags & WIPHY_WOWLAN_EAP_IDENTITY_REQ))
			return -EINVAL;
		new_triggers.eap_identity_req = true;
		regular = true;
	}

	if (tb[NL80211_WOWLAN_TRIG_4WAY_HANDSHAKE]) {
		if (!(wowlan->flags & WIPHY_WOWLAN_4WAY_HANDSHAKE))
			return -EINVAL;
		new_triggers.four_way_handshake = true;
		regular = true;
	}

	if (tb[NL80211_WOWLAN_TRIG_RFKILL_RELEASE]) {
		if (!(wowlan->flags & WIPHY_WOWLAN_RFKILL_RELEASE))
			return -EINVAL;
		new_triggers.rfkill_release = true;
		regular = true;
	}

	if (tb[NL80211_WOWLAN_TRIG_PKT_PATTERN]) {
		struct nlattr *pat;
		int n_patterns = 0;
		int rem, pat_len, mask_len, pkt_offset;
		struct nlattr *pat_tb[NUM_NL80211_PKTPAT];

		regular = true;

		nla_for_each_nested(pat, tb[NL80211_WOWLAN_TRIG_PKT_PATTERN],
				    rem)
			n_patterns++;
		if (n_patterns > wowlan->n_patterns)
			return -EINVAL;

		new_triggers.patterns = kcalloc(n_patterns,
						sizeof(new_triggers.patterns[0]),
						GFP_KERNEL);
		if (!new_triggers.patterns)
			return -ENOMEM;

		new_triggers.n_patterns = n_patterns;
		i = 0;

		nla_for_each_nested(pat, tb[NL80211_WOWLAN_TRIG_PKT_PATTERN],
				    rem) {
			u8 *mask_pat;

			nla_parse(pat_tb, MAX_NL80211_PKTPAT, nla_data(pat),
				  nla_len(pat), nl80211_packet_pattern_policy);
			err = -EINVAL;
			if (!pat_tb[NL80211_PKTPAT_MASK] ||
			    !pat_tb[NL80211_PKTPAT_PATTERN])
				goto error;
			pat_len = nla_len(pat_tb[NL80211_PKTPAT_PATTERN]);
			mask_len = DIV_ROUND_UP(pat_len, 8);
			if (nla_len(pat_tb[NL80211_PKTPAT_MASK]) != mask_len)
				goto error;
			if (pat_len > wowlan->pattern_max_len ||
			    pat_len < wowlan->pattern_min_len)
				goto error;

			if (!pat_tb[NL80211_PKTPAT_OFFSET])
				pkt_offset = 0;
			else
				pkt_offset = nla_get_u32(
					pat_tb[NL80211_PKTPAT_OFFSET]);
			if (pkt_offset > wowlan->max_pkt_offset)
				goto error;
			new_triggers.patterns[i].pkt_offset = pkt_offset;

			mask_pat = kmalloc(mask_len + pat_len, GFP_KERNEL);
			if (!mask_pat) {
				err = -ENOMEM;
				goto error;
			}
			new_triggers.patterns[i].mask = mask_pat;
			memcpy(mask_pat, nla_data(pat_tb[NL80211_PKTPAT_MASK]),
			       mask_len);
			mask_pat += mask_len;
			new_triggers.patterns[i].pattern = mask_pat;
			new_triggers.patterns[i].pattern_len = pat_len;
			memcpy(mask_pat,
			       nla_data(pat_tb[NL80211_PKTPAT_PATTERN]),
			       pat_len);
			i++;
		}
	}

	if (tb[NL80211_WOWLAN_TRIG_TCP_CONNECTION]) {
		regular = true;
		err = nl80211_parse_wowlan_tcp(
			rdev, tb[NL80211_WOWLAN_TRIG_TCP_CONNECTION],
			&new_triggers);
		if (err)
			goto error;
	}

	if (tb[NL80211_WOWLAN_TRIG_NET_DETECT]) {
		regular = true;
		err = nl80211_parse_wowlan_nd(
			rdev, wowlan, tb[NL80211_WOWLAN_TRIG_NET_DETECT],
			&new_triggers);
		if (err)
			goto error;
	}

	/* The 'any' trigger means the device continues operating more or less
	 * as in its normal operation mode and wakes up the host on most of the
	 * normal interrupts (like packet RX, ...)
	 * It therefore makes little sense to combine with the more constrained
	 * wakeup trigger modes.
	 */
	if (new_triggers.any && regular) {
		err = -EINVAL;
		goto error;
	}

	ntrig = kmemdup(&new_triggers, sizeof(new_triggers), GFP_KERNEL);
	if (!ntrig) {
		err = -ENOMEM;
		goto error;
	}
	cfg80211_rdev_free_wowlan(rdev);
	rdev->wiphy.wowlan_config = ntrig;

 set_wakeup:
	if (rdev->ops->set_wakeup &&
	    prev_enabled != !!rdev->wiphy.wowlan_config)
		rdev_set_wakeup(rdev, rdev->wiphy.wowlan_config);

	return 0;
 error:
	for (i = 0; i < new_triggers.n_patterns; i++)
		kfree(new_triggers.patterns[i].mask);
	kfree(new_triggers.patterns);
	if (new_triggers.tcp && new_triggers.tcp->sock)
		sock_release(new_triggers.tcp->sock);
	kfree(new_triggers.tcp);
	kfree(new_triggers.nd_config);
	return err;
}
#endif

static int nl80211_send_coalesce_rules(struct sk_buff *msg,
				       struct cfg80211_registered_device *rdev)
{
	struct nlattr *nl_pats, *nl_pat, *nl_rule, *nl_rules;
	int i, j, pat_len;
	struct cfg80211_coalesce_rules *rule;

	if (!rdev->coalesce->n_rules)
		return 0;

	nl_rules = nla_nest_start(msg, NL80211_ATTR_COALESCE_RULE);
	if (!nl_rules)
		return -ENOBUFS;

	for (i = 0; i < rdev->coalesce->n_rules; i++) {
		nl_rule = nla_nest_start(msg, i + 1);
		if (!nl_rule)
			return -ENOBUFS;

		rule = &rdev->coalesce->rules[i];
		if (nla_put_u32(msg, NL80211_ATTR_COALESCE_RULE_DELAY,
				rule->delay))
			return -ENOBUFS;

		if (nla_put_u32(msg, NL80211_ATTR_COALESCE_RULE_CONDITION,
				rule->condition))
			return -ENOBUFS;

		nl_pats = nla_nest_start(msg,
				NL80211_ATTR_COALESCE_RULE_PKT_PATTERN);
		if (!nl_pats)
			return -ENOBUFS;

		for (j = 0; j < rule->n_patterns; j++) {
			nl_pat = nla_nest_start(msg, j + 1);
			if (!nl_pat)
				return -ENOBUFS;
			pat_len = rule->patterns[j].pattern_len;
			if (nla_put(msg, NL80211_PKTPAT_MASK,
				    DIV_ROUND_UP(pat_len, 8),
				    rule->patterns[j].mask) ||
			    nla_put(msg, NL80211_PKTPAT_PATTERN, pat_len,
				    rule->patterns[j].pattern) ||
			    nla_put_u32(msg, NL80211_PKTPAT_OFFSET,
					rule->patterns[j].pkt_offset))
				return -ENOBUFS;
			nla_nest_end(msg, nl_pat);
		}
		nla_nest_end(msg, nl_pats);
		nla_nest_end(msg, nl_rule);
	}
	nla_nest_end(msg, nl_rules);

	return 0;
}

static int nl80211_get_coalesce(struct sk_buff *skb, struct genl_info *info)
{
	struct cfg80211_registered_device *rdev = info->user_ptr[0];
	struct sk_buff *msg;
	void *hdr;

	if (!rdev->wiphy.coalesce)
		return -EOPNOTSUPP;

	msg = nlmsg_new(NLMSG_DEFAULT_SIZE, GFP_KERNEL);
	if (!msg)
		return -ENOMEM;

	hdr = nl80211hdr_put(msg, info->snd_portid, info->snd_seq, 0,
			     NL80211_CMD_GET_COALESCE);
	if (!hdr)
		goto nla_put_failure;

	if (rdev->coalesce && nl80211_send_coalesce_rules(msg, rdev))
		goto nla_put_failure;

	genlmsg_end(msg, hdr);
	return genlmsg_reply(msg, info);

nla_put_failure:
	nlmsg_free(msg);
	return -ENOBUFS;
}

void cfg80211_rdev_free_coalesce(struct cfg80211_registered_device *rdev)
{
	struct cfg80211_coalesce *coalesce = rdev->coalesce;
	int i, j;
	struct cfg80211_coalesce_rules *rule;

	if (!coalesce)
		return;

	for (i = 0; i < coalesce->n_rules; i++) {
		rule = &coalesce->rules[i];
		for (j = 0; j < rule->n_patterns; j++)
			kfree(rule->patterns[j].mask);
		kfree(rule->patterns);
	}
	kfree(coalesce->rules);
	kfree(coalesce);
	rdev->coalesce = NULL;
}

static int nl80211_parse_coalesce_rule(struct cfg80211_registered_device *rdev,
				       struct nlattr *rule,
				       struct cfg80211_coalesce_rules *new_rule)
{
	int err, i;
	const struct wiphy_coalesce_support *coalesce = rdev->wiphy.coalesce;
	struct nlattr *tb[NUM_NL80211_ATTR_COALESCE_RULE], *pat;
	int rem, pat_len, mask_len, pkt_offset, n_patterns = 0;
	struct nlattr *pat_tb[NUM_NL80211_PKTPAT];

	err = nla_parse(tb, NL80211_ATTR_COALESCE_RULE_MAX, nla_data(rule),
			nla_len(rule), nl80211_coalesce_policy);
	if (err)
		return err;

	if (tb[NL80211_ATTR_COALESCE_RULE_DELAY])
		new_rule->delay =
			nla_get_u32(tb[NL80211_ATTR_COALESCE_RULE_DELAY]);
	if (new_rule->delay > coalesce->max_delay)
		return -EINVAL;

	if (tb[NL80211_ATTR_COALESCE_RULE_CONDITION])
		new_rule->condition =
			nla_get_u32(tb[NL80211_ATTR_COALESCE_RULE_CONDITION]);
	if (new_rule->condition != NL80211_COALESCE_CONDITION_MATCH &&
	    new_rule->condition != NL80211_COALESCE_CONDITION_NO_MATCH)
		return -EINVAL;

	if (!tb[NL80211_ATTR_COALESCE_RULE_PKT_PATTERN])
		return -EINVAL;

	nla_for_each_nested(pat, tb[NL80211_ATTR_COALESCE_RULE_PKT_PATTERN],
			    rem)
		n_patterns++;
	if (n_patterns > coalesce->n_patterns)
		return -EINVAL;

	new_rule->patterns = kcalloc(n_patterns, sizeof(new_rule->patterns[0]),
				     GFP_KERNEL);
	if (!new_rule->patterns)
		return -ENOMEM;

	new_rule->n_patterns = n_patterns;
	i = 0;

	nla_for_each_nested(pat, tb[NL80211_ATTR_COALESCE_RULE_PKT_PATTERN],
			    rem) {
		u8 *mask_pat;

		nla_parse(pat_tb, MAX_NL80211_PKTPAT, nla_data(pat),
			  nla_len(pat), nl80211_packet_pattern_policy);
		if (!pat_tb[NL80211_PKTPAT_MASK] ||
		    !pat_tb[NL80211_PKTPAT_PATTERN])
			return -EINVAL;
		pat_len = nla_len(pat_tb[NL80211_PKTPAT_PATTERN]);
		mask_len = DIV_ROUND_UP(pat_len, 8);
		if (nla_len(pat_tb[NL80211_PKTPAT_MASK]) != mask_len)
			return -EINVAL;
		if (pat_len > coalesce->pattern_max_len ||
		    pat_len < coalesce->pattern_min_len)
			return -EINVAL;

		if (!pat_tb[NL80211_PKTPAT_OFFSET])
			pkt_offset = 0;
		else
			pkt_offset = nla_get_u32(pat_tb[NL80211_PKTPAT_OFFSET]);
		if (pkt_offset > coalesce->max_pkt_offset)
			return -EINVAL;
		new_rule->patterns[i].pkt_offset = pkt_offset;

		mask_pat = kmalloc(mask_len + pat_len, GFP_KERNEL);
		if (!mask_pat)
			return -ENOMEM;

		new_rule->patterns[i].mask = mask_pat;
		memcpy(mask_pat, nla_data(pat_tb[NL80211_PKTPAT_MASK]),
		       mask_len);

		mask_pat += mask_len;
		new_rule->patterns[i].pattern = mask_pat;
		new_rule->patterns[i].pattern_len = pat_len;
		memcpy(mask_pat, nla_data(pat_tb[NL80211_PKTPAT_PATTERN]),
		       pat_len);
		i++;
	}

	return 0;
}

static int nl80211_set_coalesce(struct sk_buff *skb, struct genl_info *info)
{
	struct cfg80211_registered_device *rdev = info->user_ptr[0];
	const struct wiphy_coalesce_support *coalesce = rdev->wiphy.coalesce;
	struct cfg80211_coalesce new_coalesce = {};
	struct cfg80211_coalesce *n_coalesce;
	int err, rem_rule, n_rules = 0, i, j;
	struct nlattr *rule;
	struct cfg80211_coalesce_rules *tmp_rule;

	if (!rdev->wiphy.coalesce || !rdev->ops->set_coalesce)
		return -EOPNOTSUPP;

	if (!info->attrs[NL80211_ATTR_COALESCE_RULE]) {
		cfg80211_rdev_free_coalesce(rdev);
		rdev_set_coalesce(rdev, NULL);
		return 0;
	}

	nla_for_each_nested(rule, info->attrs[NL80211_ATTR_COALESCE_RULE],
			    rem_rule)
		n_rules++;
	if (n_rules > coalesce->n_rules)
		return -EINVAL;

	new_coalesce.rules = kcalloc(n_rules, sizeof(new_coalesce.rules[0]),
				     GFP_KERNEL);
	if (!new_coalesce.rules)
		return -ENOMEM;

	new_coalesce.n_rules = n_rules;
	i = 0;

	nla_for_each_nested(rule, info->attrs[NL80211_ATTR_COALESCE_RULE],
			    rem_rule) {
		err = nl80211_parse_coalesce_rule(rdev, rule,
						  &new_coalesce.rules[i]);
		if (err)
			goto error;

		i++;
	}

	err = rdev_set_coalesce(rdev, &new_coalesce);
	if (err)
		goto error;

	n_coalesce = kmemdup(&new_coalesce, sizeof(new_coalesce), GFP_KERNEL);
	if (!n_coalesce) {
		err = -ENOMEM;
		goto error;
	}
	cfg80211_rdev_free_coalesce(rdev);
	rdev->coalesce = n_coalesce;

	return 0;
error:
	for (i = 0; i < new_coalesce.n_rules; i++) {
		tmp_rule = &new_coalesce.rules[i];
		for (j = 0; j < tmp_rule->n_patterns; j++)
			kfree(tmp_rule->patterns[j].mask);
		kfree(tmp_rule->patterns);
	}
	kfree(new_coalesce.rules);

	return err;
}

static int nl80211_set_rekey_data(struct sk_buff *skb, struct genl_info *info)
{
	struct cfg80211_registered_device *rdev = info->user_ptr[0];
	struct net_device *dev = info->user_ptr[1];
	struct wireless_dev *wdev = dev->ieee80211_ptr;
	struct nlattr *tb[NUM_NL80211_REKEY_DATA];
	struct cfg80211_gtk_rekey_data rekey_data;
	int err;

	if (!info->attrs[NL80211_ATTR_REKEY_DATA])
		return -EINVAL;

	err = nla_parse(tb, MAX_NL80211_REKEY_DATA,
			nla_data(info->attrs[NL80211_ATTR_REKEY_DATA]),
			nla_len(info->attrs[NL80211_ATTR_REKEY_DATA]),
			nl80211_rekey_policy);
	if (err)
		return err;

	if (!tb[NL80211_REKEY_DATA_KEK] || !tb[NL80211_REKEY_DATA_REPLAY_CTR] ||
	    (!wiphy_ext_feature_isset(&rdev->wiphy,
				      NL80211_EXT_FEATURE_FILS_SK_OFFLOAD) &&
	     !wiphy_ext_feature_isset(&rdev->wiphy,
				      NL80211_EXT_FEATURE_FILS_STA) &&
	     !tb[NL80211_REKEY_DATA_KCK]))
		return -EINVAL;

	if (nla_len(tb[NL80211_REKEY_DATA_REPLAY_CTR]) != NL80211_REPLAY_CTR_LEN)
		return -ERANGE;
	if (nla_len(tb[NL80211_REKEY_DATA_KEK]) < NL80211_KEK_LEN)
		return -ERANGE;
	if (tb[NL80211_REKEY_DATA_KCK] &&
	    nla_len(tb[NL80211_REKEY_DATA_KCK]) != NL80211_KCK_LEN)
		return -ERANGE;

	memset(&rekey_data, 0, sizeof(rekey_data));
	rekey_data.kek = nla_data(tb[NL80211_REKEY_DATA_KEK]);
	rekey_data.kek_len = nla_len(tb[NL80211_REKEY_DATA_KEK]);
	if (tb[NL80211_REKEY_DATA_KCK])
		rekey_data.kck = nla_data(tb[NL80211_REKEY_DATA_KCK]);
	rekey_data.replay_ctr = nla_data(tb[NL80211_REKEY_DATA_REPLAY_CTR]);

	wdev_lock(wdev);
	if (!wdev->current_bss) {
		err = -ENOTCONN;
		goto out;
	}

	if (!rdev->ops->set_rekey_data) {
		err = -EOPNOTSUPP;
		goto out;
	}

	err = rdev_set_rekey_data(rdev, dev, &rekey_data);
 out:
	wdev_unlock(wdev);
	return err;
}

static int nl80211_register_unexpected_frame(struct sk_buff *skb,
					     struct genl_info *info)
{
	struct net_device *dev = info->user_ptr[1];
	struct wireless_dev *wdev = dev->ieee80211_ptr;

	if (wdev->iftype != NL80211_IFTYPE_AP &&
	    wdev->iftype != NL80211_IFTYPE_P2P_GO)
		return -EINVAL;

	if (wdev->ap_unexpected_nlportid)
		return -EBUSY;

	wdev->ap_unexpected_nlportid = info->snd_portid;
	return 0;
}

static int nl80211_probe_client(struct sk_buff *skb,
				struct genl_info *info)
{
	struct cfg80211_registered_device *rdev = info->user_ptr[0];
	struct net_device *dev = info->user_ptr[1];
	struct wireless_dev *wdev = dev->ieee80211_ptr;
	struct sk_buff *msg;
	void *hdr;
	const u8 *addr;
	u64 cookie;
	int err;

	if (wdev->iftype != NL80211_IFTYPE_AP &&
	    wdev->iftype != NL80211_IFTYPE_P2P_GO)
		return -EOPNOTSUPP;

	if (!info->attrs[NL80211_ATTR_MAC])
		return -EINVAL;

	if (!rdev->ops->probe_client)
		return -EOPNOTSUPP;

	msg = nlmsg_new(NLMSG_DEFAULT_SIZE, GFP_KERNEL);
	if (!msg)
		return -ENOMEM;

	hdr = nl80211hdr_put(msg, info->snd_portid, info->snd_seq, 0,
			     NL80211_CMD_PROBE_CLIENT);
	if (!hdr) {
		err = -ENOBUFS;
		goto free_msg;
	}

	addr = nla_data(info->attrs[NL80211_ATTR_MAC]);

	err = rdev_probe_client(rdev, dev, addr, &cookie);
	if (err)
		goto free_msg;

	if (nla_put_u64_64bit(msg, NL80211_ATTR_COOKIE, cookie,
			      NL80211_ATTR_PAD))
		goto nla_put_failure;

	genlmsg_end(msg, hdr);

	return genlmsg_reply(msg, info);

 nla_put_failure:
	err = -ENOBUFS;
 free_msg:
	nlmsg_free(msg);
	return err;
}

static int nl80211_register_beacons(struct sk_buff *skb, struct genl_info *info)
{
	struct cfg80211_registered_device *rdev = info->user_ptr[0];
	struct cfg80211_beacon_registration *reg, *nreg;
	int rv;

	if (!(rdev->wiphy.flags & WIPHY_FLAG_REPORTS_OBSS))
		return -EOPNOTSUPP;

	nreg = kzalloc(sizeof(*nreg), GFP_KERNEL);
	if (!nreg)
		return -ENOMEM;

	/* First, check if already registered. */
	spin_lock_bh(&rdev->beacon_registrations_lock);
	list_for_each_entry(reg, &rdev->beacon_registrations, list) {
		if (reg->nlportid == info->snd_portid) {
			rv = -EALREADY;
			goto out_err;
		}
	}
	/* Add it to the list */
	nreg->nlportid = info->snd_portid;
	list_add(&nreg->list, &rdev->beacon_registrations);

	spin_unlock_bh(&rdev->beacon_registrations_lock);

	return 0;
out_err:
	spin_unlock_bh(&rdev->beacon_registrations_lock);
	kfree(nreg);
	return rv;
}

static int nl80211_start_p2p_device(struct sk_buff *skb, struct genl_info *info)
{
	struct cfg80211_registered_device *rdev = info->user_ptr[0];
	struct wireless_dev *wdev = info->user_ptr[1];
	int err;

	if (!rdev->ops->start_p2p_device)
		return -EOPNOTSUPP;

	if (wdev->iftype != NL80211_IFTYPE_P2P_DEVICE)
		return -EOPNOTSUPP;

	if (wdev->p2p_started)
		return 0;

	if (rfkill_blocked(rdev->rfkill))
		return -ERFKILL;

	err = rdev_start_p2p_device(rdev, wdev);
	if (err)
		return err;

	wdev->p2p_started = true;
	rdev->opencount++;

	return 0;
}

static int nl80211_stop_p2p_device(struct sk_buff *skb, struct genl_info *info)
{
	struct cfg80211_registered_device *rdev = info->user_ptr[0];
	struct wireless_dev *wdev = info->user_ptr[1];

	if (wdev->iftype != NL80211_IFTYPE_P2P_DEVICE)
		return -EOPNOTSUPP;

	if (!rdev->ops->stop_p2p_device)
		return -EOPNOTSUPP;

	cfg80211_stop_p2p_device(rdev, wdev);

	return 0;
}

static int nl80211_start_nan(struct sk_buff *skb, struct genl_info *info)
{
	struct cfg80211_registered_device *rdev = info->user_ptr[0];
	struct wireless_dev *wdev = info->user_ptr[1];
	struct cfg80211_nan_conf conf = {};
	int err;

	if (wdev->iftype != NL80211_IFTYPE_NAN)
		return -EOPNOTSUPP;

	if (wdev->nan_started)
		return -EEXIST;

	if (rfkill_blocked(rdev->rfkill))
		return -ERFKILL;

	if (!info->attrs[NL80211_ATTR_NAN_MASTER_PREF])
		return -EINVAL;

	if (!info->attrs[NL80211_ATTR_NAN_DUAL])
		return -EINVAL;

	conf.master_pref =
		nla_get_u8(info->attrs[NL80211_ATTR_NAN_MASTER_PREF]);
	if (!conf.master_pref)
		return -EINVAL;

	conf.dual = nla_get_u8(info->attrs[NL80211_ATTR_NAN_DUAL]);

	err = rdev_start_nan(rdev, wdev, &conf);
	if (err)
		return err;

	wdev->nan_started = true;
	rdev->opencount++;

	return 0;
}

static int nl80211_stop_nan(struct sk_buff *skb, struct genl_info *info)
{
	struct cfg80211_registered_device *rdev = info->user_ptr[0];
	struct wireless_dev *wdev = info->user_ptr[1];

	if (wdev->iftype != NL80211_IFTYPE_NAN)
		return -EOPNOTSUPP;

	cfg80211_stop_nan(rdev, wdev);

	return 0;
}

static int validate_nan_filter(struct nlattr *filter_attr)
{
	struct nlattr *attr;
	int len = 0, n_entries = 0, rem;

	nla_for_each_nested(attr, filter_attr, rem) {
		len += nla_len(attr);
		n_entries++;
	}

	if (len >= U8_MAX)
		return -EINVAL;

	return n_entries;
}

static int handle_nan_filter(struct nlattr *attr_filter,
			     struct cfg80211_nan_func *func,
			     bool tx)
{
	struct nlattr *attr;
	int n_entries, rem, i;
	struct cfg80211_nan_func_filter *filter;

	n_entries = validate_nan_filter(attr_filter);
	if (n_entries < 0)
		return n_entries;

	BUILD_BUG_ON(sizeof(*func->rx_filters) != sizeof(*func->tx_filters));

	filter = kcalloc(n_entries, sizeof(*func->rx_filters), GFP_KERNEL);
	if (!filter)
		return -ENOMEM;

	i = 0;
	nla_for_each_nested(attr, attr_filter, rem) {
		filter[i].filter = kmemdup(nla_data(attr), nla_len(attr),
					   GFP_KERNEL);
		filter[i].len = nla_len(attr);
		i++;
	}
	if (tx) {
		func->num_tx_filters = n_entries;
		func->tx_filters = filter;
	} else {
		func->num_rx_filters = n_entries;
		func->rx_filters = filter;
	}

	return 0;
}

static int nl80211_nan_add_func(struct sk_buff *skb,
				struct genl_info *info)
{
	struct cfg80211_registered_device *rdev = info->user_ptr[0];
	struct wireless_dev *wdev = info->user_ptr[1];
	struct nlattr *tb[NUM_NL80211_NAN_FUNC_ATTR], *func_attr;
	struct cfg80211_nan_func *func;
	struct sk_buff *msg = NULL;
	void *hdr = NULL;
	int err = 0;

	if (wdev->iftype != NL80211_IFTYPE_NAN)
		return -EOPNOTSUPP;

	if (!wdev->nan_started)
		return -ENOTCONN;

	if (!info->attrs[NL80211_ATTR_NAN_FUNC])
		return -EINVAL;

	if (wdev->owner_nlportid &&
	    wdev->owner_nlportid != info->snd_portid)
		return -ENOTCONN;

	err = nla_parse(tb, NL80211_NAN_FUNC_ATTR_MAX,
			nla_data(info->attrs[NL80211_ATTR_NAN_FUNC]),
			nla_len(info->attrs[NL80211_ATTR_NAN_FUNC]),
			nl80211_nan_func_policy);
	if (err)
		return err;

	func = kzalloc(sizeof(*func), GFP_KERNEL);
	if (!func)
		return -ENOMEM;

	func->cookie = wdev->wiphy->cookie_counter++;

	if (!tb[NL80211_NAN_FUNC_TYPE] ||
	    nla_get_u8(tb[NL80211_NAN_FUNC_TYPE]) > NL80211_NAN_FUNC_MAX_TYPE) {
		err = -EINVAL;
		goto out;
	}


	func->type = nla_get_u8(tb[NL80211_NAN_FUNC_TYPE]);

	if (!tb[NL80211_NAN_FUNC_SERVICE_ID]) {
		err = -EINVAL;
		goto out;
	}

	memcpy(func->service_id, nla_data(tb[NL80211_NAN_FUNC_SERVICE_ID]),
	       sizeof(func->service_id));

	func->close_range =
		nla_get_flag(tb[NL80211_NAN_FUNC_CLOSE_RANGE]);

	if (tb[NL80211_NAN_FUNC_SERVICE_INFO]) {
		func->serv_spec_info_len =
			nla_len(tb[NL80211_NAN_FUNC_SERVICE_INFO]);
		func->serv_spec_info =
			kmemdup(nla_data(tb[NL80211_NAN_FUNC_SERVICE_INFO]),
				func->serv_spec_info_len,
				GFP_KERNEL);
		if (!func->serv_spec_info) {
			err = -ENOMEM;
			goto out;
		}
	}

	if (tb[NL80211_NAN_FUNC_TTL])
		func->ttl = nla_get_u32(tb[NL80211_NAN_FUNC_TTL]);

	switch (func->type) {
	case NL80211_NAN_FUNC_PUBLISH:
		if (!tb[NL80211_NAN_FUNC_PUBLISH_TYPE]) {
			err = -EINVAL;
			goto out;
		}

		func->publish_type =
			nla_get_u8(tb[NL80211_NAN_FUNC_PUBLISH_TYPE]);
		func->publish_bcast =
			nla_get_flag(tb[NL80211_NAN_FUNC_PUBLISH_BCAST]);

		if ((!(func->publish_type & NL80211_NAN_SOLICITED_PUBLISH)) &&
			func->publish_bcast) {
			err = -EINVAL;
			goto out;
		}
		break;
	case NL80211_NAN_FUNC_SUBSCRIBE:
		func->subscribe_active =
			nla_get_flag(tb[NL80211_NAN_FUNC_SUBSCRIBE_ACTIVE]);
		break;
	case NL80211_NAN_FUNC_FOLLOW_UP:
		if (!tb[NL80211_NAN_FUNC_FOLLOW_UP_ID] ||
		    !tb[NL80211_NAN_FUNC_FOLLOW_UP_REQ_ID] ||
		    !tb[NL80211_NAN_FUNC_FOLLOW_UP_DEST]) {
			err = -EINVAL;
			goto out;
		}

		func->followup_id =
			nla_get_u8(tb[NL80211_NAN_FUNC_FOLLOW_UP_ID]);
		func->followup_reqid =
			nla_get_u8(tb[NL80211_NAN_FUNC_FOLLOW_UP_REQ_ID]);
		memcpy(func->followup_dest.addr,
		       nla_data(tb[NL80211_NAN_FUNC_FOLLOW_UP_DEST]),
		       sizeof(func->followup_dest.addr));
		if (func->ttl) {
			err = -EINVAL;
			goto out;
		}
		break;
	default:
		err = -EINVAL;
		goto out;
	}

	if (tb[NL80211_NAN_FUNC_SRF]) {
		struct nlattr *srf_tb[NUM_NL80211_NAN_SRF_ATTR];

		err = nla_parse(srf_tb, NL80211_NAN_SRF_ATTR_MAX,
				nla_data(tb[NL80211_NAN_FUNC_SRF]),
				nla_len(tb[NL80211_NAN_FUNC_SRF]), NULL);
		if (err)
			goto out;

		func->srf_include =
			nla_get_flag(srf_tb[NL80211_NAN_SRF_INCLUDE]);

		if (srf_tb[NL80211_NAN_SRF_BF]) {
			if (srf_tb[NL80211_NAN_SRF_MAC_ADDRS] ||
			    !srf_tb[NL80211_NAN_SRF_BF_IDX]) {
				err = -EINVAL;
				goto out;
			}

			func->srf_bf_len =
				nla_len(srf_tb[NL80211_NAN_SRF_BF]);
			func->srf_bf =
				kmemdup(nla_data(srf_tb[NL80211_NAN_SRF_BF]),
					func->srf_bf_len, GFP_KERNEL);
			if (!func->srf_bf) {
				err = -ENOMEM;
				goto out;
			}

			func->srf_bf_idx =
				nla_get_u8(srf_tb[NL80211_NAN_SRF_BF_IDX]);
		} else {
			struct nlattr *attr, *mac_attr =
				srf_tb[NL80211_NAN_SRF_MAC_ADDRS];
			int n_entries, rem, i = 0;

			if (!mac_attr) {
				err = -EINVAL;
				goto out;
			}

			n_entries = validate_acl_mac_addrs(mac_attr);
			if (n_entries <= 0) {
				err = -EINVAL;
				goto out;
			}

			func->srf_num_macs = n_entries;
			func->srf_macs =
				kzalloc(sizeof(*func->srf_macs) * n_entries,
					GFP_KERNEL);
			if (!func->srf_macs) {
				err = -ENOMEM;
				goto out;
			}

			nla_for_each_nested(attr, mac_attr, rem)
				memcpy(func->srf_macs[i++].addr, nla_data(attr),
				       sizeof(*func->srf_macs));
		}
	}

	if (tb[NL80211_NAN_FUNC_TX_MATCH_FILTER]) {
		err = handle_nan_filter(tb[NL80211_NAN_FUNC_TX_MATCH_FILTER],
					func, true);
		if (err)
			goto out;
	}

	if (tb[NL80211_NAN_FUNC_RX_MATCH_FILTER]) {
		err = handle_nan_filter(tb[NL80211_NAN_FUNC_RX_MATCH_FILTER],
					func, false);
		if (err)
			goto out;
	}

	msg = nlmsg_new(NLMSG_DEFAULT_SIZE, GFP_KERNEL);
	if (!msg) {
		err = -ENOMEM;
		goto out;
	}

	hdr = nl80211hdr_put(msg, info->snd_portid, info->snd_seq, 0,
			     NL80211_CMD_ADD_NAN_FUNCTION);
	/* This can't really happen - we just allocated 4KB */
	if (WARN_ON(!hdr)) {
		err = -ENOMEM;
		goto out;
	}

	err = rdev_add_nan_func(rdev, wdev, func);
out:
	if (err < 0) {
		cfg80211_free_nan_func(func);
		nlmsg_free(msg);
		return err;
	}

	/* propagate the instance id and cookie to userspace  */
	if (nla_put_u64_64bit(msg, NL80211_ATTR_COOKIE, func->cookie,
			      NL80211_ATTR_PAD))
		goto nla_put_failure;

	func_attr = nla_nest_start(msg, NL80211_ATTR_NAN_FUNC);
	if (!func_attr)
		goto nla_put_failure;

	if (nla_put_u8(msg, NL80211_NAN_FUNC_INSTANCE_ID,
		       func->instance_id))
		goto nla_put_failure;

	nla_nest_end(msg, func_attr);

	genlmsg_end(msg, hdr);
	return genlmsg_reply(msg, info);

nla_put_failure:
	nlmsg_free(msg);
	return -ENOBUFS;
}

static int nl80211_nan_del_func(struct sk_buff *skb,
			       struct genl_info *info)
{
	struct cfg80211_registered_device *rdev = info->user_ptr[0];
	struct wireless_dev *wdev = info->user_ptr[1];
	u64 cookie;

	if (wdev->iftype != NL80211_IFTYPE_NAN)
		return -EOPNOTSUPP;

	if (!wdev->nan_started)
		return -ENOTCONN;

	if (!info->attrs[NL80211_ATTR_COOKIE])
		return -EINVAL;

	if (wdev->owner_nlportid &&
	    wdev->owner_nlportid != info->snd_portid)
		return -ENOTCONN;

	cookie = nla_get_u64(info->attrs[NL80211_ATTR_COOKIE]);

	rdev_del_nan_func(rdev, wdev, cookie);

	return 0;
}

static int nl80211_nan_change_config(struct sk_buff *skb,
				     struct genl_info *info)
{
	struct cfg80211_registered_device *rdev = info->user_ptr[0];
	struct wireless_dev *wdev = info->user_ptr[1];
	struct cfg80211_nan_conf conf = {};
	u32 changed = 0;

	if (wdev->iftype != NL80211_IFTYPE_NAN)
		return -EOPNOTSUPP;

	if (!wdev->nan_started)
		return -ENOTCONN;

	if (info->attrs[NL80211_ATTR_NAN_MASTER_PREF]) {
		conf.master_pref =
			nla_get_u8(info->attrs[NL80211_ATTR_NAN_MASTER_PREF]);
		if (conf.master_pref <= 1 || conf.master_pref == 255)
			return -EINVAL;

		changed |= CFG80211_NAN_CONF_CHANGED_PREF;
	}

	if (info->attrs[NL80211_ATTR_NAN_DUAL]) {
		conf.dual = nla_get_u8(info->attrs[NL80211_ATTR_NAN_DUAL]);
		changed |= CFG80211_NAN_CONF_CHANGED_DUAL;
	}

	if (!changed)
		return -EINVAL;

	return rdev_nan_change_conf(rdev, wdev, &conf, changed);
}

void cfg80211_nan_match(struct wireless_dev *wdev,
			struct cfg80211_nan_match_params *match, gfp_t gfp)
{
	struct wiphy *wiphy = wdev->wiphy;
	struct cfg80211_registered_device *rdev = wiphy_to_rdev(wiphy);
	struct nlattr *match_attr, *local_func_attr, *peer_func_attr;
	struct sk_buff *msg;
	void *hdr;

	if (WARN_ON(!match->inst_id || !match->peer_inst_id || !match->addr))
		return;

	msg = nlmsg_new(NLMSG_DEFAULT_SIZE, gfp);
	if (!msg)
		return;

	hdr = nl80211hdr_put(msg, 0, 0, 0, NL80211_CMD_NAN_MATCH);
	if (!hdr) {
		nlmsg_free(msg);
		return;
	}

	if (nla_put_u32(msg, NL80211_ATTR_WIPHY, rdev->wiphy_idx) ||
	    (wdev->netdev && nla_put_u32(msg, NL80211_ATTR_IFINDEX,
					 wdev->netdev->ifindex)) ||
	    nla_put_u64_64bit(msg, NL80211_ATTR_WDEV, wdev_id(wdev),
			      NL80211_ATTR_PAD))
		goto nla_put_failure;

	if (nla_put_u64_64bit(msg, NL80211_ATTR_COOKIE, match->cookie,
			      NL80211_ATTR_PAD) ||
	    nla_put(msg, NL80211_ATTR_MAC, ETH_ALEN, match->addr))
		goto nla_put_failure;

	match_attr = nla_nest_start(msg, NL80211_ATTR_NAN_MATCH);
	if (!match_attr)
		goto nla_put_failure;

	local_func_attr = nla_nest_start(msg, NL80211_NAN_MATCH_FUNC_LOCAL);
	if (!local_func_attr)
		goto nla_put_failure;

	if (nla_put_u8(msg, NL80211_NAN_FUNC_INSTANCE_ID, match->inst_id))
		goto nla_put_failure;

	nla_nest_end(msg, local_func_attr);

	peer_func_attr = nla_nest_start(msg, NL80211_NAN_MATCH_FUNC_PEER);
	if (!peer_func_attr)
		goto nla_put_failure;

	if (nla_put_u8(msg, NL80211_NAN_FUNC_TYPE, match->type) ||
	    nla_put_u8(msg, NL80211_NAN_FUNC_INSTANCE_ID, match->peer_inst_id))
		goto nla_put_failure;

	if (match->info && match->info_len &&
	    nla_put(msg, NL80211_NAN_FUNC_SERVICE_INFO, match->info_len,
		    match->info))
		goto nla_put_failure;

	nla_nest_end(msg, peer_func_attr);
	nla_nest_end(msg, match_attr);
	genlmsg_end(msg, hdr);

	if (!wdev->owner_nlportid)
		genlmsg_multicast_netns(&nl80211_fam, wiphy_net(&rdev->wiphy),
					msg, 0, NL80211_MCGRP_NAN, gfp);
	else
		genlmsg_unicast(wiphy_net(&rdev->wiphy), msg,
				wdev->owner_nlportid);

	return;

nla_put_failure:
	nlmsg_free(msg);
}
EXPORT_SYMBOL(cfg80211_nan_match);

void cfg80211_nan_func_terminated(struct wireless_dev *wdev,
				  u8 inst_id,
				  enum nl80211_nan_func_term_reason reason,
				  u64 cookie, gfp_t gfp)
{
	struct wiphy *wiphy = wdev->wiphy;
	struct cfg80211_registered_device *rdev = wiphy_to_rdev(wiphy);
	struct sk_buff *msg;
	struct nlattr *func_attr;
	void *hdr;

	if (WARN_ON(!inst_id))
		return;

	msg = nlmsg_new(NLMSG_DEFAULT_SIZE, gfp);
	if (!msg)
		return;

	hdr = nl80211hdr_put(msg, 0, 0, 0, NL80211_CMD_DEL_NAN_FUNCTION);
	if (!hdr) {
		nlmsg_free(msg);
		return;
	}

	if (nla_put_u32(msg, NL80211_ATTR_WIPHY, rdev->wiphy_idx) ||
	    (wdev->netdev && nla_put_u32(msg, NL80211_ATTR_IFINDEX,
					 wdev->netdev->ifindex)) ||
	    nla_put_u64_64bit(msg, NL80211_ATTR_WDEV, wdev_id(wdev),
			      NL80211_ATTR_PAD))
		goto nla_put_failure;

	if (nla_put_u64_64bit(msg, NL80211_ATTR_COOKIE, cookie,
			      NL80211_ATTR_PAD))
		goto nla_put_failure;

	func_attr = nla_nest_start(msg, NL80211_ATTR_NAN_FUNC);
	if (!func_attr)
		goto nla_put_failure;

	if (nla_put_u8(msg, NL80211_NAN_FUNC_INSTANCE_ID, inst_id) ||
	    nla_put_u8(msg, NL80211_NAN_FUNC_TERM_REASON, reason))
		goto nla_put_failure;

	nla_nest_end(msg, func_attr);
	genlmsg_end(msg, hdr);

	if (!wdev->owner_nlportid)
		genlmsg_multicast_netns(&nl80211_fam, wiphy_net(&rdev->wiphy),
					msg, 0, NL80211_MCGRP_NAN, gfp);
	else
		genlmsg_unicast(wiphy_net(&rdev->wiphy), msg,
				wdev->owner_nlportid);

	return;

nla_put_failure:
	nlmsg_free(msg);
}
EXPORT_SYMBOL(cfg80211_nan_func_terminated);

static int nl80211_get_protocol_features(struct sk_buff *skb,
					 struct genl_info *info)
{
	void *hdr;
	struct sk_buff *msg;

	msg = nlmsg_new(NLMSG_DEFAULT_SIZE, GFP_KERNEL);
	if (!msg)
		return -ENOMEM;

	hdr = nl80211hdr_put(msg, info->snd_portid, info->snd_seq, 0,
			     NL80211_CMD_GET_PROTOCOL_FEATURES);
	if (!hdr)
		goto nla_put_failure;

	if (nla_put_u32(msg, NL80211_ATTR_PROTOCOL_FEATURES,
			NL80211_PROTOCOL_FEATURE_SPLIT_WIPHY_DUMP))
		goto nla_put_failure;

	genlmsg_end(msg, hdr);
	return genlmsg_reply(msg, info);

 nla_put_failure:
	kfree_skb(msg);
	return -ENOBUFS;
}

static int nl80211_update_ft_ies(struct sk_buff *skb, struct genl_info *info)
{
	struct cfg80211_registered_device *rdev = info->user_ptr[0];
	struct cfg80211_update_ft_ies_params ft_params;
	struct net_device *dev = info->user_ptr[1];

	if (!rdev->ops->update_ft_ies)
		return -EOPNOTSUPP;

	if (!info->attrs[NL80211_ATTR_MDID] ||
	    !info->attrs[NL80211_ATTR_IE] ||
	    !is_valid_ie_attr(info->attrs[NL80211_ATTR_IE]))
		return -EINVAL;

	memset(&ft_params, 0, sizeof(ft_params));
	ft_params.md = nla_get_u16(info->attrs[NL80211_ATTR_MDID]);
	ft_params.ie = nla_data(info->attrs[NL80211_ATTR_IE]);
	ft_params.ie_len = nla_len(info->attrs[NL80211_ATTR_IE]);

	return rdev_update_ft_ies(rdev, dev, &ft_params);
}

static int nl80211_crit_protocol_start(struct sk_buff *skb,
				       struct genl_info *info)
{
	struct cfg80211_registered_device *rdev = info->user_ptr[0];
	struct wireless_dev *wdev = info->user_ptr[1];
	enum nl80211_crit_proto_id proto = NL80211_CRIT_PROTO_UNSPEC;
	u16 duration;
	int ret;

	if (!rdev->ops->crit_proto_start)
		return -EOPNOTSUPP;

	if (WARN_ON(!rdev->ops->crit_proto_stop))
		return -EINVAL;

	if (rdev->crit_proto_nlportid)
		return -EBUSY;

	/* determine protocol if provided */
	if (info->attrs[NL80211_ATTR_CRIT_PROT_ID])
		proto = nla_get_u16(info->attrs[NL80211_ATTR_CRIT_PROT_ID]);

	if (proto >= NUM_NL80211_CRIT_PROTO)
		return -EINVAL;

	/* timeout must be provided */
	if (!info->attrs[NL80211_ATTR_MAX_CRIT_PROT_DURATION])
		return -EINVAL;

	duration =
		nla_get_u16(info->attrs[NL80211_ATTR_MAX_CRIT_PROT_DURATION]);

	if (duration > NL80211_CRIT_PROTO_MAX_DURATION)
		return -ERANGE;

	ret = rdev_crit_proto_start(rdev, wdev, proto, duration);
	if (!ret)
		rdev->crit_proto_nlportid = info->snd_portid;

	return ret;
}

static int nl80211_crit_protocol_stop(struct sk_buff *skb,
				      struct genl_info *info)
{
	struct cfg80211_registered_device *rdev = info->user_ptr[0];
	struct wireless_dev *wdev = info->user_ptr[1];

	if (!rdev->ops->crit_proto_stop)
		return -EOPNOTSUPP;

	if (rdev->crit_proto_nlportid) {
		rdev->crit_proto_nlportid = 0;
		rdev_crit_proto_stop(rdev, wdev);
	}
	return 0;
}

static int nl80211_vendor_cmd(struct sk_buff *skb, struct genl_info *info)
{
	struct cfg80211_registered_device *rdev = info->user_ptr[0];
	struct wireless_dev *wdev =
		__cfg80211_wdev_from_attrs(genl_info_net(info), info->attrs);
	int i, err;
	u32 vid, subcmd;

	if (!rdev->wiphy.vendor_commands)
		return -EOPNOTSUPP;

	if (IS_ERR(wdev)) {
		err = PTR_ERR(wdev);
		if (err != -EINVAL)
			return err;
		wdev = NULL;
	} else if (wdev->wiphy != &rdev->wiphy) {
		return -EINVAL;
	}

	if (!info->attrs[NL80211_ATTR_VENDOR_ID] ||
	    !info->attrs[NL80211_ATTR_VENDOR_SUBCMD])
		return -EINVAL;

	vid = nla_get_u32(info->attrs[NL80211_ATTR_VENDOR_ID]);
	subcmd = nla_get_u32(info->attrs[NL80211_ATTR_VENDOR_SUBCMD]);
	for (i = 0; i < rdev->wiphy.n_vendor_commands; i++) {
		const struct wiphy_vendor_command *vcmd;
		void *data = NULL;
		int len = 0;

		vcmd = &rdev->wiphy.vendor_commands[i];

		if (vcmd->info.vendor_id != vid || vcmd->info.subcmd != subcmd)
			continue;

		if (vcmd->flags & (WIPHY_VENDOR_CMD_NEED_WDEV |
				   WIPHY_VENDOR_CMD_NEED_NETDEV)) {
			if (!wdev)
				return -EINVAL;
			if (vcmd->flags & WIPHY_VENDOR_CMD_NEED_NETDEV &&
			    !wdev->netdev)
				return -EINVAL;

			if (vcmd->flags & WIPHY_VENDOR_CMD_NEED_RUNNING) {
				if (wdev->netdev &&
				    !netif_running(wdev->netdev))
					return -ENETDOWN;
				if (!wdev->netdev && !wdev->p2p_started)
					return -ENETDOWN;
			}

			if (!vcmd->doit)
				return -EOPNOTSUPP;
		} else {
			wdev = NULL;
		}

		if (info->attrs[NL80211_ATTR_VENDOR_DATA]) {
			data = nla_data(info->attrs[NL80211_ATTR_VENDOR_DATA]);
			len = nla_len(info->attrs[NL80211_ATTR_VENDOR_DATA]);
		}

		rdev->cur_cmd_info = info;
		err = rdev->wiphy.vendor_commands[i].doit(&rdev->wiphy, wdev,
							  data, len);
		rdev->cur_cmd_info = NULL;
		return err;
	}

	return -EOPNOTSUPP;
}

static int nl80211_prepare_vendor_dump(struct sk_buff *skb,
				       struct netlink_callback *cb,
				       struct cfg80211_registered_device **rdev,
				       struct wireless_dev **wdev)
{
	u32 vid, subcmd;
	unsigned int i;
	int vcmd_idx = -1;
	int err;
	void *data = NULL;
	unsigned int data_len = 0;

	if (cb->args[0]) {
		/* subtract the 1 again here */
		struct wiphy *wiphy = wiphy_idx_to_wiphy(cb->args[0] - 1);
		struct wireless_dev *tmp;

		if (!wiphy)
			return -ENODEV;
		*rdev = wiphy_to_rdev(wiphy);
		*wdev = NULL;

		if (cb->args[1]) {
			list_for_each_entry(tmp, &wiphy->wdev_list, list) {
				if (tmp->identifier == cb->args[1] - 1) {
					*wdev = tmp;
					break;
				}
			}
		}

		/* keep rtnl locked in successful case */
		return 0;
	}

	err = nlmsg_parse(cb->nlh, GENL_HDRLEN + nl80211_fam.hdrsize,
			  nl80211_fam.attrbuf, nl80211_fam.maxattr,
			  nl80211_policy);
	if (err)
		return err;

	if (!nl80211_fam.attrbuf[NL80211_ATTR_VENDOR_ID] ||
	    !nl80211_fam.attrbuf[NL80211_ATTR_VENDOR_SUBCMD])
		return -EINVAL;

	*wdev = __cfg80211_wdev_from_attrs(sock_net(skb->sk),
					   nl80211_fam.attrbuf);
	if (IS_ERR(*wdev))
		*wdev = NULL;

	*rdev = __cfg80211_rdev_from_attrs(sock_net(skb->sk),
					   nl80211_fam.attrbuf);
	if (IS_ERR(*rdev))
		return PTR_ERR(*rdev);

	vid = nla_get_u32(nl80211_fam.attrbuf[NL80211_ATTR_VENDOR_ID]);
	subcmd = nla_get_u32(nl80211_fam.attrbuf[NL80211_ATTR_VENDOR_SUBCMD]);

	for (i = 0; i < (*rdev)->wiphy.n_vendor_commands; i++) {
		const struct wiphy_vendor_command *vcmd;

		vcmd = &(*rdev)->wiphy.vendor_commands[i];

		if (vcmd->info.vendor_id != vid || vcmd->info.subcmd != subcmd)
			continue;

		if (!vcmd->dumpit)
			return -EOPNOTSUPP;

		vcmd_idx = i;
		break;
	}

	if (vcmd_idx < 0)
		return -EOPNOTSUPP;

	if (nl80211_fam.attrbuf[NL80211_ATTR_VENDOR_DATA]) {
		data = nla_data(nl80211_fam.attrbuf[NL80211_ATTR_VENDOR_DATA]);
		data_len = nla_len(nl80211_fam.attrbuf[NL80211_ATTR_VENDOR_DATA]);
	}

	/* 0 is the first index - add 1 to parse only once */
	cb->args[0] = (*rdev)->wiphy_idx + 1;
	/* add 1 to know if it was NULL */
	cb->args[1] = *wdev ? (*wdev)->identifier + 1 : 0;
	cb->args[2] = vcmd_idx;
	cb->args[3] = (unsigned long)data;
	cb->args[4] = data_len;

	/* keep rtnl locked in successful case */
	return 0;
}

static int nl80211_vendor_cmd_dump(struct sk_buff *skb,
				   struct netlink_callback *cb)
{
	struct cfg80211_registered_device *rdev;
	struct wireless_dev *wdev;
	unsigned int vcmd_idx;
	const struct wiphy_vendor_command *vcmd;
	void *data;
	int data_len;
	int err;
	struct nlattr *vendor_data;

	rtnl_lock();
	err = nl80211_prepare_vendor_dump(skb, cb, &rdev, &wdev);
	if (err)
		goto out;

	vcmd_idx = cb->args[2];
	data = (void *)cb->args[3];
	data_len = cb->args[4];
	vcmd = &rdev->wiphy.vendor_commands[vcmd_idx];

	if (vcmd->flags & (WIPHY_VENDOR_CMD_NEED_WDEV |
			   WIPHY_VENDOR_CMD_NEED_NETDEV)) {
		if (!wdev) {
			err = -EINVAL;
			goto out;
		}
		if (vcmd->flags & WIPHY_VENDOR_CMD_NEED_NETDEV &&
		    !wdev->netdev) {
			err = -EINVAL;
			goto out;
		}

		if (vcmd->flags & WIPHY_VENDOR_CMD_NEED_RUNNING) {
			if (wdev->netdev &&
			    !netif_running(wdev->netdev)) {
				err = -ENETDOWN;
				goto out;
			}
			if (!wdev->netdev && !wdev->p2p_started) {
				err = -ENETDOWN;
				goto out;
			}
		}
	}

	while (1) {
		void *hdr = nl80211hdr_put(skb, NETLINK_CB(cb->skb).portid,
					   cb->nlh->nlmsg_seq, NLM_F_MULTI,
					   NL80211_CMD_VENDOR);
		if (!hdr)
			break;

		if (nla_put_u32(skb, NL80211_ATTR_WIPHY, rdev->wiphy_idx) ||
		    (wdev && nla_put_u64_64bit(skb, NL80211_ATTR_WDEV,
					       wdev_id(wdev),
					       NL80211_ATTR_PAD))) {
			genlmsg_cancel(skb, hdr);
			break;
		}

		vendor_data = nla_nest_start(skb, NL80211_ATTR_VENDOR_DATA);
		if (!vendor_data) {
			genlmsg_cancel(skb, hdr);
			break;
		}

		err = vcmd->dumpit(&rdev->wiphy, wdev, skb, data, data_len,
				   (unsigned long *)&cb->args[5]);
		nla_nest_end(skb, vendor_data);

		if (err == -ENOBUFS || err == -ENOENT) {
			genlmsg_cancel(skb, hdr);
			break;
		} else if (err) {
			genlmsg_cancel(skb, hdr);
			goto out;
		}

		genlmsg_end(skb, hdr);
	}

	err = skb->len;
 out:
	rtnl_unlock();
	return err;
}

struct sk_buff *__cfg80211_alloc_reply_skb(struct wiphy *wiphy,
					   enum nl80211_commands cmd,
					   enum nl80211_attrs attr,
					   int approxlen)
{
	struct cfg80211_registered_device *rdev = wiphy_to_rdev(wiphy);

	if (WARN_ON(!rdev->cur_cmd_info))
		return NULL;

	return __cfg80211_alloc_vendor_skb(rdev, NULL, approxlen,
					   rdev->cur_cmd_info->snd_portid,
					   rdev->cur_cmd_info->snd_seq,
					   cmd, attr, NULL, GFP_KERNEL);
}
EXPORT_SYMBOL(__cfg80211_alloc_reply_skb);

int cfg80211_vendor_cmd_reply(struct sk_buff *skb)
{
	struct cfg80211_registered_device *rdev = ((void **)skb->cb)[0];
	void *hdr = ((void **)skb->cb)[1];
	struct nlattr *data = ((void **)skb->cb)[2];

	/* clear CB data for netlink core to own from now on */
	memset(skb->cb, 0, sizeof(skb->cb));

	if (WARN_ON(!rdev->cur_cmd_info)) {
		kfree_skb(skb);
		return -EINVAL;
	}

	nla_nest_end(skb, data);
	genlmsg_end(skb, hdr);
	return genlmsg_reply(skb, rdev->cur_cmd_info);
}
EXPORT_SYMBOL_GPL(cfg80211_vendor_cmd_reply);

static int nl80211_set_qos_map(struct sk_buff *skb,
			       struct genl_info *info)
{
	struct cfg80211_registered_device *rdev = info->user_ptr[0];
	struct cfg80211_qos_map *qos_map = NULL;
	struct net_device *dev = info->user_ptr[1];
	u8 *pos, len, num_des, des_len, des;
	int ret;

	if (!rdev->ops->set_qos_map)
		return -EOPNOTSUPP;

	if (info->attrs[NL80211_ATTR_QOS_MAP]) {
		pos = nla_data(info->attrs[NL80211_ATTR_QOS_MAP]);
		len = nla_len(info->attrs[NL80211_ATTR_QOS_MAP]);

		if (len % 2 || len < IEEE80211_QOS_MAP_LEN_MIN ||
		    len > IEEE80211_QOS_MAP_LEN_MAX)
			return -EINVAL;

		qos_map = kzalloc(sizeof(struct cfg80211_qos_map), GFP_KERNEL);
		if (!qos_map)
			return -ENOMEM;

		num_des = (len - IEEE80211_QOS_MAP_LEN_MIN) >> 1;
		if (num_des) {
			des_len = num_des *
				sizeof(struct cfg80211_dscp_exception);
			memcpy(qos_map->dscp_exception, pos, des_len);
			qos_map->num_des = num_des;
			for (des = 0; des < num_des; des++) {
				if (qos_map->dscp_exception[des].up > 7) {
					kfree(qos_map);
					return -EINVAL;
				}
			}
			pos += des_len;
		}
		memcpy(qos_map->up, pos, IEEE80211_QOS_MAP_LEN_MIN);
	}

	wdev_lock(dev->ieee80211_ptr);
	ret = nl80211_key_allowed(dev->ieee80211_ptr);
	if (!ret)
		ret = rdev_set_qos_map(rdev, dev, qos_map);
	wdev_unlock(dev->ieee80211_ptr);

	kfree(qos_map);
	return ret;
}

static int nl80211_add_tx_ts(struct sk_buff *skb, struct genl_info *info)
{
	struct cfg80211_registered_device *rdev = info->user_ptr[0];
	struct net_device *dev = info->user_ptr[1];
	struct wireless_dev *wdev = dev->ieee80211_ptr;
	const u8 *peer;
	u8 tsid, up;
	u16 admitted_time = 0;
	int err;

	if (!(rdev->wiphy.features & NL80211_FEATURE_SUPPORTS_WMM_ADMISSION))
		return -EOPNOTSUPP;

	if (!info->attrs[NL80211_ATTR_TSID] || !info->attrs[NL80211_ATTR_MAC] ||
	    !info->attrs[NL80211_ATTR_USER_PRIO])
		return -EINVAL;

	tsid = nla_get_u8(info->attrs[NL80211_ATTR_TSID]);
	if (tsid >= IEEE80211_NUM_TIDS)
		return -EINVAL;

	up = nla_get_u8(info->attrs[NL80211_ATTR_USER_PRIO]);
	if (up >= IEEE80211_NUM_UPS)
		return -EINVAL;

	/* WMM uses TIDs 0-7 even for TSPEC */
	if (tsid >= IEEE80211_FIRST_TSPEC_TSID) {
		/* TODO: handle 802.11 TSPEC/admission control
		 * need more attributes for that (e.g. BA session requirement);
		 * change the WMM adminssion test above to allow both then
		 */
		return -EINVAL;
	}

	peer = nla_data(info->attrs[NL80211_ATTR_MAC]);

	if (info->attrs[NL80211_ATTR_ADMITTED_TIME]) {
		admitted_time =
			nla_get_u16(info->attrs[NL80211_ATTR_ADMITTED_TIME]);
		if (!admitted_time)
			return -EINVAL;
	}

	wdev_lock(wdev);
	switch (wdev->iftype) {
	case NL80211_IFTYPE_STATION:
	case NL80211_IFTYPE_P2P_CLIENT:
		if (wdev->current_bss)
			break;
		err = -ENOTCONN;
		goto out;
	default:
		err = -EOPNOTSUPP;
		goto out;
	}

	err = rdev_add_tx_ts(rdev, dev, tsid, peer, up, admitted_time);

 out:
	wdev_unlock(wdev);
	return err;
}

static int nl80211_del_tx_ts(struct sk_buff *skb, struct genl_info *info)
{
	struct cfg80211_registered_device *rdev = info->user_ptr[0];
	struct net_device *dev = info->user_ptr[1];
	struct wireless_dev *wdev = dev->ieee80211_ptr;
	const u8 *peer;
	u8 tsid;
	int err;

	if (!info->attrs[NL80211_ATTR_TSID] || !info->attrs[NL80211_ATTR_MAC])
		return -EINVAL;

	tsid = nla_get_u8(info->attrs[NL80211_ATTR_TSID]);
	peer = nla_data(info->attrs[NL80211_ATTR_MAC]);

	wdev_lock(wdev);
	err = rdev_del_tx_ts(rdev, dev, tsid, peer);
	wdev_unlock(wdev);

	return err;
}

static int nl80211_tdls_channel_switch(struct sk_buff *skb,
				       struct genl_info *info)
{
	struct cfg80211_registered_device *rdev = info->user_ptr[0];
	struct net_device *dev = info->user_ptr[1];
	struct wireless_dev *wdev = dev->ieee80211_ptr;
	struct cfg80211_chan_def chandef = {};
	const u8 *addr;
	u8 oper_class;
	int err;

	if (!rdev->ops->tdls_channel_switch ||
	    !(rdev->wiphy.features & NL80211_FEATURE_TDLS_CHANNEL_SWITCH))
		return -EOPNOTSUPP;

	switch (dev->ieee80211_ptr->iftype) {
	case NL80211_IFTYPE_STATION:
	case NL80211_IFTYPE_P2P_CLIENT:
		break;
	default:
		return -EOPNOTSUPP;
	}

	if (!info->attrs[NL80211_ATTR_MAC] ||
	    !info->attrs[NL80211_ATTR_OPER_CLASS])
		return -EINVAL;

	err = nl80211_parse_chandef(rdev, info, &chandef);
	if (err)
		return err;

	/*
	 * Don't allow wide channels on the 2.4Ghz band, as per IEEE802.11-2012
	 * section 10.22.6.2.1. Disallow 5/10Mhz channels as well for now, the
	 * specification is not defined for them.
	 */
	if (chandef.chan->band == NL80211_BAND_2GHZ &&
	    chandef.width != NL80211_CHAN_WIDTH_20_NOHT &&
	    chandef.width != NL80211_CHAN_WIDTH_20)
		return -EINVAL;

	/* we will be active on the TDLS link */
	if (!cfg80211_reg_can_beacon_relax(&rdev->wiphy, &chandef,
					   wdev->iftype))
		return -EINVAL;

	/* don't allow switching to DFS channels */
	if (cfg80211_chandef_dfs_required(wdev->wiphy, &chandef, wdev->iftype))
		return -EINVAL;

	addr = nla_data(info->attrs[NL80211_ATTR_MAC]);
	oper_class = nla_get_u8(info->attrs[NL80211_ATTR_OPER_CLASS]);

	wdev_lock(wdev);
	err = rdev_tdls_channel_switch(rdev, dev, addr, oper_class, &chandef);
	wdev_unlock(wdev);

	return err;
}

static int nl80211_tdls_cancel_channel_switch(struct sk_buff *skb,
					      struct genl_info *info)
{
	struct cfg80211_registered_device *rdev = info->user_ptr[0];
	struct net_device *dev = info->user_ptr[1];
	struct wireless_dev *wdev = dev->ieee80211_ptr;
	const u8 *addr;

	if (!rdev->ops->tdls_channel_switch ||
	    !rdev->ops->tdls_cancel_channel_switch ||
	    !(rdev->wiphy.features & NL80211_FEATURE_TDLS_CHANNEL_SWITCH))
		return -EOPNOTSUPP;

	switch (dev->ieee80211_ptr->iftype) {
	case NL80211_IFTYPE_STATION:
	case NL80211_IFTYPE_P2P_CLIENT:
		break;
	default:
		return -EOPNOTSUPP;
	}

	if (!info->attrs[NL80211_ATTR_MAC])
		return -EINVAL;

	addr = nla_data(info->attrs[NL80211_ATTR_MAC]);

	wdev_lock(wdev);
	rdev_tdls_cancel_channel_switch(rdev, dev, addr);
	wdev_unlock(wdev);

	return 0;
}

static int nl80211_set_multicast_to_unicast(struct sk_buff *skb,
					    struct genl_info *info)
{
	struct cfg80211_registered_device *rdev = info->user_ptr[0];
	struct net_device *dev = info->user_ptr[1];
	struct wireless_dev *wdev = dev->ieee80211_ptr;
	const struct nlattr *nla;
	bool enabled;

	if (netif_running(dev))
		return -EBUSY;

	if (!rdev->ops->set_multicast_to_unicast)
		return -EOPNOTSUPP;

	if (wdev->iftype != NL80211_IFTYPE_AP &&
	    wdev->iftype != NL80211_IFTYPE_P2P_GO)
		return -EOPNOTSUPP;

	nla = info->attrs[NL80211_ATTR_MULTICAST_TO_UNICAST_ENABLED];
	enabled = nla_get_flag(nla);

	return rdev_set_multicast_to_unicast(rdev, dev, enabled);
}

static int nl80211_external_auth(struct sk_buff *skb, struct genl_info *info)
{
	struct cfg80211_registered_device *rdev = info->user_ptr[0];
	struct net_device *dev = info->user_ptr[1];
	struct cfg80211_external_auth_params params;

	if (!rdev->ops->external_auth)
		return -EOPNOTSUPP;

<<<<<<< HEAD
	if (!info->attrs[NL80211_ATTR_SSID])
=======
	if (!info->attrs[NL80211_ATTR_SSID] &&
	    dev->ieee80211_ptr->iftype != NL80211_IFTYPE_AP &&
	    dev->ieee80211_ptr->iftype != NL80211_IFTYPE_P2P_GO)
>>>>>>> e276e60d
		return -EINVAL;

	if (!info->attrs[NL80211_ATTR_BSSID])
		return -EINVAL;

	if (!info->attrs[NL80211_ATTR_STATUS_CODE])
		return -EINVAL;

	memset(&params, 0, sizeof(params));

<<<<<<< HEAD
	params.ssid.ssid_len = nla_len(info->attrs[NL80211_ATTR_SSID]);
	if (params.ssid.ssid_len == 0 ||
	    params.ssid.ssid_len > IEEE80211_MAX_SSID_LEN)
		return -EINVAL;
	memcpy(params.ssid.ssid, nla_data(info->attrs[NL80211_ATTR_SSID]),
	       params.ssid.ssid_len);
=======
	if (info->attrs[NL80211_ATTR_SSID]) {
		params.ssid.ssid_len = nla_len(info->attrs[NL80211_ATTR_SSID]);
		if (params.ssid.ssid_len == 0 ||
		    params.ssid.ssid_len > IEEE80211_MAX_SSID_LEN)
			return -EINVAL;
		memcpy(params.ssid.ssid,
		       nla_data(info->attrs[NL80211_ATTR_SSID]),
		       params.ssid.ssid_len);
	}
>>>>>>> e276e60d

	memcpy(params.bssid, nla_data(info->attrs[NL80211_ATTR_BSSID]),
	       ETH_ALEN);

	params.status = nla_get_u16(info->attrs[NL80211_ATTR_STATUS_CODE]);

<<<<<<< HEAD
	return rdev_external_auth(rdev, dev, &params);
}

=======
	if (info->attrs[NL80211_ATTR_PMKID])
		params.pmkid = nla_data(info->attrs[NL80211_ATTR_PMKID]);

	return rdev_external_auth(rdev, dev, &params);
}

static int nl80211_update_owe_info(struct sk_buff *skb, struct genl_info *info)
{
	struct cfg80211_registered_device *rdev = info->user_ptr[0];
	struct cfg80211_update_owe_info owe_info;
	struct net_device *dev = info->user_ptr[1];

	if (!rdev->ops->update_owe_info)
		return -EOPNOTSUPP;

	if (!info->attrs[NL80211_ATTR_STATUS_CODE] ||
	    !info->attrs[NL80211_ATTR_MAC])
		return -EINVAL;

	memset(&owe_info, 0, sizeof(owe_info));
	owe_info.status = nla_get_u16(info->attrs[NL80211_ATTR_STATUS_CODE]);
	nla_memcpy(owe_info.peer, info->attrs[NL80211_ATTR_MAC], ETH_ALEN);

	if (info->attrs[NL80211_ATTR_IE]) {
		owe_info.ie = nla_data(info->attrs[NL80211_ATTR_IE]);
		owe_info.ie_len = nla_len(info->attrs[NL80211_ATTR_IE]);
	}

	return rdev_update_owe_info(rdev, dev, &owe_info);
}

>>>>>>> e276e60d
#define NL80211_FLAG_NEED_WIPHY		0x01
#define NL80211_FLAG_NEED_NETDEV	0x02
#define NL80211_FLAG_NEED_RTNL		0x04
#define NL80211_FLAG_CHECK_NETDEV_UP	0x08
#define NL80211_FLAG_NEED_NETDEV_UP	(NL80211_FLAG_NEED_NETDEV |\
					 NL80211_FLAG_CHECK_NETDEV_UP)
#define NL80211_FLAG_NEED_WDEV		0x10
/* If a netdev is associated, it must be UP, P2P must be started */
#define NL80211_FLAG_NEED_WDEV_UP	(NL80211_FLAG_NEED_WDEV |\
					 NL80211_FLAG_CHECK_NETDEV_UP)
#define NL80211_FLAG_CLEAR_SKB		0x20

static int nl80211_pre_doit(const struct genl_ops *ops, struct sk_buff *skb,
			    struct genl_info *info)
{
	struct cfg80211_registered_device *rdev;
	struct wireless_dev *wdev;
	struct net_device *dev;
	bool rtnl = ops->internal_flags & NL80211_FLAG_NEED_RTNL;

	if (rtnl)
		rtnl_lock();

	if (ops->internal_flags & NL80211_FLAG_NEED_WIPHY) {
		rdev = cfg80211_get_dev_from_info(genl_info_net(info), info);
		if (IS_ERR(rdev)) {
			if (rtnl)
				rtnl_unlock();
			return PTR_ERR(rdev);
		}
		info->user_ptr[0] = rdev;
	} else if (ops->internal_flags & NL80211_FLAG_NEED_NETDEV ||
		   ops->internal_flags & NL80211_FLAG_NEED_WDEV) {
		ASSERT_RTNL();

		wdev = __cfg80211_wdev_from_attrs(genl_info_net(info),
						  info->attrs);
		if (IS_ERR(wdev)) {
			if (rtnl)
				rtnl_unlock();
			return PTR_ERR(wdev);
		}

		dev = wdev->netdev;
		rdev = wiphy_to_rdev(wdev->wiphy);

		if (ops->internal_flags & NL80211_FLAG_NEED_NETDEV) {
			if (!dev) {
				if (rtnl)
					rtnl_unlock();
				return -EINVAL;
			}

			info->user_ptr[1] = dev;
		} else {
			info->user_ptr[1] = wdev;
		}

		if (dev) {
			if (ops->internal_flags & NL80211_FLAG_CHECK_NETDEV_UP &&
			    !netif_running(dev)) {
				if (rtnl)
					rtnl_unlock();
				return -ENETDOWN;
			}

			dev_hold(dev);
		} else if (ops->internal_flags & NL80211_FLAG_CHECK_NETDEV_UP) {
			if (wdev->iftype == NL80211_IFTYPE_P2P_DEVICE &&
			    !wdev->p2p_started) {
				if (rtnl)
					rtnl_unlock();
				return -ENETDOWN;
			}
			if (wdev->iftype == NL80211_IFTYPE_NAN &&
			    !wdev->nan_started) {
				if (rtnl)
					rtnl_unlock();
				return -ENETDOWN;
			}
		}

		info->user_ptr[0] = rdev;
	}

	return 0;
}

static void nl80211_post_doit(const struct genl_ops *ops, struct sk_buff *skb,
			      struct genl_info *info)
{
	if (info->user_ptr[1]) {
		if (ops->internal_flags & NL80211_FLAG_NEED_WDEV) {
			struct wireless_dev *wdev = info->user_ptr[1];

			if (wdev->netdev)
				dev_put(wdev->netdev);
		} else {
			dev_put(info->user_ptr[1]);
		}
	}

	if (ops->internal_flags & NL80211_FLAG_NEED_RTNL)
		rtnl_unlock();

	/* If needed, clear the netlink message payload from the SKB
	 * as it might contain key data that shouldn't stick around on
	 * the heap after the SKB is freed. The netlink message header
	 * is still needed for further processing, so leave it intact.
	 */
	if (ops->internal_flags & NL80211_FLAG_CLEAR_SKB) {
		struct nlmsghdr *nlh = nlmsg_hdr(skb);

		memset(nlmsg_data(nlh), 0, nlmsg_len(nlh));
	}
}

static const struct genl_ops nl80211_ops[] = {
	{
		.cmd = NL80211_CMD_GET_WIPHY,
		.doit = nl80211_get_wiphy,
		.dumpit = nl80211_dump_wiphy,
		.done = nl80211_dump_wiphy_done,
		.policy = nl80211_policy,
		/* can be retrieved by unprivileged users */
		.internal_flags = NL80211_FLAG_NEED_WIPHY |
				  NL80211_FLAG_NEED_RTNL,
	},
	{
		.cmd = NL80211_CMD_SET_WIPHY,
		.doit = nl80211_set_wiphy,
		.policy = nl80211_policy,
		.flags = GENL_UNS_ADMIN_PERM,
		.internal_flags = NL80211_FLAG_NEED_RTNL,
	},
	{
		.cmd = NL80211_CMD_GET_INTERFACE,
		.doit = nl80211_get_interface,
		.dumpit = nl80211_dump_interface,
		.policy = nl80211_policy,
		/* can be retrieved by unprivileged users */
		.internal_flags = NL80211_FLAG_NEED_WDEV |
				  NL80211_FLAG_NEED_RTNL,
	},
	{
		.cmd = NL80211_CMD_SET_INTERFACE,
		.doit = nl80211_set_interface,
		.policy = nl80211_policy,
		.flags = GENL_UNS_ADMIN_PERM,
		.internal_flags = NL80211_FLAG_NEED_NETDEV |
				  NL80211_FLAG_NEED_RTNL,
	},
	{
		.cmd = NL80211_CMD_NEW_INTERFACE,
		.doit = nl80211_new_interface,
		.policy = nl80211_policy,
		.flags = GENL_UNS_ADMIN_PERM,
		.internal_flags = NL80211_FLAG_NEED_WIPHY |
				  NL80211_FLAG_NEED_RTNL,
	},
	{
		.cmd = NL80211_CMD_DEL_INTERFACE,
		.doit = nl80211_del_interface,
		.policy = nl80211_policy,
		.flags = GENL_UNS_ADMIN_PERM,
		.internal_flags = NL80211_FLAG_NEED_WDEV |
				  NL80211_FLAG_NEED_RTNL,
	},
	{
		.cmd = NL80211_CMD_GET_KEY,
		.doit = nl80211_get_key,
		.policy = nl80211_policy,
		.flags = GENL_UNS_ADMIN_PERM,
		.internal_flags = NL80211_FLAG_NEED_NETDEV_UP |
				  NL80211_FLAG_NEED_RTNL,
	},
	{
		.cmd = NL80211_CMD_SET_KEY,
		.doit = nl80211_set_key,
		.policy = nl80211_policy,
		.flags = GENL_UNS_ADMIN_PERM,
		.internal_flags = NL80211_FLAG_NEED_NETDEV_UP |
				  NL80211_FLAG_NEED_RTNL |
				  NL80211_FLAG_CLEAR_SKB,
	},
	{
		.cmd = NL80211_CMD_NEW_KEY,
		.doit = nl80211_new_key,
		.policy = nl80211_policy,
		.flags = GENL_UNS_ADMIN_PERM,
		.internal_flags = NL80211_FLAG_NEED_NETDEV_UP |
				  NL80211_FLAG_NEED_RTNL |
				  NL80211_FLAG_CLEAR_SKB,
	},
	{
		.cmd = NL80211_CMD_DEL_KEY,
		.doit = nl80211_del_key,
		.policy = nl80211_policy,
		.flags = GENL_UNS_ADMIN_PERM,
		.internal_flags = NL80211_FLAG_NEED_NETDEV_UP |
				  NL80211_FLAG_NEED_RTNL,
	},
	{
		.cmd = NL80211_CMD_SET_BEACON,
		.policy = nl80211_policy,
		.flags = GENL_UNS_ADMIN_PERM,
		.doit = nl80211_set_beacon,
		.internal_flags = NL80211_FLAG_NEED_NETDEV_UP |
				  NL80211_FLAG_NEED_RTNL,
	},
	{
		.cmd = NL80211_CMD_START_AP,
		.policy = nl80211_policy,
		.flags = GENL_UNS_ADMIN_PERM,
		.doit = nl80211_start_ap,
		.internal_flags = NL80211_FLAG_NEED_NETDEV_UP |
				  NL80211_FLAG_NEED_RTNL,
	},
	{
		.cmd = NL80211_CMD_STOP_AP,
		.policy = nl80211_policy,
		.flags = GENL_UNS_ADMIN_PERM,
		.doit = nl80211_stop_ap,
		.internal_flags = NL80211_FLAG_NEED_NETDEV_UP |
				  NL80211_FLAG_NEED_RTNL,
	},
	{
		.cmd = NL80211_CMD_GET_STATION,
		.doit = nl80211_get_station,
		.dumpit = nl80211_dump_station,
		.policy = nl80211_policy,
		.internal_flags = NL80211_FLAG_NEED_NETDEV |
				  NL80211_FLAG_NEED_RTNL,
	},
	{
		.cmd = NL80211_CMD_SET_STATION,
		.doit = nl80211_set_station,
		.policy = nl80211_policy,
		.flags = GENL_UNS_ADMIN_PERM,
		.internal_flags = NL80211_FLAG_NEED_NETDEV_UP |
				  NL80211_FLAG_NEED_RTNL,
	},
	{
		.cmd = NL80211_CMD_NEW_STATION,
		.doit = nl80211_new_station,
		.policy = nl80211_policy,
		.flags = GENL_UNS_ADMIN_PERM,
		.internal_flags = NL80211_FLAG_NEED_NETDEV_UP |
				  NL80211_FLAG_NEED_RTNL,
	},
	{
		.cmd = NL80211_CMD_DEL_STATION,
		.doit = nl80211_del_station,
		.policy = nl80211_policy,
		.flags = GENL_UNS_ADMIN_PERM,
		.internal_flags = NL80211_FLAG_NEED_NETDEV_UP |
				  NL80211_FLAG_NEED_RTNL,
	},
	{
		.cmd = NL80211_CMD_GET_MPATH,
		.doit = nl80211_get_mpath,
		.dumpit = nl80211_dump_mpath,
		.policy = nl80211_policy,
		.flags = GENL_UNS_ADMIN_PERM,
		.internal_flags = NL80211_FLAG_NEED_NETDEV_UP |
				  NL80211_FLAG_NEED_RTNL,
	},
	{
		.cmd = NL80211_CMD_GET_MPP,
		.doit = nl80211_get_mpp,
		.dumpit = nl80211_dump_mpp,
		.policy = nl80211_policy,
		.flags = GENL_UNS_ADMIN_PERM,
		.internal_flags = NL80211_FLAG_NEED_NETDEV_UP |
				  NL80211_FLAG_NEED_RTNL,
	},
	{
		.cmd = NL80211_CMD_SET_MPATH,
		.doit = nl80211_set_mpath,
		.policy = nl80211_policy,
		.flags = GENL_UNS_ADMIN_PERM,
		.internal_flags = NL80211_FLAG_NEED_NETDEV_UP |
				  NL80211_FLAG_NEED_RTNL,
	},
	{
		.cmd = NL80211_CMD_NEW_MPATH,
		.doit = nl80211_new_mpath,
		.policy = nl80211_policy,
		.flags = GENL_UNS_ADMIN_PERM,
		.internal_flags = NL80211_FLAG_NEED_NETDEV_UP |
				  NL80211_FLAG_NEED_RTNL,
	},
	{
		.cmd = NL80211_CMD_DEL_MPATH,
		.doit = nl80211_del_mpath,
		.policy = nl80211_policy,
		.flags = GENL_UNS_ADMIN_PERM,
		.internal_flags = NL80211_FLAG_NEED_NETDEV_UP |
				  NL80211_FLAG_NEED_RTNL,
	},
	{
		.cmd = NL80211_CMD_SET_BSS,
		.doit = nl80211_set_bss,
		.policy = nl80211_policy,
		.flags = GENL_UNS_ADMIN_PERM,
		.internal_flags = NL80211_FLAG_NEED_NETDEV_UP |
				  NL80211_FLAG_NEED_RTNL,
	},
	{
		.cmd = NL80211_CMD_GET_REG,
		.doit = nl80211_get_reg_do,
		.dumpit = nl80211_get_reg_dump,
		.policy = nl80211_policy,
		.internal_flags = NL80211_FLAG_NEED_RTNL,
		/* can be retrieved by unprivileged users */
	},
#ifdef CONFIG_CFG80211_CRDA_SUPPORT
	{
		.cmd = NL80211_CMD_SET_REG,
		.doit = nl80211_set_reg,
		.policy = nl80211_policy,
		.flags = GENL_ADMIN_PERM,
		.internal_flags = NL80211_FLAG_NEED_RTNL,
	},
#endif
	{
		.cmd = NL80211_CMD_REQ_SET_REG,
		.doit = nl80211_req_set_reg,
		.policy = nl80211_policy,
		.flags = GENL_ADMIN_PERM,
	},
	{
		.cmd = NL80211_CMD_GET_MESH_CONFIG,
		.doit = nl80211_get_mesh_config,
		.policy = nl80211_policy,
		/* can be retrieved by unprivileged users */
		.internal_flags = NL80211_FLAG_NEED_NETDEV_UP |
				  NL80211_FLAG_NEED_RTNL,
	},
	{
		.cmd = NL80211_CMD_SET_MESH_CONFIG,
		.doit = nl80211_update_mesh_config,
		.policy = nl80211_policy,
		.flags = GENL_UNS_ADMIN_PERM,
		.internal_flags = NL80211_FLAG_NEED_NETDEV_UP |
				  NL80211_FLAG_NEED_RTNL,
	},
	{
		.cmd = NL80211_CMD_TRIGGER_SCAN,
		.doit = nl80211_trigger_scan,
		.policy = nl80211_policy,
		.flags = GENL_UNS_ADMIN_PERM,
		.internal_flags = NL80211_FLAG_NEED_WDEV_UP |
				  NL80211_FLAG_NEED_RTNL,
	},
	{
		.cmd = NL80211_CMD_ABORT_SCAN,
		.doit = nl80211_abort_scan,
		.policy = nl80211_policy,
		.flags = GENL_UNS_ADMIN_PERM,
		.internal_flags = NL80211_FLAG_NEED_WDEV_UP |
				  NL80211_FLAG_NEED_RTNL,
	},
	{
		.cmd = NL80211_CMD_GET_SCAN,
		.policy = nl80211_policy,
		.dumpit = nl80211_dump_scan,
	},
	{
		.cmd = NL80211_CMD_START_SCHED_SCAN,
		.doit = nl80211_start_sched_scan,
		.policy = nl80211_policy,
		.flags = GENL_UNS_ADMIN_PERM,
		.internal_flags = NL80211_FLAG_NEED_NETDEV_UP |
				  NL80211_FLAG_NEED_RTNL,
	},
	{
		.cmd = NL80211_CMD_STOP_SCHED_SCAN,
		.doit = nl80211_stop_sched_scan,
		.policy = nl80211_policy,
		.flags = GENL_UNS_ADMIN_PERM,
		.internal_flags = NL80211_FLAG_NEED_NETDEV_UP |
				  NL80211_FLAG_NEED_RTNL,
	},
	{
		.cmd = NL80211_CMD_AUTHENTICATE,
		.doit = nl80211_authenticate,
		.policy = nl80211_policy,
		.flags = GENL_UNS_ADMIN_PERM,
		.internal_flags = NL80211_FLAG_NEED_NETDEV_UP |
				  NL80211_FLAG_NEED_RTNL |
				  NL80211_FLAG_CLEAR_SKB,
	},
	{
		.cmd = NL80211_CMD_ASSOCIATE,
		.doit = nl80211_associate,
		.policy = nl80211_policy,
		.flags = GENL_UNS_ADMIN_PERM,
		.internal_flags = NL80211_FLAG_NEED_NETDEV_UP |
				  NL80211_FLAG_NEED_RTNL,
	},
	{
		.cmd = NL80211_CMD_DEAUTHENTICATE,
		.doit = nl80211_deauthenticate,
		.policy = nl80211_policy,
		.flags = GENL_UNS_ADMIN_PERM,
		.internal_flags = NL80211_FLAG_NEED_NETDEV_UP |
				  NL80211_FLAG_NEED_RTNL,
	},
	{
		.cmd = NL80211_CMD_DISASSOCIATE,
		.doit = nl80211_disassociate,
		.policy = nl80211_policy,
		.flags = GENL_UNS_ADMIN_PERM,
		.internal_flags = NL80211_FLAG_NEED_NETDEV_UP |
				  NL80211_FLAG_NEED_RTNL,
	},
	{
		.cmd = NL80211_CMD_JOIN_IBSS,
		.doit = nl80211_join_ibss,
		.policy = nl80211_policy,
		.flags = GENL_UNS_ADMIN_PERM,
		.internal_flags = NL80211_FLAG_NEED_NETDEV_UP |
				  NL80211_FLAG_NEED_RTNL,
	},
	{
		.cmd = NL80211_CMD_LEAVE_IBSS,
		.doit = nl80211_leave_ibss,
		.policy = nl80211_policy,
		.flags = GENL_UNS_ADMIN_PERM,
		.internal_flags = NL80211_FLAG_NEED_NETDEV_UP |
				  NL80211_FLAG_NEED_RTNL,
	},
#ifdef CONFIG_NL80211_TESTMODE
	{
		.cmd = NL80211_CMD_TESTMODE,
		.doit = nl80211_testmode_do,
		.dumpit = nl80211_testmode_dump,
		.policy = nl80211_policy,
		.flags = GENL_UNS_ADMIN_PERM,
		.internal_flags = NL80211_FLAG_NEED_WIPHY |
				  NL80211_FLAG_NEED_RTNL,
	},
#endif
	{
		.cmd = NL80211_CMD_CONNECT,
		.doit = nl80211_connect,
		.policy = nl80211_policy,
		.flags = GENL_UNS_ADMIN_PERM,
		.internal_flags = NL80211_FLAG_NEED_NETDEV_UP |
				  NL80211_FLAG_NEED_RTNL,
	},
	{
		.cmd = NL80211_CMD_UPDATE_CONNECT_PARAMS,
		.doit = nl80211_update_connect_params,
		.policy = nl80211_policy,
		.flags = GENL_ADMIN_PERM,
		.internal_flags = NL80211_FLAG_NEED_NETDEV_UP |
				  NL80211_FLAG_NEED_RTNL,
	},
	{
		.cmd = NL80211_CMD_DISCONNECT,
		.doit = nl80211_disconnect,
		.policy = nl80211_policy,
		.flags = GENL_UNS_ADMIN_PERM,
		.internal_flags = NL80211_FLAG_NEED_NETDEV_UP |
				  NL80211_FLAG_NEED_RTNL,
	},
	{
		.cmd = NL80211_CMD_SET_WIPHY_NETNS,
		.doit = nl80211_wiphy_netns,
		.policy = nl80211_policy,
		.flags = GENL_UNS_ADMIN_PERM,
		.internal_flags = NL80211_FLAG_NEED_WIPHY |
				  NL80211_FLAG_NEED_RTNL,
	},
	{
		.cmd = NL80211_CMD_GET_SURVEY,
		.policy = nl80211_policy,
		.dumpit = nl80211_dump_survey,
	},
	{
		.cmd = NL80211_CMD_SET_PMKSA,
		.doit = nl80211_setdel_pmksa,
		.policy = nl80211_policy,
		.flags = GENL_UNS_ADMIN_PERM,
		.internal_flags = NL80211_FLAG_NEED_NETDEV_UP |
				  NL80211_FLAG_NEED_RTNL,
	},
	{
		.cmd = NL80211_CMD_DEL_PMKSA,
		.doit = nl80211_setdel_pmksa,
		.policy = nl80211_policy,
		.flags = GENL_UNS_ADMIN_PERM,
		.internal_flags = NL80211_FLAG_NEED_NETDEV_UP |
				  NL80211_FLAG_NEED_RTNL,
	},
	{
		.cmd = NL80211_CMD_FLUSH_PMKSA,
		.doit = nl80211_flush_pmksa,
		.policy = nl80211_policy,
		.flags = GENL_UNS_ADMIN_PERM,
		.internal_flags = NL80211_FLAG_NEED_NETDEV_UP |
				  NL80211_FLAG_NEED_RTNL,
	},
	{
		.cmd = NL80211_CMD_REMAIN_ON_CHANNEL,
		.doit = nl80211_remain_on_channel,
		.policy = nl80211_policy,
		.flags = GENL_UNS_ADMIN_PERM,
		.internal_flags = NL80211_FLAG_NEED_WDEV_UP |
				  NL80211_FLAG_NEED_RTNL,
	},
	{
		.cmd = NL80211_CMD_CANCEL_REMAIN_ON_CHANNEL,
		.doit = nl80211_cancel_remain_on_channel,
		.policy = nl80211_policy,
		.flags = GENL_UNS_ADMIN_PERM,
		.internal_flags = NL80211_FLAG_NEED_WDEV_UP |
				  NL80211_FLAG_NEED_RTNL,
	},
	{
		.cmd = NL80211_CMD_SET_TX_BITRATE_MASK,
		.doit = nl80211_set_tx_bitrate_mask,
		.policy = nl80211_policy,
		.flags = GENL_UNS_ADMIN_PERM,
		.internal_flags = NL80211_FLAG_NEED_NETDEV |
				  NL80211_FLAG_NEED_RTNL,
	},
	{
		.cmd = NL80211_CMD_REGISTER_FRAME,
		.doit = nl80211_register_mgmt,
		.policy = nl80211_policy,
		.flags = GENL_UNS_ADMIN_PERM,
		.internal_flags = NL80211_FLAG_NEED_WDEV |
				  NL80211_FLAG_NEED_RTNL,
	},
	{
		.cmd = NL80211_CMD_FRAME,
		.doit = nl80211_tx_mgmt,
		.policy = nl80211_policy,
		.flags = GENL_UNS_ADMIN_PERM,
		.internal_flags = NL80211_FLAG_NEED_WDEV_UP |
				  NL80211_FLAG_NEED_RTNL,
	},
	{
		.cmd = NL80211_CMD_FRAME_WAIT_CANCEL,
		.doit = nl80211_tx_mgmt_cancel_wait,
		.policy = nl80211_policy,
		.flags = GENL_UNS_ADMIN_PERM,
		.internal_flags = NL80211_FLAG_NEED_WDEV_UP |
				  NL80211_FLAG_NEED_RTNL,
	},
	{
		.cmd = NL80211_CMD_SET_POWER_SAVE,
		.doit = nl80211_set_power_save,
		.policy = nl80211_policy,
		.flags = GENL_UNS_ADMIN_PERM,
		.internal_flags = NL80211_FLAG_NEED_NETDEV |
				  NL80211_FLAG_NEED_RTNL,
	},
	{
		.cmd = NL80211_CMD_GET_POWER_SAVE,
		.doit = nl80211_get_power_save,
		.policy = nl80211_policy,
		/* can be retrieved by unprivileged users */
		.internal_flags = NL80211_FLAG_NEED_NETDEV |
				  NL80211_FLAG_NEED_RTNL,
	},
	{
		.cmd = NL80211_CMD_SET_CQM,
		.doit = nl80211_set_cqm,
		.policy = nl80211_policy,
		.flags = GENL_UNS_ADMIN_PERM,
		.internal_flags = NL80211_FLAG_NEED_NETDEV |
				  NL80211_FLAG_NEED_RTNL,
	},
	{
		.cmd = NL80211_CMD_SET_CHANNEL,
		.doit = nl80211_set_channel,
		.policy = nl80211_policy,
		.flags = GENL_UNS_ADMIN_PERM,
		.internal_flags = NL80211_FLAG_NEED_NETDEV |
				  NL80211_FLAG_NEED_RTNL,
	},
	{
		.cmd = NL80211_CMD_SET_WDS_PEER,
		.doit = nl80211_set_wds_peer,
		.policy = nl80211_policy,
		.flags = GENL_UNS_ADMIN_PERM,
		.internal_flags = NL80211_FLAG_NEED_NETDEV |
				  NL80211_FLAG_NEED_RTNL,
	},
	{
		.cmd = NL80211_CMD_JOIN_MESH,
		.doit = nl80211_join_mesh,
		.policy = nl80211_policy,
		.flags = GENL_UNS_ADMIN_PERM,
		.internal_flags = NL80211_FLAG_NEED_NETDEV_UP |
				  NL80211_FLAG_NEED_RTNL,
	},
	{
		.cmd = NL80211_CMD_LEAVE_MESH,
		.doit = nl80211_leave_mesh,
		.policy = nl80211_policy,
		.flags = GENL_UNS_ADMIN_PERM,
		.internal_flags = NL80211_FLAG_NEED_NETDEV_UP |
				  NL80211_FLAG_NEED_RTNL,
	},
	{
		.cmd = NL80211_CMD_JOIN_OCB,
		.doit = nl80211_join_ocb,
		.policy = nl80211_policy,
		.flags = GENL_UNS_ADMIN_PERM,
		.internal_flags = NL80211_FLAG_NEED_NETDEV_UP |
				  NL80211_FLAG_NEED_RTNL,
	},
	{
		.cmd = NL80211_CMD_LEAVE_OCB,
		.doit = nl80211_leave_ocb,
		.policy = nl80211_policy,
		.flags = GENL_UNS_ADMIN_PERM,
		.internal_flags = NL80211_FLAG_NEED_NETDEV_UP |
				  NL80211_FLAG_NEED_RTNL,
	},
#ifdef CONFIG_PM
	{
		.cmd = NL80211_CMD_GET_WOWLAN,
		.doit = nl80211_get_wowlan,
		.policy = nl80211_policy,
		/* can be retrieved by unprivileged users */
		.internal_flags = NL80211_FLAG_NEED_WIPHY |
				  NL80211_FLAG_NEED_RTNL,
	},
	{
		.cmd = NL80211_CMD_SET_WOWLAN,
		.doit = nl80211_set_wowlan,
		.policy = nl80211_policy,
		.flags = GENL_UNS_ADMIN_PERM,
		.internal_flags = NL80211_FLAG_NEED_WIPHY |
				  NL80211_FLAG_NEED_RTNL,
	},
#endif
	{
		.cmd = NL80211_CMD_SET_REKEY_OFFLOAD,
		.doit = nl80211_set_rekey_data,
		.policy = nl80211_policy,
		.flags = GENL_UNS_ADMIN_PERM,
		.internal_flags = NL80211_FLAG_NEED_NETDEV_UP |
				  NL80211_FLAG_NEED_RTNL |
				  NL80211_FLAG_CLEAR_SKB,
	},
	{
		.cmd = NL80211_CMD_TDLS_MGMT,
		.doit = nl80211_tdls_mgmt,
		.policy = nl80211_policy,
		.flags = GENL_UNS_ADMIN_PERM,
		.internal_flags = NL80211_FLAG_NEED_NETDEV_UP |
				  NL80211_FLAG_NEED_RTNL,
	},
	{
		.cmd = NL80211_CMD_TDLS_OPER,
		.doit = nl80211_tdls_oper,
		.policy = nl80211_policy,
		.flags = GENL_UNS_ADMIN_PERM,
		.internal_flags = NL80211_FLAG_NEED_NETDEV_UP |
				  NL80211_FLAG_NEED_RTNL,
	},
	{
		.cmd = NL80211_CMD_UNEXPECTED_FRAME,
		.doit = nl80211_register_unexpected_frame,
		.policy = nl80211_policy,
		.flags = GENL_UNS_ADMIN_PERM,
		.internal_flags = NL80211_FLAG_NEED_NETDEV |
				  NL80211_FLAG_NEED_RTNL,
	},
	{
		.cmd = NL80211_CMD_PROBE_CLIENT,
		.doit = nl80211_probe_client,
		.policy = nl80211_policy,
		.flags = GENL_UNS_ADMIN_PERM,
		.internal_flags = NL80211_FLAG_NEED_NETDEV_UP |
				  NL80211_FLAG_NEED_RTNL,
	},
	{
		.cmd = NL80211_CMD_REGISTER_BEACONS,
		.doit = nl80211_register_beacons,
		.policy = nl80211_policy,
		.flags = GENL_UNS_ADMIN_PERM,
		.internal_flags = NL80211_FLAG_NEED_WIPHY |
				  NL80211_FLAG_NEED_RTNL,
	},
	{
		.cmd = NL80211_CMD_SET_NOACK_MAP,
		.doit = nl80211_set_noack_map,
		.policy = nl80211_policy,
		.flags = GENL_UNS_ADMIN_PERM,
		.internal_flags = NL80211_FLAG_NEED_NETDEV |
				  NL80211_FLAG_NEED_RTNL,
	},
	{
		.cmd = NL80211_CMD_START_P2P_DEVICE,
		.doit = nl80211_start_p2p_device,
		.policy = nl80211_policy,
		.flags = GENL_UNS_ADMIN_PERM,
		.internal_flags = NL80211_FLAG_NEED_WDEV |
				  NL80211_FLAG_NEED_RTNL,
	},
	{
		.cmd = NL80211_CMD_STOP_P2P_DEVICE,
		.doit = nl80211_stop_p2p_device,
		.policy = nl80211_policy,
		.flags = GENL_UNS_ADMIN_PERM,
		.internal_flags = NL80211_FLAG_NEED_WDEV_UP |
				  NL80211_FLAG_NEED_RTNL,
	},
	{
		.cmd = NL80211_CMD_START_NAN,
		.doit = nl80211_start_nan,
		.policy = nl80211_policy,
		.flags = GENL_ADMIN_PERM,
		.internal_flags = NL80211_FLAG_NEED_WDEV |
				  NL80211_FLAG_NEED_RTNL,
	},
	{
		.cmd = NL80211_CMD_STOP_NAN,
		.doit = nl80211_stop_nan,
		.policy = nl80211_policy,
		.flags = GENL_ADMIN_PERM,
		.internal_flags = NL80211_FLAG_NEED_WDEV_UP |
				  NL80211_FLAG_NEED_RTNL,
	},
	{
		.cmd = NL80211_CMD_ADD_NAN_FUNCTION,
		.doit = nl80211_nan_add_func,
		.policy = nl80211_policy,
		.flags = GENL_ADMIN_PERM,
		.internal_flags = NL80211_FLAG_NEED_WDEV_UP |
				  NL80211_FLAG_NEED_RTNL,
	},
	{
		.cmd = NL80211_CMD_DEL_NAN_FUNCTION,
		.doit = nl80211_nan_del_func,
		.policy = nl80211_policy,
		.flags = GENL_ADMIN_PERM,
		.internal_flags = NL80211_FLAG_NEED_WDEV_UP |
				  NL80211_FLAG_NEED_RTNL,
	},
	{
		.cmd = NL80211_CMD_CHANGE_NAN_CONFIG,
		.doit = nl80211_nan_change_config,
		.policy = nl80211_policy,
		.flags = GENL_ADMIN_PERM,
		.internal_flags = NL80211_FLAG_NEED_WDEV_UP |
				  NL80211_FLAG_NEED_RTNL,
	},
	{
		.cmd = NL80211_CMD_SET_MCAST_RATE,
		.doit = nl80211_set_mcast_rate,
		.policy = nl80211_policy,
		.flags = GENL_UNS_ADMIN_PERM,
		.internal_flags = NL80211_FLAG_NEED_NETDEV |
				  NL80211_FLAG_NEED_RTNL,
	},
	{
		.cmd = NL80211_CMD_SET_MAC_ACL,
		.doit = nl80211_set_mac_acl,
		.policy = nl80211_policy,
		.flags = GENL_UNS_ADMIN_PERM,
		.internal_flags = NL80211_FLAG_NEED_NETDEV |
				  NL80211_FLAG_NEED_RTNL,
	},
	{
		.cmd = NL80211_CMD_RADAR_DETECT,
		.doit = nl80211_start_radar_detection,
		.policy = nl80211_policy,
		.flags = GENL_UNS_ADMIN_PERM,
		.internal_flags = NL80211_FLAG_NEED_NETDEV_UP |
				  NL80211_FLAG_NEED_RTNL,
	},
	{
		.cmd = NL80211_CMD_GET_PROTOCOL_FEATURES,
		.doit = nl80211_get_protocol_features,
		.policy = nl80211_policy,
	},
	{
		.cmd = NL80211_CMD_UPDATE_FT_IES,
		.doit = nl80211_update_ft_ies,
		.policy = nl80211_policy,
		.flags = GENL_UNS_ADMIN_PERM,
		.internal_flags = NL80211_FLAG_NEED_NETDEV_UP |
				  NL80211_FLAG_NEED_RTNL,
	},
	{
		.cmd = NL80211_CMD_CRIT_PROTOCOL_START,
		.doit = nl80211_crit_protocol_start,
		.policy = nl80211_policy,
		.flags = GENL_UNS_ADMIN_PERM,
		.internal_flags = NL80211_FLAG_NEED_WDEV_UP |
				  NL80211_FLAG_NEED_RTNL,
	},
	{
		.cmd = NL80211_CMD_CRIT_PROTOCOL_STOP,
		.doit = nl80211_crit_protocol_stop,
		.policy = nl80211_policy,
		.flags = GENL_UNS_ADMIN_PERM,
		.internal_flags = NL80211_FLAG_NEED_WDEV_UP |
				  NL80211_FLAG_NEED_RTNL,
	},
	{
		.cmd = NL80211_CMD_GET_COALESCE,
		.doit = nl80211_get_coalesce,
		.policy = nl80211_policy,
		.internal_flags = NL80211_FLAG_NEED_WIPHY |
				  NL80211_FLAG_NEED_RTNL,
	},
	{
		.cmd = NL80211_CMD_SET_COALESCE,
		.doit = nl80211_set_coalesce,
		.policy = nl80211_policy,
		.flags = GENL_UNS_ADMIN_PERM,
		.internal_flags = NL80211_FLAG_NEED_WIPHY |
				  NL80211_FLAG_NEED_RTNL,
	},
	{
		.cmd = NL80211_CMD_CHANNEL_SWITCH,
		.doit = nl80211_channel_switch,
		.policy = nl80211_policy,
		.flags = GENL_UNS_ADMIN_PERM,
		.internal_flags = NL80211_FLAG_NEED_NETDEV_UP |
				  NL80211_FLAG_NEED_RTNL,
	},
	{
		.cmd = NL80211_CMD_VENDOR,
		.doit = nl80211_vendor_cmd,
		.dumpit = nl80211_vendor_cmd_dump,
		.policy = nl80211_policy,
		.flags = GENL_UNS_ADMIN_PERM,
		.internal_flags = NL80211_FLAG_NEED_WIPHY |
				  NL80211_FLAG_NEED_RTNL,
	},
	{
		.cmd = NL80211_CMD_SET_QOS_MAP,
		.doit = nl80211_set_qos_map,
		.policy = nl80211_policy,
		.flags = GENL_UNS_ADMIN_PERM,
		.internal_flags = NL80211_FLAG_NEED_NETDEV_UP |
				  NL80211_FLAG_NEED_RTNL,
	},
	{
		.cmd = NL80211_CMD_ADD_TX_TS,
		.doit = nl80211_add_tx_ts,
		.policy = nl80211_policy,
		.flags = GENL_UNS_ADMIN_PERM,
		.internal_flags = NL80211_FLAG_NEED_NETDEV_UP |
				  NL80211_FLAG_NEED_RTNL,
	},
	{
		.cmd = NL80211_CMD_DEL_TX_TS,
		.doit = nl80211_del_tx_ts,
		.policy = nl80211_policy,
		.flags = GENL_UNS_ADMIN_PERM,
		.internal_flags = NL80211_FLAG_NEED_NETDEV_UP |
				  NL80211_FLAG_NEED_RTNL,
	},
	{
		.cmd = NL80211_CMD_TDLS_CHANNEL_SWITCH,
		.doit = nl80211_tdls_channel_switch,
		.policy = nl80211_policy,
		.flags = GENL_UNS_ADMIN_PERM,
		.internal_flags = NL80211_FLAG_NEED_NETDEV_UP |
				  NL80211_FLAG_NEED_RTNL,
	},
	{
		.cmd = NL80211_CMD_TDLS_CANCEL_CHANNEL_SWITCH,
		.doit = nl80211_tdls_cancel_channel_switch,
		.policy = nl80211_policy,
		.flags = GENL_UNS_ADMIN_PERM,
		.internal_flags = NL80211_FLAG_NEED_NETDEV_UP |
				  NL80211_FLAG_NEED_RTNL,
	},
	{
		.cmd = NL80211_CMD_SET_MULTICAST_TO_UNICAST,
		.doit = nl80211_set_multicast_to_unicast,
		.policy = nl80211_policy,
		.flags = GENL_UNS_ADMIN_PERM,
		.internal_flags = NL80211_FLAG_NEED_NETDEV |
				  NL80211_FLAG_NEED_RTNL,
	},
	{
		.cmd = NL80211_CMD_EXTERNAL_AUTH,
		.doit = nl80211_external_auth,
		.policy = nl80211_policy,
		.flags = GENL_ADMIN_PERM,
		.internal_flags = NL80211_FLAG_NEED_NETDEV_UP |
				  NL80211_FLAG_NEED_RTNL,
	},
<<<<<<< HEAD
=======
	{
		.cmd = NL80211_CMD_UPDATE_OWE_INFO,
		.doit = nl80211_update_owe_info,
		.flags = GENL_ADMIN_PERM,
		.internal_flags = NL80211_FLAG_NEED_NETDEV_UP |
				  NL80211_FLAG_NEED_RTNL,
	},
>>>>>>> e276e60d
};

/* notification functions */

void nl80211_notify_wiphy(struct cfg80211_registered_device *rdev,
			  enum nl80211_commands cmd)
{
	struct sk_buff *msg;
	struct nl80211_dump_wiphy_state state = {};

	WARN_ON(cmd != NL80211_CMD_NEW_WIPHY &&
		cmd != NL80211_CMD_DEL_WIPHY);

	msg = nlmsg_new(NLMSG_DEFAULT_SIZE, GFP_KERNEL);
	if (!msg)
		return;

	if (nl80211_send_wiphy(rdev, cmd, msg, 0, 0, 0, &state) < 0) {
		nlmsg_free(msg);
		return;
	}

	genlmsg_multicast_netns(&nl80211_fam, wiphy_net(&rdev->wiphy), msg, 0,
				NL80211_MCGRP_CONFIG, GFP_KERNEL);
}

void nl80211_notify_iface(struct cfg80211_registered_device *rdev,
				struct wireless_dev *wdev,
				enum nl80211_commands cmd)
{
	struct sk_buff *msg;

	WARN_ON(cmd != NL80211_CMD_NEW_INTERFACE &&
		cmd != NL80211_CMD_DEL_INTERFACE);

	msg = nlmsg_new(NLMSG_DEFAULT_SIZE, GFP_KERNEL);
	if (!msg)
		return;

	if (nl80211_send_iface(msg, 0, 0, 0, rdev, wdev,
			       cmd == NL80211_CMD_DEL_INTERFACE) < 0) {
		nlmsg_free(msg);
		return;
	}

	genlmsg_multicast_netns(&nl80211_fam, wiphy_net(&rdev->wiphy), msg, 0,
				NL80211_MCGRP_CONFIG, GFP_KERNEL);
}

static int nl80211_add_scan_req(struct sk_buff *msg,
				struct cfg80211_registered_device *rdev)
{
	struct cfg80211_scan_request *req = rdev->scan_req;
	struct nlattr *nest;
	int i;

	if (WARN_ON(!req))
		return 0;

	nest = nla_nest_start(msg, NL80211_ATTR_SCAN_SSIDS);
	if (!nest)
		goto nla_put_failure;
	for (i = 0; i < req->n_ssids; i++) {
		if (nla_put(msg, i, req->ssids[i].ssid_len, req->ssids[i].ssid))
			goto nla_put_failure;
	}
	nla_nest_end(msg, nest);

	nest = nla_nest_start(msg, NL80211_ATTR_SCAN_FREQUENCIES);
	if (!nest)
		goto nla_put_failure;
	for (i = 0; i < req->n_channels; i++) {
		if (nla_put_u32(msg, i, req->channels[i]->center_freq))
			goto nla_put_failure;
	}
	nla_nest_end(msg, nest);

	if (req->ie &&
	    nla_put(msg, NL80211_ATTR_IE, req->ie_len, req->ie))
		goto nla_put_failure;

	if (req->flags &&
	    nla_put_u32(msg, NL80211_ATTR_SCAN_FLAGS, req->flags))
		goto nla_put_failure;

	if (req->info.scan_start_tsf &&
	    (nla_put_u64_64bit(msg, NL80211_ATTR_SCAN_START_TIME_TSF,
			       req->info.scan_start_tsf, NL80211_BSS_PAD) ||
	     nla_put(msg, NL80211_ATTR_SCAN_START_TIME_TSF_BSSID, ETH_ALEN,
		     req->info.tsf_bssid)))
		goto nla_put_failure;

	return 0;
 nla_put_failure:
	return -ENOBUFS;
}

static int nl80211_send_scan_msg(struct sk_buff *msg,
				 struct cfg80211_registered_device *rdev,
				 struct wireless_dev *wdev,
				 u32 portid, u32 seq, int flags,
				 u32 cmd)
{
	void *hdr;

	hdr = nl80211hdr_put(msg, portid, seq, flags, cmd);
	if (!hdr)
		return -1;

	if (nla_put_u32(msg, NL80211_ATTR_WIPHY, rdev->wiphy_idx) ||
	    (wdev->netdev && nla_put_u32(msg, NL80211_ATTR_IFINDEX,
					 wdev->netdev->ifindex)) ||
	    nla_put_u64_64bit(msg, NL80211_ATTR_WDEV, wdev_id(wdev),
			      NL80211_ATTR_PAD))
		goto nla_put_failure;

	/* ignore errors and send incomplete event anyway */
	nl80211_add_scan_req(msg, rdev);

	genlmsg_end(msg, hdr);
	return 0;

 nla_put_failure:
	genlmsg_cancel(msg, hdr);
	return -EMSGSIZE;
}

static int
nl80211_send_sched_scan_msg(struct sk_buff *msg,
			    struct cfg80211_registered_device *rdev,
			    struct net_device *netdev,
			    u32 portid, u32 seq, int flags, u32 cmd)
{
	void *hdr;

	hdr = nl80211hdr_put(msg, portid, seq, flags, cmd);
	if (!hdr)
		return -1;

	if (nla_put_u32(msg, NL80211_ATTR_WIPHY, rdev->wiphy_idx) ||
	    nla_put_u32(msg, NL80211_ATTR_IFINDEX, netdev->ifindex))
		goto nla_put_failure;

	genlmsg_end(msg, hdr);
	return 0;

 nla_put_failure:
	genlmsg_cancel(msg, hdr);
	return -EMSGSIZE;
}

void nl80211_send_scan_start(struct cfg80211_registered_device *rdev,
			     struct wireless_dev *wdev)
{
	struct sk_buff *msg;

	msg = nlmsg_new(NLMSG_DEFAULT_SIZE, GFP_KERNEL);
	if (!msg)
		return;

	if (nl80211_send_scan_msg(msg, rdev, wdev, 0, 0, 0,
				  NL80211_CMD_TRIGGER_SCAN) < 0) {
		nlmsg_free(msg);
		return;
	}

	genlmsg_multicast_netns(&nl80211_fam, wiphy_net(&rdev->wiphy), msg, 0,
				NL80211_MCGRP_SCAN, GFP_KERNEL);
}

struct sk_buff *nl80211_build_scan_msg(struct cfg80211_registered_device *rdev,
				       struct wireless_dev *wdev, bool aborted)
{
	struct sk_buff *msg;

	msg = nlmsg_new(NLMSG_DEFAULT_SIZE, GFP_KERNEL);
	if (!msg)
		return NULL;

	if (nl80211_send_scan_msg(msg, rdev, wdev, 0, 0, 0,
				  aborted ? NL80211_CMD_SCAN_ABORTED :
					    NL80211_CMD_NEW_SCAN_RESULTS) < 0) {
		nlmsg_free(msg);
		return NULL;
	}

	return msg;
}

void nl80211_send_scan_result(struct cfg80211_registered_device *rdev,
			      struct sk_buff *msg)
{
	if (!msg)
		return;

	genlmsg_multicast_netns(&nl80211_fam, wiphy_net(&rdev->wiphy), msg, 0,
				NL80211_MCGRP_SCAN, GFP_KERNEL);
}

void nl80211_send_sched_scan_results(struct cfg80211_registered_device *rdev,
				     struct net_device *netdev)
{
	struct sk_buff *msg;

	msg = nlmsg_new(NLMSG_DEFAULT_SIZE, GFP_KERNEL);
	if (!msg)
		return;

	if (nl80211_send_sched_scan_msg(msg, rdev, netdev, 0, 0, 0,
					NL80211_CMD_SCHED_SCAN_RESULTS) < 0) {
		nlmsg_free(msg);
		return;
	}

	genlmsg_multicast_netns(&nl80211_fam, wiphy_net(&rdev->wiphy), msg, 0,
				NL80211_MCGRP_SCAN, GFP_KERNEL);
}

void nl80211_send_sched_scan(struct cfg80211_registered_device *rdev,
			     struct net_device *netdev, u32 cmd)
{
	struct sk_buff *msg;

	msg = nlmsg_new(NLMSG_DEFAULT_SIZE, GFP_KERNEL);
	if (!msg)
		return;

	if (nl80211_send_sched_scan_msg(msg, rdev, netdev, 0, 0, 0, cmd) < 0) {
		nlmsg_free(msg);
		return;
	}

	genlmsg_multicast_netns(&nl80211_fam, wiphy_net(&rdev->wiphy), msg, 0,
				NL80211_MCGRP_SCAN, GFP_KERNEL);
}

static bool nl80211_reg_change_event_fill(struct sk_buff *msg,
					  struct regulatory_request *request)
{
	/* Userspace can always count this one always being set */
	if (nla_put_u8(msg, NL80211_ATTR_REG_INITIATOR, request->initiator))
		goto nla_put_failure;

	if (request->alpha2[0] == '0' && request->alpha2[1] == '0') {
		if (nla_put_u8(msg, NL80211_ATTR_REG_TYPE,
			       NL80211_REGDOM_TYPE_WORLD))
			goto nla_put_failure;
	} else if (request->alpha2[0] == '9' && request->alpha2[1] == '9') {
		if (nla_put_u8(msg, NL80211_ATTR_REG_TYPE,
			       NL80211_REGDOM_TYPE_CUSTOM_WORLD))
			goto nla_put_failure;
	} else if ((request->alpha2[0] == '9' && request->alpha2[1] == '8') ||
		   request->intersect) {
		if (nla_put_u8(msg, NL80211_ATTR_REG_TYPE,
			       NL80211_REGDOM_TYPE_INTERSECTION))
			goto nla_put_failure;
	} else {
		if (nla_put_u8(msg, NL80211_ATTR_REG_TYPE,
			       NL80211_REGDOM_TYPE_COUNTRY) ||
		    nla_put_string(msg, NL80211_ATTR_REG_ALPHA2,
				   request->alpha2))
			goto nla_put_failure;
	}

	if (request->wiphy_idx != WIPHY_IDX_INVALID) {
		struct wiphy *wiphy = wiphy_idx_to_wiphy(request->wiphy_idx);

		if (wiphy &&
		    nla_put_u32(msg, NL80211_ATTR_WIPHY, request->wiphy_idx))
			goto nla_put_failure;

		if (wiphy &&
		    wiphy->regulatory_flags & REGULATORY_WIPHY_SELF_MANAGED &&
		    nla_put_flag(msg, NL80211_ATTR_WIPHY_SELF_MANAGED_REG))
			goto nla_put_failure;
	}

	return true;

nla_put_failure:
	return false;
}

/*
 * This can happen on global regulatory changes or device specific settings
 * based on custom regulatory domains.
 */
void nl80211_common_reg_change_event(enum nl80211_commands cmd_id,
				     struct regulatory_request *request)
{
	struct sk_buff *msg;
	void *hdr;

	msg = nlmsg_new(NLMSG_DEFAULT_SIZE, GFP_KERNEL);
	if (!msg)
		return;

	hdr = nl80211hdr_put(msg, 0, 0, 0, cmd_id);
	if (!hdr) {
		nlmsg_free(msg);
		return;
	}

	if (nl80211_reg_change_event_fill(msg, request) == false)
		goto nla_put_failure;

	genlmsg_end(msg, hdr);

	rcu_read_lock();
	genlmsg_multicast_allns(&nl80211_fam, msg, 0,
				NL80211_MCGRP_REGULATORY, GFP_ATOMIC);
	rcu_read_unlock();

	return;

nla_put_failure:
	genlmsg_cancel(msg, hdr);
	nlmsg_free(msg);
}

static void nl80211_send_mlme_event(struct cfg80211_registered_device *rdev,
				    struct net_device *netdev,
				    const u8 *buf, size_t len,
				    enum nl80211_commands cmd, gfp_t gfp,
				    int uapsd_queues)
{
	struct sk_buff *msg;
	void *hdr;

	msg = nlmsg_new(100 + len, gfp);
	if (!msg)
		return;

	hdr = nl80211hdr_put(msg, 0, 0, 0, cmd);
	if (!hdr) {
		nlmsg_free(msg);
		return;
	}

	if (nla_put_u32(msg, NL80211_ATTR_WIPHY, rdev->wiphy_idx) ||
	    nla_put_u32(msg, NL80211_ATTR_IFINDEX, netdev->ifindex) ||
	    nla_put(msg, NL80211_ATTR_FRAME, len, buf))
		goto nla_put_failure;

	if (uapsd_queues >= 0) {
		struct nlattr *nla_wmm =
			nla_nest_start(msg, NL80211_ATTR_STA_WME);
		if (!nla_wmm)
			goto nla_put_failure;

		if (nla_put_u8(msg, NL80211_STA_WME_UAPSD_QUEUES,
			       uapsd_queues))
			goto nla_put_failure;

		nla_nest_end(msg, nla_wmm);
	}

	genlmsg_end(msg, hdr);

	genlmsg_multicast_netns(&nl80211_fam, wiphy_net(&rdev->wiphy), msg, 0,
				NL80211_MCGRP_MLME, gfp);
	return;

 nla_put_failure:
	genlmsg_cancel(msg, hdr);
	nlmsg_free(msg);
}

void nl80211_send_rx_auth(struct cfg80211_registered_device *rdev,
			  struct net_device *netdev, const u8 *buf,
			  size_t len, gfp_t gfp)
{
	nl80211_send_mlme_event(rdev, netdev, buf, len,
				NL80211_CMD_AUTHENTICATE, gfp, -1);
}

void nl80211_send_rx_assoc(struct cfg80211_registered_device *rdev,
			   struct net_device *netdev, const u8 *buf,
			   size_t len, gfp_t gfp, int uapsd_queues)
{
	nl80211_send_mlme_event(rdev, netdev, buf, len,
				NL80211_CMD_ASSOCIATE, gfp, uapsd_queues);
}

void nl80211_send_deauth(struct cfg80211_registered_device *rdev,
			 struct net_device *netdev, const u8 *buf,
			 size_t len, gfp_t gfp)
{
	nl80211_send_mlme_event(rdev, netdev, buf, len,
				NL80211_CMD_DEAUTHENTICATE, gfp, -1);
}

void nl80211_send_disassoc(struct cfg80211_registered_device *rdev,
			   struct net_device *netdev, const u8 *buf,
			   size_t len, gfp_t gfp)
{
	nl80211_send_mlme_event(rdev, netdev, buf, len,
				NL80211_CMD_DISASSOCIATE, gfp, -1);
}

void cfg80211_rx_unprot_mlme_mgmt(struct net_device *dev, const u8 *buf,
				  size_t len)
{
	struct wireless_dev *wdev = dev->ieee80211_ptr;
	struct wiphy *wiphy = wdev->wiphy;
	struct cfg80211_registered_device *rdev = wiphy_to_rdev(wiphy);
	const struct ieee80211_mgmt *mgmt = (void *)buf;
	u32 cmd;

	if (WARN_ON(len < 2))
		return;

	if (ieee80211_is_deauth(mgmt->frame_control))
		cmd = NL80211_CMD_UNPROT_DEAUTHENTICATE;
	else
		cmd = NL80211_CMD_UNPROT_DISASSOCIATE;

	trace_cfg80211_rx_unprot_mlme_mgmt(dev, buf, len);
	nl80211_send_mlme_event(rdev, dev, buf, len, cmd, GFP_ATOMIC, -1);
}
EXPORT_SYMBOL(cfg80211_rx_unprot_mlme_mgmt);

static void nl80211_send_mlme_timeout(struct cfg80211_registered_device *rdev,
				      struct net_device *netdev, int cmd,
				      const u8 *addr, gfp_t gfp)
{
	struct sk_buff *msg;
	void *hdr;

	msg = nlmsg_new(NLMSG_DEFAULT_SIZE, gfp);
	if (!msg)
		return;

	hdr = nl80211hdr_put(msg, 0, 0, 0, cmd);
	if (!hdr) {
		nlmsg_free(msg);
		return;
	}

	if (nla_put_u32(msg, NL80211_ATTR_WIPHY, rdev->wiphy_idx) ||
	    nla_put_u32(msg, NL80211_ATTR_IFINDEX, netdev->ifindex) ||
	    nla_put_flag(msg, NL80211_ATTR_TIMED_OUT) ||
	    nla_put(msg, NL80211_ATTR_MAC, ETH_ALEN, addr))
		goto nla_put_failure;

	genlmsg_end(msg, hdr);

	genlmsg_multicast_netns(&nl80211_fam, wiphy_net(&rdev->wiphy), msg, 0,
				NL80211_MCGRP_MLME, gfp);
	return;

 nla_put_failure:
	genlmsg_cancel(msg, hdr);
	nlmsg_free(msg);
}

void nl80211_send_auth_timeout(struct cfg80211_registered_device *rdev,
			       struct net_device *netdev, const u8 *addr,
			       gfp_t gfp)
{
	nl80211_send_mlme_timeout(rdev, netdev, NL80211_CMD_AUTHENTICATE,
				  addr, gfp);
}

void nl80211_send_assoc_timeout(struct cfg80211_registered_device *rdev,
				struct net_device *netdev, const u8 *addr,
				gfp_t gfp)
{
	nl80211_send_mlme_timeout(rdev, netdev, NL80211_CMD_ASSOCIATE,
				  addr, gfp);
}

void nl80211_send_connect_result(struct cfg80211_registered_device *rdev,
				 struct net_device *netdev,
				 struct cfg80211_connect_resp_params *cr,
				 gfp_t gfp)
{
	struct sk_buff *msg;
	void *hdr;

	msg = nlmsg_new(100 + cr->req_ie_len + cr->resp_ie_len +
			cr->fils_kek_len + cr->pmk_len +
			(cr->pmkid ? WLAN_PMKID_LEN : 0), gfp);
	if (!msg)
		return;

	hdr = nl80211hdr_put(msg, 0, 0, 0, NL80211_CMD_CONNECT);
	if (!hdr) {
		nlmsg_free(msg);
		return;
	}

	if (nla_put_u32(msg, NL80211_ATTR_WIPHY, rdev->wiphy_idx) ||
	    nla_put_u32(msg, NL80211_ATTR_IFINDEX, netdev->ifindex) ||
	    (cr->bssid &&
	     nla_put(msg, NL80211_ATTR_MAC, ETH_ALEN, cr->bssid)) ||
	    nla_put_u16(msg, NL80211_ATTR_STATUS_CODE,
			cr->status < 0 ? WLAN_STATUS_UNSPECIFIED_FAILURE :
			cr->status) ||
	    (cr->status < 0 &&
	     (nla_put_flag(msg, NL80211_ATTR_TIMED_OUT) ||
	      nla_put_u32(msg, NL80211_ATTR_TIMEOUT_REASON,
			  cr->timeout_reason))) ||
	    (cr->req_ie &&
	     nla_put(msg, NL80211_ATTR_REQ_IE, cr->req_ie_len, cr->req_ie)) ||
	    (cr->resp_ie &&
	     nla_put(msg, NL80211_ATTR_RESP_IE, cr->resp_ie_len,
		     cr->resp_ie)) ||
	    (cr->update_erp_next_seq_num &&
	     nla_put_u16(msg, NL80211_ATTR_FILS_ERP_NEXT_SEQ_NUM,
			 cr->fils_erp_next_seq_num)) ||
	    (cr->status == WLAN_STATUS_SUCCESS &&
	     ((cr->fils_kek &&
	       nla_put(msg, NL80211_ATTR_FILS_KEK, cr->fils_kek_len,
		       cr->fils_kek)) ||
	      (cr->pmk &&
	       nla_put(msg, NL80211_ATTR_PMK, cr->pmk_len, cr->pmk)) ||
	      (cr->pmkid &&
	       nla_put(msg, NL80211_ATTR_PMKID, WLAN_PMKID_LEN, cr->pmkid)))))
		goto nla_put_failure;

	genlmsg_end(msg, hdr);

	genlmsg_multicast_netns(&nl80211_fam, wiphy_net(&rdev->wiphy), msg, 0,
				NL80211_MCGRP_MLME, gfp);
	return;

 nla_put_failure:
	genlmsg_cancel(msg, hdr);
	nlmsg_free(msg);
}

void nl80211_send_roamed(struct cfg80211_registered_device *rdev,
			 struct net_device *netdev,
			 struct cfg80211_roam_info *info, gfp_t gfp)
{
	struct sk_buff *msg;
	void *hdr;
	const u8 *bssid = info->bss ? info->bss->bssid : info->bssid;

	msg = nlmsg_new(100 + info->req_ie_len + info->resp_ie_len, gfp);
	if (!msg)
		return;

	hdr = nl80211hdr_put(msg, 0, 0, 0, NL80211_CMD_ROAM);
	if (!hdr) {
		nlmsg_free(msg);
		return;
	}

	if (nla_put_u32(msg, NL80211_ATTR_WIPHY, rdev->wiphy_idx) ||
	    nla_put_u32(msg, NL80211_ATTR_IFINDEX, netdev->ifindex) ||
	    nla_put(msg, NL80211_ATTR_MAC, ETH_ALEN, bssid) ||
	    (info->req_ie &&
	     nla_put(msg, NL80211_ATTR_REQ_IE, info->req_ie_len,
		     info->req_ie)) ||
	    (info->resp_ie &&
	     nla_put(msg, NL80211_ATTR_RESP_IE, info->resp_ie_len,
		     info->resp_ie)) ||
	    (info->authorized &&
	     nla_put_flag(msg, NL80211_ATTR_PORT_AUTHORIZED)))
		goto nla_put_failure;

	genlmsg_end(msg, hdr);

	genlmsg_multicast_netns(&nl80211_fam, wiphy_net(&rdev->wiphy), msg, 0,
				NL80211_MCGRP_MLME, gfp);
	return;

 nla_put_failure:
	genlmsg_cancel(msg, hdr);
	nlmsg_free(msg);
}

void nl80211_send_disconnected(struct cfg80211_registered_device *rdev,
			       struct net_device *netdev, u16 reason,
			       const u8 *ie, size_t ie_len, bool from_ap)
{
	struct sk_buff *msg;
	void *hdr;

	msg = nlmsg_new(100 + ie_len, GFP_KERNEL);
	if (!msg)
		return;

	hdr = nl80211hdr_put(msg, 0, 0, 0, NL80211_CMD_DISCONNECT);
	if (!hdr) {
		nlmsg_free(msg);
		return;
	}

	if (nla_put_u32(msg, NL80211_ATTR_WIPHY, rdev->wiphy_idx) ||
	    nla_put_u32(msg, NL80211_ATTR_IFINDEX, netdev->ifindex) ||
	    (from_ap && reason &&
	     nla_put_u16(msg, NL80211_ATTR_REASON_CODE, reason)) ||
	    (from_ap &&
	     nla_put_flag(msg, NL80211_ATTR_DISCONNECTED_BY_AP)) ||
	    (ie && nla_put(msg, NL80211_ATTR_IE, ie_len, ie)))
		goto nla_put_failure;

	genlmsg_end(msg, hdr);

	genlmsg_multicast_netns(&nl80211_fam, wiphy_net(&rdev->wiphy), msg, 0,
				NL80211_MCGRP_MLME, GFP_KERNEL);
	return;

 nla_put_failure:
	genlmsg_cancel(msg, hdr);
	nlmsg_free(msg);
}

void nl80211_send_ibss_bssid(struct cfg80211_registered_device *rdev,
			     struct net_device *netdev, const u8 *bssid,
			     gfp_t gfp)
{
	struct sk_buff *msg;
	void *hdr;

	msg = nlmsg_new(NLMSG_DEFAULT_SIZE, gfp);
	if (!msg)
		return;

	hdr = nl80211hdr_put(msg, 0, 0, 0, NL80211_CMD_JOIN_IBSS);
	if (!hdr) {
		nlmsg_free(msg);
		return;
	}

	if (nla_put_u32(msg, NL80211_ATTR_WIPHY, rdev->wiphy_idx) ||
	    nla_put_u32(msg, NL80211_ATTR_IFINDEX, netdev->ifindex) ||
	    nla_put(msg, NL80211_ATTR_MAC, ETH_ALEN, bssid))
		goto nla_put_failure;

	genlmsg_end(msg, hdr);

	genlmsg_multicast_netns(&nl80211_fam, wiphy_net(&rdev->wiphy), msg, 0,
				NL80211_MCGRP_MLME, gfp);
	return;

 nla_put_failure:
	genlmsg_cancel(msg, hdr);
	nlmsg_free(msg);
}

void cfg80211_notify_new_peer_candidate(struct net_device *dev, const u8 *addr,
					const u8* ie, u8 ie_len, gfp_t gfp)
{
	struct wireless_dev *wdev = dev->ieee80211_ptr;
	struct cfg80211_registered_device *rdev = wiphy_to_rdev(wdev->wiphy);
	struct sk_buff *msg;
	void *hdr;

	if (WARN_ON(wdev->iftype != NL80211_IFTYPE_MESH_POINT))
		return;

	trace_cfg80211_notify_new_peer_candidate(dev, addr);

	msg = nlmsg_new(100 + ie_len, gfp);
	if (!msg)
		return;

	hdr = nl80211hdr_put(msg, 0, 0, 0, NL80211_CMD_NEW_PEER_CANDIDATE);
	if (!hdr) {
		nlmsg_free(msg);
		return;
	}

	if (nla_put_u32(msg, NL80211_ATTR_WIPHY, rdev->wiphy_idx) ||
	    nla_put_u32(msg, NL80211_ATTR_IFINDEX, dev->ifindex) ||
	    nla_put(msg, NL80211_ATTR_MAC, ETH_ALEN, addr) ||
	    (ie_len && ie &&
	     nla_put(msg, NL80211_ATTR_IE, ie_len , ie)))
		goto nla_put_failure;

	genlmsg_end(msg, hdr);

	genlmsg_multicast_netns(&nl80211_fam, wiphy_net(&rdev->wiphy), msg, 0,
				NL80211_MCGRP_MLME, gfp);
	return;

 nla_put_failure:
	genlmsg_cancel(msg, hdr);
	nlmsg_free(msg);
}
EXPORT_SYMBOL(cfg80211_notify_new_peer_candidate);

void nl80211_michael_mic_failure(struct cfg80211_registered_device *rdev,
				 struct net_device *netdev, const u8 *addr,
				 enum nl80211_key_type key_type, int key_id,
				 const u8 *tsc, gfp_t gfp)
{
	struct sk_buff *msg;
	void *hdr;

	msg = nlmsg_new(NLMSG_DEFAULT_SIZE, gfp);
	if (!msg)
		return;

	hdr = nl80211hdr_put(msg, 0, 0, 0, NL80211_CMD_MICHAEL_MIC_FAILURE);
	if (!hdr) {
		nlmsg_free(msg);
		return;
	}

	if (nla_put_u32(msg, NL80211_ATTR_WIPHY, rdev->wiphy_idx) ||
	    nla_put_u32(msg, NL80211_ATTR_IFINDEX, netdev->ifindex) ||
	    (addr && nla_put(msg, NL80211_ATTR_MAC, ETH_ALEN, addr)) ||
	    nla_put_u32(msg, NL80211_ATTR_KEY_TYPE, key_type) ||
	    (key_id != -1 &&
	     nla_put_u8(msg, NL80211_ATTR_KEY_IDX, key_id)) ||
	    (tsc && nla_put(msg, NL80211_ATTR_KEY_SEQ, 6, tsc)))
		goto nla_put_failure;

	genlmsg_end(msg, hdr);

	genlmsg_multicast_netns(&nl80211_fam, wiphy_net(&rdev->wiphy), msg, 0,
				NL80211_MCGRP_MLME, gfp);
	return;

 nla_put_failure:
	genlmsg_cancel(msg, hdr);
	nlmsg_free(msg);
}

void nl80211_send_beacon_hint_event(struct wiphy *wiphy,
				    struct ieee80211_channel *channel_before,
				    struct ieee80211_channel *channel_after)
{
	struct sk_buff *msg;
	void *hdr;
	struct nlattr *nl_freq;

	msg = nlmsg_new(NLMSG_DEFAULT_SIZE, GFP_ATOMIC);
	if (!msg)
		return;

	hdr = nl80211hdr_put(msg, 0, 0, 0, NL80211_CMD_REG_BEACON_HINT);
	if (!hdr) {
		nlmsg_free(msg);
		return;
	}

	/*
	 * Since we are applying the beacon hint to a wiphy we know its
	 * wiphy_idx is valid
	 */
	if (nla_put_u32(msg, NL80211_ATTR_WIPHY, get_wiphy_idx(wiphy)))
		goto nla_put_failure;

	/* Before */
	nl_freq = nla_nest_start(msg, NL80211_ATTR_FREQ_BEFORE);
	if (!nl_freq)
		goto nla_put_failure;
	if (nl80211_msg_put_channel(msg, channel_before, false))
		goto nla_put_failure;
	nla_nest_end(msg, nl_freq);

	/* After */
	nl_freq = nla_nest_start(msg, NL80211_ATTR_FREQ_AFTER);
	if (!nl_freq)
		goto nla_put_failure;
	if (nl80211_msg_put_channel(msg, channel_after, false))
		goto nla_put_failure;
	nla_nest_end(msg, nl_freq);

	genlmsg_end(msg, hdr);

	rcu_read_lock();
	genlmsg_multicast_allns(&nl80211_fam, msg, 0,
				NL80211_MCGRP_REGULATORY, GFP_ATOMIC);
	rcu_read_unlock();

	return;

nla_put_failure:
	genlmsg_cancel(msg, hdr);
	nlmsg_free(msg);
}

static void nl80211_send_remain_on_chan_event(
	int cmd, struct cfg80211_registered_device *rdev,
	struct wireless_dev *wdev, u64 cookie,
	struct ieee80211_channel *chan,
	unsigned int duration, gfp_t gfp)
{
	struct sk_buff *msg;
	void *hdr;

	msg = nlmsg_new(NLMSG_DEFAULT_SIZE, gfp);
	if (!msg)
		return;

	hdr = nl80211hdr_put(msg, 0, 0, 0, cmd);
	if (!hdr) {
		nlmsg_free(msg);
		return;
	}

	if (nla_put_u32(msg, NL80211_ATTR_WIPHY, rdev->wiphy_idx) ||
	    (wdev->netdev && nla_put_u32(msg, NL80211_ATTR_IFINDEX,
					 wdev->netdev->ifindex)) ||
	    nla_put_u64_64bit(msg, NL80211_ATTR_WDEV, wdev_id(wdev),
			      NL80211_ATTR_PAD) ||
	    nla_put_u32(msg, NL80211_ATTR_WIPHY_FREQ, chan->center_freq) ||
	    nla_put_u32(msg, NL80211_ATTR_WIPHY_CHANNEL_TYPE,
			NL80211_CHAN_NO_HT) ||
	    nla_put_u64_64bit(msg, NL80211_ATTR_COOKIE, cookie,
			      NL80211_ATTR_PAD))
		goto nla_put_failure;

	if (cmd == NL80211_CMD_REMAIN_ON_CHANNEL &&
	    nla_put_u32(msg, NL80211_ATTR_DURATION, duration))
		goto nla_put_failure;

	genlmsg_end(msg, hdr);

	genlmsg_multicast_netns(&nl80211_fam, wiphy_net(&rdev->wiphy), msg, 0,
				NL80211_MCGRP_MLME, gfp);
	return;

 nla_put_failure:
	genlmsg_cancel(msg, hdr);
	nlmsg_free(msg);
}

void cfg80211_ready_on_channel(struct wireless_dev *wdev, u64 cookie,
			       struct ieee80211_channel *chan,
			       unsigned int duration, gfp_t gfp)
{
	struct wiphy *wiphy = wdev->wiphy;
	struct cfg80211_registered_device *rdev = wiphy_to_rdev(wiphy);

	trace_cfg80211_ready_on_channel(wdev, cookie, chan, duration);
	nl80211_send_remain_on_chan_event(NL80211_CMD_REMAIN_ON_CHANNEL,
					  rdev, wdev, cookie, chan,
					  duration, gfp);
}
EXPORT_SYMBOL(cfg80211_ready_on_channel);

void cfg80211_remain_on_channel_expired(struct wireless_dev *wdev, u64 cookie,
					struct ieee80211_channel *chan,
					gfp_t gfp)
{
	struct wiphy *wiphy = wdev->wiphy;
	struct cfg80211_registered_device *rdev = wiphy_to_rdev(wiphy);

	trace_cfg80211_ready_on_channel_expired(wdev, cookie, chan);
	nl80211_send_remain_on_chan_event(NL80211_CMD_CANCEL_REMAIN_ON_CHANNEL,
					  rdev, wdev, cookie, chan, 0, gfp);
}
EXPORT_SYMBOL(cfg80211_remain_on_channel_expired);

void cfg80211_new_sta(struct net_device *dev, const u8 *mac_addr,
		      struct station_info *sinfo, gfp_t gfp)
{
	struct wiphy *wiphy = dev->ieee80211_ptr->wiphy;
	struct cfg80211_registered_device *rdev = wiphy_to_rdev(wiphy);
	struct sk_buff *msg;

	trace_cfg80211_new_sta(dev, mac_addr, sinfo);

	msg = nlmsg_new(NLMSG_DEFAULT_SIZE, gfp);
	if (!msg)
		return;

	if (nl80211_send_station(msg, NL80211_CMD_NEW_STATION, 0, 0, 0,
				 rdev, dev, mac_addr, sinfo) < 0) {
		nlmsg_free(msg);
		return;
	}

	genlmsg_multicast_netns(&nl80211_fam, wiphy_net(&rdev->wiphy), msg, 0,
				NL80211_MCGRP_MLME, gfp);
}
EXPORT_SYMBOL(cfg80211_new_sta);

void cfg80211_del_sta_sinfo(struct net_device *dev, const u8 *mac_addr,
			    struct station_info *sinfo, gfp_t gfp)
{
	struct wiphy *wiphy = dev->ieee80211_ptr->wiphy;
	struct cfg80211_registered_device *rdev = wiphy_to_rdev(wiphy);
	struct sk_buff *msg;
	struct station_info empty_sinfo = {};

	if (!sinfo)
		sinfo = &empty_sinfo;

	trace_cfg80211_del_sta(dev, mac_addr);

	msg = nlmsg_new(NLMSG_DEFAULT_SIZE, gfp);
	if (!msg)
		return;

	if (nl80211_send_station(msg, NL80211_CMD_DEL_STATION, 0, 0, 0,
				 rdev, dev, mac_addr, sinfo) < 0) {
		nlmsg_free(msg);
		return;
	}

	genlmsg_multicast_netns(&nl80211_fam, wiphy_net(&rdev->wiphy), msg, 0,
				NL80211_MCGRP_MLME, gfp);
}
EXPORT_SYMBOL(cfg80211_del_sta_sinfo);

void cfg80211_conn_failed(struct net_device *dev, const u8 *mac_addr,
			  enum nl80211_connect_failed_reason reason,
			  gfp_t gfp)
{
	struct wiphy *wiphy = dev->ieee80211_ptr->wiphy;
	struct cfg80211_registered_device *rdev = wiphy_to_rdev(wiphy);
	struct sk_buff *msg;
	void *hdr;

	msg = nlmsg_new(NLMSG_GOODSIZE, gfp);
	if (!msg)
		return;

	hdr = nl80211hdr_put(msg, 0, 0, 0, NL80211_CMD_CONN_FAILED);
	if (!hdr) {
		nlmsg_free(msg);
		return;
	}

	if (nla_put_u32(msg, NL80211_ATTR_IFINDEX, dev->ifindex) ||
	    nla_put(msg, NL80211_ATTR_MAC, ETH_ALEN, mac_addr) ||
	    nla_put_u32(msg, NL80211_ATTR_CONN_FAILED_REASON, reason))
		goto nla_put_failure;

	genlmsg_end(msg, hdr);

	genlmsg_multicast_netns(&nl80211_fam, wiphy_net(&rdev->wiphy), msg, 0,
				NL80211_MCGRP_MLME, gfp);
	return;

 nla_put_failure:
	genlmsg_cancel(msg, hdr);
	nlmsg_free(msg);
}
EXPORT_SYMBOL(cfg80211_conn_failed);

static bool __nl80211_unexpected_frame(struct net_device *dev, u8 cmd,
				       const u8 *addr, gfp_t gfp)
{
	struct wireless_dev *wdev = dev->ieee80211_ptr;
	struct cfg80211_registered_device *rdev = wiphy_to_rdev(wdev->wiphy);
	struct sk_buff *msg;
	void *hdr;
	u32 nlportid = ACCESS_ONCE(wdev->ap_unexpected_nlportid);

	if (!nlportid)
		return false;

	msg = nlmsg_new(100, gfp);
	if (!msg)
		return true;

	hdr = nl80211hdr_put(msg, 0, 0, 0, cmd);
	if (!hdr) {
		nlmsg_free(msg);
		return true;
	}

	if (nla_put_u32(msg, NL80211_ATTR_WIPHY, rdev->wiphy_idx) ||
	    nla_put_u32(msg, NL80211_ATTR_IFINDEX, dev->ifindex) ||
	    nla_put(msg, NL80211_ATTR_MAC, ETH_ALEN, addr))
		goto nla_put_failure;

	genlmsg_end(msg, hdr);
	genlmsg_unicast(wiphy_net(&rdev->wiphy), msg, nlportid);
	return true;

 nla_put_failure:
	genlmsg_cancel(msg, hdr);
	nlmsg_free(msg);
	return true;
}

bool cfg80211_rx_spurious_frame(struct net_device *dev,
				const u8 *addr, gfp_t gfp)
{
	struct wireless_dev *wdev = dev->ieee80211_ptr;
	bool ret;

	trace_cfg80211_rx_spurious_frame(dev, addr);

	if (WARN_ON(wdev->iftype != NL80211_IFTYPE_AP &&
		    wdev->iftype != NL80211_IFTYPE_P2P_GO)) {
		trace_cfg80211_return_bool(false);
		return false;
	}
	ret = __nl80211_unexpected_frame(dev, NL80211_CMD_UNEXPECTED_FRAME,
					 addr, gfp);
	trace_cfg80211_return_bool(ret);
	return ret;
}
EXPORT_SYMBOL(cfg80211_rx_spurious_frame);

bool cfg80211_rx_unexpected_4addr_frame(struct net_device *dev,
					const u8 *addr, gfp_t gfp)
{
	struct wireless_dev *wdev = dev->ieee80211_ptr;
	bool ret;

	trace_cfg80211_rx_unexpected_4addr_frame(dev, addr);

	if (WARN_ON(wdev->iftype != NL80211_IFTYPE_AP &&
		    wdev->iftype != NL80211_IFTYPE_P2P_GO &&
		    wdev->iftype != NL80211_IFTYPE_AP_VLAN)) {
		trace_cfg80211_return_bool(false);
		return false;
	}
	ret = __nl80211_unexpected_frame(dev,
					 NL80211_CMD_UNEXPECTED_4ADDR_FRAME,
					 addr, gfp);
	trace_cfg80211_return_bool(ret);
	return ret;
}
EXPORT_SYMBOL(cfg80211_rx_unexpected_4addr_frame);

int nl80211_send_mgmt(struct cfg80211_registered_device *rdev,
		      struct wireless_dev *wdev, u32 nlportid,
		      int freq, int sig_dbm,
		      const u8 *buf, size_t len, u32 flags, gfp_t gfp)
{
	struct net_device *netdev = wdev->netdev;
	struct sk_buff *msg;
	void *hdr;

	msg = nlmsg_new(100 + len, gfp);
	if (!msg)
		return -ENOMEM;

	hdr = nl80211hdr_put(msg, 0, 0, 0, NL80211_CMD_FRAME);
	if (!hdr) {
		nlmsg_free(msg);
		return -ENOMEM;
	}

	if (nla_put_u32(msg, NL80211_ATTR_WIPHY, rdev->wiphy_idx) ||
	    (netdev && nla_put_u32(msg, NL80211_ATTR_IFINDEX,
					netdev->ifindex)) ||
	    nla_put_u64_64bit(msg, NL80211_ATTR_WDEV, wdev_id(wdev),
			      NL80211_ATTR_PAD) ||
	    nla_put_u32(msg, NL80211_ATTR_WIPHY_FREQ, freq) ||
	    (sig_dbm &&
	     nla_put_u32(msg, NL80211_ATTR_RX_SIGNAL_DBM, sig_dbm)) ||
	    nla_put(msg, NL80211_ATTR_FRAME, len, buf) ||
	    (flags &&
	     nla_put_u32(msg, NL80211_ATTR_RXMGMT_FLAGS, flags)))
		goto nla_put_failure;

	genlmsg_end(msg, hdr);

	return genlmsg_unicast(wiphy_net(&rdev->wiphy), msg, nlportid);

 nla_put_failure:
	genlmsg_cancel(msg, hdr);
	nlmsg_free(msg);
	return -ENOBUFS;
}

void cfg80211_mgmt_tx_status(struct wireless_dev *wdev, u64 cookie,
			     const u8 *buf, size_t len, bool ack, gfp_t gfp)
{
	struct wiphy *wiphy = wdev->wiphy;
	struct cfg80211_registered_device *rdev = wiphy_to_rdev(wiphy);
	struct net_device *netdev = wdev->netdev;
	struct sk_buff *msg;
	void *hdr;

	trace_cfg80211_mgmt_tx_status(wdev, cookie, ack);

	msg = nlmsg_new(100 + len, gfp);
	if (!msg)
		return;

	hdr = nl80211hdr_put(msg, 0, 0, 0, NL80211_CMD_FRAME_TX_STATUS);
	if (!hdr) {
		nlmsg_free(msg);
		return;
	}

	if (nla_put_u32(msg, NL80211_ATTR_WIPHY, rdev->wiphy_idx) ||
	    (netdev && nla_put_u32(msg, NL80211_ATTR_IFINDEX,
				   netdev->ifindex)) ||
	    nla_put_u64_64bit(msg, NL80211_ATTR_WDEV, wdev_id(wdev),
			      NL80211_ATTR_PAD) ||
	    nla_put(msg, NL80211_ATTR_FRAME, len, buf) ||
	    nla_put_u64_64bit(msg, NL80211_ATTR_COOKIE, cookie,
			      NL80211_ATTR_PAD) ||
	    (ack && nla_put_flag(msg, NL80211_ATTR_ACK)))
		goto nla_put_failure;

	genlmsg_end(msg, hdr);

	genlmsg_multicast_netns(&nl80211_fam, wiphy_net(&rdev->wiphy), msg, 0,
				NL80211_MCGRP_MLME, gfp);
	return;

 nla_put_failure:
	genlmsg_cancel(msg, hdr);
	nlmsg_free(msg);
}
EXPORT_SYMBOL(cfg80211_mgmt_tx_status);

static struct sk_buff *cfg80211_prepare_cqm(struct net_device *dev,
					    const char *mac, gfp_t gfp)
{
	struct wireless_dev *wdev = dev->ieee80211_ptr;
	struct cfg80211_registered_device *rdev = wiphy_to_rdev(wdev->wiphy);
	struct sk_buff *msg = nlmsg_new(NLMSG_DEFAULT_SIZE, gfp);
	void **cb;

	if (!msg)
		return NULL;

	cb = (void **)msg->cb;

	cb[0] = nl80211hdr_put(msg, 0, 0, 0, NL80211_CMD_NOTIFY_CQM);
	if (!cb[0]) {
		nlmsg_free(msg);
		return NULL;
	}

	if (nla_put_u32(msg, NL80211_ATTR_WIPHY, rdev->wiphy_idx) ||
	    nla_put_u32(msg, NL80211_ATTR_IFINDEX, dev->ifindex))
		goto nla_put_failure;

	if (mac && nla_put(msg, NL80211_ATTR_MAC, ETH_ALEN, mac))
		goto nla_put_failure;

	cb[1] = nla_nest_start(msg, NL80211_ATTR_CQM);
	if (!cb[1])
		goto nla_put_failure;

	cb[2] = rdev;

	return msg;
 nla_put_failure:
	nlmsg_free(msg);
	return NULL;
}

static void cfg80211_send_cqm(struct sk_buff *msg, gfp_t gfp)
{
	void **cb = (void **)msg->cb;
	struct cfg80211_registered_device *rdev = cb[2];

	nla_nest_end(msg, cb[1]);
	genlmsg_end(msg, cb[0]);

	memset(msg->cb, 0, sizeof(msg->cb));

	genlmsg_multicast_netns(&nl80211_fam, wiphy_net(&rdev->wiphy), msg, 0,
				NL80211_MCGRP_MLME, gfp);
}

void cfg80211_cqm_rssi_notify(struct net_device *dev,
			      enum nl80211_cqm_rssi_threshold_event rssi_event,
			      gfp_t gfp)
{
	struct sk_buff *msg;

	trace_cfg80211_cqm_rssi_notify(dev, rssi_event);

	if (WARN_ON(rssi_event != NL80211_CQM_RSSI_THRESHOLD_EVENT_LOW &&
		    rssi_event != NL80211_CQM_RSSI_THRESHOLD_EVENT_HIGH))
		return;

	msg = cfg80211_prepare_cqm(dev, NULL, gfp);
	if (!msg)
		return;

	if (nla_put_u32(msg, NL80211_ATTR_CQM_RSSI_THRESHOLD_EVENT,
			rssi_event))
		goto nla_put_failure;

	cfg80211_send_cqm(msg, gfp);

	return;

 nla_put_failure:
	nlmsg_free(msg);
}
EXPORT_SYMBOL(cfg80211_cqm_rssi_notify);

void cfg80211_cqm_txe_notify(struct net_device *dev,
			     const u8 *peer, u32 num_packets,
			     u32 rate, u32 intvl, gfp_t gfp)
{
	struct sk_buff *msg;

	msg = cfg80211_prepare_cqm(dev, peer, gfp);
	if (!msg)
		return;

	if (nla_put_u32(msg, NL80211_ATTR_CQM_TXE_PKTS, num_packets))
		goto nla_put_failure;

	if (nla_put_u32(msg, NL80211_ATTR_CQM_TXE_RATE, rate))
		goto nla_put_failure;

	if (nla_put_u32(msg, NL80211_ATTR_CQM_TXE_INTVL, intvl))
		goto nla_put_failure;

	cfg80211_send_cqm(msg, gfp);
	return;

 nla_put_failure:
	nlmsg_free(msg);
}
EXPORT_SYMBOL(cfg80211_cqm_txe_notify);

void cfg80211_cqm_pktloss_notify(struct net_device *dev,
				 const u8 *peer, u32 num_packets, gfp_t gfp)
{
	struct sk_buff *msg;

	trace_cfg80211_cqm_pktloss_notify(dev, peer, num_packets);

	msg = cfg80211_prepare_cqm(dev, peer, gfp);
	if (!msg)
		return;

	if (nla_put_u32(msg, NL80211_ATTR_CQM_PKT_LOSS_EVENT, num_packets))
		goto nla_put_failure;

	cfg80211_send_cqm(msg, gfp);
	return;

 nla_put_failure:
	nlmsg_free(msg);
}
EXPORT_SYMBOL(cfg80211_cqm_pktloss_notify);

void cfg80211_cqm_beacon_loss_notify(struct net_device *dev, gfp_t gfp)
{
	struct sk_buff *msg;

	msg = cfg80211_prepare_cqm(dev, NULL, gfp);
	if (!msg)
		return;

	if (nla_put_flag(msg, NL80211_ATTR_CQM_BEACON_LOSS_EVENT))
		goto nla_put_failure;

	cfg80211_send_cqm(msg, gfp);
	return;

 nla_put_failure:
	nlmsg_free(msg);
}
EXPORT_SYMBOL(cfg80211_cqm_beacon_loss_notify);

static void nl80211_gtk_rekey_notify(struct cfg80211_registered_device *rdev,
				     struct net_device *netdev, const u8 *bssid,
				     const u8 *replay_ctr, gfp_t gfp)
{
	struct sk_buff *msg;
	struct nlattr *rekey_attr;
	void *hdr;

	msg = nlmsg_new(NLMSG_DEFAULT_SIZE, gfp);
	if (!msg)
		return;

	hdr = nl80211hdr_put(msg, 0, 0, 0, NL80211_CMD_SET_REKEY_OFFLOAD);
	if (!hdr) {
		nlmsg_free(msg);
		return;
	}

	if (nla_put_u32(msg, NL80211_ATTR_WIPHY, rdev->wiphy_idx) ||
	    nla_put_u32(msg, NL80211_ATTR_IFINDEX, netdev->ifindex) ||
	    nla_put(msg, NL80211_ATTR_MAC, ETH_ALEN, bssid))
		goto nla_put_failure;

	rekey_attr = nla_nest_start(msg, NL80211_ATTR_REKEY_DATA);
	if (!rekey_attr)
		goto nla_put_failure;

	if (nla_put(msg, NL80211_REKEY_DATA_REPLAY_CTR,
		    NL80211_REPLAY_CTR_LEN, replay_ctr))
		goto nla_put_failure;

	nla_nest_end(msg, rekey_attr);

	genlmsg_end(msg, hdr);

	genlmsg_multicast_netns(&nl80211_fam, wiphy_net(&rdev->wiphy), msg, 0,
				NL80211_MCGRP_MLME, gfp);
	return;

 nla_put_failure:
	genlmsg_cancel(msg, hdr);
	nlmsg_free(msg);
}

void cfg80211_gtk_rekey_notify(struct net_device *dev, const u8 *bssid,
			       const u8 *replay_ctr, gfp_t gfp)
{
	struct wireless_dev *wdev = dev->ieee80211_ptr;
	struct wiphy *wiphy = wdev->wiphy;
	struct cfg80211_registered_device *rdev = wiphy_to_rdev(wiphy);

	trace_cfg80211_gtk_rekey_notify(dev, bssid);
	nl80211_gtk_rekey_notify(rdev, dev, bssid, replay_ctr, gfp);
}
EXPORT_SYMBOL(cfg80211_gtk_rekey_notify);

static void
nl80211_pmksa_candidate_notify(struct cfg80211_registered_device *rdev,
			       struct net_device *netdev, int index,
			       const u8 *bssid, bool preauth, gfp_t gfp)
{
	struct sk_buff *msg;
	struct nlattr *attr;
	void *hdr;

	msg = nlmsg_new(NLMSG_DEFAULT_SIZE, gfp);
	if (!msg)
		return;

	hdr = nl80211hdr_put(msg, 0, 0, 0, NL80211_CMD_PMKSA_CANDIDATE);
	if (!hdr) {
		nlmsg_free(msg);
		return;
	}

	if (nla_put_u32(msg, NL80211_ATTR_WIPHY, rdev->wiphy_idx) ||
	    nla_put_u32(msg, NL80211_ATTR_IFINDEX, netdev->ifindex))
		goto nla_put_failure;

	attr = nla_nest_start(msg, NL80211_ATTR_PMKSA_CANDIDATE);
	if (!attr)
		goto nla_put_failure;

	if (nla_put_u32(msg, NL80211_PMKSA_CANDIDATE_INDEX, index) ||
	    nla_put(msg, NL80211_PMKSA_CANDIDATE_BSSID, ETH_ALEN, bssid) ||
	    (preauth &&
	     nla_put_flag(msg, NL80211_PMKSA_CANDIDATE_PREAUTH)))
		goto nla_put_failure;

	nla_nest_end(msg, attr);

	genlmsg_end(msg, hdr);

	genlmsg_multicast_netns(&nl80211_fam, wiphy_net(&rdev->wiphy), msg, 0,
				NL80211_MCGRP_MLME, gfp);
	return;

 nla_put_failure:
	genlmsg_cancel(msg, hdr);
	nlmsg_free(msg);
}

void cfg80211_pmksa_candidate_notify(struct net_device *dev, int index,
				     const u8 *bssid, bool preauth, gfp_t gfp)
{
	struct wireless_dev *wdev = dev->ieee80211_ptr;
	struct wiphy *wiphy = wdev->wiphy;
	struct cfg80211_registered_device *rdev = wiphy_to_rdev(wiphy);

	trace_cfg80211_pmksa_candidate_notify(dev, index, bssid, preauth);
	nl80211_pmksa_candidate_notify(rdev, dev, index, bssid, preauth, gfp);
}
EXPORT_SYMBOL(cfg80211_pmksa_candidate_notify);

static void nl80211_ch_switch_notify(struct cfg80211_registered_device *rdev,
				     struct net_device *netdev,
				     struct cfg80211_chan_def *chandef,
				     gfp_t gfp,
				     enum nl80211_commands notif,
				     u8 count)
{
	struct sk_buff *msg;
	void *hdr;

	msg = nlmsg_new(NLMSG_DEFAULT_SIZE, gfp);
	if (!msg)
		return;

	hdr = nl80211hdr_put(msg, 0, 0, 0, notif);
	if (!hdr) {
		nlmsg_free(msg);
		return;
	}

	if (nla_put_u32(msg, NL80211_ATTR_IFINDEX, netdev->ifindex))
		goto nla_put_failure;

	if (nl80211_send_chandef(msg, chandef))
		goto nla_put_failure;

	if ((notif == NL80211_CMD_CH_SWITCH_STARTED_NOTIFY) &&
	    (nla_put_u32(msg, NL80211_ATTR_CH_SWITCH_COUNT, count)))
			goto nla_put_failure;

	genlmsg_end(msg, hdr);

	genlmsg_multicast_netns(&nl80211_fam, wiphy_net(&rdev->wiphy), msg, 0,
				NL80211_MCGRP_MLME, gfp);
	return;

 nla_put_failure:
	genlmsg_cancel(msg, hdr);
	nlmsg_free(msg);
}

void cfg80211_ch_switch_notify(struct net_device *dev,
			       struct cfg80211_chan_def *chandef)
{
	struct wireless_dev *wdev = dev->ieee80211_ptr;
	struct wiphy *wiphy = wdev->wiphy;
	struct cfg80211_registered_device *rdev = wiphy_to_rdev(wiphy);

	ASSERT_WDEV_LOCK(wdev);

	trace_cfg80211_ch_switch_notify(dev, chandef);

	wdev->chandef = *chandef;
	wdev->preset_chandef = *chandef;

	if (wdev->iftype == NL80211_IFTYPE_STATION &&
	    !WARN_ON(!wdev->current_bss))
		wdev->current_bss->pub.channel = chandef->chan;

	nl80211_ch_switch_notify(rdev, dev, chandef, GFP_KERNEL,
				 NL80211_CMD_CH_SWITCH_NOTIFY, 0);
}
EXPORT_SYMBOL(cfg80211_ch_switch_notify);

void cfg80211_ch_switch_started_notify(struct net_device *dev,
				       struct cfg80211_chan_def *chandef,
				       u8 count)
{
	struct wireless_dev *wdev = dev->ieee80211_ptr;
	struct wiphy *wiphy = wdev->wiphy;
	struct cfg80211_registered_device *rdev = wiphy_to_rdev(wiphy);

	trace_cfg80211_ch_switch_started_notify(dev, chandef);

	nl80211_ch_switch_notify(rdev, dev, chandef, GFP_KERNEL,
				 NL80211_CMD_CH_SWITCH_STARTED_NOTIFY, count);
}
EXPORT_SYMBOL(cfg80211_ch_switch_started_notify);

void
nl80211_radar_notify(struct cfg80211_registered_device *rdev,
		     const struct cfg80211_chan_def *chandef,
		     enum nl80211_radar_event event,
		     struct net_device *netdev, gfp_t gfp)
{
	struct sk_buff *msg;
	void *hdr;

	msg = nlmsg_new(NLMSG_DEFAULT_SIZE, gfp);
	if (!msg)
		return;

	hdr = nl80211hdr_put(msg, 0, 0, 0, NL80211_CMD_RADAR_DETECT);
	if (!hdr) {
		nlmsg_free(msg);
		return;
	}

	if (nla_put_u32(msg, NL80211_ATTR_WIPHY, rdev->wiphy_idx))
		goto nla_put_failure;

	/* NOP and radar events don't need a netdev parameter */
	if (netdev) {
		struct wireless_dev *wdev = netdev->ieee80211_ptr;

		if (nla_put_u32(msg, NL80211_ATTR_IFINDEX, netdev->ifindex) ||
		    nla_put_u64_64bit(msg, NL80211_ATTR_WDEV, wdev_id(wdev),
				      NL80211_ATTR_PAD))
			goto nla_put_failure;
	}

	if (nla_put_u32(msg, NL80211_ATTR_RADAR_EVENT, event))
		goto nla_put_failure;

	if (nl80211_send_chandef(msg, chandef))
		goto nla_put_failure;

	genlmsg_end(msg, hdr);

	genlmsg_multicast_netns(&nl80211_fam, wiphy_net(&rdev->wiphy), msg, 0,
				NL80211_MCGRP_MLME, gfp);
	return;

 nla_put_failure:
	genlmsg_cancel(msg, hdr);
	nlmsg_free(msg);
}

void cfg80211_probe_status(struct net_device *dev, const u8 *addr,
			   u64 cookie, bool acked, gfp_t gfp)
{
	struct wireless_dev *wdev = dev->ieee80211_ptr;
	struct cfg80211_registered_device *rdev = wiphy_to_rdev(wdev->wiphy);
	struct sk_buff *msg;
	void *hdr;

	trace_cfg80211_probe_status(dev, addr, cookie, acked);

	msg = nlmsg_new(NLMSG_DEFAULT_SIZE, gfp);

	if (!msg)
		return;

	hdr = nl80211hdr_put(msg, 0, 0, 0, NL80211_CMD_PROBE_CLIENT);
	if (!hdr) {
		nlmsg_free(msg);
		return;
	}

	if (nla_put_u32(msg, NL80211_ATTR_WIPHY, rdev->wiphy_idx) ||
	    nla_put_u32(msg, NL80211_ATTR_IFINDEX, dev->ifindex) ||
	    nla_put(msg, NL80211_ATTR_MAC, ETH_ALEN, addr) ||
	    nla_put_u64_64bit(msg, NL80211_ATTR_COOKIE, cookie,
			      NL80211_ATTR_PAD) ||
	    (acked && nla_put_flag(msg, NL80211_ATTR_ACK)))
		goto nla_put_failure;

	genlmsg_end(msg, hdr);

	genlmsg_multicast_netns(&nl80211_fam, wiphy_net(&rdev->wiphy), msg, 0,
				NL80211_MCGRP_MLME, gfp);
	return;

 nla_put_failure:
	genlmsg_cancel(msg, hdr);
	nlmsg_free(msg);
}
EXPORT_SYMBOL(cfg80211_probe_status);

void cfg80211_report_obss_beacon(struct wiphy *wiphy,
				 const u8 *frame, size_t len,
				 int freq, int sig_dbm)
{
	struct cfg80211_registered_device *rdev = wiphy_to_rdev(wiphy);
	struct sk_buff *msg;
	void *hdr;
	struct cfg80211_beacon_registration *reg;

	trace_cfg80211_report_obss_beacon(wiphy, frame, len, freq, sig_dbm);

	spin_lock_bh(&rdev->beacon_registrations_lock);
	list_for_each_entry(reg, &rdev->beacon_registrations, list) {
		msg = nlmsg_new(len + 100, GFP_ATOMIC);
		if (!msg) {
			spin_unlock_bh(&rdev->beacon_registrations_lock);
			return;
		}

		hdr = nl80211hdr_put(msg, 0, 0, 0, NL80211_CMD_FRAME);
		if (!hdr)
			goto nla_put_failure;

		if (nla_put_u32(msg, NL80211_ATTR_WIPHY, rdev->wiphy_idx) ||
		    (freq &&
		     nla_put_u32(msg, NL80211_ATTR_WIPHY_FREQ, freq)) ||
		    (sig_dbm &&
		     nla_put_u32(msg, NL80211_ATTR_RX_SIGNAL_DBM, sig_dbm)) ||
		    nla_put(msg, NL80211_ATTR_FRAME, len, frame))
			goto nla_put_failure;

		genlmsg_end(msg, hdr);

		genlmsg_unicast(wiphy_net(&rdev->wiphy), msg, reg->nlportid);
	}
	spin_unlock_bh(&rdev->beacon_registrations_lock);
	return;

 nla_put_failure:
	spin_unlock_bh(&rdev->beacon_registrations_lock);
	if (hdr)
		genlmsg_cancel(msg, hdr);
	nlmsg_free(msg);
}
EXPORT_SYMBOL(cfg80211_report_obss_beacon);

#ifdef CONFIG_PM
static int cfg80211_net_detect_results(struct sk_buff *msg,
				       struct cfg80211_wowlan_wakeup *wakeup)
{
	struct cfg80211_wowlan_nd_info *nd = wakeup->net_detect;
	struct nlattr *nl_results, *nl_match, *nl_freqs;
	int i, j;

	nl_results = nla_nest_start(
		msg, NL80211_WOWLAN_TRIG_NET_DETECT_RESULTS);
	if (!nl_results)
		return -EMSGSIZE;

	for (i = 0; i < nd->n_matches; i++) {
		struct cfg80211_wowlan_nd_match *match = nd->matches[i];

		nl_match = nla_nest_start(msg, i);
		if (!nl_match)
			break;

		/* The SSID attribute is optional in nl80211, but for
		 * simplicity reasons it's always present in the
		 * cfg80211 structure.  If a driver can't pass the
		 * SSID, that needs to be changed.  A zero length SSID
		 * is still a valid SSID (wildcard), so it cannot be
		 * used for this purpose.
		 */
		if (nla_put(msg, NL80211_ATTR_SSID, match->ssid.ssid_len,
			    match->ssid.ssid)) {
			nla_nest_cancel(msg, nl_match);
			goto out;
		}

		if (match->n_channels) {
			nl_freqs = nla_nest_start(
				msg, NL80211_ATTR_SCAN_FREQUENCIES);
			if (!nl_freqs) {
				nla_nest_cancel(msg, nl_match);
				goto out;
			}

			for (j = 0; j < match->n_channels; j++) {
				if (nla_put_u32(msg, j, match->channels[j])) {
					nla_nest_cancel(msg, nl_freqs);
					nla_nest_cancel(msg, nl_match);
					goto out;
				}
			}

			nla_nest_end(msg, nl_freqs);
		}

		nla_nest_end(msg, nl_match);
	}

out:
	nla_nest_end(msg, nl_results);
	return 0;
}

void cfg80211_report_wowlan_wakeup(struct wireless_dev *wdev,
				   struct cfg80211_wowlan_wakeup *wakeup,
				   gfp_t gfp)
{
	struct cfg80211_registered_device *rdev = wiphy_to_rdev(wdev->wiphy);
	struct sk_buff *msg;
	void *hdr;
	int size = 200;

	trace_cfg80211_report_wowlan_wakeup(wdev->wiphy, wdev, wakeup);

	if (wakeup)
		size += wakeup->packet_present_len;

	msg = nlmsg_new(size, gfp);
	if (!msg)
		return;

	hdr = nl80211hdr_put(msg, 0, 0, 0, NL80211_CMD_SET_WOWLAN);
	if (!hdr)
		goto free_msg;

	if (nla_put_u32(msg, NL80211_ATTR_WIPHY, rdev->wiphy_idx) ||
	    nla_put_u64_64bit(msg, NL80211_ATTR_WDEV, wdev_id(wdev),
			      NL80211_ATTR_PAD))
		goto free_msg;

	if (wdev->netdev && nla_put_u32(msg, NL80211_ATTR_IFINDEX,
					wdev->netdev->ifindex))
		goto free_msg;

	if (wakeup) {
		struct nlattr *reasons;

		reasons = nla_nest_start(msg, NL80211_ATTR_WOWLAN_TRIGGERS);
		if (!reasons)
			goto free_msg;

		if (wakeup->disconnect &&
		    nla_put_flag(msg, NL80211_WOWLAN_TRIG_DISCONNECT))
			goto free_msg;
		if (wakeup->magic_pkt &&
		    nla_put_flag(msg, NL80211_WOWLAN_TRIG_MAGIC_PKT))
			goto free_msg;
		if (wakeup->gtk_rekey_failure &&
		    nla_put_flag(msg, NL80211_WOWLAN_TRIG_GTK_REKEY_FAILURE))
			goto free_msg;
		if (wakeup->eap_identity_req &&
		    nla_put_flag(msg, NL80211_WOWLAN_TRIG_EAP_IDENT_REQUEST))
			goto free_msg;
		if (wakeup->four_way_handshake &&
		    nla_put_flag(msg, NL80211_WOWLAN_TRIG_4WAY_HANDSHAKE))
			goto free_msg;
		if (wakeup->rfkill_release &&
		    nla_put_flag(msg, NL80211_WOWLAN_TRIG_RFKILL_RELEASE))
			goto free_msg;

		if (wakeup->pattern_idx >= 0 &&
		    nla_put_u32(msg, NL80211_WOWLAN_TRIG_PKT_PATTERN,
				wakeup->pattern_idx))
			goto free_msg;

		if (wakeup->tcp_match &&
		    nla_put_flag(msg, NL80211_WOWLAN_TRIG_WAKEUP_TCP_MATCH))
			goto free_msg;

		if (wakeup->tcp_connlost &&
		    nla_put_flag(msg, NL80211_WOWLAN_TRIG_WAKEUP_TCP_CONNLOST))
			goto free_msg;

		if (wakeup->tcp_nomoretokens &&
		    nla_put_flag(msg,
				 NL80211_WOWLAN_TRIG_WAKEUP_TCP_NOMORETOKENS))
			goto free_msg;

		if (wakeup->packet) {
			u32 pkt_attr = NL80211_WOWLAN_TRIG_WAKEUP_PKT_80211;
			u32 len_attr = NL80211_WOWLAN_TRIG_WAKEUP_PKT_80211_LEN;

			if (!wakeup->packet_80211) {
				pkt_attr =
					NL80211_WOWLAN_TRIG_WAKEUP_PKT_8023;
				len_attr =
					NL80211_WOWLAN_TRIG_WAKEUP_PKT_8023_LEN;
			}

			if (wakeup->packet_len &&
			    nla_put_u32(msg, len_attr, wakeup->packet_len))
				goto free_msg;

			if (nla_put(msg, pkt_attr, wakeup->packet_present_len,
				    wakeup->packet))
				goto free_msg;
		}

		if (wakeup->net_detect &&
		    cfg80211_net_detect_results(msg, wakeup))
				goto free_msg;

		nla_nest_end(msg, reasons);
	}

	genlmsg_end(msg, hdr);

	genlmsg_multicast_netns(&nl80211_fam, wiphy_net(&rdev->wiphy), msg, 0,
				NL80211_MCGRP_MLME, gfp);
	return;

 free_msg:
	nlmsg_free(msg);
}
EXPORT_SYMBOL(cfg80211_report_wowlan_wakeup);
#endif

void cfg80211_tdls_oper_request(struct net_device *dev, const u8 *peer,
				enum nl80211_tdls_operation oper,
				u16 reason_code, gfp_t gfp)
{
	struct wireless_dev *wdev = dev->ieee80211_ptr;
	struct cfg80211_registered_device *rdev = wiphy_to_rdev(wdev->wiphy);
	struct sk_buff *msg;
	void *hdr;

	trace_cfg80211_tdls_oper_request(wdev->wiphy, dev, peer, oper,
					 reason_code);

	msg = nlmsg_new(NLMSG_DEFAULT_SIZE, gfp);
	if (!msg)
		return;

	hdr = nl80211hdr_put(msg, 0, 0, 0, NL80211_CMD_TDLS_OPER);
	if (!hdr) {
		nlmsg_free(msg);
		return;
	}

	if (nla_put_u32(msg, NL80211_ATTR_WIPHY, rdev->wiphy_idx) ||
	    nla_put_u32(msg, NL80211_ATTR_IFINDEX, dev->ifindex) ||
	    nla_put_u8(msg, NL80211_ATTR_TDLS_OPERATION, oper) ||
	    nla_put(msg, NL80211_ATTR_MAC, ETH_ALEN, peer) ||
	    (reason_code > 0 &&
	     nla_put_u16(msg, NL80211_ATTR_REASON_CODE, reason_code)))
		goto nla_put_failure;

	genlmsg_end(msg, hdr);

	genlmsg_multicast_netns(&nl80211_fam, wiphy_net(&rdev->wiphy), msg, 0,
				NL80211_MCGRP_MLME, gfp);
	return;

 nla_put_failure:
	genlmsg_cancel(msg, hdr);
	nlmsg_free(msg);
}
EXPORT_SYMBOL(cfg80211_tdls_oper_request);

static int nl80211_netlink_notify(struct notifier_block * nb,
				  unsigned long state,
				  void *_notify)
{
	struct netlink_notify *notify = _notify;
	struct cfg80211_registered_device *rdev;
	struct wireless_dev *wdev;
	struct cfg80211_beacon_registration *reg, *tmp;

	if (state != NETLINK_URELEASE || notify->protocol != NETLINK_GENERIC)
		return NOTIFY_DONE;

	rcu_read_lock();

	list_for_each_entry_rcu(rdev, &cfg80211_rdev_list, list) {
		bool schedule_destroy_work = false;
		struct cfg80211_sched_scan_request *sched_scan_req =
			rcu_dereference(rdev->sched_scan_req);

		if (sched_scan_req && notify->portid &&
		    sched_scan_req->owner_nlportid == notify->portid) {
			sched_scan_req->owner_nlportid = 0;

			if (rdev->ops->sched_scan_stop &&
			    rdev->wiphy.flags & WIPHY_FLAG_SUPPORTS_SCHED_SCAN)
				schedule_work(&rdev->sched_scan_stop_wk);
		}

		list_for_each_entry_rcu(wdev, &rdev->wiphy.wdev_list, list) {
			cfg80211_mlme_unregister_socket(wdev, notify->portid);

			if (wdev->owner_nlportid == notify->portid)
				schedule_destroy_work = true;
			else if (wdev->conn_owner_nlportid == notify->portid)
				schedule_work(&wdev->disconnect_wk);
		}

		spin_lock_bh(&rdev->beacon_registrations_lock);
		list_for_each_entry_safe(reg, tmp, &rdev->beacon_registrations,
					 list) {
			if (reg->nlportid == notify->portid) {
				list_del(&reg->list);
				kfree(reg);
				break;
			}
		}
		spin_unlock_bh(&rdev->beacon_registrations_lock);

		if (schedule_destroy_work) {
			struct cfg80211_iface_destroy *destroy;

			destroy = kzalloc(sizeof(*destroy), GFP_ATOMIC);
			if (destroy) {
				destroy->nlportid = notify->portid;
				spin_lock(&rdev->destroy_list_lock);
				list_add(&destroy->list, &rdev->destroy_list);
				spin_unlock(&rdev->destroy_list_lock);
				schedule_work(&rdev->destroy_work);
			}
		}
	}

	rcu_read_unlock();

	/*
	 * It is possible that the user space process that is controlling the
	 * indoor setting disappeared, so notify the regulatory core.
	 */
	regulatory_netlink_notify(notify->portid);
	return NOTIFY_OK;
}

static struct notifier_block nl80211_netlink_notifier = {
	.notifier_call = nl80211_netlink_notify,
};

void cfg80211_ft_event(struct net_device *netdev,
		       struct cfg80211_ft_event_params *ft_event)
{
	struct wiphy *wiphy = netdev->ieee80211_ptr->wiphy;
	struct cfg80211_registered_device *rdev = wiphy_to_rdev(wiphy);
	struct sk_buff *msg;
	void *hdr;

	trace_cfg80211_ft_event(wiphy, netdev, ft_event);

	if (!ft_event->target_ap)
		return;

	msg = nlmsg_new(100 + ft_event->ies_len + ft_event->ric_ies_len,
			GFP_KERNEL);
	if (!msg)
		return;

	hdr = nl80211hdr_put(msg, 0, 0, 0, NL80211_CMD_FT_EVENT);
	if (!hdr)
		goto out;

	if (nla_put_u32(msg, NL80211_ATTR_WIPHY, rdev->wiphy_idx) ||
	    nla_put_u32(msg, NL80211_ATTR_IFINDEX, netdev->ifindex) ||
	    nla_put(msg, NL80211_ATTR_MAC, ETH_ALEN, ft_event->target_ap))
		goto out;

	if (ft_event->ies &&
	    nla_put(msg, NL80211_ATTR_IE, ft_event->ies_len, ft_event->ies))
		goto out;
	if (ft_event->ric_ies &&
	    nla_put(msg, NL80211_ATTR_IE_RIC, ft_event->ric_ies_len,
		    ft_event->ric_ies))
		goto out;

	genlmsg_end(msg, hdr);

	genlmsg_multicast_netns(&nl80211_fam, wiphy_net(&rdev->wiphy), msg, 0,
				NL80211_MCGRP_MLME, GFP_KERNEL);
	return;
 out:
	nlmsg_free(msg);
}
EXPORT_SYMBOL(cfg80211_ft_event);

void cfg80211_crit_proto_stopped(struct wireless_dev *wdev, gfp_t gfp)
{
	struct cfg80211_registered_device *rdev;
	struct sk_buff *msg;
	void *hdr;
	u32 nlportid;

	rdev = wiphy_to_rdev(wdev->wiphy);
	if (!rdev->crit_proto_nlportid)
		return;

	nlportid = rdev->crit_proto_nlportid;
	rdev->crit_proto_nlportid = 0;

	msg = nlmsg_new(NLMSG_DEFAULT_SIZE, gfp);
	if (!msg)
		return;

	hdr = nl80211hdr_put(msg, 0, 0, 0, NL80211_CMD_CRIT_PROTOCOL_STOP);
	if (!hdr)
		goto nla_put_failure;

	if (nla_put_u32(msg, NL80211_ATTR_WIPHY, rdev->wiphy_idx) ||
	    nla_put_u64_64bit(msg, NL80211_ATTR_WDEV, wdev_id(wdev),
			      NL80211_ATTR_PAD))
		goto nla_put_failure;

	genlmsg_end(msg, hdr);

	genlmsg_unicast(wiphy_net(&rdev->wiphy), msg, nlportid);
	return;

 nla_put_failure:
	if (hdr)
		genlmsg_cancel(msg, hdr);
	nlmsg_free(msg);
}
EXPORT_SYMBOL(cfg80211_crit_proto_stopped);

void cfg80211_ap_stopped(struct net_device *netdev, gfp_t gfp)
{
	struct wireless_dev *wdev = netdev->ieee80211_ptr;
	struct cfg80211_registered_device *rdev = wiphy_to_rdev(wdev->wiphy);

	nl80211_send_mlme_event(rdev, netdev, NULL, 0,
				NL80211_CMD_STOP_AP, gfp, -1);
}
EXPORT_SYMBOL(cfg80211_ap_stopped);

void nl80211_send_ap_stopped(struct wireless_dev *wdev)
{
	struct wiphy *wiphy = wdev->wiphy;
	struct cfg80211_registered_device *rdev = wiphy_to_rdev(wiphy);
	struct sk_buff *msg;
	void *hdr;

	msg = nlmsg_new(NLMSG_DEFAULT_SIZE, GFP_KERNEL);
	if (!msg)
		return;

	hdr = nl80211hdr_put(msg, 0, 0, 0, NL80211_CMD_STOP_AP);
	if (!hdr)
		goto out;

	if (nla_put_u32(msg, NL80211_ATTR_WIPHY, rdev->wiphy_idx) ||
	    nla_put_u32(msg, NL80211_ATTR_IFINDEX, wdev->netdev->ifindex) ||
	    nla_put_u64_64bit(msg, NL80211_ATTR_WDEV, wdev_id(wdev),
			      NL80211_ATTR_PAD))
		goto out;

	genlmsg_end(msg, hdr);

	genlmsg_multicast_netns(&nl80211_fam, wiphy_net(wiphy), msg, 0,
				NL80211_MCGRP_MLME, GFP_KERNEL);
	return;
 out:
	nlmsg_free(msg);
}

int cfg80211_external_auth_request(struct net_device *dev,
				   struct cfg80211_external_auth_params *params,
				   gfp_t gfp)
{
	struct wireless_dev *wdev = dev->ieee80211_ptr;
	struct cfg80211_registered_device *rdev = wiphy_to_rdev(wdev->wiphy);
	struct sk_buff *msg;
	void *hdr;

	if (!wdev->conn_owner_nlportid)
		return -EINVAL;

	msg = nlmsg_new(NLMSG_DEFAULT_SIZE, gfp);
	if (!msg)
		return -ENOMEM;

	hdr = nl80211hdr_put(msg, 0, 0, 0, NL80211_CMD_EXTERNAL_AUTH);
	if (!hdr)
		goto nla_put_failure;

	if (nla_put_u32(msg, NL80211_ATTR_WIPHY, rdev->wiphy_idx) ||
	    nla_put_u32(msg, NL80211_ATTR_IFINDEX, dev->ifindex) ||
	    nla_put_u32(msg, NL80211_ATTR_AKM_SUITES, params->key_mgmt_suite) ||
	    nla_put_u32(msg, NL80211_ATTR_EXTERNAL_AUTH_ACTION,
			params->action) ||
	    nla_put(msg, NL80211_ATTR_BSSID, ETH_ALEN, params->bssid) ||
	    nla_put(msg, NL80211_ATTR_SSID, params->ssid.ssid_len,
		    params->ssid.ssid))
		goto nla_put_failure;

	genlmsg_end(msg, hdr);
	genlmsg_unicast(wiphy_net(&rdev->wiphy), msg,
			wdev->conn_owner_nlportid);
	return 0;

 nla_put_failure:
	nlmsg_free(msg);
	return -ENOBUFS;
}
EXPORT_SYMBOL(cfg80211_external_auth_request);

<<<<<<< HEAD
=======
void cfg80211_update_owe_info_event(struct net_device *netdev,
				    struct cfg80211_update_owe_info *owe_info,
				    gfp_t gfp)
{
	struct wiphy *wiphy = netdev->ieee80211_ptr->wiphy;
	struct cfg80211_registered_device *rdev = wiphy_to_rdev(wiphy);
	struct sk_buff *msg;
	void *hdr;

	trace_cfg80211_update_owe_info_event(wiphy, netdev, owe_info);

	msg = nlmsg_new(NLMSG_DEFAULT_SIZE, gfp);
	if (!msg)
		return;

	hdr = nl80211hdr_put(msg, 0, 0, 0, NL80211_CMD_UPDATE_OWE_INFO);
	if (!hdr)
		goto nla_put_failure;

	if (nla_put_u32(msg, NL80211_ATTR_WIPHY, rdev->wiphy_idx) ||
	    nla_put_u32(msg, NL80211_ATTR_IFINDEX, netdev->ifindex) ||
	    nla_put(msg, NL80211_ATTR_MAC, ETH_ALEN, owe_info->peer))
		goto nla_put_failure;

	if (!owe_info->ie_len ||
	    nla_put(msg, NL80211_ATTR_IE, owe_info->ie_len, owe_info->ie))
		goto nla_put_failure;

	genlmsg_end(msg, hdr);

	genlmsg_multicast_netns(&nl80211_fam, wiphy_net(&rdev->wiphy), msg, 0,
				NL80211_MCGRP_MLME, gfp);
	return;

nla_put_failure:
	genlmsg_cancel(msg, hdr);
	nlmsg_free(msg);
}
EXPORT_SYMBOL(cfg80211_update_owe_info_event);

>>>>>>> e276e60d
/* initialisation/exit functions */

int nl80211_init(void)
{
	int err;

	err = genl_register_family_with_ops_groups(&nl80211_fam, nl80211_ops,
						   nl80211_mcgrps);
	if (err)
		return err;

	err = netlink_register_notifier(&nl80211_netlink_notifier);
	if (err)
		goto err_out;

	return 0;
 err_out:
	genl_unregister_family(&nl80211_fam);
	return err;
}

void nl80211_exit(void)
{
	netlink_unregister_notifier(&nl80211_netlink_notifier);
	genl_unregister_family(&nl80211_fam);
}<|MERGE_RESOLUTION|>--- conflicted
+++ resolved
@@ -12100,13 +12100,9 @@
 	if (!rdev->ops->external_auth)
 		return -EOPNOTSUPP;
 
-<<<<<<< HEAD
-	if (!info->attrs[NL80211_ATTR_SSID])
-=======
 	if (!info->attrs[NL80211_ATTR_SSID] &&
 	    dev->ieee80211_ptr->iftype != NL80211_IFTYPE_AP &&
 	    dev->ieee80211_ptr->iftype != NL80211_IFTYPE_P2P_GO)
->>>>>>> e276e60d
 		return -EINVAL;
 
 	if (!info->attrs[NL80211_ATTR_BSSID])
@@ -12117,14 +12113,6 @@
 
 	memset(&params, 0, sizeof(params));
 
-<<<<<<< HEAD
-	params.ssid.ssid_len = nla_len(info->attrs[NL80211_ATTR_SSID]);
-	if (params.ssid.ssid_len == 0 ||
-	    params.ssid.ssid_len > IEEE80211_MAX_SSID_LEN)
-		return -EINVAL;
-	memcpy(params.ssid.ssid, nla_data(info->attrs[NL80211_ATTR_SSID]),
-	       params.ssid.ssid_len);
-=======
 	if (info->attrs[NL80211_ATTR_SSID]) {
 		params.ssid.ssid_len = nla_len(info->attrs[NL80211_ATTR_SSID]);
 		if (params.ssid.ssid_len == 0 ||
@@ -12134,18 +12122,12 @@
 		       nla_data(info->attrs[NL80211_ATTR_SSID]),
 		       params.ssid.ssid_len);
 	}
->>>>>>> e276e60d
 
 	memcpy(params.bssid, nla_data(info->attrs[NL80211_ATTR_BSSID]),
 	       ETH_ALEN);
 
 	params.status = nla_get_u16(info->attrs[NL80211_ATTR_STATUS_CODE]);
 
-<<<<<<< HEAD
-	return rdev_external_auth(rdev, dev, &params);
-}
-
-=======
 	if (info->attrs[NL80211_ATTR_PMKID])
 		params.pmkid = nla_data(info->attrs[NL80211_ATTR_PMKID]);
 
@@ -12177,7 +12159,6 @@
 	return rdev_update_owe_info(rdev, dev, &owe_info);
 }
 
->>>>>>> e276e60d
 #define NL80211_FLAG_NEED_WIPHY		0x01
 #define NL80211_FLAG_NEED_NETDEV	0x02
 #define NL80211_FLAG_NEED_RTNL		0x04
@@ -13075,8 +13056,6 @@
 		.internal_flags = NL80211_FLAG_NEED_NETDEV_UP |
 				  NL80211_FLAG_NEED_RTNL,
 	},
-<<<<<<< HEAD
-=======
 	{
 		.cmd = NL80211_CMD_UPDATE_OWE_INFO,
 		.doit = nl80211_update_owe_info,
@@ -13084,7 +13063,6 @@
 		.internal_flags = NL80211_FLAG_NEED_NETDEV_UP |
 				  NL80211_FLAG_NEED_RTNL,
 	},
->>>>>>> e276e60d
 };
 
 /* notification functions */
@@ -15125,8 +15103,6 @@
 }
 EXPORT_SYMBOL(cfg80211_external_auth_request);
 
-<<<<<<< HEAD
-=======
 void cfg80211_update_owe_info_event(struct net_device *netdev,
 				    struct cfg80211_update_owe_info *owe_info,
 				    gfp_t gfp)
@@ -15167,7 +15143,6 @@
 }
 EXPORT_SYMBOL(cfg80211_update_owe_info_event);
 
->>>>>>> e276e60d
 /* initialisation/exit functions */
 
 int nl80211_init(void)
