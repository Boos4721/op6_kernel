#undef TRACE_SYSTEM
#define TRACE_SYSTEM cfg80211

#if !defined(__RDEV_OPS_TRACE) || defined(TRACE_HEADER_MULTI_READ)
#define __RDEV_OPS_TRACE

#include <linux/tracepoint.h>

#include <linux/rtnetlink.h>
#include <linux/etherdevice.h>
#include <net/cfg80211.h>
#include "core.h"

#define MAC_ENTRY(entry_mac) __array(u8, entry_mac, ETH_ALEN)
#define MAC_ASSIGN(entry_mac, given_mac) do {			     \
	if (given_mac)						     \
		memcpy(__entry->entry_mac, given_mac, ETH_ALEN);     \
	else							     \
		eth_zero_addr(__entry->entry_mac);		     \
	} while (0)
#define MAC_PR_FMT "%pM"
#define MAC_PR_ARG(entry_mac) (__entry->entry_mac)

#define MAXNAME		32
#define WIPHY_ENTRY	__array(char, wiphy_name, 32)
#define WIPHY_ASSIGN	strlcpy(__entry->wiphy_name, wiphy_name(wiphy), MAXNAME)
#define WIPHY_PR_FMT	"%s"
#define WIPHY_PR_ARG	__entry->wiphy_name

#define WDEV_ENTRY	__field(u32, id)
#define WDEV_ASSIGN	(__entry->id) = (!IS_ERR_OR_NULL(wdev)	\
					 ? wdev->identifier : 0)
#define WDEV_PR_FMT	"wdev(%u)"
#define WDEV_PR_ARG	(__entry->id)

#define NETDEV_ENTRY	__array(char, name, IFNAMSIZ) \
			__field(int, ifindex)
#define NETDEV_ASSIGN					       \
	do {						       \
		memcpy(__entry->name, netdev->name, IFNAMSIZ); \
		(__entry->ifindex) = (netdev->ifindex);	       \
	} while (0)
#define NETDEV_PR_FMT	"netdev:%s(%d)"
#define NETDEV_PR_ARG	__entry->name, __entry->ifindex

#define MESH_CFG_ENTRY __field(u16, dot11MeshRetryTimeout)		   \
		       __field(u16, dot11MeshConfirmTimeout)		   \
		       __field(u16, dot11MeshHoldingTimeout)		   \
		       __field(u16, dot11MeshMaxPeerLinks)		   \
		       __field(u8, dot11MeshMaxRetries)			   \
		       __field(u8, dot11MeshTTL)			   \
		       __field(u8, element_ttl)				   \
		       __field(bool, auto_open_plinks)			   \
		       __field(u32, dot11MeshNbrOffsetMaxNeighbor)	   \
		       __field(u8, dot11MeshHWMPmaxPREQretries)		   \
		       __field(u32, path_refresh_time)			   \
		       __field(u32, dot11MeshHWMPactivePathTimeout)	   \
		       __field(u16, min_discovery_timeout)		   \
		       __field(u16, dot11MeshHWMPpreqMinInterval)	   \
		       __field(u16, dot11MeshHWMPperrMinInterval)	   \
		       __field(u16, dot11MeshHWMPnetDiameterTraversalTime) \
		       __field(u8, dot11MeshHWMPRootMode)		   \
		       __field(u16, dot11MeshHWMPRannInterval)		   \
		       __field(bool, dot11MeshGateAnnouncementProtocol)	   \
		       __field(bool, dot11MeshForwarding)		   \
		       __field(s32, rssi_threshold)			   \
		       __field(u16, ht_opmode)				   \
		       __field(u32, dot11MeshHWMPactivePathToRootTimeout)  \
		       __field(u16, dot11MeshHWMProotInterval)		   \
		       __field(u16, dot11MeshHWMPconfirmationInterval)
#define MESH_CFG_ASSIGN							      \
	do {								      \
		__entry->dot11MeshRetryTimeout = conf->dot11MeshRetryTimeout; \
		__entry->dot11MeshConfirmTimeout =			      \
				conf->dot11MeshConfirmTimeout;		      \
		__entry->dot11MeshHoldingTimeout =			      \
				conf->dot11MeshHoldingTimeout;		      \
		__entry->dot11MeshMaxPeerLinks = conf->dot11MeshMaxPeerLinks; \
		__entry->dot11MeshMaxRetries = conf->dot11MeshMaxRetries;     \
		__entry->dot11MeshTTL = conf->dot11MeshTTL;		      \
		__entry->element_ttl = conf->element_ttl;		      \
		__entry->auto_open_plinks = conf->auto_open_plinks;	      \
		__entry->dot11MeshNbrOffsetMaxNeighbor =		      \
				conf->dot11MeshNbrOffsetMaxNeighbor;	      \
		__entry->dot11MeshHWMPmaxPREQretries =			      \
				conf->dot11MeshHWMPmaxPREQretries;	      \
		__entry->path_refresh_time = conf->path_refresh_time;	      \
		__entry->dot11MeshHWMPactivePathTimeout =		      \
				conf->dot11MeshHWMPactivePathTimeout;	      \
		__entry->min_discovery_timeout = conf->min_discovery_timeout; \
		__entry->dot11MeshHWMPpreqMinInterval =			      \
				conf->dot11MeshHWMPpreqMinInterval;	      \
		__entry->dot11MeshHWMPperrMinInterval =			      \
				conf->dot11MeshHWMPperrMinInterval;	      \
		__entry->dot11MeshHWMPnetDiameterTraversalTime =	      \
				conf->dot11MeshHWMPnetDiameterTraversalTime;  \
		__entry->dot11MeshHWMPRootMode = conf->dot11MeshHWMPRootMode; \
		__entry->dot11MeshHWMPRannInterval =			      \
				conf->dot11MeshHWMPRannInterval;	      \
		__entry->dot11MeshGateAnnouncementProtocol =		      \
				conf->dot11MeshGateAnnouncementProtocol;      \
		__entry->dot11MeshForwarding = conf->dot11MeshForwarding;     \
		__entry->rssi_threshold = conf->rssi_threshold;		      \
		__entry->ht_opmode = conf->ht_opmode;			      \
		__entry->dot11MeshHWMPactivePathToRootTimeout =		      \
				conf->dot11MeshHWMPactivePathToRootTimeout;   \
		__entry->dot11MeshHWMProotInterval =			      \
				conf->dot11MeshHWMProotInterval;	      \
		__entry->dot11MeshHWMPconfirmationInterval =		      \
				conf->dot11MeshHWMPconfirmationInterval;      \
	} while (0)

#define CHAN_ENTRY __field(enum nl80211_band, band) \
		   __field(u16, center_freq)
#define CHAN_ASSIGN(chan)					  \
	do {							  \
		if (chan) {					  \
			__entry->band = chan->band;		  \
			__entry->center_freq = chan->center_freq; \
		} else {					  \
			__entry->band = 0;			  \
			__entry->center_freq = 0;		  \
		}						  \
	} while (0)
#define CHAN_PR_FMT "band: %d, freq: %u"
#define CHAN_PR_ARG __entry->band, __entry->center_freq

#define CHAN_DEF_ENTRY __field(enum nl80211_band, band)		\
		       __field(u32, control_freq)			\
		       __field(u32, width)				\
		       __field(u32, center_freq1)			\
		       __field(u32, center_freq2)
#define CHAN_DEF_ASSIGN(chandef)					\
	do {								\
		if ((chandef) && (chandef)->chan) {			\
			__entry->band = (chandef)->chan->band;		\
			__entry->control_freq =				\
				(chandef)->chan->center_freq;		\
			__entry->width = (chandef)->width;		\
			__entry->center_freq1 = (chandef)->center_freq1;\
			__entry->center_freq2 = (chandef)->center_freq2;\
		} else {						\
			__entry->band = 0;				\
			__entry->control_freq = 0;			\
			__entry->width = 0;				\
			__entry->center_freq1 = 0;			\
			__entry->center_freq2 = 0;			\
		}							\
	} while (0)
#define CHAN_DEF_PR_FMT							\
	"band: %d, control freq: %u, width: %d, cf1: %u, cf2: %u"
#define CHAN_DEF_PR_ARG __entry->band, __entry->control_freq,		\
			__entry->width, __entry->center_freq1,		\
			__entry->center_freq2

#define SINFO_ENTRY __field(int, generation)	    \
		    __field(u32, connected_time)    \
		    __field(u32, inactive_time)	    \
		    __field(u32, rx_bytes)	    \
		    __field(u32, tx_bytes)	    \
		    __field(u32, rx_packets)	    \
		    __field(u32, tx_packets)	    \
		    __field(u32, tx_retries)	    \
		    __field(u32, tx_failed)	    \
		    __field(u32, rx_dropped_misc)   \
		    __field(u32, beacon_loss_count) \
		    __field(u16, llid)		    \
		    __field(u16, plid)		    \
		    __field(u8, plink_state)
#define SINFO_ASSIGN						       \
	do {							       \
		__entry->generation = sinfo->generation;	       \
		__entry->connected_time = sinfo->connected_time;       \
		__entry->inactive_time = sinfo->inactive_time;	       \
		__entry->rx_bytes = sinfo->rx_bytes;		       \
		__entry->tx_bytes = sinfo->tx_bytes;		       \
		__entry->rx_packets = sinfo->rx_packets;	       \
		__entry->tx_packets = sinfo->tx_packets;	       \
		__entry->tx_retries = sinfo->tx_retries;	       \
		__entry->tx_failed = sinfo->tx_failed;		       \
		__entry->rx_dropped_misc = sinfo->rx_dropped_misc;     \
		__entry->beacon_loss_count = sinfo->beacon_loss_count; \
		__entry->llid = sinfo->llid;			       \
		__entry->plid = sinfo->plid;			       \
		__entry->plink_state = sinfo->plink_state;	       \
	} while (0)

#define BOOL_TO_STR(bo) (bo) ? "true" : "false"

#define QOS_MAP_ENTRY __field(u8, num_des)			\
		      __array(u8, dscp_exception,		\
			      2 * IEEE80211_QOS_MAP_MAX_EX)	\
		      __array(u8, up, IEEE80211_QOS_MAP_LEN_MIN)
#define QOS_MAP_ASSIGN(qos_map)					\
	do {							\
		if ((qos_map)) {				\
			__entry->num_des = (qos_map)->num_des;	\
			memcpy(__entry->dscp_exception,		\
			       &(qos_map)->dscp_exception,	\
			       2 * IEEE80211_QOS_MAP_MAX_EX);	\
			memcpy(__entry->up, &(qos_map)->up,	\
			       IEEE80211_QOS_MAP_LEN_MIN);	\
		} else {					\
			__entry->num_des = 0;			\
			memset(__entry->dscp_exception, 0,	\
			       2 * IEEE80211_QOS_MAP_MAX_EX);	\
			memset(__entry->up, 0,			\
			       IEEE80211_QOS_MAP_LEN_MIN);	\
		}						\
	} while (0)

/*************************************************************
 *			rdev->ops traces		     *
 *************************************************************/

TRACE_EVENT(rdev_suspend,
	TP_PROTO(struct wiphy *wiphy, struct cfg80211_wowlan *wow),
	TP_ARGS(wiphy, wow),
	TP_STRUCT__entry(
		WIPHY_ENTRY
		__field(bool, any)
		__field(bool, disconnect)
		__field(bool, magic_pkt)
		__field(bool, gtk_rekey_failure)
		__field(bool, eap_identity_req)
		__field(bool, four_way_handshake)
		__field(bool, rfkill_release)
		__field(bool, valid_wow)
	),
	TP_fast_assign(
		WIPHY_ASSIGN;
		if (wow) {
			__entry->any = wow->any;
			__entry->disconnect = wow->disconnect;
			__entry->magic_pkt = wow->magic_pkt;
			__entry->gtk_rekey_failure = wow->gtk_rekey_failure;
			__entry->eap_identity_req = wow->eap_identity_req;
			__entry->four_way_handshake = wow->four_way_handshake;
			__entry->rfkill_release = wow->rfkill_release;
			__entry->valid_wow = true;
		} else {
			__entry->valid_wow = false;
		}
	),
	TP_printk(WIPHY_PR_FMT ", wow%s - any: %d, disconnect: %d, "
		  "magic pkt: %d, gtk rekey failure: %d, eap identify req: %d, "
		  "four way handshake: %d, rfkill release: %d.",
		  WIPHY_PR_ARG, __entry->valid_wow ? "" : "(Not configured!)",
		  __entry->any, __entry->disconnect, __entry->magic_pkt,
		  __entry->gtk_rekey_failure, __entry->eap_identity_req,
		  __entry->four_way_handshake, __entry->rfkill_release)
);

TRACE_EVENT(rdev_return_int,
	TP_PROTO(struct wiphy *wiphy, int ret),
	TP_ARGS(wiphy, ret),
	TP_STRUCT__entry(
		WIPHY_ENTRY
		__field(int, ret)
	),
	TP_fast_assign(
		WIPHY_ASSIGN;
		__entry->ret = ret;
	),
	TP_printk(WIPHY_PR_FMT ", returned: %d", WIPHY_PR_ARG, __entry->ret)
);

TRACE_EVENT(rdev_scan,
	TP_PROTO(struct wiphy *wiphy, struct cfg80211_scan_request *request),
	TP_ARGS(wiphy, request),
	TP_STRUCT__entry(
		WIPHY_ENTRY
	),
	TP_fast_assign(
		WIPHY_ASSIGN;
	),
	TP_printk(WIPHY_PR_FMT, WIPHY_PR_ARG)
);

DECLARE_EVENT_CLASS(wiphy_only_evt,
	TP_PROTO(struct wiphy *wiphy),
	TP_ARGS(wiphy),
	TP_STRUCT__entry(
		WIPHY_ENTRY
	),
	TP_fast_assign(
		WIPHY_ASSIGN;
	),
	TP_printk(WIPHY_PR_FMT, WIPHY_PR_ARG)
);

DEFINE_EVENT(wiphy_only_evt, rdev_resume,
	TP_PROTO(struct wiphy *wiphy),
	TP_ARGS(wiphy)
);

DEFINE_EVENT(wiphy_only_evt, rdev_return_void,
	TP_PROTO(struct wiphy *wiphy),
	TP_ARGS(wiphy)
);

DEFINE_EVENT(wiphy_only_evt, rdev_get_antenna,
	TP_PROTO(struct wiphy *wiphy),
	TP_ARGS(wiphy)
);

DEFINE_EVENT(wiphy_only_evt, rdev_rfkill_poll,
	TP_PROTO(struct wiphy *wiphy),
	TP_ARGS(wiphy)
);

DECLARE_EVENT_CLASS(wiphy_enabled_evt,
	TP_PROTO(struct wiphy *wiphy, bool enabled),
	TP_ARGS(wiphy, enabled),
	TP_STRUCT__entry(
		WIPHY_ENTRY
		__field(bool, enabled)
	),
	TP_fast_assign(
		WIPHY_ASSIGN;
		__entry->enabled = enabled;
	),
	TP_printk(WIPHY_PR_FMT ", %senabled ",
		  WIPHY_PR_ARG, __entry->enabled ? "" : "not ")
);

DEFINE_EVENT(wiphy_enabled_evt, rdev_set_wakeup,
	TP_PROTO(struct wiphy *wiphy, bool enabled),
	TP_ARGS(wiphy, enabled)
);

TRACE_EVENT(rdev_add_virtual_intf,
	TP_PROTO(struct wiphy *wiphy, char *name, enum nl80211_iftype type),
	TP_ARGS(wiphy, name, type),
	TP_STRUCT__entry(
		WIPHY_ENTRY
		__string(vir_intf_name, name ? name : "<noname>")
		__field(enum nl80211_iftype, type)
	),
	TP_fast_assign(
		WIPHY_ASSIGN;
		__assign_str(vir_intf_name, name ? name : "<noname>");
		__entry->type = type;
	),
	TP_printk(WIPHY_PR_FMT ", virtual intf name: %s, type: %d",
		  WIPHY_PR_ARG, __get_str(vir_intf_name), __entry->type)
);

DECLARE_EVENT_CLASS(wiphy_wdev_evt,
	TP_PROTO(struct wiphy *wiphy, struct wireless_dev *wdev),
	TP_ARGS(wiphy, wdev),
	TP_STRUCT__entry(
		WIPHY_ENTRY
		WDEV_ENTRY
	),
	TP_fast_assign(
		WIPHY_ASSIGN;
		WDEV_ASSIGN;
	),
	TP_printk(WIPHY_PR_FMT ", " WDEV_PR_FMT, WIPHY_PR_ARG, WDEV_PR_ARG)
);

DEFINE_EVENT(wiphy_wdev_evt, rdev_return_wdev,
	TP_PROTO(struct wiphy *wiphy, struct wireless_dev *wdev),
	TP_ARGS(wiphy, wdev)
);

DEFINE_EVENT(wiphy_wdev_evt, rdev_del_virtual_intf,
	TP_PROTO(struct wiphy *wiphy, struct wireless_dev *wdev),
	TP_ARGS(wiphy, wdev)
);

TRACE_EVENT(rdev_change_virtual_intf,
	TP_PROTO(struct wiphy *wiphy, struct net_device *netdev,
		 enum nl80211_iftype type),
	TP_ARGS(wiphy, netdev, type),
	TP_STRUCT__entry(
		WIPHY_ENTRY
		NETDEV_ENTRY
		__field(enum nl80211_iftype, type)
	),
	TP_fast_assign(
		WIPHY_ASSIGN;
		NETDEV_ASSIGN;
		__entry->type = type;
	),
	TP_printk(WIPHY_PR_FMT ", " NETDEV_PR_FMT ", type: %d",
		  WIPHY_PR_ARG, NETDEV_PR_ARG, __entry->type)
);

DECLARE_EVENT_CLASS(key_handle,
	TP_PROTO(struct wiphy *wiphy, struct net_device *netdev, u8 key_index,
		 bool pairwise, const u8 *mac_addr),
	TP_ARGS(wiphy, netdev, key_index, pairwise, mac_addr),
	TP_STRUCT__entry(
		WIPHY_ENTRY
		NETDEV_ENTRY
		MAC_ENTRY(mac_addr)
		__field(u8, key_index)
		__field(bool, pairwise)
	),
	TP_fast_assign(
		WIPHY_ASSIGN;
		NETDEV_ASSIGN;
		MAC_ASSIGN(mac_addr, mac_addr);
		__entry->key_index = key_index;
		__entry->pairwise = pairwise;
	),
	TP_printk(WIPHY_PR_FMT ", " NETDEV_PR_FMT ", key_index: %u, pairwise: %s, mac addr: " MAC_PR_FMT,
		  WIPHY_PR_ARG, NETDEV_PR_ARG, __entry->key_index,
		  BOOL_TO_STR(__entry->pairwise), MAC_PR_ARG(mac_addr))
);

DEFINE_EVENT(key_handle, rdev_add_key,
	TP_PROTO(struct wiphy *wiphy, struct net_device *netdev, u8 key_index,
		 bool pairwise, const u8 *mac_addr),
	TP_ARGS(wiphy, netdev, key_index, pairwise, mac_addr)
);

DEFINE_EVENT(key_handle, rdev_get_key,
	TP_PROTO(struct wiphy *wiphy, struct net_device *netdev, u8 key_index,
		 bool pairwise, const u8 *mac_addr),
	TP_ARGS(wiphy, netdev, key_index, pairwise, mac_addr)
);

DEFINE_EVENT(key_handle, rdev_del_key,
	TP_PROTO(struct wiphy *wiphy, struct net_device *netdev, u8 key_index,
		 bool pairwise, const u8 *mac_addr),
	TP_ARGS(wiphy, netdev, key_index, pairwise, mac_addr)
);

TRACE_EVENT(rdev_set_default_key,
	TP_PROTO(struct wiphy *wiphy, struct net_device *netdev, u8 key_index,
		 bool unicast, bool multicast),
	TP_ARGS(wiphy, netdev, key_index, unicast, multicast),
	TP_STRUCT__entry(
		WIPHY_ENTRY
		NETDEV_ENTRY
		__field(u8, key_index)
		__field(bool, unicast)
		__field(bool, multicast)
	),
	TP_fast_assign(
		WIPHY_ASSIGN;
		NETDEV_ASSIGN;
		__entry->key_index = key_index;
		__entry->unicast = unicast;
		__entry->multicast = multicast;
	),
	TP_printk(WIPHY_PR_FMT ", " NETDEV_PR_FMT ", key index: %u, unicast: %s, multicast: %s",
		  WIPHY_PR_ARG, NETDEV_PR_ARG, __entry->key_index,
		  BOOL_TO_STR(__entry->unicast),
		  BOOL_TO_STR(__entry->multicast))
);

TRACE_EVENT(rdev_set_default_mgmt_key,
	TP_PROTO(struct wiphy *wiphy, struct net_device *netdev, u8 key_index),
	TP_ARGS(wiphy, netdev, key_index),
	TP_STRUCT__entry(
		WIPHY_ENTRY
		NETDEV_ENTRY
		__field(u8, key_index)
	),
	TP_fast_assign(
		WIPHY_ASSIGN;
		NETDEV_ASSIGN;
		__entry->key_index = key_index;
	),
	TP_printk(WIPHY_PR_FMT ", " NETDEV_PR_FMT ", key index: %u",
		  WIPHY_PR_ARG, NETDEV_PR_ARG, __entry->key_index)
);

TRACE_EVENT(rdev_start_ap,
	TP_PROTO(struct wiphy *wiphy, struct net_device *netdev,
		 struct cfg80211_ap_settings *settings),
	TP_ARGS(wiphy, netdev, settings),
	TP_STRUCT__entry(
		WIPHY_ENTRY
		NETDEV_ENTRY
		CHAN_DEF_ENTRY
		__field(int, beacon_interval)
		__field(int, dtim_period)
		__array(char, ssid, IEEE80211_MAX_SSID_LEN + 1)
		__field(enum nl80211_hidden_ssid, hidden_ssid)
		__field(u32, wpa_ver)
		__field(bool, privacy)
		__field(enum nl80211_auth_type, auth_type)
		__field(int, inactivity_timeout)
	),
	TP_fast_assign(
		WIPHY_ASSIGN;
		NETDEV_ASSIGN;
		CHAN_DEF_ASSIGN(&settings->chandef);
		__entry->beacon_interval = settings->beacon_interval;
		__entry->dtim_period = settings->dtim_period;
		__entry->hidden_ssid = settings->hidden_ssid;
		__entry->wpa_ver = settings->crypto.wpa_versions;
		__entry->privacy = settings->privacy;
		__entry->auth_type = settings->auth_type;
		__entry->inactivity_timeout = settings->inactivity_timeout;
		memset(__entry->ssid, 0, IEEE80211_MAX_SSID_LEN + 1);
		memcpy(__entry->ssid, settings->ssid, settings->ssid_len);
	),
	TP_printk(WIPHY_PR_FMT ", " NETDEV_PR_FMT ", AP settings - ssid: %s, "
		  CHAN_DEF_PR_FMT ", beacon interval: %d, dtim period: %d, "
		  "hidden ssid: %d, wpa versions: %u, privacy: %s, "
		  "auth type: %d, inactivity timeout: %d",
		  WIPHY_PR_ARG, NETDEV_PR_ARG, __entry->ssid, CHAN_DEF_PR_ARG,
		  __entry->beacon_interval, __entry->dtim_period,
		  __entry->hidden_ssid, __entry->wpa_ver,
		  BOOL_TO_STR(__entry->privacy), __entry->auth_type,
		  __entry->inactivity_timeout)
);

TRACE_EVENT(rdev_change_beacon,
	TP_PROTO(struct wiphy *wiphy, struct net_device *netdev,
		 struct cfg80211_beacon_data *info),
	TP_ARGS(wiphy, netdev, info),
	TP_STRUCT__entry(
		WIPHY_ENTRY
		NETDEV_ENTRY
		__dynamic_array(u8, head, info ? info->head_len : 0)
		__dynamic_array(u8, tail, info ? info->tail_len : 0)
		__dynamic_array(u8, beacon_ies, info ? info->beacon_ies_len : 0)
		__dynamic_array(u8, proberesp_ies,
				info ? info->proberesp_ies_len : 0)
		__dynamic_array(u8, assocresp_ies,
				info ? info->assocresp_ies_len : 0)
		__dynamic_array(u8, probe_resp, info ? info->probe_resp_len : 0)
	),
	TP_fast_assign(
		WIPHY_ASSIGN;
		NETDEV_ASSIGN;
		if (info) {
			if (info->head)
				memcpy(__get_dynamic_array(head), info->head,
				       info->head_len);
			if (info->tail)
				memcpy(__get_dynamic_array(tail), info->tail,
				       info->tail_len);
			if (info->beacon_ies)
				memcpy(__get_dynamic_array(beacon_ies),
				       info->beacon_ies, info->beacon_ies_len);
			if (info->proberesp_ies)
				memcpy(__get_dynamic_array(proberesp_ies),
				       info->proberesp_ies,
				       info->proberesp_ies_len);
			if (info->assocresp_ies)
				memcpy(__get_dynamic_array(assocresp_ies),
				       info->assocresp_ies,
				       info->assocresp_ies_len);
			if (info->probe_resp)
				memcpy(__get_dynamic_array(probe_resp),
				       info->probe_resp, info->probe_resp_len);
		}
	),
	TP_printk(WIPHY_PR_FMT ", " NETDEV_PR_FMT, WIPHY_PR_ARG, NETDEV_PR_ARG)
);

DECLARE_EVENT_CLASS(wiphy_netdev_evt,
	TP_PROTO(struct wiphy *wiphy, struct net_device *netdev),
	TP_ARGS(wiphy, netdev),
	TP_STRUCT__entry(
		WIPHY_ENTRY
		NETDEV_ENTRY
	),
	TP_fast_assign(
		WIPHY_ASSIGN;
		NETDEV_ASSIGN;
	),
	TP_printk(WIPHY_PR_FMT ", " NETDEV_PR_FMT, WIPHY_PR_ARG, NETDEV_PR_ARG)
);

DEFINE_EVENT(wiphy_netdev_evt, rdev_stop_ap,
	TP_PROTO(struct wiphy *wiphy, struct net_device *netdev),
	TP_ARGS(wiphy, netdev)
);

DEFINE_EVENT(wiphy_netdev_evt, rdev_sched_scan_stop,
	TP_PROTO(struct wiphy *wiphy, struct net_device *netdev),
	TP_ARGS(wiphy, netdev)
);

DEFINE_EVENT(wiphy_netdev_evt, rdev_set_rekey_data,
	TP_PROTO(struct wiphy *wiphy, struct net_device *netdev),
	TP_ARGS(wiphy, netdev)
);

DEFINE_EVENT(wiphy_netdev_evt, rdev_get_mesh_config,
	TP_PROTO(struct wiphy *wiphy, struct net_device *netdev),
	TP_ARGS(wiphy, netdev)
);

DEFINE_EVENT(wiphy_netdev_evt, rdev_leave_mesh,
	TP_PROTO(struct wiphy *wiphy, struct net_device *netdev),
	TP_ARGS(wiphy, netdev)
);

DEFINE_EVENT(wiphy_netdev_evt, rdev_leave_ibss,
	TP_PROTO(struct wiphy *wiphy, struct net_device *netdev),
	TP_ARGS(wiphy, netdev)
);

DEFINE_EVENT(wiphy_netdev_evt, rdev_leave_ocb,
	TP_PROTO(struct wiphy *wiphy, struct net_device *netdev),
	TP_ARGS(wiphy, netdev)
);

DEFINE_EVENT(wiphy_netdev_evt, rdev_flush_pmksa,
	TP_PROTO(struct wiphy *wiphy, struct net_device *netdev),
	TP_ARGS(wiphy, netdev)
);

DECLARE_EVENT_CLASS(station_add_change,
	TP_PROTO(struct wiphy *wiphy, struct net_device *netdev, u8 *mac,
		 struct station_parameters *params),
	TP_ARGS(wiphy, netdev, mac, params),
	TP_STRUCT__entry(
		WIPHY_ENTRY
		NETDEV_ENTRY
		MAC_ENTRY(sta_mac)
		__field(u32, sta_flags_mask)
		__field(u32, sta_flags_set)
		__field(u32, sta_modify_mask)
		__field(int, listen_interval)
		__field(u16, capability)
		__field(u16, aid)
		__field(u8, plink_action)
		__field(u8, plink_state)
		__field(u8, uapsd_queues)
		__field(u8, max_sp)
		__field(u8, opmode_notif)
		__field(bool, opmode_notif_used)
		__array(u8, ht_capa, (int)sizeof(struct ieee80211_ht_cap))
		__array(u8, vht_capa, (int)sizeof(struct ieee80211_vht_cap))
		__array(char, vlan, IFNAMSIZ)
		__dynamic_array(u8, supported_rates,
				params->supported_rates_len)
		__dynamic_array(u8, ext_capab, params->ext_capab_len)
		__dynamic_array(u8, supported_channels,
				params->supported_channels_len)
		__dynamic_array(u8, supported_oper_classes,
				params->supported_oper_classes_len)
	),
	TP_fast_assign(
		WIPHY_ASSIGN;
		NETDEV_ASSIGN;
		MAC_ASSIGN(sta_mac, mac);
		__entry->sta_flags_mask = params->sta_flags_mask;
		__entry->sta_flags_set = params->sta_flags_set;
		__entry->sta_modify_mask = params->sta_modify_mask;
		__entry->listen_interval = params->listen_interval;
		__entry->aid = params->aid;
		__entry->plink_action = params->plink_action;
		__entry->plink_state = params->plink_state;
		__entry->uapsd_queues = params->uapsd_queues;
		memset(__entry->ht_capa, 0, sizeof(struct ieee80211_ht_cap));
		if (params->ht_capa)
			memcpy(__entry->ht_capa, params->ht_capa,
			       sizeof(struct ieee80211_ht_cap));
		memset(__entry->vht_capa, 0, sizeof(struct ieee80211_vht_cap));
		if (params->vht_capa)
			memcpy(__entry->vht_capa, params->vht_capa,
			       sizeof(struct ieee80211_vht_cap));
		memset(__entry->vlan, 0, sizeof(__entry->vlan));
		if (params->vlan)
			memcpy(__entry->vlan, params->vlan->name, IFNAMSIZ);
		if (params->supported_rates && params->supported_rates_len)
			memcpy(__get_dynamic_array(supported_rates),
			       params->supported_rates,
			       params->supported_rates_len);
		if (params->ext_capab && params->ext_capab_len)
			memcpy(__get_dynamic_array(ext_capab),
			       params->ext_capab,
			       params->ext_capab_len);
		if (params->supported_channels &&
		    params->supported_channels_len)
			memcpy(__get_dynamic_array(supported_channels),
			       params->supported_channels,
			       params->supported_channels_len);
		if (params->supported_oper_classes &&
		    params->supported_oper_classes_len)
			memcpy(__get_dynamic_array(supported_oper_classes),
			       params->supported_oper_classes,
			       params->supported_oper_classes_len);
		__entry->max_sp = params->max_sp;
		__entry->capability = params->capability;
		__entry->opmode_notif = params->opmode_notif;
		__entry->opmode_notif_used = params->opmode_notif_used;
	),
	TP_printk(WIPHY_PR_FMT ", " NETDEV_PR_FMT ", station mac: " MAC_PR_FMT
		  ", station flags mask: %u, station flags set: %u, "
		  "station modify mask: %u, listen interval: %d, aid: %u, "
		  "plink action: %u, plink state: %u, uapsd queues: %u, vlan:%s",
		  WIPHY_PR_ARG, NETDEV_PR_ARG, MAC_PR_ARG(sta_mac),
		  __entry->sta_flags_mask, __entry->sta_flags_set,
		  __entry->sta_modify_mask, __entry->listen_interval,
		  __entry->aid, __entry->plink_action, __entry->plink_state,
		  __entry->uapsd_queues, __entry->vlan)
);

DEFINE_EVENT(station_add_change, rdev_add_station,
	TP_PROTO(struct wiphy *wiphy, struct net_device *netdev, u8 *mac,
		 struct station_parameters *params),
	TP_ARGS(wiphy, netdev, mac, params)
);

DEFINE_EVENT(station_add_change, rdev_change_station,
	TP_PROTO(struct wiphy *wiphy, struct net_device *netdev, u8 *mac,
		 struct station_parameters *params),
	TP_ARGS(wiphy, netdev, mac, params)
);

DECLARE_EVENT_CLASS(wiphy_netdev_mac_evt,
	TP_PROTO(struct wiphy *wiphy, struct net_device *netdev, const u8 *mac),
	TP_ARGS(wiphy, netdev, mac),
	TP_STRUCT__entry(
		WIPHY_ENTRY
		NETDEV_ENTRY
		MAC_ENTRY(sta_mac)
	),
	TP_fast_assign(
		WIPHY_ASSIGN;
		NETDEV_ASSIGN;
		MAC_ASSIGN(sta_mac, mac);
	),
	TP_printk(WIPHY_PR_FMT ", " NETDEV_PR_FMT ", mac: " MAC_PR_FMT,
		  WIPHY_PR_ARG, NETDEV_PR_ARG, MAC_PR_ARG(sta_mac))
);

DECLARE_EVENT_CLASS(station_del,
	TP_PROTO(struct wiphy *wiphy, struct net_device *netdev,
		 struct station_del_parameters *params),
	TP_ARGS(wiphy, netdev, params),
	TP_STRUCT__entry(
		WIPHY_ENTRY
		NETDEV_ENTRY
		MAC_ENTRY(sta_mac)
		__field(u8, subtype)
		__field(u16, reason_code)
	),
	TP_fast_assign(
		WIPHY_ASSIGN;
		NETDEV_ASSIGN;
		MAC_ASSIGN(sta_mac, params->mac);
		__entry->subtype = params->subtype;
		__entry->reason_code = params->reason_code;
	),
	TP_printk(WIPHY_PR_FMT ", " NETDEV_PR_FMT ", station mac: " MAC_PR_FMT
		  ", subtype: %u, reason_code: %u",
		  WIPHY_PR_ARG, NETDEV_PR_ARG, MAC_PR_ARG(sta_mac),
		  __entry->subtype, __entry->reason_code)
);

DEFINE_EVENT(station_del, rdev_del_station,
	TP_PROTO(struct wiphy *wiphy, struct net_device *netdev,
		 struct station_del_parameters *params),
	TP_ARGS(wiphy, netdev, params)
);

DEFINE_EVENT(wiphy_netdev_mac_evt, rdev_get_station,
	TP_PROTO(struct wiphy *wiphy, struct net_device *netdev, const u8 *mac),
	TP_ARGS(wiphy, netdev, mac)
);

DEFINE_EVENT(wiphy_netdev_mac_evt, rdev_del_mpath,
	TP_PROTO(struct wiphy *wiphy, struct net_device *netdev, const u8 *mac),
	TP_ARGS(wiphy, netdev, mac)
);

DEFINE_EVENT(wiphy_netdev_mac_evt, rdev_set_wds_peer,
	TP_PROTO(struct wiphy *wiphy, struct net_device *netdev, const u8 *mac),
	TP_ARGS(wiphy, netdev, mac)
);

TRACE_EVENT(rdev_dump_station,
	TP_PROTO(struct wiphy *wiphy, struct net_device *netdev, int idx,
		 u8 *mac),
	TP_ARGS(wiphy, netdev, idx, mac),
	TP_STRUCT__entry(
		WIPHY_ENTRY
		NETDEV_ENTRY
		MAC_ENTRY(sta_mac)
		__field(int, idx)
	),
	TP_fast_assign(
		WIPHY_ASSIGN;
		NETDEV_ASSIGN;
		MAC_ASSIGN(sta_mac, mac);
		__entry->idx = idx;
	),
	TP_printk(WIPHY_PR_FMT ", " NETDEV_PR_FMT ", station mac: " MAC_PR_FMT ", idx: %d",
		  WIPHY_PR_ARG, NETDEV_PR_ARG, MAC_PR_ARG(sta_mac),
		  __entry->idx)
);

TRACE_EVENT(rdev_return_int_station_info,
	TP_PROTO(struct wiphy *wiphy, int ret, struct station_info *sinfo),
	TP_ARGS(wiphy, ret, sinfo),
	TP_STRUCT__entry(
		WIPHY_ENTRY
		__field(int, ret)
		SINFO_ENTRY
	),
	TP_fast_assign(
		WIPHY_ASSIGN;
		__entry->ret = ret;
		SINFO_ASSIGN;
	),
	TP_printk(WIPHY_PR_FMT ", returned %d" ,
		  WIPHY_PR_ARG, __entry->ret)
);

DECLARE_EVENT_CLASS(mpath_evt,
	TP_PROTO(struct wiphy *wiphy, struct net_device *netdev, u8 *dst,
		 u8 *next_hop),
	TP_ARGS(wiphy, netdev, dst, next_hop),
	TP_STRUCT__entry(
		WIPHY_ENTRY
		NETDEV_ENTRY
		MAC_ENTRY(dst)
		MAC_ENTRY(next_hop)
	),
	TP_fast_assign(
		WIPHY_ASSIGN;
		NETDEV_ASSIGN;
		MAC_ASSIGN(dst, dst);
		MAC_ASSIGN(next_hop, next_hop);
	),
	TP_printk(WIPHY_PR_FMT ", " NETDEV_PR_FMT ", destination: " MAC_PR_FMT ", next hop: " MAC_PR_FMT,
		  WIPHY_PR_ARG, NETDEV_PR_ARG, MAC_PR_ARG(dst),
		  MAC_PR_ARG(next_hop))
);

DEFINE_EVENT(mpath_evt, rdev_add_mpath,
	TP_PROTO(struct wiphy *wiphy, struct net_device *netdev, u8 *dst,
		 u8 *next_hop),
	TP_ARGS(wiphy, netdev, dst, next_hop)
);

DEFINE_EVENT(mpath_evt, rdev_change_mpath,
	TP_PROTO(struct wiphy *wiphy, struct net_device *netdev, u8 *dst,
		 u8 *next_hop),
	TP_ARGS(wiphy, netdev, dst, next_hop)
);

DEFINE_EVENT(mpath_evt, rdev_get_mpath,
	TP_PROTO(struct wiphy *wiphy, struct net_device *netdev, u8 *dst,
		 u8 *next_hop),
	TP_ARGS(wiphy, netdev, dst, next_hop)
);

TRACE_EVENT(rdev_dump_mpath,
	TP_PROTO(struct wiphy *wiphy, struct net_device *netdev, int idx,
		 u8 *dst, u8 *next_hop),
	TP_ARGS(wiphy, netdev, idx, dst, next_hop),
	TP_STRUCT__entry(
		WIPHY_ENTRY
		NETDEV_ENTRY
		MAC_ENTRY(dst)
		MAC_ENTRY(next_hop)
		__field(int, idx)
	),
	TP_fast_assign(
		WIPHY_ASSIGN;
		NETDEV_ASSIGN;
		MAC_ASSIGN(dst, dst);
		MAC_ASSIGN(next_hop, next_hop);
		__entry->idx = idx;
	),
	TP_printk(WIPHY_PR_FMT ", " NETDEV_PR_FMT ", index: %d, destination: "
		  MAC_PR_FMT ", next hop: " MAC_PR_FMT,
		  WIPHY_PR_ARG, NETDEV_PR_ARG, __entry->idx, MAC_PR_ARG(dst),
		  MAC_PR_ARG(next_hop))
);

TRACE_EVENT(rdev_get_mpp,
	TP_PROTO(struct wiphy *wiphy, struct net_device *netdev,
		 u8 *dst, u8 *mpp),
	TP_ARGS(wiphy, netdev, dst, mpp),
	TP_STRUCT__entry(
		WIPHY_ENTRY
		NETDEV_ENTRY
		MAC_ENTRY(dst)
		MAC_ENTRY(mpp)
	),
	TP_fast_assign(
		WIPHY_ASSIGN;
		NETDEV_ASSIGN;
		MAC_ASSIGN(dst, dst);
		MAC_ASSIGN(mpp, mpp);
	),
	TP_printk(WIPHY_PR_FMT ", " NETDEV_PR_FMT ", destination: " MAC_PR_FMT
		  ", mpp: " MAC_PR_FMT, WIPHY_PR_ARG, NETDEV_PR_ARG,
		  MAC_PR_ARG(dst), MAC_PR_ARG(mpp))
);

TRACE_EVENT(rdev_dump_mpp,
	TP_PROTO(struct wiphy *wiphy, struct net_device *netdev, int idx,
		 u8 *dst, u8 *mpp),
	TP_ARGS(wiphy, netdev, idx, mpp, dst),
	TP_STRUCT__entry(
		WIPHY_ENTRY
		NETDEV_ENTRY
		MAC_ENTRY(dst)
		MAC_ENTRY(mpp)
		__field(int, idx)
	),
	TP_fast_assign(
		WIPHY_ASSIGN;
		NETDEV_ASSIGN;
		MAC_ASSIGN(dst, dst);
		MAC_ASSIGN(mpp, mpp);
		__entry->idx = idx;
	),
	TP_printk(WIPHY_PR_FMT ", " NETDEV_PR_FMT ", index: %d, destination: "
		  MAC_PR_FMT ", mpp: " MAC_PR_FMT,
		  WIPHY_PR_ARG, NETDEV_PR_ARG, __entry->idx, MAC_PR_ARG(dst),
		  MAC_PR_ARG(mpp))
);

TRACE_EVENT(rdev_return_int_mpath_info,
	TP_PROTO(struct wiphy *wiphy, int ret, struct mpath_info *pinfo),
	TP_ARGS(wiphy, ret, pinfo),
	TP_STRUCT__entry(
		WIPHY_ENTRY
		__field(int, ret)
		__field(int, generation)
		__field(u32, filled)
		__field(u32, frame_qlen)
		__field(u32, sn)
		__field(u32, metric)
		__field(u32, exptime)
		__field(u32, discovery_timeout)
		__field(u8, discovery_retries)
		__field(u8, flags)
	),
	TP_fast_assign(
		WIPHY_ASSIGN;
		__entry->ret = ret;
		__entry->generation = pinfo->generation;
		__entry->filled = pinfo->filled;
		__entry->frame_qlen = pinfo->frame_qlen;
		__entry->sn = pinfo->sn;
		__entry->metric = pinfo->metric;
		__entry->exptime = pinfo->exptime;
		__entry->discovery_timeout = pinfo->discovery_timeout;
		__entry->discovery_retries = pinfo->discovery_retries;
		__entry->flags = pinfo->flags;
	),
	TP_printk(WIPHY_PR_FMT ", returned %d. mpath info - generation: %d, "
		  "filled: %u, frame qlen: %u, sn: %u, metric: %u, exptime: %u,"
		  " discovery timeout: %u, discovery retries: %u, flags: %u",
		  WIPHY_PR_ARG, __entry->ret, __entry->generation,
		  __entry->filled, __entry->frame_qlen, __entry->sn,
		  __entry->metric, __entry->exptime, __entry->discovery_timeout,
		  __entry->discovery_retries, __entry->flags)
);

TRACE_EVENT(rdev_return_int_mesh_config,
	TP_PROTO(struct wiphy *wiphy, int ret, struct mesh_config *conf),
	TP_ARGS(wiphy, ret, conf),
	TP_STRUCT__entry(
		WIPHY_ENTRY
		MESH_CFG_ENTRY
		__field(int, ret)
	),
	TP_fast_assign(
		WIPHY_ASSIGN;
		MESH_CFG_ASSIGN;
		__entry->ret = ret;
	),
	TP_printk(WIPHY_PR_FMT ", returned: %d",
		  WIPHY_PR_ARG, __entry->ret)
);

TRACE_EVENT(rdev_update_mesh_config,
	TP_PROTO(struct wiphy *wiphy, struct net_device *netdev, u32 mask,
		 const struct mesh_config *conf),
	TP_ARGS(wiphy, netdev, mask, conf),
	TP_STRUCT__entry(
		WIPHY_ENTRY
		NETDEV_ENTRY
		MESH_CFG_ENTRY
		__field(u32, mask)
	),
	TP_fast_assign(
		WIPHY_ASSIGN;
		NETDEV_ASSIGN;
		MESH_CFG_ASSIGN;
		__entry->mask = mask;
	),
	TP_printk(WIPHY_PR_FMT ", " NETDEV_PR_FMT ", mask: %u",
		  WIPHY_PR_ARG, NETDEV_PR_ARG, __entry->mask)
);

TRACE_EVENT(rdev_join_mesh,
	TP_PROTO(struct wiphy *wiphy, struct net_device *netdev,
		 const struct mesh_config *conf,
		 const struct mesh_setup *setup),
	TP_ARGS(wiphy, netdev, conf, setup),
	TP_STRUCT__entry(
		WIPHY_ENTRY
		NETDEV_ENTRY
		MESH_CFG_ENTRY
	),
	TP_fast_assign(
		WIPHY_ASSIGN;
		NETDEV_ASSIGN;
		MESH_CFG_ASSIGN;
	),
	TP_printk(WIPHY_PR_FMT ", " NETDEV_PR_FMT,
		  WIPHY_PR_ARG, NETDEV_PR_ARG)
);

TRACE_EVENT(rdev_change_bss,
	TP_PROTO(struct wiphy *wiphy, struct net_device *netdev,
		 struct bss_parameters *params),
	TP_ARGS(wiphy, netdev, params),
	TP_STRUCT__entry(
		WIPHY_ENTRY
		NETDEV_ENTRY
		__field(int, use_cts_prot)
		__field(int, use_short_preamble)
		__field(int, use_short_slot_time)
		__field(int, ap_isolate)
		__field(int, ht_opmode)
	),
	TP_fast_assign(
		WIPHY_ASSIGN;
		NETDEV_ASSIGN;
		__entry->use_cts_prot = params->use_cts_prot;
		__entry->use_short_preamble = params->use_short_preamble;
		__entry->use_short_slot_time = params->use_short_slot_time;
		__entry->ap_isolate = params->ap_isolate;
		__entry->ht_opmode = params->ht_opmode;
	),
	TP_printk(WIPHY_PR_FMT ", " NETDEV_PR_FMT ", use cts prot: %d, "
		  "use short preamble: %d, use short slot time: %d, "
		  "ap isolate: %d, ht opmode: %d",
		  WIPHY_PR_ARG, NETDEV_PR_ARG, __entry->use_cts_prot,
		  __entry->use_short_preamble, __entry->use_short_slot_time,
		  __entry->ap_isolate, __entry->ht_opmode)
);

TRACE_EVENT(rdev_set_txq_params,
	TP_PROTO(struct wiphy *wiphy, struct net_device *netdev,
		 struct ieee80211_txq_params *params),
	TP_ARGS(wiphy, netdev, params),
	TP_STRUCT__entry(
		WIPHY_ENTRY
		NETDEV_ENTRY
		__field(enum nl80211_ac, ac)
		__field(u16, txop)
		__field(u16, cwmin)
		__field(u16, cwmax)
		__field(u8, aifs)
	),
	TP_fast_assign(
		WIPHY_ASSIGN;
		NETDEV_ASSIGN;
		__entry->ac = params->ac;
		__entry->txop = params->txop;
		__entry->cwmin = params->cwmin;
		__entry->cwmax = params->cwmax;
		__entry->aifs = params->aifs;
	),
	TP_printk(WIPHY_PR_FMT ", " NETDEV_PR_FMT ", ac: %d, txop: %u, cwmin: %u, cwmax: %u, aifs: %u",
		  WIPHY_PR_ARG, NETDEV_PR_ARG, __entry->ac, __entry->txop,
		  __entry->cwmin, __entry->cwmax, __entry->aifs)
);

TRACE_EVENT(rdev_libertas_set_mesh_channel,
	TP_PROTO(struct wiphy *wiphy, struct net_device *netdev,
		 struct ieee80211_channel *chan),
	TP_ARGS(wiphy, netdev, chan),
	TP_STRUCT__entry(
		WIPHY_ENTRY
		NETDEV_ENTRY
		CHAN_ENTRY
	),
	TP_fast_assign(
		WIPHY_ASSIGN;
		NETDEV_ASSIGN;
		CHAN_ASSIGN(chan);
	),
	TP_printk(WIPHY_PR_FMT ", " NETDEV_PR_FMT ", " CHAN_PR_FMT, WIPHY_PR_ARG,
		  NETDEV_PR_ARG, CHAN_PR_ARG)
);

TRACE_EVENT(rdev_set_monitor_channel,
	TP_PROTO(struct wiphy *wiphy,
		 struct cfg80211_chan_def *chandef),
	TP_ARGS(wiphy, chandef),
	TP_STRUCT__entry(
		WIPHY_ENTRY
		CHAN_DEF_ENTRY
	),
	TP_fast_assign(
		WIPHY_ASSIGN;
		CHAN_DEF_ASSIGN(chandef);
	),
	TP_printk(WIPHY_PR_FMT ", " CHAN_DEF_PR_FMT,
		  WIPHY_PR_ARG, CHAN_DEF_PR_ARG)
);

TRACE_EVENT(rdev_auth,
	TP_PROTO(struct wiphy *wiphy, struct net_device *netdev,
		 struct cfg80211_auth_request *req),
	TP_ARGS(wiphy, netdev, req),
	TP_STRUCT__entry(
		WIPHY_ENTRY
		NETDEV_ENTRY
		MAC_ENTRY(bssid)
		__field(enum nl80211_auth_type, auth_type)
	),
	TP_fast_assign(
		WIPHY_ASSIGN;
		NETDEV_ASSIGN;
		if (req->bss)
			MAC_ASSIGN(bssid, req->bss->bssid);
		else
			eth_zero_addr(__entry->bssid);
		__entry->auth_type = req->auth_type;
	),
	TP_printk(WIPHY_PR_FMT ", " NETDEV_PR_FMT ", auth type: %d, bssid: " MAC_PR_FMT,
		  WIPHY_PR_ARG, NETDEV_PR_ARG, __entry->auth_type,
		  MAC_PR_ARG(bssid))
);

TRACE_EVENT(rdev_assoc,
	TP_PROTO(struct wiphy *wiphy, struct net_device *netdev,
		 struct cfg80211_assoc_request *req),
	TP_ARGS(wiphy, netdev, req),
	TP_STRUCT__entry(
		WIPHY_ENTRY
		NETDEV_ENTRY
		MAC_ENTRY(bssid)
		MAC_ENTRY(prev_bssid)
		__field(bool, use_mfp)
		__field(u32, flags)
	),
	TP_fast_assign(
		WIPHY_ASSIGN;
		NETDEV_ASSIGN;
		if (req->bss)
			MAC_ASSIGN(bssid, req->bss->bssid);
		else
			eth_zero_addr(__entry->bssid);
		MAC_ASSIGN(prev_bssid, req->prev_bssid);
		__entry->use_mfp = req->use_mfp;
		__entry->flags = req->flags;
	),
	TP_printk(WIPHY_PR_FMT ", " NETDEV_PR_FMT ", bssid: " MAC_PR_FMT
		  ", previous bssid: " MAC_PR_FMT ", use mfp: %s, flags: %u",
		  WIPHY_PR_ARG, NETDEV_PR_ARG, MAC_PR_ARG(bssid),
		  MAC_PR_ARG(prev_bssid), BOOL_TO_STR(__entry->use_mfp),
		  __entry->flags)
);

TRACE_EVENT(rdev_deauth,
	TP_PROTO(struct wiphy *wiphy, struct net_device *netdev,
		 struct cfg80211_deauth_request *req),
	TP_ARGS(wiphy, netdev, req),
	TP_STRUCT__entry(
		WIPHY_ENTRY
		NETDEV_ENTRY
		MAC_ENTRY(bssid)
		__field(u16, reason_code)
	),
	TP_fast_assign(
		WIPHY_ASSIGN;
		NETDEV_ASSIGN;
		MAC_ASSIGN(bssid, req->bssid);
		__entry->reason_code = req->reason_code;
	),
	TP_printk(WIPHY_PR_FMT ", " NETDEV_PR_FMT ", bssid: " MAC_PR_FMT ", reason: %u",
		  WIPHY_PR_ARG, NETDEV_PR_ARG, MAC_PR_ARG(bssid),
		  __entry->reason_code)
);

TRACE_EVENT(rdev_disassoc,
	TP_PROTO(struct wiphy *wiphy, struct net_device *netdev,
		 struct cfg80211_disassoc_request *req),
	TP_ARGS(wiphy, netdev, req),
	TP_STRUCT__entry(
		WIPHY_ENTRY
		NETDEV_ENTRY
		MAC_ENTRY(bssid)
		__field(u16, reason_code)
		__field(bool, local_state_change)
	),
	TP_fast_assign(
		WIPHY_ASSIGN;
		NETDEV_ASSIGN;
		if (req->bss)
			MAC_ASSIGN(bssid, req->bss->bssid);
		else
			eth_zero_addr(__entry->bssid);
		__entry->reason_code = req->reason_code;
		__entry->local_state_change = req->local_state_change;
	),
	TP_printk(WIPHY_PR_FMT ", " NETDEV_PR_FMT ", bssid: " MAC_PR_FMT
		  ", reason: %u, local state change: %s",
		  WIPHY_PR_ARG, NETDEV_PR_ARG, MAC_PR_ARG(bssid),
		  __entry->reason_code,
		  BOOL_TO_STR(__entry->local_state_change))
);

TRACE_EVENT(rdev_mgmt_tx_cancel_wait,
	TP_PROTO(struct wiphy *wiphy,
		 struct wireless_dev *wdev, u64 cookie),
	TP_ARGS(wiphy, wdev, cookie),
	TP_STRUCT__entry(
		WIPHY_ENTRY
		WDEV_ENTRY
		__field(u64, cookie)
	),
	TP_fast_assign(
		WIPHY_ASSIGN;
		WDEV_ASSIGN;
		__entry->cookie = cookie;
	),
	TP_printk(WIPHY_PR_FMT ", " WDEV_PR_FMT ", cookie: %llu ",
		  WIPHY_PR_ARG, WDEV_PR_ARG, __entry->cookie)
);

TRACE_EVENT(rdev_set_power_mgmt,
	TP_PROTO(struct wiphy *wiphy, struct net_device *netdev,
		 bool enabled, int timeout),
	TP_ARGS(wiphy, netdev, enabled, timeout),
	TP_STRUCT__entry(
		WIPHY_ENTRY
		NETDEV_ENTRY
		__field(bool, enabled)
		__field(int, timeout)
	),
	TP_fast_assign(
		WIPHY_ASSIGN;
		NETDEV_ASSIGN;
		__entry->enabled = enabled;
		__entry->timeout = timeout;
	),
	TP_printk(WIPHY_PR_FMT ", " NETDEV_PR_FMT ", %senabled, timeout: %d ",
		  WIPHY_PR_ARG, NETDEV_PR_ARG,
		  __entry->enabled ? "" : "not ", __entry->timeout)
);

TRACE_EVENT(rdev_connect,
	TP_PROTO(struct wiphy *wiphy, struct net_device *netdev,
		 struct cfg80211_connect_params *sme),
	TP_ARGS(wiphy, netdev, sme),
	TP_STRUCT__entry(
		WIPHY_ENTRY
		NETDEV_ENTRY
		MAC_ENTRY(bssid)
		__array(char, ssid, IEEE80211_MAX_SSID_LEN + 1)
		__field(enum nl80211_auth_type, auth_type)
		__field(bool, privacy)
		__field(u32, wpa_versions)
		__field(u32, flags)
		MAC_ENTRY(prev_bssid)
	),
	TP_fast_assign(
		WIPHY_ASSIGN;
		NETDEV_ASSIGN;
		MAC_ASSIGN(bssid, sme->bssid);
		memset(__entry->ssid, 0, IEEE80211_MAX_SSID_LEN + 1);
		memcpy(__entry->ssid, sme->ssid, sme->ssid_len);
		__entry->auth_type = sme->auth_type;
		__entry->privacy = sme->privacy;
		__entry->wpa_versions = sme->crypto.wpa_versions;
		__entry->flags = sme->flags;
		MAC_ASSIGN(prev_bssid, sme->prev_bssid);
	),
	TP_printk(WIPHY_PR_FMT ", " NETDEV_PR_FMT ", bssid: " MAC_PR_FMT
		  ", ssid: %s, auth type: %d, privacy: %s, wpa versions: %u, "
		  "flags: %u, previous bssid: " MAC_PR_FMT,
		  WIPHY_PR_ARG, NETDEV_PR_ARG, MAC_PR_ARG(bssid), __entry->ssid,
		  __entry->auth_type, BOOL_TO_STR(__entry->privacy),
		  __entry->wpa_versions, __entry->flags, MAC_PR_ARG(prev_bssid))
);

TRACE_EVENT(rdev_update_connect_params,
	TP_PROTO(struct wiphy *wiphy, struct net_device *netdev,
		 struct cfg80211_connect_params *sme, u32 changed),
	TP_ARGS(wiphy, netdev, sme, changed),
	TP_STRUCT__entry(
		WIPHY_ENTRY
		NETDEV_ENTRY
		__field(u32, changed)
	),
	TP_fast_assign(
		WIPHY_ASSIGN;
		NETDEV_ASSIGN;
		__entry->changed = changed;
	),
	TP_printk(WIPHY_PR_FMT ", " NETDEV_PR_FMT ", parameters changed: %u",
		  WIPHY_PR_ARG, NETDEV_PR_ARG,  __entry->changed)
);

TRACE_EVENT(rdev_set_cqm_rssi_config,
	TP_PROTO(struct wiphy *wiphy,
		 struct net_device *netdev, s32 rssi_thold,
		 u32 rssi_hyst),
	TP_ARGS(wiphy, netdev, rssi_thold, rssi_hyst),
	TP_STRUCT__entry(
		WIPHY_ENTRY
		NETDEV_ENTRY
		__field(s32, rssi_thold)
		__field(u32, rssi_hyst)
	),
	TP_fast_assign(
		WIPHY_ASSIGN;
		NETDEV_ASSIGN;
		__entry->rssi_thold = rssi_thold;
		__entry->rssi_hyst = rssi_hyst;
	),
	TP_printk(WIPHY_PR_FMT ", " NETDEV_PR_FMT
		  ", rssi_thold: %d, rssi_hyst: %u ",
		  WIPHY_PR_ARG, NETDEV_PR_ARG,
		 __entry->rssi_thold, __entry->rssi_hyst)
);

TRACE_EVENT(rdev_set_cqm_txe_config,
	TP_PROTO(struct wiphy *wiphy, struct net_device *netdev, u32 rate,
		 u32 pkts, u32 intvl),
	TP_ARGS(wiphy, netdev, rate, pkts, intvl),
	TP_STRUCT__entry(
		WIPHY_ENTRY
		NETDEV_ENTRY
		__field(u32, rate)
		__field(u32, pkts)
		__field(u32, intvl)
	),
	TP_fast_assign(
		WIPHY_ASSIGN;
		NETDEV_ASSIGN;
		__entry->rate = rate;
		__entry->pkts = pkts;
		__entry->intvl = intvl;
	),
	TP_printk(WIPHY_PR_FMT ", " NETDEV_PR_FMT ", rate: %u, packets: %u, interval: %u",
		  WIPHY_PR_ARG, NETDEV_PR_ARG, __entry->rate, __entry->pkts,
		  __entry->intvl)
);

TRACE_EVENT(rdev_disconnect,
	TP_PROTO(struct wiphy *wiphy, struct net_device *netdev,
		 u16 reason_code),
	TP_ARGS(wiphy, netdev, reason_code),
	TP_STRUCT__entry(
		WIPHY_ENTRY
		NETDEV_ENTRY
		__field(u16, reason_code)
	),
	TP_fast_assign(
		WIPHY_ASSIGN;
		NETDEV_ASSIGN;
		__entry->reason_code = reason_code;
	),
	TP_printk(WIPHY_PR_FMT ", " NETDEV_PR_FMT ", reason code: %u", WIPHY_PR_ARG,
		  NETDEV_PR_ARG, __entry->reason_code)
);

TRACE_EVENT(rdev_join_ibss,
	TP_PROTO(struct wiphy *wiphy, struct net_device *netdev,
		 struct cfg80211_ibss_params *params),
	TP_ARGS(wiphy, netdev, params),
	TP_STRUCT__entry(
		WIPHY_ENTRY
		NETDEV_ENTRY
		MAC_ENTRY(bssid)
		__array(char, ssid, IEEE80211_MAX_SSID_LEN + 1)
	),
	TP_fast_assign(
		WIPHY_ASSIGN;
		NETDEV_ASSIGN;
		MAC_ASSIGN(bssid, params->bssid);
		memset(__entry->ssid, 0, IEEE80211_MAX_SSID_LEN + 1);
		memcpy(__entry->ssid, params->ssid, params->ssid_len);
	),
	TP_printk(WIPHY_PR_FMT ", " NETDEV_PR_FMT ", bssid: " MAC_PR_FMT ", ssid: %s",
		  WIPHY_PR_ARG, NETDEV_PR_ARG, MAC_PR_ARG(bssid), __entry->ssid)
);

TRACE_EVENT(rdev_join_ocb,
	TP_PROTO(struct wiphy *wiphy, struct net_device *netdev,
		 const struct ocb_setup *setup),
	TP_ARGS(wiphy, netdev, setup),
	TP_STRUCT__entry(
		WIPHY_ENTRY
		NETDEV_ENTRY
	),
	TP_fast_assign(
		WIPHY_ASSIGN;
		NETDEV_ASSIGN;
	),
	TP_printk(WIPHY_PR_FMT ", " NETDEV_PR_FMT,
		  WIPHY_PR_ARG, NETDEV_PR_ARG)
);

TRACE_EVENT(rdev_set_wiphy_params,
	TP_PROTO(struct wiphy *wiphy, u32 changed),
	TP_ARGS(wiphy, changed),
	TP_STRUCT__entry(
		WIPHY_ENTRY
		__field(u32, changed)
	),
	TP_fast_assign(
		WIPHY_ASSIGN;
		__entry->changed = changed;
	),
	TP_printk(WIPHY_PR_FMT ", changed: %u",
		  WIPHY_PR_ARG, __entry->changed)
);

DEFINE_EVENT(wiphy_wdev_evt, rdev_get_tx_power,
	TP_PROTO(struct wiphy *wiphy, struct wireless_dev *wdev),
	TP_ARGS(wiphy, wdev)
);

TRACE_EVENT(rdev_set_tx_power,
	TP_PROTO(struct wiphy *wiphy, struct wireless_dev *wdev,
		 enum nl80211_tx_power_setting type, int mbm),
	TP_ARGS(wiphy, wdev, type, mbm),
	TP_STRUCT__entry(
		WIPHY_ENTRY
		WDEV_ENTRY
		__field(enum nl80211_tx_power_setting, type)
		__field(int, mbm)
	),
	TP_fast_assign(
		WIPHY_ASSIGN;
		WDEV_ASSIGN;
		__entry->type = type;
		__entry->mbm = mbm;
	),
	TP_printk(WIPHY_PR_FMT ", " WDEV_PR_FMT ", type: %u, mbm: %d",
		  WIPHY_PR_ARG, WDEV_PR_ARG,__entry->type, __entry->mbm)
);

TRACE_EVENT(rdev_return_int_int,
	TP_PROTO(struct wiphy *wiphy, int func_ret, int func_fill),
	TP_ARGS(wiphy, func_ret, func_fill),
	TP_STRUCT__entry(
		WIPHY_ENTRY
		__field(int, func_ret)
		__field(int, func_fill)
	),
	TP_fast_assign(
		WIPHY_ASSIGN;
		__entry->func_ret = func_ret;
		__entry->func_fill = func_fill;
	),
	TP_printk(WIPHY_PR_FMT ", function returns: %d, function filled: %d",
		  WIPHY_PR_ARG, __entry->func_ret, __entry->func_fill)
);

#ifdef CONFIG_NL80211_TESTMODE
TRACE_EVENT(rdev_testmode_cmd,
	TP_PROTO(struct wiphy *wiphy, struct wireless_dev *wdev),
	TP_ARGS(wiphy, wdev),
	TP_STRUCT__entry(
		WIPHY_ENTRY
		WDEV_ENTRY
	),
	TP_fast_assign(
		WIPHY_ASSIGN;
		WDEV_ASSIGN;
	),
	TP_printk(WIPHY_PR_FMT WDEV_PR_FMT, WIPHY_PR_ARG, WDEV_PR_ARG)
);

TRACE_EVENT(rdev_testmode_dump,
	TP_PROTO(struct wiphy *wiphy),
	TP_ARGS(wiphy),
	TP_STRUCT__entry(
		WIPHY_ENTRY
	),
	TP_fast_assign(
		WIPHY_ASSIGN;
	),
	TP_printk(WIPHY_PR_FMT, WIPHY_PR_ARG)
);
#endif /* CONFIG_NL80211_TESTMODE */

TRACE_EVENT(rdev_set_bitrate_mask,
	TP_PROTO(struct wiphy *wiphy, struct net_device *netdev,
		 const u8 *peer, const struct cfg80211_bitrate_mask *mask),
	TP_ARGS(wiphy, netdev, peer, mask),
	TP_STRUCT__entry(
		WIPHY_ENTRY
		NETDEV_ENTRY
		MAC_ENTRY(peer)
	),
	TP_fast_assign(
		WIPHY_ASSIGN;
		NETDEV_ASSIGN;
		MAC_ASSIGN(peer, peer);
	),
	TP_printk(WIPHY_PR_FMT ", " NETDEV_PR_FMT ", peer: " MAC_PR_FMT,
		  WIPHY_PR_ARG, NETDEV_PR_ARG, MAC_PR_ARG(peer))
);

TRACE_EVENT(rdev_mgmt_frame_register,
	TP_PROTO(struct wiphy *wiphy, struct wireless_dev *wdev,
		 u16 frame_type, bool reg),
	TP_ARGS(wiphy, wdev, frame_type, reg),
	TP_STRUCT__entry(
		WIPHY_ENTRY
		WDEV_ENTRY
		__field(u16, frame_type)
		__field(bool, reg)
	),
	TP_fast_assign(
		WIPHY_ASSIGN;
		WDEV_ASSIGN;
		__entry->frame_type = frame_type;
		__entry->reg = reg;
	),
	TP_printk(WIPHY_PR_FMT ", " WDEV_PR_FMT ", frame_type: 0x%.2x, reg: %s ",
		  WIPHY_PR_ARG, WDEV_PR_ARG, __entry->frame_type,
		  __entry->reg ? "true" : "false")
);

TRACE_EVENT(rdev_return_int_tx_rx,
	TP_PROTO(struct wiphy *wiphy, int ret, u32 tx, u32 rx),
	TP_ARGS(wiphy, ret, tx, rx),
	TP_STRUCT__entry(
		WIPHY_ENTRY
		__field(int, ret)
		__field(u32, tx)
		__field(u32, rx)
	),
	TP_fast_assign(
		WIPHY_ASSIGN;
		__entry->ret = ret;
		__entry->tx = tx;
		__entry->rx = rx;
	),
	TP_printk(WIPHY_PR_FMT ", returned %d, tx: %u, rx: %u",
		  WIPHY_PR_ARG, __entry->ret, __entry->tx, __entry->rx)
);

TRACE_EVENT(rdev_return_void_tx_rx,
	TP_PROTO(struct wiphy *wiphy, u32 tx, u32 tx_max,
		 u32 rx, u32 rx_max),
	TP_ARGS(wiphy, tx, tx_max, rx, rx_max),
	TP_STRUCT__entry(
		WIPHY_ENTRY
		__field(u32, tx)
		__field(u32, tx_max)
		__field(u32, rx)
		__field(u32, rx_max)
	),
	TP_fast_assign(
		WIPHY_ASSIGN;
		__entry->tx = tx;
		__entry->tx_max = tx_max;
		__entry->rx = rx;
		__entry->rx_max = rx_max;
	),
	TP_printk(WIPHY_PR_FMT ", tx: %u, tx_max: %u, rx: %u, rx_max: %u ",
		  WIPHY_PR_ARG, __entry->tx, __entry->tx_max, __entry->rx,
		  __entry->rx_max)
);

DECLARE_EVENT_CLASS(tx_rx_evt,
	TP_PROTO(struct wiphy *wiphy, u32 tx, u32 rx),
	TP_ARGS(wiphy, rx, tx),
	TP_STRUCT__entry(
		WIPHY_ENTRY
		__field(u32, tx)
		__field(u32, rx)
	),
	TP_fast_assign(
		WIPHY_ASSIGN;
		__entry->tx = tx;
		__entry->rx = rx;
	),
	TP_printk(WIPHY_PR_FMT ", tx: %u, rx: %u ",
		  WIPHY_PR_ARG, __entry->tx, __entry->rx)
);

DEFINE_EVENT(tx_rx_evt, rdev_set_antenna,
	TP_PROTO(struct wiphy *wiphy, u32 tx, u32 rx),
	TP_ARGS(wiphy, rx, tx)
);

TRACE_EVENT(rdev_sched_scan_start,
	TP_PROTO(struct wiphy *wiphy, struct net_device *netdev,
		 struct cfg80211_sched_scan_request *request),
	TP_ARGS(wiphy, netdev, request),
	TP_STRUCT__entry(
		WIPHY_ENTRY
		NETDEV_ENTRY
	),
	TP_fast_assign(
		WIPHY_ASSIGN;
		NETDEV_ASSIGN;
	),
	TP_printk(WIPHY_PR_FMT ", " NETDEV_PR_FMT,
		  WIPHY_PR_ARG, NETDEV_PR_ARG)
);

TRACE_EVENT(rdev_tdls_mgmt,
	TP_PROTO(struct wiphy *wiphy, struct net_device *netdev,
		 u8 *peer, u8 action_code, u8 dialog_token,
		 u16 status_code, u32 peer_capability,
		 bool initiator, const u8 *buf, size_t len),
	TP_ARGS(wiphy, netdev, peer, action_code, dialog_token, status_code,
		peer_capability, initiator, buf, len),
	TP_STRUCT__entry(
		WIPHY_ENTRY
		NETDEV_ENTRY
		MAC_ENTRY(peer)
		__field(u8, action_code)
		__field(u8, dialog_token)
		__field(u16, status_code)
		__field(u32, peer_capability)
		__field(bool, initiator)
		__dynamic_array(u8, buf, len)
	),
	TP_fast_assign(
		WIPHY_ASSIGN;
		NETDEV_ASSIGN;
		MAC_ASSIGN(peer, peer);
		__entry->action_code = action_code;
		__entry->dialog_token = dialog_token;
		__entry->status_code = status_code;
		__entry->peer_capability = peer_capability;
		__entry->initiator = initiator;
		memcpy(__get_dynamic_array(buf), buf, len);
	),
	TP_printk(WIPHY_PR_FMT ", " NETDEV_PR_FMT ", " MAC_PR_FMT ", action_code: %u, "
		  "dialog_token: %u, status_code: %u, peer_capability: %u "
		  "initiator: %s buf: %#.2x ",
		  WIPHY_PR_ARG, NETDEV_PR_ARG, MAC_PR_ARG(peer),
		  __entry->action_code, __entry->dialog_token,
		  __entry->status_code, __entry->peer_capability,
		  BOOL_TO_STR(__entry->initiator),
		  ((u8 *)__get_dynamic_array(buf))[0])
);

TRACE_EVENT(rdev_dump_survey,
	TP_PROTO(struct wiphy *wiphy, struct net_device *netdev, int idx),
	TP_ARGS(wiphy, netdev, idx),
	TP_STRUCT__entry(
		WIPHY_ENTRY
		NETDEV_ENTRY
		__field(int, idx)
	),
	TP_fast_assign(
		WIPHY_ASSIGN;
		NETDEV_ASSIGN;
		__entry->idx = idx;
	),
	TP_printk(WIPHY_PR_FMT ", " NETDEV_PR_FMT ", index: %d",
		  WIPHY_PR_ARG, NETDEV_PR_ARG, __entry->idx)
);

TRACE_EVENT(rdev_return_int_survey_info,
	TP_PROTO(struct wiphy *wiphy, int ret, struct survey_info *info),
	TP_ARGS(wiphy, ret, info),
	TP_STRUCT__entry(
		WIPHY_ENTRY
		CHAN_ENTRY
		__field(int, ret)
		__field(u64, time)
		__field(u64, time_busy)
		__field(u64, time_ext_busy)
		__field(u64, time_rx)
		__field(u64, time_tx)
		__field(u64, time_scan)
		__field(u32, filled)
		__field(s8, noise)
	),
	TP_fast_assign(
		WIPHY_ASSIGN;
		CHAN_ASSIGN(info->channel);
		__entry->ret = ret;
		__entry->time = info->time;
		__entry->time_busy = info->time_busy;
		__entry->time_ext_busy = info->time_ext_busy;
		__entry->time_rx = info->time_rx;
		__entry->time_tx = info->time_tx;
		__entry->time_scan = info->time_scan;
		__entry->filled = info->filled;
		__entry->noise = info->noise;
	),
	TP_printk(WIPHY_PR_FMT ", returned: %d, " CHAN_PR_FMT
		  ", channel time: %llu, channel time busy: %llu, "
		  "channel time extension busy: %llu, channel time rx: %llu, "
		  "channel time tx: %llu, scan time: %llu, filled: %u, noise: %d",
		  WIPHY_PR_ARG, __entry->ret, CHAN_PR_ARG,
		  __entry->time, __entry->time_busy,
		  __entry->time_ext_busy, __entry->time_rx,
		  __entry->time_tx, __entry->time_scan,
		  __entry->filled, __entry->noise)
);

TRACE_EVENT(rdev_tdls_oper,
	TP_PROTO(struct wiphy *wiphy, struct net_device *netdev,
		 u8 *peer, enum nl80211_tdls_operation oper),
	TP_ARGS(wiphy, netdev, peer, oper),
	TP_STRUCT__entry(
		WIPHY_ENTRY
		NETDEV_ENTRY
		MAC_ENTRY(peer)
		__field(enum nl80211_tdls_operation, oper)
	),
	TP_fast_assign(
		WIPHY_ASSIGN;
		NETDEV_ASSIGN;
		MAC_ASSIGN(peer, peer);
		__entry->oper = oper;
	),
	TP_printk(WIPHY_PR_FMT ", " NETDEV_PR_FMT ", " MAC_PR_FMT ", oper: %d",
		  WIPHY_PR_ARG, NETDEV_PR_ARG, MAC_PR_ARG(peer), __entry->oper)
);

DECLARE_EVENT_CLASS(rdev_pmksa,
	TP_PROTO(struct wiphy *wiphy, struct net_device *netdev,
		 struct cfg80211_pmksa *pmksa),
	TP_ARGS(wiphy, netdev, pmksa),
	TP_STRUCT__entry(
		WIPHY_ENTRY
		NETDEV_ENTRY
		MAC_ENTRY(bssid)
	),
	TP_fast_assign(
		WIPHY_ASSIGN;
		NETDEV_ASSIGN;
		MAC_ASSIGN(bssid, pmksa->bssid);
	),
	TP_printk(WIPHY_PR_FMT ", " NETDEV_PR_FMT ", bssid: " MAC_PR_FMT,
		  WIPHY_PR_ARG, NETDEV_PR_ARG, MAC_PR_ARG(bssid))
);

TRACE_EVENT(rdev_probe_client,
	TP_PROTO(struct wiphy *wiphy, struct net_device *netdev,
		 const u8 *peer),
	TP_ARGS(wiphy, netdev, peer),
	TP_STRUCT__entry(
		WIPHY_ENTRY
		NETDEV_ENTRY
		MAC_ENTRY(peer)
	),
	TP_fast_assign(
		WIPHY_ASSIGN;
		NETDEV_ASSIGN;
		MAC_ASSIGN(peer, peer);
	),
	TP_printk(WIPHY_PR_FMT ", " NETDEV_PR_FMT ", " MAC_PR_FMT,
		  WIPHY_PR_ARG, NETDEV_PR_ARG, MAC_PR_ARG(peer))
);

DEFINE_EVENT(rdev_pmksa, rdev_set_pmksa,
	TP_PROTO(struct wiphy *wiphy, struct net_device *netdev,
		 struct cfg80211_pmksa *pmksa),
	TP_ARGS(wiphy, netdev, pmksa)
);

DEFINE_EVENT(rdev_pmksa, rdev_del_pmksa,
	TP_PROTO(struct wiphy *wiphy, struct net_device *netdev,
		 struct cfg80211_pmksa *pmksa),
	TP_ARGS(wiphy, netdev, pmksa)
);

TRACE_EVENT(rdev_remain_on_channel,
	TP_PROTO(struct wiphy *wiphy, struct wireless_dev *wdev,
		 struct ieee80211_channel *chan,
		 unsigned int duration),
	TP_ARGS(wiphy, wdev, chan, duration),
	TP_STRUCT__entry(
		WIPHY_ENTRY
		WDEV_ENTRY
		CHAN_ENTRY
		__field(unsigned int, duration)
	),
	TP_fast_assign(
		WIPHY_ASSIGN;
		WDEV_ASSIGN;
		CHAN_ASSIGN(chan);
		__entry->duration = duration;
	),
	TP_printk(WIPHY_PR_FMT ", " WDEV_PR_FMT ", " CHAN_PR_FMT ", duration: %u",
		  WIPHY_PR_ARG, WDEV_PR_ARG, CHAN_PR_ARG, __entry->duration)
);

TRACE_EVENT(rdev_return_int_cookie,
	TP_PROTO(struct wiphy *wiphy, int ret, u64 cookie),
	TP_ARGS(wiphy, ret, cookie),
	TP_STRUCT__entry(
		WIPHY_ENTRY
		__field(int, ret)
		__field(u64, cookie)
	),
	TP_fast_assign(
		WIPHY_ASSIGN;
		__entry->ret = ret;
		__entry->cookie = cookie;
	),
	TP_printk(WIPHY_PR_FMT ", returned %d, cookie: %llu",
		  WIPHY_PR_ARG, __entry->ret, __entry->cookie)
);

TRACE_EVENT(rdev_cancel_remain_on_channel,
	TP_PROTO(struct wiphy *wiphy, struct wireless_dev *wdev, u64 cookie),
	TP_ARGS(wiphy, wdev, cookie),
	TP_STRUCT__entry(
		WIPHY_ENTRY
		WDEV_ENTRY
		__field(u64, cookie)
	),
	TP_fast_assign(
		WIPHY_ASSIGN;
		WDEV_ASSIGN;
		__entry->cookie = cookie;
	),
	TP_printk(WIPHY_PR_FMT ", " WDEV_PR_FMT ", cookie: %llu",
		  WIPHY_PR_ARG, WDEV_PR_ARG, __entry->cookie)
);

TRACE_EVENT(rdev_mgmt_tx,
	TP_PROTO(struct wiphy *wiphy, struct wireless_dev *wdev,
		 struct cfg80211_mgmt_tx_params *params),
	TP_ARGS(wiphy, wdev, params),
	TP_STRUCT__entry(
		WIPHY_ENTRY
		WDEV_ENTRY
		CHAN_ENTRY
		__field(bool, offchan)
		__field(unsigned int, wait)
		__field(bool, no_cck)
		__field(bool, dont_wait_for_ack)
	),
	TP_fast_assign(
		WIPHY_ASSIGN;
		WDEV_ASSIGN;
		CHAN_ASSIGN(params->chan);
		__entry->offchan = params->offchan;
		__entry->wait = params->wait;
		__entry->no_cck = params->no_cck;
		__entry->dont_wait_for_ack = params->dont_wait_for_ack;
	),
	TP_printk(WIPHY_PR_FMT ", " WDEV_PR_FMT ", " CHAN_PR_FMT ", offchan: %s,"
		  " wait: %u, no cck: %s, dont wait for ack: %s",
		  WIPHY_PR_ARG, WDEV_PR_ARG, CHAN_PR_ARG,
		  BOOL_TO_STR(__entry->offchan), __entry->wait,
		  BOOL_TO_STR(__entry->no_cck),
		  BOOL_TO_STR(__entry->dont_wait_for_ack))
);

TRACE_EVENT(rdev_set_noack_map,
	TP_PROTO(struct wiphy *wiphy, struct net_device *netdev,
		 u16 noack_map),
	TP_ARGS(wiphy, netdev, noack_map),
	TP_STRUCT__entry(
		WIPHY_ENTRY
		NETDEV_ENTRY
		__field(u16, noack_map)
	),
	TP_fast_assign(
		WIPHY_ASSIGN;
		NETDEV_ASSIGN;
		__entry->noack_map = noack_map;
	),
	TP_printk(WIPHY_PR_FMT ", " NETDEV_PR_FMT ", noack_map: %u",
		  WIPHY_PR_ARG, NETDEV_PR_ARG, __entry->noack_map)
);

DEFINE_EVENT(wiphy_wdev_evt, rdev_get_channel,
	TP_PROTO(struct wiphy *wiphy, struct wireless_dev *wdev),
	TP_ARGS(wiphy, wdev)
);

TRACE_EVENT(rdev_return_chandef,
	TP_PROTO(struct wiphy *wiphy, int ret,
		 struct cfg80211_chan_def *chandef),
	TP_ARGS(wiphy, ret, chandef),
	TP_STRUCT__entry(
		WIPHY_ENTRY
		__field(int, ret)
		CHAN_DEF_ENTRY
	),
	TP_fast_assign(
		WIPHY_ASSIGN;
		if (ret == 0)
			CHAN_DEF_ASSIGN(chandef);
		else
			CHAN_DEF_ASSIGN((struct cfg80211_chan_def *)NULL);
		__entry->ret = ret;
	),
	TP_printk(WIPHY_PR_FMT ", " CHAN_DEF_PR_FMT ", ret: %d",
		  WIPHY_PR_ARG, CHAN_DEF_PR_ARG, __entry->ret)
);

DEFINE_EVENT(wiphy_wdev_evt, rdev_start_p2p_device,
	TP_PROTO(struct wiphy *wiphy, struct wireless_dev *wdev),
	TP_ARGS(wiphy, wdev)
);

DEFINE_EVENT(wiphy_wdev_evt, rdev_stop_p2p_device,
	TP_PROTO(struct wiphy *wiphy, struct wireless_dev *wdev),
	TP_ARGS(wiphy, wdev)
);

TRACE_EVENT(rdev_start_nan,
	TP_PROTO(struct wiphy *wiphy, struct wireless_dev *wdev,
		 struct cfg80211_nan_conf *conf),
	TP_ARGS(wiphy, wdev, conf),
	TP_STRUCT__entry(
		WIPHY_ENTRY
		WDEV_ENTRY
		__field(u8, master_pref)
		__field(u8, dual);
	),
	TP_fast_assign(
		WIPHY_ASSIGN;
		WDEV_ASSIGN;
		__entry->master_pref = conf->master_pref;
		__entry->dual = conf->dual;
	),
	TP_printk(WIPHY_PR_FMT ", " WDEV_PR_FMT
		  ", master preference: %u, dual: %d",
		  WIPHY_PR_ARG, WDEV_PR_ARG, __entry->master_pref,
		  __entry->dual)
);

TRACE_EVENT(rdev_nan_change_conf,
	TP_PROTO(struct wiphy *wiphy, struct wireless_dev *wdev,
		 struct cfg80211_nan_conf *conf, u32 changes),
	TP_ARGS(wiphy, wdev, conf, changes),
	TP_STRUCT__entry(
		WIPHY_ENTRY
		WDEV_ENTRY
		__field(u8, master_pref)
		__field(u8, dual);
		__field(u32, changes);
	),
	TP_fast_assign(
		WIPHY_ASSIGN;
		WDEV_ASSIGN;
		__entry->master_pref = conf->master_pref;
		__entry->dual = conf->dual;
		__entry->changes = changes;
	),
	TP_printk(WIPHY_PR_FMT ", " WDEV_PR_FMT
		  ", master preference: %u, dual: %d, changes: %x",
		  WIPHY_PR_ARG, WDEV_PR_ARG, __entry->master_pref,
		  __entry->dual, __entry->changes)
);

DEFINE_EVENT(wiphy_wdev_evt, rdev_stop_nan,
	TP_PROTO(struct wiphy *wiphy, struct wireless_dev *wdev),
	TP_ARGS(wiphy, wdev)
);

TRACE_EVENT(rdev_add_nan_func,
	TP_PROTO(struct wiphy *wiphy, struct wireless_dev *wdev,
		 const struct cfg80211_nan_func *func),
	TP_ARGS(wiphy, wdev, func),
	TP_STRUCT__entry(
		WIPHY_ENTRY
		WDEV_ENTRY
		__field(u8, func_type)
		__field(u64, cookie)
	),
	TP_fast_assign(
		WIPHY_ASSIGN;
		WDEV_ASSIGN;
		__entry->func_type = func->type;
		__entry->cookie = func->cookie
	),
	TP_printk(WIPHY_PR_FMT ", " WDEV_PR_FMT ", type=%u, cookie=%llu",
		  WIPHY_PR_ARG, WDEV_PR_ARG, __entry->func_type,
		  __entry->cookie)
);

TRACE_EVENT(rdev_del_nan_func,
	TP_PROTO(struct wiphy *wiphy, struct wireless_dev *wdev,
		 u64 cookie),
	TP_ARGS(wiphy, wdev, cookie),
	TP_STRUCT__entry(
		WIPHY_ENTRY
		WDEV_ENTRY
		__field(u64, cookie)
	),
	TP_fast_assign(
		WIPHY_ASSIGN;
		WDEV_ASSIGN;
		__entry->cookie = cookie;
	),
	TP_printk(WIPHY_PR_FMT ", " WDEV_PR_FMT ", cookie=%llu",
		  WIPHY_PR_ARG, WDEV_PR_ARG, __entry->cookie)
);

TRACE_EVENT(rdev_set_mac_acl,
	TP_PROTO(struct wiphy *wiphy, struct net_device *netdev,
		 struct cfg80211_acl_data *params),
	TP_ARGS(wiphy, netdev, params),
	TP_STRUCT__entry(
		WIPHY_ENTRY
		NETDEV_ENTRY
		__field(u32, acl_policy)
	),
	TP_fast_assign(
		WIPHY_ASSIGN;
		NETDEV_ASSIGN;
		__entry->acl_policy = params->acl_policy;
	),
	TP_printk(WIPHY_PR_FMT ", " NETDEV_PR_FMT ", acl policy: %d",
		  WIPHY_PR_ARG, NETDEV_PR_ARG, __entry->acl_policy)
);

TRACE_EVENT(rdev_update_ft_ies,
	TP_PROTO(struct wiphy *wiphy, struct net_device *netdev,
		 struct cfg80211_update_ft_ies_params *ftie),
	TP_ARGS(wiphy, netdev, ftie),
	TP_STRUCT__entry(
		WIPHY_ENTRY
		NETDEV_ENTRY
		__field(u16, md)
		__dynamic_array(u8, ie, ftie->ie_len)
	),
	TP_fast_assign(
		WIPHY_ASSIGN;
		NETDEV_ASSIGN;
		__entry->md = ftie->md;
		memcpy(__get_dynamic_array(ie), ftie->ie, ftie->ie_len);
	),
	TP_printk(WIPHY_PR_FMT ", " NETDEV_PR_FMT ", md: 0x%x",
		  WIPHY_PR_ARG, NETDEV_PR_ARG, __entry->md)
);

TRACE_EVENT(rdev_crit_proto_start,
	TP_PROTO(struct wiphy *wiphy, struct wireless_dev *wdev,
		 enum nl80211_crit_proto_id protocol, u16 duration),
	TP_ARGS(wiphy, wdev, protocol, duration),
	TP_STRUCT__entry(
		WIPHY_ENTRY
		WDEV_ENTRY
		__field(u16, proto)
		__field(u16, duration)
	),
	TP_fast_assign(
		WIPHY_ASSIGN;
		WDEV_ASSIGN;
		__entry->proto = protocol;
		__entry->duration = duration;
	),
	TP_printk(WIPHY_PR_FMT ", " WDEV_PR_FMT ", proto=%x, duration=%u",
		  WIPHY_PR_ARG, WDEV_PR_ARG, __entry->proto, __entry->duration)
);

TRACE_EVENT(rdev_crit_proto_stop,
	TP_PROTO(struct wiphy *wiphy, struct wireless_dev *wdev),
	TP_ARGS(wiphy, wdev),
	TP_STRUCT__entry(
		WIPHY_ENTRY
		WDEV_ENTRY
	),
	TP_fast_assign(
		WIPHY_ASSIGN;
		WDEV_ASSIGN;
	),
	TP_printk(WIPHY_PR_FMT ", " WDEV_PR_FMT,
		  WIPHY_PR_ARG, WDEV_PR_ARG)
);

TRACE_EVENT(rdev_channel_switch,
	TP_PROTO(struct wiphy *wiphy, struct net_device *netdev,
		 struct cfg80211_csa_settings *params),
	TP_ARGS(wiphy, netdev, params),
	TP_STRUCT__entry(
		WIPHY_ENTRY
		NETDEV_ENTRY
		CHAN_DEF_ENTRY
		__field(bool, radar_required)
		__field(bool, block_tx)
		__field(u8, count)
		__dynamic_array(u16, bcn_ofs, params->n_counter_offsets_beacon)
		__dynamic_array(u16, pres_ofs, params->n_counter_offsets_presp)
	),
	TP_fast_assign(
		WIPHY_ASSIGN;
		NETDEV_ASSIGN;
		CHAN_DEF_ASSIGN(&params->chandef);
		__entry->radar_required = params->radar_required;
		__entry->block_tx = params->block_tx;
		__entry->count = params->count;
		memcpy(__get_dynamic_array(bcn_ofs),
		       params->counter_offsets_beacon,
		       params->n_counter_offsets_beacon * sizeof(u16));

		/* probe response offsets are optional */
		if (params->n_counter_offsets_presp)
			memcpy(__get_dynamic_array(pres_ofs),
			       params->counter_offsets_presp,
			       params->n_counter_offsets_presp * sizeof(u16));
	),
	TP_printk(WIPHY_PR_FMT ", " NETDEV_PR_FMT ", " CHAN_DEF_PR_FMT
		  ", block_tx: %d, count: %u, radar_required: %d",
		  WIPHY_PR_ARG, NETDEV_PR_ARG, CHAN_DEF_PR_ARG,
		  __entry->block_tx, __entry->count, __entry->radar_required)
);

TRACE_EVENT(rdev_set_qos_map,
	TP_PROTO(struct wiphy *wiphy, struct net_device *netdev,
		 struct cfg80211_qos_map *qos_map),
	TP_ARGS(wiphy, netdev, qos_map),
	TP_STRUCT__entry(
		WIPHY_ENTRY
		NETDEV_ENTRY
		QOS_MAP_ENTRY
	),
	TP_fast_assign(
		WIPHY_ASSIGN;
		NETDEV_ASSIGN;
		QOS_MAP_ASSIGN(qos_map);
	),
	TP_printk(WIPHY_PR_FMT ", " NETDEV_PR_FMT ", num_des: %u",
		  WIPHY_PR_ARG, NETDEV_PR_ARG, __entry->num_des)
);

TRACE_EVENT(rdev_set_ap_chanwidth,
	TP_PROTO(struct wiphy *wiphy, struct net_device *netdev,
		 struct cfg80211_chan_def *chandef),
	TP_ARGS(wiphy, netdev, chandef),
	TP_STRUCT__entry(
		WIPHY_ENTRY
		NETDEV_ENTRY
		CHAN_DEF_ENTRY
	),
	TP_fast_assign(
		WIPHY_ASSIGN;
		NETDEV_ASSIGN;
		CHAN_DEF_ASSIGN(chandef);
	),
	TP_printk(WIPHY_PR_FMT ", " NETDEV_PR_FMT ", " CHAN_DEF_PR_FMT,
		  WIPHY_PR_ARG, NETDEV_PR_ARG, CHAN_DEF_PR_ARG)
);

TRACE_EVENT(rdev_add_tx_ts,
	TP_PROTO(struct wiphy *wiphy, struct net_device *netdev,
		 u8 tsid, const u8 *peer, u8 user_prio, u16 admitted_time),
	TP_ARGS(wiphy, netdev, tsid, peer, user_prio, admitted_time),
	TP_STRUCT__entry(
		WIPHY_ENTRY
		NETDEV_ENTRY
		MAC_ENTRY(peer)
		__field(u8, tsid)
		__field(u8, user_prio)
		__field(u16, admitted_time)
	),
	TP_fast_assign(
		WIPHY_ASSIGN;
		NETDEV_ASSIGN;
		MAC_ASSIGN(peer, peer);
		__entry->tsid = tsid;
		__entry->user_prio = user_prio;
		__entry->admitted_time = admitted_time;
	),
	TP_printk(WIPHY_PR_FMT ", " NETDEV_PR_FMT ", " MAC_PR_FMT ", TSID %d, UP %d, time %d",
		  WIPHY_PR_ARG, NETDEV_PR_ARG, MAC_PR_ARG(peer),
		  __entry->tsid, __entry->user_prio, __entry->admitted_time)
);

TRACE_EVENT(rdev_del_tx_ts,
	TP_PROTO(struct wiphy *wiphy, struct net_device *netdev,
		 u8 tsid, const u8 *peer),
	TP_ARGS(wiphy, netdev, tsid, peer),
	TP_STRUCT__entry(
		WIPHY_ENTRY
		NETDEV_ENTRY
		MAC_ENTRY(peer)
		__field(u8, tsid)
	),
	TP_fast_assign(
		WIPHY_ASSIGN;
		NETDEV_ASSIGN;
		MAC_ASSIGN(peer, peer);
		__entry->tsid = tsid;
	),
	TP_printk(WIPHY_PR_FMT ", " NETDEV_PR_FMT ", " MAC_PR_FMT ", TSID %d",
		  WIPHY_PR_ARG, NETDEV_PR_ARG, MAC_PR_ARG(peer), __entry->tsid)
);

TRACE_EVENT(rdev_tdls_channel_switch,
	TP_PROTO(struct wiphy *wiphy, struct net_device *netdev,
		 const u8 *addr, u8 oper_class,
		 struct cfg80211_chan_def *chandef),
	TP_ARGS(wiphy, netdev, addr, oper_class, chandef),
	TP_STRUCT__entry(
		WIPHY_ENTRY
		NETDEV_ENTRY
		MAC_ENTRY(addr)
		__field(u8, oper_class)
		CHAN_DEF_ENTRY
	),
	TP_fast_assign(
		WIPHY_ASSIGN;
		NETDEV_ASSIGN;
		MAC_ASSIGN(addr, addr);
		CHAN_DEF_ASSIGN(chandef);
	),
	TP_printk(WIPHY_PR_FMT ", " NETDEV_PR_FMT ", " MAC_PR_FMT
		  " oper class %d, " CHAN_DEF_PR_FMT,
		  WIPHY_PR_ARG, NETDEV_PR_ARG, MAC_PR_ARG(addr),
		  __entry->oper_class, CHAN_DEF_PR_ARG)
);

TRACE_EVENT(rdev_tdls_cancel_channel_switch,
	TP_PROTO(struct wiphy *wiphy, struct net_device *netdev,
		 const u8 *addr),
	TP_ARGS(wiphy, netdev, addr),
	TP_STRUCT__entry(
		WIPHY_ENTRY
		NETDEV_ENTRY
		MAC_ENTRY(addr)
	),
	TP_fast_assign(
		WIPHY_ASSIGN;
		NETDEV_ASSIGN;
		MAC_ASSIGN(addr, addr);
	),
	TP_printk(WIPHY_PR_FMT ", " NETDEV_PR_FMT ", " MAC_PR_FMT,
		  WIPHY_PR_ARG, NETDEV_PR_ARG, MAC_PR_ARG(addr))
);

TRACE_EVENT(rdev_external_auth,
	    TP_PROTO(struct wiphy *wiphy, struct net_device *netdev,
		     struct cfg80211_external_auth_params *params),
	    TP_ARGS(wiphy, netdev, params),
	    TP_STRUCT__entry(WIPHY_ENTRY
			     NETDEV_ENTRY
			     MAC_ENTRY(bssid)
			     __array(u8, ssid, IEEE80211_MAX_SSID_LEN + 1)
			     __field(u16, status)
	    ),
	    TP_fast_assign(WIPHY_ASSIGN;
			   NETDEV_ASSIGN;
			   MAC_ASSIGN(bssid, params->bssid);
			   memset(__entry->ssid, 0, IEEE80211_MAX_SSID_LEN + 1);
			   memcpy(__entry->ssid, params->ssid.ssid,
				  params->ssid.ssid_len);
			   __entry->status = params->status;
	    ),
	    TP_printk(WIPHY_PR_FMT ", " NETDEV_PR_FMT ", bssid: " MAC_PR_FMT
		      ", ssid: %s, status: %u", WIPHY_PR_ARG, NETDEV_PR_ARG,
		      __entry->bssid, __entry->ssid, __entry->status)
);

/*************************************************************
 *	     cfg80211 exported functions traces		     *
 *************************************************************/

TRACE_EVENT(cfg80211_return_bool,
	TP_PROTO(bool ret),
	TP_ARGS(ret),
	TP_STRUCT__entry(
		__field(bool, ret)
	),
	TP_fast_assign(
		__entry->ret = ret;
	),
	TP_printk("returned %s", BOOL_TO_STR(__entry->ret))
);

DECLARE_EVENT_CLASS(cfg80211_netdev_mac_evt,
	TP_PROTO(struct net_device *netdev, const u8 *macaddr),
	TP_ARGS(netdev, macaddr),
	TP_STRUCT__entry(
		NETDEV_ENTRY
		MAC_ENTRY(macaddr)
	),
	TP_fast_assign(
		NETDEV_ASSIGN;
		MAC_ASSIGN(macaddr, macaddr);
	),
	TP_printk(NETDEV_PR_FMT ", mac: " MAC_PR_FMT,
		  NETDEV_PR_ARG, MAC_PR_ARG(macaddr))
);

DEFINE_EVENT(cfg80211_netdev_mac_evt, cfg80211_notify_new_peer_candidate,
	TP_PROTO(struct net_device *netdev, const u8 *macaddr),
	TP_ARGS(netdev, macaddr)
);

DECLARE_EVENT_CLASS(netdev_evt_only,
	TP_PROTO(struct net_device *netdev),
	TP_ARGS(netdev),
	TP_STRUCT__entry(
		NETDEV_ENTRY
	),
	TP_fast_assign(
		NETDEV_ASSIGN;
	),
	TP_printk(NETDEV_PR_FMT , NETDEV_PR_ARG)
);

DEFINE_EVENT(netdev_evt_only, cfg80211_send_rx_auth,
	TP_PROTO(struct net_device *netdev),
	TP_ARGS(netdev)
);

TRACE_EVENT(cfg80211_send_rx_assoc,
	TP_PROTO(struct net_device *netdev, struct cfg80211_bss *bss),
	TP_ARGS(netdev, bss),
	TP_STRUCT__entry(
		NETDEV_ENTRY
		MAC_ENTRY(bssid)
		CHAN_ENTRY
	),
	TP_fast_assign(
		NETDEV_ASSIGN;
		MAC_ASSIGN(bssid, bss->bssid);
		CHAN_ASSIGN(bss->channel);
	),
	TP_printk(NETDEV_PR_FMT ", " MAC_PR_FMT ", " CHAN_PR_FMT,
		  NETDEV_PR_ARG, MAC_PR_ARG(bssid), CHAN_PR_ARG)
);

DECLARE_EVENT_CLASS(netdev_frame_event,
	TP_PROTO(struct net_device *netdev, const u8 *buf, int len),
	TP_ARGS(netdev, buf, len),
	TP_STRUCT__entry(
		NETDEV_ENTRY
		__dynamic_array(u8, frame, len)
	),
	TP_fast_assign(
		NETDEV_ASSIGN;
		memcpy(__get_dynamic_array(frame), buf, len);
	),
	TP_printk(NETDEV_PR_FMT ", ftype:0x%.2x",
		  NETDEV_PR_ARG,
		  le16_to_cpup((__le16 *)__get_dynamic_array(frame)))
);

DEFINE_EVENT(netdev_frame_event, cfg80211_rx_unprot_mlme_mgmt,
	TP_PROTO(struct net_device *netdev, const u8 *buf, int len),
	TP_ARGS(netdev, buf, len)
);

DEFINE_EVENT(netdev_frame_event, cfg80211_rx_mlme_mgmt,
	TP_PROTO(struct net_device *netdev, const u8 *buf, int len),
	TP_ARGS(netdev, buf, len)
);

TRACE_EVENT(cfg80211_tx_mlme_mgmt,
	TP_PROTO(struct net_device *netdev, const u8 *buf, int len),
	TP_ARGS(netdev, buf, len),
	TP_STRUCT__entry(
		NETDEV_ENTRY
		__dynamic_array(u8, frame, len)
	),
	TP_fast_assign(
		NETDEV_ASSIGN;
		memcpy(__get_dynamic_array(frame), buf, len);
	),
	TP_printk(NETDEV_PR_FMT ", ftype:0x%.2x",
		  NETDEV_PR_ARG,
		  le16_to_cpup((__le16 *)__get_dynamic_array(frame)))
);

DECLARE_EVENT_CLASS(netdev_mac_evt,
	TP_PROTO(struct net_device *netdev, const u8 *mac),
	TP_ARGS(netdev, mac),
	TP_STRUCT__entry(
		NETDEV_ENTRY
		MAC_ENTRY(mac)
	),
	TP_fast_assign(
		NETDEV_ASSIGN;
		MAC_ASSIGN(mac, mac)
	),
	TP_printk(NETDEV_PR_FMT ", mac: " MAC_PR_FMT,
		  NETDEV_PR_ARG, MAC_PR_ARG(mac))
);

DEFINE_EVENT(netdev_mac_evt, cfg80211_send_auth_timeout,
	TP_PROTO(struct net_device *netdev, const u8 *mac),
	TP_ARGS(netdev, mac)
);

DEFINE_EVENT(netdev_mac_evt, cfg80211_send_assoc_timeout,
	TP_PROTO(struct net_device *netdev, const u8 *mac),
	TP_ARGS(netdev, mac)
);

TRACE_EVENT(cfg80211_michael_mic_failure,
	TP_PROTO(struct net_device *netdev, const u8 *addr,
		 enum nl80211_key_type key_type, int key_id, const u8 *tsc),
	TP_ARGS(netdev, addr, key_type, key_id, tsc),
	TP_STRUCT__entry(
		NETDEV_ENTRY
		MAC_ENTRY(addr)
		__field(enum nl80211_key_type, key_type)
		__field(int, key_id)
		__array(u8, tsc, 6)
	),
	TP_fast_assign(
		NETDEV_ASSIGN;
		MAC_ASSIGN(addr, addr);
		__entry->key_type = key_type;
		__entry->key_id = key_id;
		if (tsc)
			memcpy(__entry->tsc, tsc, 6);
	),
	TP_printk(NETDEV_PR_FMT ", " MAC_PR_FMT ", key type: %d, key id: %d, tsc: %pm",
		  NETDEV_PR_ARG, MAC_PR_ARG(addr), __entry->key_type,
		  __entry->key_id, __entry->tsc)
);

TRACE_EVENT(cfg80211_ready_on_channel,
	TP_PROTO(struct wireless_dev *wdev, u64 cookie,
		 struct ieee80211_channel *chan,
		 unsigned int duration),
	TP_ARGS(wdev, cookie, chan, duration),
	TP_STRUCT__entry(
		WDEV_ENTRY
		__field(u64, cookie)
		CHAN_ENTRY
		__field(unsigned int, duration)
	),
	TP_fast_assign(
		WDEV_ASSIGN;
		__entry->cookie = cookie;
		CHAN_ASSIGN(chan);
		__entry->duration = duration;
	),
	TP_printk(WDEV_PR_FMT ", cookie: %llu, " CHAN_PR_FMT ", duration: %u",
		  WDEV_PR_ARG, __entry->cookie, CHAN_PR_ARG,
		  __entry->duration)
);

TRACE_EVENT(cfg80211_ready_on_channel_expired,
	TP_PROTO(struct wireless_dev *wdev, u64 cookie,
		 struct ieee80211_channel *chan),
	TP_ARGS(wdev, cookie, chan),
	TP_STRUCT__entry(
		WDEV_ENTRY
		__field(u64, cookie)
		CHAN_ENTRY
	),
	TP_fast_assign(
		WDEV_ASSIGN;
		__entry->cookie = cookie;
		CHAN_ASSIGN(chan);
	),
	TP_printk(WDEV_PR_FMT ", cookie: %llu, " CHAN_PR_FMT,
		  WDEV_PR_ARG, __entry->cookie, CHAN_PR_ARG)
);

TRACE_EVENT(cfg80211_new_sta,
	TP_PROTO(struct net_device *netdev, const u8 *mac_addr,
		 struct station_info *sinfo),
	TP_ARGS(netdev, mac_addr, sinfo),
	TP_STRUCT__entry(
		NETDEV_ENTRY
		MAC_ENTRY(mac_addr)
		SINFO_ENTRY
	),
	TP_fast_assign(
		NETDEV_ASSIGN;
		MAC_ASSIGN(mac_addr, mac_addr);
		SINFO_ASSIGN;
	),
	TP_printk(NETDEV_PR_FMT ", " MAC_PR_FMT,
		  NETDEV_PR_ARG, MAC_PR_ARG(mac_addr))
);

DEFINE_EVENT(cfg80211_netdev_mac_evt, cfg80211_del_sta,
	TP_PROTO(struct net_device *netdev, const u8 *macaddr),
	TP_ARGS(netdev, macaddr)
);

TRACE_EVENT(cfg80211_rx_mgmt,
	TP_PROTO(struct wireless_dev *wdev, int freq, int sig_mbm),
	TP_ARGS(wdev, freq, sig_mbm),
	TP_STRUCT__entry(
		WDEV_ENTRY
		__field(int, freq)
		__field(int, sig_mbm)
	),
	TP_fast_assign(
		WDEV_ASSIGN;
		__entry->freq = freq;
		__entry->sig_mbm = sig_mbm;
	),
	TP_printk(WDEV_PR_FMT ", freq: %d, sig mbm: %d",
		  WDEV_PR_ARG, __entry->freq, __entry->sig_mbm)
);

TRACE_EVENT(cfg80211_mgmt_tx_status,
	TP_PROTO(struct wireless_dev *wdev, u64 cookie, bool ack),
	TP_ARGS(wdev, cookie, ack),
	TP_STRUCT__entry(
		WDEV_ENTRY
		__field(u64, cookie)
		__field(bool, ack)
	),
	TP_fast_assign(
		WDEV_ASSIGN;
		__entry->cookie = cookie;
		__entry->ack = ack;
	),
	TP_printk(WDEV_PR_FMT", cookie: %llu, ack: %s",
		  WDEV_PR_ARG, __entry->cookie, BOOL_TO_STR(__entry->ack))
);

TRACE_EVENT(cfg80211_cqm_rssi_notify,
	TP_PROTO(struct net_device *netdev,
		 enum nl80211_cqm_rssi_threshold_event rssi_event),
	TP_ARGS(netdev, rssi_event),
	TP_STRUCT__entry(
		NETDEV_ENTRY
		__field(enum nl80211_cqm_rssi_threshold_event, rssi_event)
	),
	TP_fast_assign(
		NETDEV_ASSIGN;
		__entry->rssi_event = rssi_event;
	),
	TP_printk(NETDEV_PR_FMT ", rssi event: %d",
		  NETDEV_PR_ARG, __entry->rssi_event)
);

TRACE_EVENT(cfg80211_reg_can_beacon,
	TP_PROTO(struct wiphy *wiphy, struct cfg80211_chan_def *chandef,
		 enum nl80211_iftype iftype, bool check_no_ir),
	TP_ARGS(wiphy, chandef, iftype, check_no_ir),
	TP_STRUCT__entry(
		WIPHY_ENTRY
		CHAN_DEF_ENTRY
		__field(enum nl80211_iftype, iftype)
		__field(bool, check_no_ir)
	),
	TP_fast_assign(
		WIPHY_ASSIGN;
		CHAN_DEF_ASSIGN(chandef);
		__entry->iftype = iftype;
		__entry->check_no_ir = check_no_ir;
	),
	TP_printk(WIPHY_PR_FMT ", " CHAN_DEF_PR_FMT ", iftype=%d check_no_ir=%s",
		  WIPHY_PR_ARG, CHAN_DEF_PR_ARG, __entry->iftype,
		  BOOL_TO_STR(__entry->check_no_ir))
);

TRACE_EVENT(cfg80211_chandef_dfs_required,
	TP_PROTO(struct wiphy *wiphy, struct cfg80211_chan_def *chandef),
	TP_ARGS(wiphy, chandef),
	TP_STRUCT__entry(
		WIPHY_ENTRY
		CHAN_DEF_ENTRY
	),
	TP_fast_assign(
		WIPHY_ASSIGN;
		CHAN_DEF_ASSIGN(chandef);
	),
	TP_printk(WIPHY_PR_FMT ", " CHAN_DEF_PR_FMT,
		  WIPHY_PR_ARG, CHAN_DEF_PR_ARG)
);

TRACE_EVENT(cfg80211_ch_switch_notify,
	TP_PROTO(struct net_device *netdev,
		 struct cfg80211_chan_def *chandef),
	TP_ARGS(netdev, chandef),
	TP_STRUCT__entry(
		NETDEV_ENTRY
		CHAN_DEF_ENTRY
	),
	TP_fast_assign(
		NETDEV_ASSIGN;
		CHAN_DEF_ASSIGN(chandef);
	),
	TP_printk(NETDEV_PR_FMT ", " CHAN_DEF_PR_FMT,
		  NETDEV_PR_ARG, CHAN_DEF_PR_ARG)
);

TRACE_EVENT(cfg80211_ch_switch_started_notify,
	TP_PROTO(struct net_device *netdev,
		 struct cfg80211_chan_def *chandef),
	TP_ARGS(netdev, chandef),
	TP_STRUCT__entry(
		NETDEV_ENTRY
		CHAN_DEF_ENTRY
	),
	TP_fast_assign(
		NETDEV_ASSIGN;
		CHAN_DEF_ASSIGN(chandef);
	),
	TP_printk(NETDEV_PR_FMT ", " CHAN_DEF_PR_FMT,
		  NETDEV_PR_ARG, CHAN_DEF_PR_ARG)
);

TRACE_EVENT(cfg80211_radar_event,
	TP_PROTO(struct wiphy *wiphy, struct cfg80211_chan_def *chandef),
	TP_ARGS(wiphy, chandef),
	TP_STRUCT__entry(
		WIPHY_ENTRY
		CHAN_DEF_ENTRY
	),
	TP_fast_assign(
		WIPHY_ASSIGN;
		CHAN_DEF_ASSIGN(chandef);
	),
	TP_printk(WIPHY_PR_FMT ", " CHAN_DEF_PR_FMT,
		  WIPHY_PR_ARG, CHAN_DEF_PR_ARG)
);

TRACE_EVENT(cfg80211_cac_event,
	TP_PROTO(struct net_device *netdev, enum nl80211_radar_event evt),
	TP_ARGS(netdev, evt),
	TP_STRUCT__entry(
		NETDEV_ENTRY
		__field(enum nl80211_radar_event, evt)
	),
	TP_fast_assign(
		NETDEV_ASSIGN;
		__entry->evt = evt;
	),
	TP_printk(NETDEV_PR_FMT ",  event: %d",
		  NETDEV_PR_ARG, __entry->evt)
);

DECLARE_EVENT_CLASS(cfg80211_rx_evt,
	TP_PROTO(struct net_device *netdev, const u8 *addr),
	TP_ARGS(netdev, addr),
	TP_STRUCT__entry(
		NETDEV_ENTRY
		MAC_ENTRY(addr)
	),
	TP_fast_assign(
		NETDEV_ASSIGN;
		MAC_ASSIGN(addr, addr);
	),
	TP_printk(NETDEV_PR_FMT ", " MAC_PR_FMT, NETDEV_PR_ARG, MAC_PR_ARG(addr))
);

DEFINE_EVENT(cfg80211_rx_evt, cfg80211_rx_spurious_frame,
	TP_PROTO(struct net_device *netdev, const u8 *addr),
	TP_ARGS(netdev, addr)
);

DEFINE_EVENT(cfg80211_rx_evt, cfg80211_rx_unexpected_4addr_frame,
	TP_PROTO(struct net_device *netdev, const u8 *addr),
	TP_ARGS(netdev, addr)
);

TRACE_EVENT(cfg80211_ibss_joined,
	TP_PROTO(struct net_device *netdev, const u8 *bssid,
		 struct ieee80211_channel *channel),
	TP_ARGS(netdev, bssid, channel),
	TP_STRUCT__entry(
		NETDEV_ENTRY
		MAC_ENTRY(bssid)
		CHAN_ENTRY
	),
	TP_fast_assign(
		NETDEV_ASSIGN;
		MAC_ASSIGN(bssid, bssid);
		CHAN_ASSIGN(channel);
	),
	TP_printk(NETDEV_PR_FMT ", bssid: " MAC_PR_FMT ", " CHAN_PR_FMT,
		  NETDEV_PR_ARG, MAC_PR_ARG(bssid), CHAN_PR_ARG)
);

TRACE_EVENT(cfg80211_probe_status,
	TP_PROTO(struct net_device *netdev, const u8 *addr, u64 cookie,
		 bool acked),
	TP_ARGS(netdev, addr, cookie, acked),
	TP_STRUCT__entry(
		NETDEV_ENTRY
		MAC_ENTRY(addr)
		__field(u64, cookie)
		__field(bool, acked)
	),
	TP_fast_assign(
		NETDEV_ASSIGN;
		MAC_ASSIGN(addr, addr);
		__entry->cookie = cookie;
		__entry->acked = acked;
	),
	TP_printk(NETDEV_PR_FMT " addr:" MAC_PR_FMT ", cookie: %llu, acked: %s",
		  NETDEV_PR_ARG, MAC_PR_ARG(addr), __entry->cookie,
		  BOOL_TO_STR(__entry->acked))
);

TRACE_EVENT(cfg80211_cqm_pktloss_notify,
	TP_PROTO(struct net_device *netdev, const u8 *peer, u32 num_packets),
	TP_ARGS(netdev, peer, num_packets),
	TP_STRUCT__entry(
		NETDEV_ENTRY
		MAC_ENTRY(peer)
		__field(u32, num_packets)
	),
	TP_fast_assign(
		NETDEV_ASSIGN;
		MAC_ASSIGN(peer, peer);
		__entry->num_packets = num_packets;
	),
	TP_printk(NETDEV_PR_FMT ", peer: " MAC_PR_FMT ", num of lost packets: %u",
		  NETDEV_PR_ARG, MAC_PR_ARG(peer), __entry->num_packets)
);

DEFINE_EVENT(cfg80211_netdev_mac_evt, cfg80211_gtk_rekey_notify,
	TP_PROTO(struct net_device *netdev, const u8 *macaddr),
	TP_ARGS(netdev, macaddr)
);

TRACE_EVENT(cfg80211_pmksa_candidate_notify,
	TP_PROTO(struct net_device *netdev, int index, const u8 *bssid,
		 bool preauth),
	TP_ARGS(netdev, index, bssid, preauth),
	TP_STRUCT__entry(
		NETDEV_ENTRY
		__field(int, index)
		MAC_ENTRY(bssid)
		__field(bool, preauth)
	),
	TP_fast_assign(
		NETDEV_ASSIGN;
		__entry->index = index;
		MAC_ASSIGN(bssid, bssid);
		__entry->preauth = preauth;
	),
	TP_printk(NETDEV_PR_FMT ", index:%d, bssid: " MAC_PR_FMT ", pre auth: %s",
		  NETDEV_PR_ARG, __entry->index, MAC_PR_ARG(bssid),
		  BOOL_TO_STR(__entry->preauth))
);

TRACE_EVENT(cfg80211_report_obss_beacon,
	TP_PROTO(struct wiphy *wiphy, const u8 *frame, size_t len,
		 int freq, int sig_dbm),
	TP_ARGS(wiphy, frame, len, freq, sig_dbm),
	TP_STRUCT__entry(
		WIPHY_ENTRY
		__field(int, freq)
		__field(int, sig_dbm)
	),
	TP_fast_assign(
		WIPHY_ASSIGN;
		__entry->freq = freq;
		__entry->sig_dbm = sig_dbm;
	),
	TP_printk(WIPHY_PR_FMT ", freq: %d, sig_dbm: %d",
		  WIPHY_PR_ARG, __entry->freq, __entry->sig_dbm)
);

TRACE_EVENT(cfg80211_tdls_oper_request,
	TP_PROTO(struct wiphy *wiphy, struct net_device *netdev, const u8 *peer,
		 enum nl80211_tdls_operation oper, u16 reason_code),
	TP_ARGS(wiphy, netdev, peer, oper, reason_code),
	TP_STRUCT__entry(
		WIPHY_ENTRY
		NETDEV_ENTRY
		MAC_ENTRY(peer)
		__field(enum nl80211_tdls_operation, oper)
		__field(u16, reason_code)
	),
	TP_fast_assign(
		WIPHY_ASSIGN;
		NETDEV_ASSIGN;
		MAC_ASSIGN(peer, peer);
		__entry->oper = oper;
		__entry->reason_code = reason_code;
	),
	TP_printk(WIPHY_PR_FMT ", " NETDEV_PR_FMT ", peer: " MAC_PR_FMT ", oper: %d, reason_code %u",
		  WIPHY_PR_ARG, NETDEV_PR_ARG, MAC_PR_ARG(peer), __entry->oper,
		  __entry->reason_code)
	);

TRACE_EVENT(cfg80211_scan_done,
	TP_PROTO(struct cfg80211_scan_request *request,
		 struct cfg80211_scan_info *info),
	TP_ARGS(request, info),
	TP_STRUCT__entry(
		__field(u32, n_channels)
		__dynamic_array(u8, ie, request ? request->ie_len : 0)
		__array(u32, rates, NUM_NL80211_BANDS)
		__field(u32, wdev_id)
		MAC_ENTRY(wiphy_mac)
		__field(bool, no_cck)
		__field(bool, aborted)
		__field(u64, scan_start_tsf)
		MAC_ENTRY(tsf_bssid)
	),
	TP_fast_assign(
		if (request) {
			memcpy(__get_dynamic_array(ie), request->ie,
			       request->ie_len);
			memcpy(__entry->rates, request->rates,
			       NUM_NL80211_BANDS);
			__entry->wdev_id = request->wdev ?
					request->wdev->identifier : 0;
			if (request->wiphy)
				MAC_ASSIGN(wiphy_mac,
					   request->wiphy->perm_addr);
			__entry->no_cck = request->no_cck;
		}
		if (info) {
			__entry->aborted = info->aborted;
			__entry->scan_start_tsf = info->scan_start_tsf;
			MAC_ASSIGN(tsf_bssid, info->tsf_bssid);
		}
	),
	TP_printk("aborted: %s, scan start (TSF): %llu, tsf_bssid: " MAC_PR_FMT,
		  BOOL_TO_STR(__entry->aborted),
		  (unsigned long long)__entry->scan_start_tsf,
		  MAC_PR_ARG(tsf_bssid))
);

DEFINE_EVENT(wiphy_only_evt, cfg80211_sched_scan_results,
	TP_PROTO(struct wiphy *wiphy),
	TP_ARGS(wiphy)
);

DEFINE_EVENT(wiphy_only_evt, cfg80211_sched_scan_stopped,
	TP_PROTO(struct wiphy *wiphy),
	TP_ARGS(wiphy)
);

TRACE_EVENT(cfg80211_get_bss,
	TP_PROTO(struct wiphy *wiphy, struct ieee80211_channel *channel,
		 const u8 *bssid, const u8 *ssid, size_t ssid_len,
		 enum ieee80211_bss_type bss_type,
		 enum ieee80211_privacy privacy),
	TP_ARGS(wiphy, channel, bssid, ssid, ssid_len, bss_type, privacy),
	TP_STRUCT__entry(
		WIPHY_ENTRY
		CHAN_ENTRY
		MAC_ENTRY(bssid)
		__dynamic_array(u8, ssid, ssid_len)
		__field(enum ieee80211_bss_type, bss_type)
		__field(enum ieee80211_privacy, privacy)
	),
	TP_fast_assign(
		WIPHY_ASSIGN;
		CHAN_ASSIGN(channel);
		MAC_ASSIGN(bssid, bssid);
		memcpy(__get_dynamic_array(ssid), ssid, ssid_len);
		__entry->bss_type = bss_type;
		__entry->privacy = privacy;
	),
	TP_printk(WIPHY_PR_FMT ", " CHAN_PR_FMT ", " MAC_PR_FMT
		  ", buf: %#.2x, bss_type: %d, privacy: %d",
		  WIPHY_PR_ARG, CHAN_PR_ARG, MAC_PR_ARG(bssid),
		  ((u8 *)__get_dynamic_array(ssid))[0], __entry->bss_type,
		  __entry->privacy)
);

TRACE_EVENT(cfg80211_inform_bss_frame,
	TP_PROTO(struct wiphy *wiphy, struct cfg80211_inform_bss *data,
		 struct ieee80211_mgmt *mgmt, size_t len),
	TP_ARGS(wiphy, data, mgmt, len),
	TP_STRUCT__entry(
		WIPHY_ENTRY
		CHAN_ENTRY
		__field(enum nl80211_bss_scan_width, scan_width)
		__dynamic_array(u8, mgmt, len)
		__field(s32, signal)
		__field(u64, ts_boottime)
		__field(u64, parent_tsf)
		MAC_ENTRY(parent_bssid)
	),
	TP_fast_assign(
		WIPHY_ASSIGN;
		CHAN_ASSIGN(data->chan);
		__entry->scan_width = data->scan_width;
		if (mgmt)
			memcpy(__get_dynamic_array(mgmt), mgmt, len);
		__entry->signal = data->signal;
		__entry->ts_boottime = data->boottime_ns;
		__entry->parent_tsf = data->parent_tsf;
		MAC_ASSIGN(parent_bssid, data->parent_bssid);
	),
	TP_printk(WIPHY_PR_FMT ", " CHAN_PR_FMT
		  "(scan_width: %d) signal: %d, tsb:%llu, detect_tsf:%llu, tsf_bssid: "
		  MAC_PR_FMT, WIPHY_PR_ARG, CHAN_PR_ARG, __entry->scan_width,
		  __entry->signal, (unsigned long long)__entry->ts_boottime,
		  (unsigned long long)__entry->parent_tsf,
		  MAC_PR_ARG(parent_bssid))
);

DECLARE_EVENT_CLASS(cfg80211_bss_evt,
	TP_PROTO(struct cfg80211_bss *pub),
	TP_ARGS(pub),
	TP_STRUCT__entry(
		MAC_ENTRY(bssid)
		CHAN_ENTRY
	),
	TP_fast_assign(
		MAC_ASSIGN(bssid, pub->bssid);
		CHAN_ASSIGN(pub->channel);
	),
	TP_printk(MAC_PR_FMT ", " CHAN_PR_FMT, MAC_PR_ARG(bssid), CHAN_PR_ARG)
);

DEFINE_EVENT(cfg80211_bss_evt, cfg80211_return_bss,
	TP_PROTO(struct cfg80211_bss *pub),
	TP_ARGS(pub)
);

TRACE_EVENT(cfg80211_return_uint,
	TP_PROTO(unsigned int ret),
	TP_ARGS(ret),
	TP_STRUCT__entry(
		__field(unsigned int, ret)
	),
	TP_fast_assign(
		__entry->ret = ret;
	),
	TP_printk("ret: %d", __entry->ret)
);

TRACE_EVENT(cfg80211_return_u32,
	TP_PROTO(u32 ret),
	TP_ARGS(ret),
	TP_STRUCT__entry(
		__field(u32, ret)
	),
	TP_fast_assign(
		__entry->ret = ret;
	),
	TP_printk("ret: %u", __entry->ret)
);

TRACE_EVENT(cfg80211_report_wowlan_wakeup,
	TP_PROTO(struct wiphy *wiphy, struct wireless_dev *wdev,
		 struct cfg80211_wowlan_wakeup *wakeup),
	TP_ARGS(wiphy, wdev, wakeup),
	TP_STRUCT__entry(
		WIPHY_ENTRY
		WDEV_ENTRY
		__field(bool, non_wireless)
		__field(bool, disconnect)
		__field(bool, magic_pkt)
		__field(bool, gtk_rekey_failure)
		__field(bool, eap_identity_req)
		__field(bool, four_way_handshake)
		__field(bool, rfkill_release)
		__field(s32, pattern_idx)
		__field(u32, packet_len)
		__dynamic_array(u8, packet,
				wakeup ? wakeup->packet_present_len : 0)
	),
	TP_fast_assign(
		WIPHY_ASSIGN;
		WDEV_ASSIGN;
		__entry->non_wireless = !wakeup;
		__entry->disconnect = wakeup ? wakeup->disconnect : false;
		__entry->magic_pkt = wakeup ? wakeup->magic_pkt : false;
		__entry->gtk_rekey_failure = wakeup ? wakeup->gtk_rekey_failure : false;
		__entry->eap_identity_req = wakeup ? wakeup->eap_identity_req : false;
		__entry->four_way_handshake = wakeup ? wakeup->four_way_handshake : false;
		__entry->rfkill_release = wakeup ? wakeup->rfkill_release : false;
		__entry->pattern_idx = wakeup ? wakeup->pattern_idx : false;
		__entry->packet_len = wakeup ? wakeup->packet_len : false;
		if (wakeup && wakeup->packet && wakeup->packet_present_len)
			memcpy(__get_dynamic_array(packet), wakeup->packet,
			       wakeup->packet_present_len);
	),
	TP_printk(WIPHY_PR_FMT ", " WDEV_PR_FMT, WIPHY_PR_ARG, WDEV_PR_ARG)
);

TRACE_EVENT(cfg80211_ft_event,
	TP_PROTO(struct wiphy *wiphy, struct net_device *netdev,
		 struct cfg80211_ft_event_params *ft_event),
	TP_ARGS(wiphy, netdev, ft_event),
	TP_STRUCT__entry(
		WIPHY_ENTRY
		NETDEV_ENTRY
		__dynamic_array(u8, ies, ft_event->ies_len)
		MAC_ENTRY(target_ap)
		__dynamic_array(u8, ric_ies, ft_event->ric_ies_len)
	),
	TP_fast_assign(
		WIPHY_ASSIGN;
		NETDEV_ASSIGN;
		if (ft_event->ies)
			memcpy(__get_dynamic_array(ies), ft_event->ies,
			       ft_event->ies_len);
		MAC_ASSIGN(target_ap, ft_event->target_ap);
		if (ft_event->ric_ies)
			memcpy(__get_dynamic_array(ric_ies), ft_event->ric_ies,
			       ft_event->ric_ies_len);
	),
	TP_printk(WIPHY_PR_FMT ", " NETDEV_PR_FMT ", target_ap: " MAC_PR_FMT,
		  WIPHY_PR_ARG, NETDEV_PR_ARG, MAC_PR_ARG(target_ap))
);

TRACE_EVENT(cfg80211_stop_iface,
	TP_PROTO(struct wiphy *wiphy, struct wireless_dev *wdev),
	TP_ARGS(wiphy, wdev),
	TP_STRUCT__entry(
		WIPHY_ENTRY
		WDEV_ENTRY
	),
	TP_fast_assign(
		WIPHY_ASSIGN;
		WDEV_ASSIGN;
	),
	TP_printk(WIPHY_PR_FMT ", " WDEV_PR_FMT,
		  WIPHY_PR_ARG, WDEV_PR_ARG)
);

TRACE_EVENT(rdev_start_radar_detection,
	TP_PROTO(struct wiphy *wiphy, struct net_device *netdev,
		 struct cfg80211_chan_def *chandef,
		 u32 cac_time_ms),
	TP_ARGS(wiphy, netdev, chandef, cac_time_ms),
	TP_STRUCT__entry(
		WIPHY_ENTRY
		NETDEV_ENTRY
		CHAN_DEF_ENTRY
		__field(u32, cac_time_ms)
	),
	TP_fast_assign(
		WIPHY_ASSIGN;
		NETDEV_ASSIGN;
		CHAN_DEF_ASSIGN(chandef);
		__entry->cac_time_ms = cac_time_ms;
	),
	TP_printk(WIPHY_PR_FMT ", " NETDEV_PR_FMT ", " CHAN_DEF_PR_FMT
		  ", cac_time_ms=%u",
		  WIPHY_PR_ARG, NETDEV_PR_ARG, CHAN_DEF_PR_ARG,
		  __entry->cac_time_ms)
);

TRACE_EVENT(rdev_set_mcast_rate,
	TP_PROTO(struct wiphy *wiphy, struct net_device *netdev,
		 int mcast_rate[NUM_NL80211_BANDS]),
	TP_ARGS(wiphy, netdev, mcast_rate),
	TP_STRUCT__entry(
		WIPHY_ENTRY
		NETDEV_ENTRY
		__array(int, mcast_rate, NUM_NL80211_BANDS)
	),
	TP_fast_assign(
		WIPHY_ASSIGN;
		NETDEV_ASSIGN;
		memcpy(__entry->mcast_rate, mcast_rate,
		       sizeof(int) * NUM_NL80211_BANDS);
	),
	TP_printk(WIPHY_PR_FMT ", " NETDEV_PR_FMT ", "
		  "mcast_rates [2.4GHz=0x%x, 5.2GHz=0x%x, 60GHz=0x%x]",
		  WIPHY_PR_ARG, NETDEV_PR_ARG,
		  __entry->mcast_rate[NL80211_BAND_2GHZ],
		  __entry->mcast_rate[NL80211_BAND_5GHZ],
		  __entry->mcast_rate[NL80211_BAND_60GHZ])
);

TRACE_EVENT(rdev_set_coalesce,
	TP_PROTO(struct wiphy *wiphy, struct cfg80211_coalesce *coalesce),
	TP_ARGS(wiphy, coalesce),
	TP_STRUCT__entry(
		WIPHY_ENTRY
		__field(int, n_rules)
	),
	TP_fast_assign(
		WIPHY_ASSIGN;
		__entry->n_rules = coalesce ? coalesce->n_rules : 0;
	),
	TP_printk(WIPHY_PR_FMT ", n_rules=%d",
		  WIPHY_PR_ARG, __entry->n_rules)
);

DEFINE_EVENT(wiphy_wdev_evt, rdev_abort_scan,
	TP_PROTO(struct wiphy *wiphy, struct wireless_dev *wdev),
	TP_ARGS(wiphy, wdev)
);

TRACE_EVENT(rdev_set_multicast_to_unicast,
	TP_PROTO(struct wiphy *wiphy, struct net_device *netdev,
		 const bool enabled),
	TP_ARGS(wiphy, netdev, enabled),
	TP_STRUCT__entry(
		WIPHY_ENTRY
		NETDEV_ENTRY
		__field(bool, enabled)
	),
	TP_fast_assign(
		WIPHY_ASSIGN;
		NETDEV_ASSIGN;
		__entry->enabled = enabled;
	),
	TP_printk(WIPHY_PR_FMT ", " NETDEV_PR_FMT ", unicast: %s",
		  WIPHY_PR_ARG, NETDEV_PR_ARG,
		  BOOL_TO_STR(__entry->enabled))
);
<<<<<<< HEAD
=======

TRACE_EVENT(rdev_update_owe_info,
	    TP_PROTO(struct wiphy *wiphy, struct net_device *netdev,
		     struct cfg80211_update_owe_info *owe_info),
	    TP_ARGS(wiphy, netdev, owe_info),
	    TP_STRUCT__entry(WIPHY_ENTRY
			     NETDEV_ENTRY
			     MAC_ENTRY(peer)
			     __field(u16, status)
			     __dynamic_array(u8, ie, owe_info->ie_len)),
	    TP_fast_assign(WIPHY_ASSIGN;
			   NETDEV_ASSIGN;
			   MAC_ASSIGN(peer, owe_info->peer);
			   __entry->status = owe_info->status;
			   memcpy(__get_dynamic_array(ie),
				  owe_info->ie, owe_info->ie_len);),
	    TP_printk(WIPHY_PR_FMT ", " NETDEV_PR_FMT ", peer: " MAC_PR_FMT
		  " status %d", WIPHY_PR_ARG, NETDEV_PR_ARG, MAC_PR_ARG(peer),
		  __entry->status)
);

TRACE_EVENT(cfg80211_update_owe_info_event,
	    TP_PROTO(struct wiphy *wiphy, struct net_device *netdev,
		     struct cfg80211_update_owe_info *owe_info),
	    TP_ARGS(wiphy, netdev, owe_info),
	    TP_STRUCT__entry(WIPHY_ENTRY
			     NETDEV_ENTRY
			     MAC_ENTRY(peer)
			     __dynamic_array(u8, ie, owe_info->ie_len)),
	    TP_fast_assign(WIPHY_ASSIGN;
			   NETDEV_ASSIGN;
			   MAC_ASSIGN(peer, owe_info->peer);
			   memcpy(__get_dynamic_array(ie), owe_info->ie,
				  owe_info->ie_len);),
	    TP_printk(WIPHY_PR_FMT ", " NETDEV_PR_FMT ", peer: " MAC_PR_FMT,
		      WIPHY_PR_ARG, NETDEV_PR_ARG, MAC_PR_ARG(peer))
);

>>>>>>> e276e60d
#endif /* !__RDEV_OPS_TRACE || TRACE_HEADER_MULTI_READ */

#undef TRACE_INCLUDE_PATH
#define TRACE_INCLUDE_PATH .
#undef TRACE_INCLUDE_FILE
#define TRACE_INCLUDE_FILE trace
#include <trace/define_trace.h><|MERGE_RESOLUTION|>--- conflicted
+++ resolved
@@ -3090,8 +3090,6 @@
 		  WIPHY_PR_ARG, NETDEV_PR_ARG,
 		  BOOL_TO_STR(__entry->enabled))
 );
-<<<<<<< HEAD
-=======
 
 TRACE_EVENT(rdev_update_owe_info,
 	    TP_PROTO(struct wiphy *wiphy, struct net_device *netdev,
@@ -3130,7 +3128,6 @@
 		      WIPHY_PR_ARG, NETDEV_PR_ARG, MAC_PR_ARG(peer))
 );
 
->>>>>>> e276e60d
 #endif /* !__RDEV_OPS_TRACE || TRACE_HEADER_MULTI_READ */
 
 #undef TRACE_INCLUDE_PATH
