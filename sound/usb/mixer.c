/*
 *   (Tentative) USB Audio Driver for ALSA
 *
 *   Mixer control part
 *
 *   Copyright (c) 2002 by Takashi Iwai <tiwai@suse.de>
 *
 *   Many codes borrowed from audio.c by
 *	    Alan Cox (alan@lxorguk.ukuu.org.uk)
 *	    Thomas Sailer (sailer@ife.ee.ethz.ch)
 *
 *
 *   This program is free software; you can redistribute it and/or modify
 *   it under the terms of the GNU General Public License as published by
 *   the Free Software Foundation; either version 2 of the License, or
 *   (at your option) any later version.
 *
 *   This program is distributed in the hope that it will be useful,
 *   but WITHOUT ANY WARRANTY; without even the implied warranty of
 *   MERCHANTABILITY or FITNESS FOR A PARTICULAR PURPOSE.  See the
 *   GNU General Public License for more details.
 *
 *   You should have received a copy of the GNU General Public License
 *   along with this program; if not, write to the Free Software
 *   Foundation, Inc., 59 Temple Place, Suite 330, Boston, MA  02111-1307 USA
 *
 */

/*
 * TODOs, for both the mixer and the streaming interfaces:
 *
 *  - support for UAC2 effect units
 *  - support for graphical equalizers
 *  - RANGE and MEM set commands (UAC2)
 *  - RANGE and MEM interrupt dispatchers (UAC2)
 *  - audio channel clustering (UAC2)
 *  - audio sample rate converter units (UAC2)
 *  - proper handling of clock multipliers (UAC2)
 *  - dispatch clock change notifications (UAC2)
 *  	- stop PCM streams which use a clock that became invalid
 *  	- stop PCM streams which use a clock selector that has changed
 *  	- parse available sample rates again when clock sources changed
 */

#include <linux/bitops.h>
#include <linux/init.h>
#include <linux/list.h>
#include <linux/log2.h>
#include <linux/slab.h>
#include <linux/string.h>
#include <linux/usb.h>
#include <linux/usb/audio.h>
#include <linux/usb/audio-v2.h>
#include <linux/usb/audio-v3.h>

#include <sound/core.h>
#include <sound/control.h>
#include <sound/hwdep.h>
#include <sound/info.h>
#include <sound/tlv.h>

#include "usbaudio.h"
#include "mixer.h"
#include "helper.h"
#include "mixer_quirks.h"
#include "power.h"

#define MAX_ID_ELEMS	256

struct usb_audio_term {
	int id;
	int type;
	int channels;
	unsigned int chconfig;
	int name;
};

struct usbmix_name_map;

struct mixer_build {
	struct snd_usb_audio *chip;
	struct usb_mixer_interface *mixer;
	unsigned char *buffer;
	unsigned int buflen;
	DECLARE_BITMAP(unitbitmap, MAX_ID_ELEMS);
	DECLARE_BITMAP(termbitmap, MAX_ID_ELEMS);
	struct usb_audio_term oterm;
	const struct usbmix_name_map *map;
	const struct usbmix_selector_map *selector_map;
};

/*E-mu 0202/0404/0204 eXtension Unit(XU) control*/
enum {
	USB_XU_CLOCK_RATE 		= 0xe301,
	USB_XU_CLOCK_SOURCE		= 0xe302,
	USB_XU_DIGITAL_IO_STATUS	= 0xe303,
	USB_XU_DEVICE_OPTIONS		= 0xe304,
	USB_XU_DIRECT_MONITORING	= 0xe305,
	USB_XU_METERING			= 0xe306
};
enum {
	USB_XU_CLOCK_SOURCE_SELECTOR = 0x02,	/* clock source*/
	USB_XU_CLOCK_RATE_SELECTOR = 0x03,	/* clock rate */
	USB_XU_DIGITAL_FORMAT_SELECTOR = 0x01,	/* the spdif format */
	USB_XU_SOFT_LIMIT_SELECTOR = 0x03	/* soft limiter */
};

/*
 * manual mapping of mixer names
 * if the mixer topology is too complicated and the parsed names are
 * ambiguous, add the entries in usbmixer_maps.c.
 */
#include "mixer_maps.c"

static const struct usbmix_name_map *
find_map(struct mixer_build *state, int unitid, int control)
{
	const struct usbmix_name_map *p = state->map;

	if (!p)
		return NULL;

	for (p = state->map; p->id; p++) {
		if (p->id == unitid &&
		    (!control || !p->control || control == p->control))
			return p;
	}
	return NULL;
}

/* get the mapped name if the unit matches */
static int
check_mapped_name(const struct usbmix_name_map *p, char *buf, int buflen)
{
	if (!p || !p->name)
		return 0;

	buflen--;
	return strlcpy(buf, p->name, buflen);
}

/* ignore the error value if ignore_ctl_error flag is set */
#define filter_error(cval, err) \
	((cval)->head.mixer->ignore_ctl_error ? 0 : (err))

/* check whether the control should be ignored */
static inline int
check_ignored_ctl(const struct usbmix_name_map *p)
{
	if (!p || p->name || p->dB)
		return 0;
	return 1;
}

/* dB mapping */
static inline void check_mapped_dB(const struct usbmix_name_map *p,
				   struct usb_mixer_elem_info *cval)
{
	if (p && p->dB) {
		cval->dBmin = p->dB->min;
		cval->dBmax = p->dB->max;
		cval->initialized = 1;
	}
}

/* get the mapped selector source name */
static int check_mapped_selector_name(struct mixer_build *state, int unitid,
				      int index, char *buf, int buflen)
{
	const struct usbmix_selector_map *p;

	if (!state->selector_map)
		return 0;
	for (p = state->selector_map; p->id; p++) {
		if (p->id == unitid && index < p->count)
			return strlcpy(buf, p->names[index], buflen);
	}
	return 0;
}

/*
 * find an audio control unit with the given unit id
 */
static void *find_audio_control_unit(struct mixer_build *state,
				     unsigned char unit)
{
	/* we just parse the header */
	struct uac_feature_unit_descriptor *hdr = NULL;

	if (state->mixer->protocol == UAC_VERSION_3) {
		int i;

		for (i = 0; i < NUM_BADD_DESCS; i++) {
			hdr = (void *)badd_desc_list[i];
			if (hdr->bUnitID == unit)
				return hdr;
		}

		return NULL;
	}
	while ((hdr = snd_usb_find_desc(state->buffer, state->buflen, hdr,
					USB_DT_CS_INTERFACE)) != NULL) {
		if (hdr->bLength >= 4 &&
		    hdr->bDescriptorSubtype >= UAC_INPUT_TERMINAL &&
		    hdr->bDescriptorSubtype <= UAC2_SAMPLE_RATE_CONVERTER &&
		    hdr->bUnitID == unit)
			return hdr;
	}

	return NULL;
}

/*
 * copy a string with the given id
 */
static int snd_usb_copy_string_desc(struct mixer_build *state,
				    int index, char *buf, int maxlen)
{
	int len = usb_string(state->chip->dev, index, buf, maxlen - 1);

	if (len < 0)
		return 0;

	buf[len] = 0;
	return len;
}

/*
 * convert from the byte/word on usb descriptor to the zero-based integer
 */
static int convert_signed_value(struct usb_mixer_elem_info *cval, int val)
{
	switch (cval->val_type) {
	case USB_MIXER_BOOLEAN:
		return !!val;
	case USB_MIXER_INV_BOOLEAN:
		return !val;
	case USB_MIXER_U8:
		val &= 0xff;
		break;
	case USB_MIXER_S8:
		val &= 0xff;
		if (val >= 0x80)
			val -= 0x100;
		break;
	case USB_MIXER_U16:
		val &= 0xffff;
		break;
	case USB_MIXER_S16:
		val &= 0xffff;
		if (val >= 0x8000)
			val -= 0x10000;
		break;
	}
	return val;
}

/*
 * convert from the zero-based int to the byte/word for usb descriptor
 */
static int convert_bytes_value(struct usb_mixer_elem_info *cval, int val)
{
	switch (cval->val_type) {
	case USB_MIXER_BOOLEAN:
		return !!val;
	case USB_MIXER_INV_BOOLEAN:
		return !val;
	case USB_MIXER_S8:
	case USB_MIXER_U8:
		return val & 0xff;
	case USB_MIXER_S16:
	case USB_MIXER_U16:
		return val & 0xffff;
	}
	return 0; /* not reached */
}

static int get_relative_value(struct usb_mixer_elem_info *cval, int val)
{
	if (!cval->res)
		cval->res = 1;
	if (val < cval->min)
		return 0;
	else if (val >= cval->max)
		return (cval->max - cval->min + cval->res - 1) / cval->res;
	else
		return (val - cval->min) / cval->res;
}

static int get_abs_value(struct usb_mixer_elem_info *cval, int val)
{
	if (val < 0)
		return cval->min;
	if (!cval->res)
		cval->res = 1;
	val *= cval->res;
	val += cval->min;
	if (val > cval->max)
		return cval->max;
	return val;
}

static int uac2_ctl_value_size(int val_type)
{
	switch (val_type) {
	case USB_MIXER_S32:
	case USB_MIXER_U32:
		return 4;
	case USB_MIXER_S16:
	case USB_MIXER_U16:
		return 2;
	default:
		return 1;
	}
	return 0; /* unreachable */
}


/*
 * retrieve a mixer value
 */

static int get_ctl_value_v1(struct usb_mixer_elem_info *cval, int request,
			    int validx, int *value_ret)
{
	struct snd_usb_audio *chip = cval->head.mixer->chip;
	unsigned char buf[2];
	int val_len = cval->val_type >= USB_MIXER_S16 ? 2 : 1;
	int timeout = 10;
	int idx = 0, err;

	err = snd_usb_lock_shutdown(chip);
	if (err < 0)
		return -EIO;

	while (timeout-- > 0) {
		idx = snd_usb_ctrl_intf(chip) | (cval->head.id << 8);
		if (snd_usb_ctl_msg(chip->dev, usb_rcvctrlpipe(chip->dev, 0), request,
				    USB_RECIP_INTERFACE | USB_TYPE_CLASS | USB_DIR_IN,
				    validx, idx, buf, val_len) >= val_len) {
			*value_ret = convert_signed_value(cval, snd_usb_combine_bytes(buf, val_len));
			err = 0;
			goto out;
		}
	}
	usb_audio_dbg(chip,
		"cannot get ctl value: req = %#x, wValue = %#x, wIndex = %#x, type = %d\n",
		request, validx, idx, cval->val_type);
	err = -EINVAL;

 out:
	snd_usb_unlock_shutdown(chip);
	return err;
}

static int get_ctl_value_v2(struct usb_mixer_elem_info *cval, int request,
			    int validx, int *value_ret)
{
	struct snd_usb_audio *chip = cval->head.mixer->chip;
	/* enough space for one range */
	unsigned char buf[sizeof(__u16) + 3 * sizeof(__u32)];
	unsigned char *val;
	int idx = 0, ret, val_size, size;
	__u8 bRequest;

	val_size = uac2_ctl_value_size(cval->val_type);

	if (request == UAC_GET_CUR) {
		bRequest = UAC2_CS_CUR;
		size = val_size;
	} else {
		bRequest = UAC2_CS_RANGE;
		size = sizeof(__u16) + 3 * val_size;
	}

	memset(buf, 0, sizeof(buf));

	ret = snd_usb_lock_shutdown(chip) ? -EIO : 0;
	if (ret)
		goto error;

	idx = snd_usb_ctrl_intf(chip) | (cval->head.id << 8);
	ret = snd_usb_ctl_msg(chip->dev, usb_rcvctrlpipe(chip->dev, 0), bRequest,
			      USB_RECIP_INTERFACE | USB_TYPE_CLASS | USB_DIR_IN,
			      validx, idx, buf, size);
	snd_usb_unlock_shutdown(chip);

	if (ret < 0) {
error:
		usb_audio_err(chip,
			"cannot get ctl value: req = %#x, wValue = %#x, wIndex = %#x, type = %d\n",
			request, validx, idx, cval->val_type);
		return ret;
	}

	/* FIXME: how should we handle multiple triplets here? */

	switch (request) {
	case UAC_GET_CUR:
		val = buf;
		break;
	case UAC_GET_MIN:
		val = buf + sizeof(__u16);
		break;
	case UAC_GET_MAX:
		val = buf + sizeof(__u16) + val_size;
		break;
	case UAC_GET_RES:
		val = buf + sizeof(__u16) + val_size * 2;
		break;
	default:
		return -EINVAL;
	}

	*value_ret = convert_signed_value(cval,
					  snd_usb_combine_bytes(val, val_size));

	return 0;
}

static int get_ctl_value(struct usb_mixer_elem_info *cval, int request,
			 int validx, int *value_ret)
{
	validx += cval->idx_off;

	return (cval->head.mixer->protocol == UAC_VERSION_1) ?
		get_ctl_value_v1(cval, request, validx, value_ret) :
		get_ctl_value_v2(cval, request, validx, value_ret);
}

static int get_cur_ctl_value(struct usb_mixer_elem_info *cval,
			     int validx, int *value)
{
	return get_ctl_value(cval, UAC_GET_CUR, validx, value);
}

/* channel = 0: master, 1 = first channel */
static inline int get_cur_mix_raw(struct usb_mixer_elem_info *cval,
				  int channel, int *value)
{
	return get_ctl_value(cval, UAC_GET_CUR,
			     (cval->control << 8) | channel,
			     value);
}

int snd_usb_get_cur_mix_value(struct usb_mixer_elem_info *cval,
			     int channel, int index, int *value)
{
	int err;

	if (cval->cached & (1 << channel)) {
		*value = cval->cache_val[index];
		return 0;
	}
	err = get_cur_mix_raw(cval, channel, value);
	if (err < 0) {
		if (!cval->head.mixer->ignore_ctl_error)
			usb_audio_dbg(cval->head.mixer->chip,
				"cannot get current value for control %d ch %d: err = %d\n",
				      cval->control, channel, err);
		return err;
	}
	cval->cached |= 1 << channel;
	cval->cache_val[index] = *value;
	return 0;
}

/*
 * set a mixer value
 */

int snd_usb_mixer_set_ctl_value(struct usb_mixer_elem_info *cval,
				int request, int validx, int value_set)
{
	struct snd_usb_audio *chip = cval->head.mixer->chip;
	unsigned char buf[4];
	int idx = 0, val_len, err, timeout = 10;

	validx += cval->idx_off;

	if (cval->head.mixer->protocol == UAC_VERSION_1) {
		val_len = cval->val_type >= USB_MIXER_S16 ? 2 : 1;
	} else { /* UAC_VERSION_2 */
		val_len = uac2_ctl_value_size(cval->val_type);

		/* FIXME */
		if (request != UAC_SET_CUR) {
			usb_audio_dbg(chip, "RANGE setting not yet supported\n");
			return -EINVAL;
		}

		request = UAC2_CS_CUR;
	}

	value_set = convert_bytes_value(cval, value_set);
	buf[0] = value_set & 0xff;
	buf[1] = (value_set >> 8) & 0xff;
	buf[2] = (value_set >> 16) & 0xff;
	buf[3] = (value_set >> 24) & 0xff;

	err = snd_usb_lock_shutdown(chip);
	if (err < 0)
		return -EIO;

	while (timeout-- > 0) {
		idx = snd_usb_ctrl_intf(chip) | (cval->head.id << 8);
		if (snd_usb_ctl_msg(chip->dev,
				    usb_sndctrlpipe(chip->dev, 0), request,
				    USB_RECIP_INTERFACE | USB_TYPE_CLASS | USB_DIR_OUT,
				    validx, idx, buf, val_len) >= 0) {
			err = 0;
			goto out;
		}
	}
	usb_audio_dbg(chip, "cannot set ctl value: req = %#x, wValue = %#x, wIndex = %#x, type = %d, data = %#x/%#x\n",
		      request, validx, idx, cval->val_type, buf[0], buf[1]);
	err = -EINVAL;

 out:
	snd_usb_unlock_shutdown(chip);
	return err;
}

static int set_cur_ctl_value(struct usb_mixer_elem_info *cval,
			     int validx, int value)
{
	return snd_usb_mixer_set_ctl_value(cval, UAC_SET_CUR, validx, value);
}

int snd_usb_set_cur_mix_value(struct usb_mixer_elem_info *cval, int channel,
			     int index, int value)
{
	int err;
	unsigned int read_only = (channel == 0) ?
		cval->master_readonly :
		cval->ch_readonly & (1 << (channel - 1));

	if (read_only) {
		usb_audio_dbg(cval->head.mixer->chip,
			      "%s(): channel %d of control %d is read_only\n",
			    __func__, channel, cval->control);
		return 0;
	}

	err = snd_usb_mixer_set_ctl_value(cval,
					  UAC_SET_CUR, (cval->control << 8) | channel,
					  value);
	if (err < 0)
		return err;
	cval->cached |= 1 << channel;
	cval->cache_val[index] = value;
	return 0;
}

/*
 * TLV callback for mixer volume controls
 */
int snd_usb_mixer_vol_tlv(struct snd_kcontrol *kcontrol, int op_flag,
			 unsigned int size, unsigned int __user *_tlv)
{
	struct usb_mixer_elem_info *cval = kcontrol->private_data;
	DECLARE_TLV_DB_MINMAX(scale, 0, 0);

	if (size < sizeof(scale))
		return -ENOMEM;
	if (cval->min_mute)
		scale[0] = SNDRV_CTL_TLVT_DB_MINMAX_MUTE;
	scale[2] = cval->dBmin;
	scale[3] = cval->dBmax;
	if (copy_to_user(_tlv, scale, sizeof(scale)))
		return -EFAULT;
	return 0;
}

/*
 * parser routines begin here...
 */

static int parse_audio_unit(struct mixer_build *state, int unitid);


/*
 * check if the input/output channel routing is enabled on the given bitmap.
 * used for mixer unit parser
 */
static int check_matrix_bitmap(unsigned char *bmap,
			       int ich, int och, int num_outs)
{
	int idx = ich * num_outs + och;
	return bmap[idx >> 3] & (0x80 >> (idx & 7));
}

/*
 * add an alsa control element
 * search and increment the index until an empty slot is found.
 *
 * if failed, give up and free the control instance.
 */

int snd_usb_mixer_add_control(struct usb_mixer_elem_list *list,
			      struct snd_kcontrol *kctl)
{
	struct usb_mixer_interface *mixer = list->mixer;
	int err;

	while (snd_ctl_find_id(mixer->chip->card, &kctl->id))
		kctl->id.index++;
	if ((err = snd_ctl_add(mixer->chip->card, kctl)) < 0) {
		usb_audio_dbg(mixer->chip, "cannot add control (err = %d)\n",
			      err);
		return err;
	}
	list->kctl = kctl;
	list->next_id_elem = mixer->id_elems[list->id];
	mixer->id_elems[list->id] = list;
	return 0;
}

/*
 * get a terminal name string
 */

static struct iterm_name_combo {
	int type;
	char *name;
} iterm_names[] = {
	{ 0x0300, "Output" },
	{ 0x0301, "Speaker" },
	{ 0x0302, "Headphone" },
	{ 0x0303, "HMD Audio" },
	{ 0x0304, "Desktop Speaker" },
	{ 0x0305, "Room Speaker" },
	{ 0x0306, "Com Speaker" },
	{ 0x0307, "LFE" },
	{ 0x0600, "External In" },
	{ 0x0601, "Analog In" },
	{ 0x0602, "Digital In" },
	{ 0x0603, "Line" },
	{ 0x0604, "Legacy In" },
	{ 0x0605, "IEC958 In" },
	{ 0x0606, "1394 DA Stream" },
	{ 0x0607, "1394 DV Stream" },
	{ 0x0700, "Embedded" },
	{ 0x0701, "Noise Source" },
	{ 0x0702, "Equalization Noise" },
	{ 0x0703, "CD" },
	{ 0x0704, "DAT" },
	{ 0x0705, "DCC" },
	{ 0x0706, "MiniDisk" },
	{ 0x0707, "Analog Tape" },
	{ 0x0708, "Phonograph" },
	{ 0x0709, "VCR Audio" },
	{ 0x070a, "Video Disk Audio" },
	{ 0x070b, "DVD Audio" },
	{ 0x070c, "TV Tuner Audio" },
	{ 0x070d, "Satellite Rec Audio" },
	{ 0x070e, "Cable Tuner Audio" },
	{ 0x070f, "DSS Audio" },
	{ 0x0710, "Radio Receiver" },
	{ 0x0711, "Radio Transmitter" },
	{ 0x0712, "Multi-Track Recorder" },
	{ 0x0713, "Synthesizer" },
	{ 0 },
};

static int get_term_name(struct mixer_build *state, struct usb_audio_term *iterm,
			 unsigned char *name, int maxlen, int term_only)
{
	struct iterm_name_combo *names;

	if (iterm->name)
		return snd_usb_copy_string_desc(state, iterm->name,
						name, maxlen);

	/* virtual type - not a real terminal */
	if (iterm->type >> 16) {
		if (term_only)
			return 0;
		switch (iterm->type >> 16) {
		case UAC_SELECTOR_UNIT:
			strcpy(name, "Selector");
			return 8;
		case UAC1_PROCESSING_UNIT:
			strcpy(name, "Process Unit");
			return 12;
		case UAC1_EXTENSION_UNIT:
			strcpy(name, "Ext Unit");
			return 8;
		case UAC_MIXER_UNIT:
			strcpy(name, "Mixer");
			return 5;
		default:
			return sprintf(name, "Unit %d", iterm->id);
		}
	}

	switch (iterm->type & 0xff00) {
	case 0x0100:
		strcpy(name, "PCM");
		return 3;
	case 0x0200:
		strcpy(name, "Mic");
		return 3;
	case 0x0400:
		strcpy(name, "Headset");
		return 7;
	case 0x0500:
		strcpy(name, "Phone");
		return 5;
	}

	for (names = iterm_names; names->type; names++) {
		if (names->type == iterm->type) {
			strcpy(name, names->name);
			return strlen(names->name);
		}
	}

	return 0;
}

/*
 * parse the source unit recursively until it reaches to a terminal
 * or a branched unit.
 */
static int __check_input_term(struct mixer_build *state, int id,
			    struct usb_audio_term *term)
{
	int err;
	void *p1;
	unsigned char *hdr;

	memset(term, 0, sizeof(*term));
	for (;;) {
		/* a loop in the terminal chain? */
		if (test_and_set_bit(id, state->termbitmap))
			return -EINVAL;

		p1 = find_audio_control_unit(state, id);
		if (!p1)
			break;

		hdr = p1;
		term->id = id;
		switch (hdr[2]) {
		case UAC_INPUT_TERMINAL:
			if (state->mixer->protocol == UAC_VERSION_1) {
				struct uac_input_terminal_descriptor *d = p1;
				term->type = le16_to_cpu(d->wTerminalType);
				term->channels = d->bNrChannels;
				term->chconfig = le16_to_cpu(d->wChannelConfig);
				term->name = d->iTerminal;
			} else if (state->mixer->protocol == UAC_VERSION_2) {
				struct uac2_input_terminal_descriptor *d = p1;

				/* call recursively to verify that the
				 * referenced clock entity is valid */
				err = __check_input_term(state, d->bCSourceID, term);
				if (err < 0)
					return err;

				/* save input term properties after recursion,
				 * to ensure they are not overriden by the
				 * recursion calls */
				term->id = id;
				term->type = le16_to_cpu(d->wTerminalType);
				term->channels = d->bNrChannels;
				term->chconfig = le32_to_cpu(d->bmChannelConfig);
				term->name = d->iTerminal;
			} else { /* UAC_VERSION_3 */
				struct uac3_input_terminal_descriptor *d = p1;

				err = __check_input_term(state,
							d->bCSourceID, term);
				if (err < 0)
					return err;

				term->id = id;
				term->type = d->wTerminalType;
				if (d->wClusterDescrID == CLUSTER_ID_MONO) {
					term->channels = NUM_CHANNELS_MONO;
					term->chconfig = BADD_CH_CONFIG_MONO;
				} else {
					term->channels = NUM_CHANNELS_STEREO;
					term->chconfig = BADD_CH_CONFIG_STEREO;
				}
				term->name = d->wTerminalDescrStr;
			}
			return 0;
		case UAC_FEATURE_UNIT: {
			/* the header is the same for v1 and v2 */
			struct uac_feature_unit_descriptor *d = p1;
			id = d->bSourceID;
			break; /* continue to parse */
		}
		case UAC_MIXER_UNIT: {
			struct uac_mixer_unit_descriptor *d = p1;
			term->type = d->bDescriptorSubtype << 16; /* virtual type */
			term->channels = uac_mixer_unit_bNrChannels(d);
			term->chconfig = uac_mixer_unit_wChannelConfig(d, state->mixer->protocol);
			term->name = uac_mixer_unit_iMixer(d);
			return 0;
		}
<<<<<<< HEAD
		case UAC_SELECTOR_UNIT:
		/* UAC3_MIXER_UNIT_V3 */
		case UAC2_CLOCK_SELECTOR:
		/* UAC3_CLOCK_SOURCE */ {
			if (state->mixer->protocol == UAC_VERSION_3
				&& hdr[2] == UAC3_CLOCK_SOURCE) {
				struct uac3_clock_source_descriptor *d = p1;

				term->type = d->bDescriptorSubtype << 16;
				term->id = id;
				term->name = d->wClockSourceStr;
			} else if (state->mixer->protocol == UAC_VERSION_3
					&& hdr[2] == UAC3_MIXER_UNIT_V3) {
				struct uac3_mixer_unit_descriptor *d = p1;

				term->type = d->bDescriptorSubtype << 16;
				if (d->wClusterDescrID == CLUSTER_ID_MONO) {
					term->channels = NUM_CHANNELS_MONO;
					term->chconfig = BADD_CH_CONFIG_MONO;
				} else {
					term->channels = NUM_CHANNELS_STEREO;
					term->chconfig = BADD_CH_CONFIG_STEREO;
				}
				term->name = d->wMixerDescrStr;
			} else {
				struct uac_selector_unit_descriptor *d = p1;
				/* call recursively to retrieve channel info */
				err = __check_input_term(state,
							d->baSourceID[0], term);
				if (err < 0)
					return err;
				/* virtual type */
				term->type = d->bDescriptorSubtype << 16;
				term->id = id;
				term->name = uac_selector_unit_iSelector(d);
			}
=======
		case UAC_SELECTOR_UNIT: {
			struct uac_selector_unit_descriptor *d = p1;
			/* call recursively to retrieve the channel info */
			err = __check_input_term(state, d->baSourceID[0], term);
			if (err < 0)
				return err;
			term->type = d->bDescriptorSubtype << 16; /* virtual type */
			term->id = id;
			term->name = uac_selector_unit_iSelector(d);
>>>>>>> e276e60d
			return 0;
		}
		/* UAC3_MIXER_UNIT_V3 */
		case UAC2_CLOCK_SELECTOR:
		/* UAC3_CLOCK_SOURCE */ {
			if (state->mixer->protocol == UAC_VERSION_3
				&& hdr[2] == UAC3_CLOCK_SOURCE) {
				struct uac3_clock_source_descriptor *d = p1;

				term->type = d->bDescriptorSubtype << 16;
				term->id = id;
				term->name = d->wClockSourceStr;
			} else if (state->mixer->protocol == UAC_VERSION_3
					&& hdr[2] == UAC3_MIXER_UNIT_V3) {
				struct uac3_mixer_unit_descriptor *d = p1;

				term->type = d->bDescriptorSubtype << 16;
				if (d->wClusterDescrID == CLUSTER_ID_MONO) {
					term->channels = NUM_CHANNELS_MONO;
					term->chconfig = BADD_CH_CONFIG_MONO;
				} else {
					term->channels = NUM_CHANNELS_STEREO;
					term->chconfig = BADD_CH_CONFIG_STEREO;
				}
				term->name = d->wMixerDescrStr;
			} else {
				struct uac_selector_unit_descriptor *d = p1;
				/* call recursively to retrieve channel info */
				err = __check_input_term(state,
							d->baSourceID[0], term);
				if (err < 0)
					return err;
				/* virtual type */
				term->type = d->bDescriptorSubtype << 16;
				term->id = id;
				term->name = uac_selector_unit_iSelector(d);
			}
			return 0;
		}
		case UAC1_PROCESSING_UNIT:
		case UAC1_EXTENSION_UNIT:
		/* UAC2_PROCESSING_UNIT_V2 */
		/* UAC2_EFFECT_UNIT */
		/* UAC3_FEATURE_UNIT_V3 */
		case UAC2_EXTENSION_UNIT_V2: {
			if (state->mixer->protocol == UAC_VERSION_3) {
				struct uac_feature_unit_descriptor *d = p1;

				id = d->bSourceID;
			} else {
				struct uac_processing_unit_descriptor *d = p1;

				if (state->mixer->protocol == UAC_VERSION_2 &&
					hdr[2] == UAC2_EFFECT_UNIT) {
					/* UAC2/UAC1 unit IDs overlap here in an
					 * uncompatible way. Ignore this unit
					 * for now.
					 */
					return 0;
				}

				if (d->bNrInPins) {
					id = d->baSourceID[0];
					break; /* continue to parse */
				}
				/* virtual type */
				term->type = d->bDescriptorSubtype << 16;
				term->channels =
					uac_processing_unit_bNrChannels(d);
				term->chconfig =
					uac_processing_unit_wChannelConfig(
						d, state->mixer->protocol);
				term->name = uac_processing_unit_iProcessing(
						d, state->mixer->protocol);
				return 0;
			}
			break;
		}
		case UAC2_CLOCK_SOURCE: {
			struct uac_clock_source_descriptor *d = p1;
			term->type = d->bDescriptorSubtype << 16; /* virtual type */
			term->id = id;
			term->name = d->iClockSource;
			return 0;
		}
		default:
			return -ENODEV;
		}
	}
	return -ENODEV;
}


static int check_input_term(struct mixer_build *state, int id,
			    struct usb_audio_term *term)
{
	memset(term, 0, sizeof(*term));
	memset(state->termbitmap, 0, sizeof(state->termbitmap));
	return __check_input_term(state, id, term);
}

/*
 * Feature Unit
 */

/* feature unit control information */
struct usb_feature_control_info {
	const char *name;
	int type;	/* data type for uac1 */
	int type_uac2;	/* data type for uac2 if different from uac1, else -1 */
};

static struct usb_feature_control_info audio_feature_info[] = {
	{ "Mute",			USB_MIXER_INV_BOOLEAN, -1 },
	{ "Volume",			USB_MIXER_S16, -1 },
	{ "Tone Control - Bass",	USB_MIXER_S8, -1 },
	{ "Tone Control - Mid",		USB_MIXER_S8, -1 },
	{ "Tone Control - Treble",	USB_MIXER_S8, -1 },
	{ "Graphic Equalizer",		USB_MIXER_S8, -1 }, /* FIXME: not implemeted yet */
	{ "Auto Gain Control",		USB_MIXER_BOOLEAN, -1 },
	{ "Delay Control",		USB_MIXER_U16, USB_MIXER_U32 },
	{ "Bass Boost",			USB_MIXER_BOOLEAN, -1 },
	{ "Loudness",			USB_MIXER_BOOLEAN, -1 },
	/* UAC2 specific */
	{ "Input Gain Control",		USB_MIXER_S16, -1 },
	{ "Input Gain Pad Control",	USB_MIXER_S16, -1 },
	{ "Phase Inverter Control",	USB_MIXER_BOOLEAN, -1 },
};

/* private_free callback */
void snd_usb_mixer_elem_free(struct snd_kcontrol *kctl)
{
	kfree(kctl->private_data);
	kctl->private_data = NULL;
}

/*
 * interface to ALSA control for feature/mixer units
 */

/* volume control quirks */
static void volume_control_quirks(struct usb_mixer_elem_info *cval,
				  struct snd_kcontrol *kctl)
{
	struct snd_usb_audio *chip = cval->head.mixer->chip;
	switch (chip->usb_id) {
	case USB_ID(0x0763, 0x2030): /* M-Audio Fast Track C400 */
	case USB_ID(0x0763, 0x2031): /* M-Audio Fast Track C600 */
		if (strcmp(kctl->id.name, "Effect Duration") == 0) {
			cval->min = 0x0000;
			cval->max = 0xffff;
			cval->res = 0x00e6;
			break;
		}
		if (strcmp(kctl->id.name, "Effect Volume") == 0 ||
		    strcmp(kctl->id.name, "Effect Feedback Volume") == 0) {
			cval->min = 0x00;
			cval->max = 0xff;
			break;
		}
		if (strstr(kctl->id.name, "Effect Return") != NULL) {
			cval->min = 0xb706;
			cval->max = 0xff7b;
			cval->res = 0x0073;
			break;
		}
		if ((strstr(kctl->id.name, "Playback Volume") != NULL) ||
			(strstr(kctl->id.name, "Effect Send") != NULL)) {
			cval->min = 0xb5fb; /* -73 dB = 0xb6ff */
			cval->max = 0xfcfe;
			cval->res = 0x0073;
		}
		break;

	case USB_ID(0x0763, 0x2081): /* M-Audio Fast Track Ultra 8R */
	case USB_ID(0x0763, 0x2080): /* M-Audio Fast Track Ultra */
		if (strcmp(kctl->id.name, "Effect Duration") == 0) {
			usb_audio_info(chip,
				       "set quirk for FTU Effect Duration\n");
			cval->min = 0x0000;
			cval->max = 0x7f00;
			cval->res = 0x0100;
			break;
		}
		if (strcmp(kctl->id.name, "Effect Volume") == 0 ||
		    strcmp(kctl->id.name, "Effect Feedback Volume") == 0) {
			usb_audio_info(chip,
				       "set quirks for FTU Effect Feedback/Volume\n");
			cval->min = 0x00;
			cval->max = 0x7f;
			break;
		}
		break;

	case USB_ID(0x0d8c, 0x0103):
		if (!strcmp(kctl->id.name, "PCM Playback Volume")) {
			usb_audio_info(chip,
				 "set volume quirk for CM102-A+/102S+\n");
			cval->min = -256;
		}
		break;

	case USB_ID(0x0471, 0x0101):
	case USB_ID(0x0471, 0x0104):
	case USB_ID(0x0471, 0x0105):
	case USB_ID(0x0672, 0x1041):
	/* quirk for UDA1321/N101.
	 * note that detection between firmware 2.1.1.7 (N101)
	 * and later 2.1.1.21 is not very clear from datasheets.
	 * I hope that the min value is -15360 for newer firmware --jk
	 */
		if (!strcmp(kctl->id.name, "PCM Playback Volume") &&
		    cval->min == -15616) {
			usb_audio_info(chip,
				 "set volume quirk for UDA1321/N101 chip\n");
			cval->max = -256;
		}
		break;

	case USB_ID(0x046d, 0x09a4):
		if (!strcmp(kctl->id.name, "Mic Capture Volume")) {
			usb_audio_info(chip,
				"set volume quirk for QuickCam E3500\n");
			cval->min = 6080;
			cval->max = 8768;
			cval->res = 192;
		}
		break;

	case USB_ID(0x046d, 0x0807): /* Logitech Webcam C500 */
	case USB_ID(0x046d, 0x0808):
	case USB_ID(0x046d, 0x0809):
	case USB_ID(0x046d, 0x0819): /* Logitech Webcam C210 */
	case USB_ID(0x046d, 0x081b): /* HD Webcam c310 */
	case USB_ID(0x046d, 0x081d): /* HD Webcam c510 */
	case USB_ID(0x046d, 0x0825): /* HD Webcam c270 */
	case USB_ID(0x046d, 0x0826): /* HD Webcam c525 */
	case USB_ID(0x046d, 0x08ca): /* Logitech Quickcam Fusion */
	case USB_ID(0x046d, 0x0991):
	case USB_ID(0x046d, 0x09a2): /* QuickCam Communicate Deluxe/S7500 */
	/* Most audio usb devices lie about volume resolution.
	 * Most Logitech webcams have res = 384.
	 * Probably there is some logitech magic behind this number --fishor
	 */
		if (!strcmp(kctl->id.name, "Mic Capture Volume")) {
			usb_audio_info(chip,
				"set resolution quirk: cval->res = 384\n");
			cval->res = 384;
		}
		break;

	case USB_ID(0x1130, 0x1620): /* Logitech Speakers S150 */
	/* This audio device has 2 channels and it explicitly requires the
	 * host to send SET_CUR command on the volume control of both the
	 * channels. 7936 = 0x1F00 is the default value.
	 */
		if (cval->channels == 2)
			snd_usb_mixer_set_ctl_value(cval, UAC_SET_CUR,
						(cval->control << 8) | 2, 7936);
		break;

	}
}

/*
 * retrieve the minimum and maximum values for the specified control
 */
static int get_min_max_with_quirks(struct usb_mixer_elem_info *cval,
				   int default_min, struct snd_kcontrol *kctl)
{
	/* for failsafe */
	cval->min = default_min;
	cval->max = cval->min + 1;
	cval->res = 1;
	cval->dBmin = cval->dBmax = 0;

	if (cval->val_type == USB_MIXER_BOOLEAN ||
	    cval->val_type == USB_MIXER_INV_BOOLEAN) {
		cval->initialized = 1;
	} else {
		int minchn = 0;
		if (cval->cmask) {
			int i;
			for (i = 0; i < MAX_CHANNELS; i++)
				if (cval->cmask & (1 << i)) {
					minchn = i + 1;
					break;
				}
		}
		if (get_ctl_value(cval, UAC_GET_MAX, (cval->control << 8) | minchn, &cval->max) < 0 ||
		    get_ctl_value(cval, UAC_GET_MIN, (cval->control << 8) | minchn, &cval->min) < 0) {
			usb_audio_err(cval->head.mixer->chip,
				      "%d:%d: cannot get min/max values for control %d (id %d)\n",
				   cval->head.id, snd_usb_ctrl_intf(cval->head.mixer->chip),
							       cval->control, cval->head.id);
			return -EINVAL;
		}
		if (get_ctl_value(cval, UAC_GET_RES,
				  (cval->control << 8) | minchn,
				  &cval->res) < 0) {
			cval->res = 1;
		} else {
			int last_valid_res = cval->res;

			while (cval->res > 1) {
				if (snd_usb_mixer_set_ctl_value(cval, UAC_SET_RES,
								(cval->control << 8) | minchn,
								cval->res / 2) < 0)
					break;
				cval->res /= 2;
			}
			if (get_ctl_value(cval, UAC_GET_RES,
					  (cval->control << 8) | minchn, &cval->res) < 0)
				cval->res = last_valid_res;
		}
		if (cval->res == 0)
			cval->res = 1;

		/* Additional checks for the proper resolution
		 *
		 * Some devices report smaller resolutions than actually
		 * reacting.  They don't return errors but simply clip
		 * to the lower aligned value.
		 */
		if (cval->min + cval->res < cval->max) {
			int last_valid_res = cval->res;
			int saved, test, check;
			if (get_cur_mix_raw(cval, minchn, &saved) < 0)
				goto no_res_check;
			for (;;) {
				test = saved;
				if (test < cval->max)
					test += cval->res;
				else
					test -= cval->res;
				if (test < cval->min || test > cval->max ||
				    snd_usb_set_cur_mix_value(cval, minchn, 0, test) ||
				    get_cur_mix_raw(cval, minchn, &check)) {
					cval->res = last_valid_res;
					break;
				}
				if (test == check)
					break;
				cval->res *= 2;
			}
			snd_usb_set_cur_mix_value(cval, minchn, 0, saved);
		}

no_res_check:
		cval->initialized = 1;
	}

	if (kctl)
		volume_control_quirks(cval, kctl);

	/* USB descriptions contain the dB scale in 1/256 dB unit
	 * while ALSA TLV contains in 1/100 dB unit
	 */
	cval->dBmin =
		(convert_signed_value(cval, cval->min) * 100) / (cval->res);
	cval->dBmax =
		(convert_signed_value(cval, cval->max) * 100) / (cval->res);
	if (cval->dBmin > cval->dBmax) {
		/* something is wrong; assume it's either from/to 0dB */
		if (cval->dBmin < 0)
			cval->dBmax = 0;
		else if (cval->dBmin > 0)
			cval->dBmin = 0;
		if (cval->dBmin > cval->dBmax) {
			/* totally crap, return an error */
			return -EINVAL;
		}
	}

	return 0;
}

#define get_min_max(cval, def)	get_min_max_with_quirks(cval, def, NULL)

/* get a feature/mixer unit info */
static int mixer_ctl_feature_info(struct snd_kcontrol *kcontrol,
				  struct snd_ctl_elem_info *uinfo)
{
	struct usb_mixer_elem_info *cval = kcontrol->private_data;

	if (cval->val_type == USB_MIXER_BOOLEAN ||
	    cval->val_type == USB_MIXER_INV_BOOLEAN)
		uinfo->type = SNDRV_CTL_ELEM_TYPE_BOOLEAN;
	else
		uinfo->type = SNDRV_CTL_ELEM_TYPE_INTEGER;
	uinfo->count = cval->channels;
	if (cval->val_type == USB_MIXER_BOOLEAN ||
	    cval->val_type == USB_MIXER_INV_BOOLEAN) {
		uinfo->value.integer.min = 0;
		uinfo->value.integer.max = 1;
	} else {
		if (!cval->initialized) {
			get_min_max_with_quirks(cval, 0, kcontrol);
			if (cval->initialized && cval->dBmin >= cval->dBmax) {
				kcontrol->vd[0].access &= 
					~(SNDRV_CTL_ELEM_ACCESS_TLV_READ |
					  SNDRV_CTL_ELEM_ACCESS_TLV_CALLBACK);
				snd_ctl_notify(cval->head.mixer->chip->card,
					       SNDRV_CTL_EVENT_MASK_INFO,
					       &kcontrol->id);
			}
		}
		uinfo->value.integer.min = 0;
		uinfo->value.integer.max =
			(cval->max - cval->min + cval->res - 1) / cval->res;
	}
	return 0;
}

/* get the current value from feature/mixer unit */
static int mixer_ctl_feature_get(struct snd_kcontrol *kcontrol,
				 struct snd_ctl_elem_value *ucontrol)
{
	struct usb_mixer_elem_info *cval = kcontrol->private_data;
	int c, cnt, val, err;

	ucontrol->value.integer.value[0] = cval->min;
	if (cval->cmask) {
		cnt = 0;
		for (c = 0; c < MAX_CHANNELS; c++) {
			if (!(cval->cmask & (1 << c)))
				continue;
			err = snd_usb_get_cur_mix_value(cval, c + 1, cnt, &val);
			if (err < 0)
				return filter_error(cval, err);
			val = get_relative_value(cval, val);
			ucontrol->value.integer.value[cnt] = val;
			cnt++;
		}
		return 0;
	} else {
		/* master channel */
		err = snd_usb_get_cur_mix_value(cval, 0, 0, &val);
		if (err < 0)
			return filter_error(cval, err);
		val = get_relative_value(cval, val);
		ucontrol->value.integer.value[0] = val;
	}
	return 0;
}

/* put the current value to feature/mixer unit */
static int mixer_ctl_feature_put(struct snd_kcontrol *kcontrol,
				 struct snd_ctl_elem_value *ucontrol)
{
	struct usb_mixer_elem_info *cval = kcontrol->private_data;
	int c, cnt, val, oval, err;
	int changed = 0;

	if (cval->cmask) {
		cnt = 0;
		for (c = 0; c < MAX_CHANNELS; c++) {
			if (!(cval->cmask & (1 << c)))
				continue;
			err = snd_usb_get_cur_mix_value(cval, c + 1, cnt, &oval);
			if (err < 0)
				return filter_error(cval, err);
			val = ucontrol->value.integer.value[cnt];
			val = get_abs_value(cval, val);
			if (oval != val) {
				snd_usb_set_cur_mix_value(cval, c + 1, cnt, val);
				changed = 1;
			}
			cnt++;
		}
	} else {
		/* master channel */
		err = snd_usb_get_cur_mix_value(cval, 0, 0, &oval);
		if (err < 0)
			return filter_error(cval, err);
		val = ucontrol->value.integer.value[0];
		val = get_abs_value(cval, val);
		if (val != oval) {
			snd_usb_set_cur_mix_value(cval, 0, 0, val);
			changed = 1;
		}
	}
	return changed;
}

static struct snd_kcontrol_new usb_feature_unit_ctl = {
	.iface = SNDRV_CTL_ELEM_IFACE_MIXER,
	.name = "", /* will be filled later manually */
	.info = mixer_ctl_feature_info,
	.get = mixer_ctl_feature_get,
	.put = mixer_ctl_feature_put,
};

/* the read-only variant */
static struct snd_kcontrol_new usb_feature_unit_ctl_ro = {
	.iface = SNDRV_CTL_ELEM_IFACE_MIXER,
	.name = "", /* will be filled later manually */
	.info = mixer_ctl_feature_info,
	.get = mixer_ctl_feature_get,
	.put = NULL,
};

/*
 * This symbol is exported in order to allow the mixer quirks to
 * hook up to the standard feature unit control mechanism
 */
struct snd_kcontrol_new *snd_usb_feature_unit_ctl = &usb_feature_unit_ctl;

/*
 * build a feature control
 */
static size_t append_ctl_name(struct snd_kcontrol *kctl, const char *str)
{
	return strlcat(kctl->id.name, str, sizeof(kctl->id.name));
}

/*
 * A lot of headsets/headphones have a "Speaker" mixer. Make sure we
 * rename it to "Headphone". We determine if something is a headphone
 * similar to how udev determines form factor.
 */
static void check_no_speaker_on_headset(struct snd_kcontrol *kctl,
					struct snd_card *card)
{
	const char *names_to_check[] = {
		"Headset", "headset", "Headphone", "headphone", NULL};
	const char **s;
	bool found = false;

	if (strcmp("Speaker", kctl->id.name))
		return;

	for (s = names_to_check; *s; s++)
		if (strstr(card->shortname, *s)) {
			found = true;
			break;
		}

	if (!found)
		return;

	strlcpy(kctl->id.name, "Headphone", sizeof(kctl->id.name));
}

static void build_feature_ctl(struct mixer_build *state, void *raw_desc,
			      unsigned int ctl_mask, int control,
			      struct usb_audio_term *iterm, int unitid,
			      int readonly_mask)
{
	struct uac_feature_unit_descriptor *desc = raw_desc;
	struct usb_feature_control_info *ctl_info;
	unsigned int len = 0;
	int mapped_name = 0;
	int nameid;
	struct snd_kcontrol *kctl;
	struct usb_mixer_elem_info *cval;
	const struct usbmix_name_map *map;
	unsigned int range;

	if (state->mixer->protocol == UAC_VERSION_3)
		nameid = ((struct uac3_feature_unit_descriptor *)
				raw_desc)->wFeatureDescrStr;
	else
		nameid = uac_feature_unit_iFeature(desc);

	control++; /* change from zero-based to 1-based value */

	if (control == UAC_FU_GRAPHIC_EQUALIZER) {
		/* FIXME: not supported yet */
		return;
	}

	map = find_map(state, unitid, control);
	if (check_ignored_ctl(map))
		return;

	cval = kzalloc(sizeof(*cval), GFP_KERNEL);
	if (!cval)
		return;
	snd_usb_mixer_elem_init_std(&cval->head, state->mixer, unitid);
	cval->control = control;
	cval->cmask = ctl_mask;
	ctl_info = &audio_feature_info[control-1];
	if (state->mixer->protocol == UAC_VERSION_1)
		cval->val_type = ctl_info->type;
	else /* UAC_VERSION_2 or UAC_VERSION_3*/
		cval->val_type = ctl_info->type_uac2 >= 0 ?
			ctl_info->type_uac2 : ctl_info->type;

	if (ctl_mask == 0) {
		cval->channels = 1;	/* master channel */
		cval->master_readonly = readonly_mask;
	} else {
		int i, c = 0;
		for (i = 0; i < 16; i++)
			if (ctl_mask & (1 << i))
				c++;
		cval->channels = c;
		cval->ch_readonly = readonly_mask;
	}

	/*
	 * If all channels in the mask are marked read-only, make the control
	 * read-only. snd_usb_set_cur_mix_value() will check the mask again and won't
	 * issue write commands to read-only channels.
	 */
	if (cval->channels == readonly_mask)
		kctl = snd_ctl_new1(&usb_feature_unit_ctl_ro, cval);
	else
		kctl = snd_ctl_new1(&usb_feature_unit_ctl, cval);

	if (!kctl) {
		usb_audio_err(state->chip, "cannot malloc kcontrol\n");
		kfree(cval);
		return;
	}
	kctl->private_free = snd_usb_mixer_elem_free;

	len = check_mapped_name(map, kctl->id.name, sizeof(kctl->id.name));
	mapped_name = len != 0;
	if (!len && nameid)
		len = snd_usb_copy_string_desc(state, nameid,
				kctl->id.name, sizeof(kctl->id.name));

	switch (control) {
	case UAC_FU_MUTE:
	case UAC_FU_VOLUME:
		/*
		 * determine the control name.  the rule is:
		 * - if a name id is given in descriptor, use it.
		 * - if the connected input can be determined, then use the name
		 *   of terminal type.
		 * - if the connected output can be determined, use it.
		 * - otherwise, anonymous name.
		 */
		if (!len) {
			len = get_term_name(state, iterm, kctl->id.name,
					    sizeof(kctl->id.name), 1);
			if (!len)
				len = get_term_name(state, &state->oterm,
						    kctl->id.name,
						    sizeof(kctl->id.name), 1);
			if (!len)
				snprintf(kctl->id.name, sizeof(kctl->id.name),
					 "Feature %d", unitid);
		}

		if (!mapped_name)
			check_no_speaker_on_headset(kctl, state->mixer->chip->card);

		/*
		 * determine the stream direction:
		 * if the connected output is USB stream, then it's likely a
		 * capture stream.  otherwise it should be playback (hopefully :)
		 */
		if (!mapped_name && !(state->oterm.type >> 16)) {
			if ((state->oterm.type & 0xff00) == 0x0100)
				append_ctl_name(kctl, " Capture");
			else
				append_ctl_name(kctl, " Playback");
		}
		append_ctl_name(kctl, control == UAC_FU_MUTE ?
				" Switch" : " Volume");
		break;
	default:
		if (!len)
			strlcpy(kctl->id.name, audio_feature_info[control-1].name,
				sizeof(kctl->id.name));
		break;
	}

	/* get min/max values */
	get_min_max_with_quirks(cval, 0, kctl);

	if (control == UAC_FU_VOLUME) {
		check_mapped_dB(map, cval);
		if (cval->dBmin < cval->dBmax || !cval->initialized) {
			kctl->tlv.c = snd_usb_mixer_vol_tlv;
			kctl->vd[0].access |=
				SNDRV_CTL_ELEM_ACCESS_TLV_READ |
				SNDRV_CTL_ELEM_ACCESS_TLV_CALLBACK;
		}
	}

	snd_usb_mixer_fu_apply_quirk(state->mixer, cval, unitid, kctl);

	range = (cval->max - cval->min) / cval->res;
	/*
	 * Are there devices with volume range more than 255? I use a bit more
	 * to be sure. 384 is a resolution magic number found on Logitech
	 * devices. It will definitively catch all buggy Logitech devices.
	 */
	if (range > 384) {
		usb_audio_warn(state->chip,
			       "Warning! Unlikely big volume range (=%u), cval->res is probably wrong.",
			       range);
		usb_audio_warn(state->chip,
			       "[%d] FU [%s] ch = %d, val = %d/%d/%d",
			       cval->head.id, kctl->id.name, cval->channels,
			       cval->min, cval->max, cval->res);
	}

	usb_audio_dbg(state->chip, "[%d] FU [%s] ch = %d, val = %d/%d/%d\n",
		      cval->head.id, kctl->id.name, cval->channels,
		      cval->min, cval->max, cval->res);
	snd_usb_mixer_add_control(&cval->head, kctl);
}

static int parse_clock_source_unit(struct mixer_build *state, int unitid,
				   void *_ftr)
{
	struct uac_clock_source_descriptor *hdr = _ftr;
	struct usb_mixer_elem_info *cval;
	struct snd_kcontrol *kctl;
	char name[SNDRV_CTL_ELEM_ID_NAME_MAXLEN];
	int ret;

	if (state->mixer->protocol != UAC_VERSION_2)
		return -EINVAL;

	if (hdr->bLength != sizeof(*hdr)) {
		usb_audio_dbg(state->chip,
			      "Bogus clock source descriptor length of %d, ignoring.\n",
			      hdr->bLength);
		return 0;
	}

	/*
	 * The only property of this unit we are interested in is the
	 * clock source validity. If that isn't readable, just bail out.
	 */
	if (!uac2_control_is_readable(hdr->bmControls,
				      ilog2(UAC2_CS_CONTROL_CLOCK_VALID)))
		return 0;

	cval = kzalloc(sizeof(*cval), GFP_KERNEL);
	if (!cval)
		return -ENOMEM;

	snd_usb_mixer_elem_init_std(&cval->head, state->mixer, hdr->bClockID);

	cval->min = 0;
	cval->max = 1;
	cval->channels = 1;
	cval->val_type = USB_MIXER_BOOLEAN;
	cval->control = UAC2_CS_CONTROL_CLOCK_VALID;

	if (uac2_control_is_writeable(hdr->bmControls,
				      ilog2(UAC2_CS_CONTROL_CLOCK_VALID)))
		kctl = snd_ctl_new1(&usb_feature_unit_ctl, cval);
	else {
		cval->master_readonly = 1;
		kctl = snd_ctl_new1(&usb_feature_unit_ctl_ro, cval);
	}

	if (!kctl) {
		kfree(cval);
		return -ENOMEM;
	}

	kctl->private_free = snd_usb_mixer_elem_free;
	ret = snd_usb_copy_string_desc(state, hdr->iClockSource,
				       name, sizeof(name));
	if (ret > 0)
		snprintf(kctl->id.name, sizeof(kctl->id.name),
			 "%s Validity", name);
	else
		snprintf(kctl->id.name, sizeof(kctl->id.name),
			 "Clock Source %d Validity", hdr->bClockID);

	return snd_usb_mixer_add_control(&cval->head, kctl);
}

static int find_num_channels(struct mixer_build *state, int dir)
{
	int num_ch = -EINVAL, num, i, j, wMaxPacketSize;
	int ctrlif = get_iface_desc(state->mixer->hostif)->bInterfaceNumber;
	struct usb_interface *usb_iface	=
			usb_ifnum_to_if(state->mixer->chip->dev, ctrlif);
	struct usb_interface_assoc_descriptor *assoc = usb_iface->intf_assoc;
	struct usb_host_interface *alts;

	for (i = 0; i < assoc->bInterfaceCount; i++) {
		int intf = assoc->bFirstInterface + i;

		if (intf != ctrlif) {
			struct usb_interface *iface =
				usb_ifnum_to_if(state->mixer->chip->dev, intf);

			alts = &iface->altsetting[1];
			if (dir == USB_DIR_OUT &&
				get_endpoint(alts, 0)->bEndpointAddress &
				USB_DIR_IN)
				continue;
			if (dir == USB_DIR_IN &&
				!(get_endpoint(alts, 0)->bEndpointAddress &
				USB_DIR_IN))
				continue;
			num = iface->num_altsetting;
			for (j = 1; j < num; j++) {
				num_ch = NUM_CHANNELS_MONO;
				alts = &iface->altsetting[j];
				wMaxPacketSize = le16_to_cpu(
							get_endpoint(alts, 0)->
							wMaxPacketSize);
				switch (wMaxPacketSize) {
				case BADD_MAXPSIZE_SYNC_MONO_16:
				case BADD_MAXPSIZE_SYNC_MONO_24:
				case BADD_MAXPSIZE_ASYNC_MONO_16:
				case BADD_MAXPSIZE_ASYNC_MONO_24:
					break;
				case BADD_MAXPSIZE_SYNC_STEREO_16:
				case BADD_MAXPSIZE_SYNC_STEREO_24:
				case BADD_MAXPSIZE_ASYNC_STEREO_16:
				case BADD_MAXPSIZE_ASYNC_STEREO_24:
					num_ch = NUM_CHANNELS_STEREO;
					break;
				}
				if (num_ch == NUM_CHANNELS_MONO)
					continue;
				else
					break;
			}
		}
	}

	return num_ch;
}

/*
 * parse a feature unit
 *
 * most of controls are defined here.
 */
static int parse_audio_feature_unit(struct mixer_build *state, int unitid,
				    void *_ftr)
{
	int channels, i, j;
	struct usb_audio_term iterm;
	unsigned int master_bits, first_ch_bits;
	int err, csize;
	struct uac_feature_unit_descriptor *hdr = _ftr;
	__u8 *bmaControls;

	if (state->mixer->protocol == UAC_VERSION_1) {
		if (hdr->bLength < 7) {
			usb_audio_err(state->chip,
				      "unit %u: invalid UAC_FEATURE_UNIT descriptor\n",
				      unitid);
			return -EINVAL;
		}
		csize = hdr->bControlSize;
		if (!csize) {
			usb_audio_dbg(state->chip,
				      "unit %u: invalid bControlSize == 0\n",
				      unitid);
			return -EINVAL;
		}
		channels = (hdr->bLength - 7) / csize - 1;
		bmaControls = hdr->bmaControls;
		if (hdr->bLength < 7 + csize) {
			usb_audio_err(state->chip,
				      "unit %u: invalid UAC_FEATURE_UNIT descriptor\n",
				      unitid);
			return -EINVAL;
		}
	} else if (state->mixer->protocol == UAC_VERSION_2) {
		struct uac2_feature_unit_descriptor *ftr = _ftr;
		if (hdr->bLength < 6) {
			usb_audio_err(state->chip,
				      "unit %u: invalid UAC_FEATURE_UNIT descriptor\n",
				      unitid);
			return -EINVAL;
		}
		csize = 4;
		channels = (hdr->bLength - 6) / 4 - 1;
		bmaControls = ftr->bmaControls;
		if (hdr->bLength < 6 + csize) {
			usb_audio_err(state->chip,
				      "unit %u: invalid UAC_FEATURE_UNIT descriptor\n",
				      unitid);
			return -EINVAL;
		}
	} else {
		struct usb_interface *usb_iface	=
			usb_ifnum_to_if(state->mixer->chip->dev,
			get_iface_desc(state->mixer->hostif)->bInterfaceNumber);
		struct usb_interface_assoc_descriptor *assoc =
							usb_iface->intf_assoc;

		csize = 4;
		switch (unitid) {
		case BADD_FU_ID_BAIOF:
			channels = NUM_CHANNELS_MONO;
			bmaControls = monoControls;
			badd_baif_in_term_desc.wClusterDescrID =
						CLUSTER_ID_MONO;
			break;

		case BADD_FU_ID_BAOF:
			switch (assoc->bFunctionSubClass) {
			case PROF_HEADPHONE:
			case PROF_HEADSET_ADAPTER:
				channels = NUM_CHANNELS_STEREO;
				bmaControls = stereoControls;
				badd_baiof_mu_desc.wClusterDescrID =
					CLUSTER_ID_MONO;
				break;
			case PROF_SPEAKERPHONE:
				channels = NUM_CHANNELS_MONO;
				bmaControls = monoControls;
				badd_baof_in_term_desc.wClusterDescrID =
					CLUSTER_ID_MONO;
				break;
			default:
				channels = find_num_channels(state,
								USB_DIR_OUT);
				if (channels < 0) {
					usb_audio_err(state->chip,
						      "unit %u: Cant find num of channels\n",
						      unitid);
					return channels;
				}

				bmaControls = (channels == NUM_CHANNELS_MONO) ?
						monoControls : stereoControls;
				badd_baof_in_term_desc.wClusterDescrID =
					(channels == NUM_CHANNELS_MONO) ?
					CLUSTER_ID_MONO : CLUSTER_ID_STEREO;
				break;
			}
			break;

		case BADD_FU_ID_BAIF:
			switch (assoc->bFunctionSubClass) {
			case PROF_HEADSET:
			case PROF_HEADSET_ADAPTER:
			case PROF_SPEAKERPHONE:
				channels = NUM_CHANNELS_MONO;
				bmaControls = monoControls;
				badd_baif_in_term_desc.wClusterDescrID =
					CLUSTER_ID_MONO;
				break;
			default:
				channels = find_num_channels(state, USB_DIR_IN);
				if (channels < 0) {
					usb_audio_err(state->chip,
						      "unit %u: Cant find num of channels\n",
						      unitid);
					return channels;
				}

				bmaControls = (channels == NUM_CHANNELS_MONO) ?
						 monoControls : stereoControls;
				badd_baif_in_term_desc.wClusterDescrID =
					(channels == NUM_CHANNELS_MONO) ?
					CLUSTER_ID_MONO : CLUSTER_ID_STEREO;
				break;
			}
			break;

		default:
			usb_audio_err(state->chip, "Invalid unit %u\n", unitid);
			return -EINVAL;
		}
	}

	/* parse the source unit */
	if (state->mixer->protocol != UAC_VERSION_3) {
		err = parse_audio_unit(state, hdr->bSourceID);
		if (err < 0)
			return err;
	} else {
		struct usb_interface *usb_iface	=
			usb_ifnum_to_if(state->mixer->chip->dev,
			get_iface_desc(state->mixer->hostif)->bInterfaceNumber);
		struct usb_interface_assoc_descriptor *assoc =
			usb_iface->intf_assoc;

		switch (unitid) {
		case BADD_FU_ID_BAOF:
			switch (assoc->bFunctionSubClass) {
			case PROF_HEADSET:
			case PROF_HEADSET_ADAPTER:
				hdr->bSourceID = BADD_MU_ID_BAIOF;
				break;
			default:
				hdr->bSourceID = BADD_IN_TERM_ID_BAOF;
				break;
			}
		}
		err = parse_audio_unit(state, hdr->bSourceID);
		if (err < 0)
			return err;
	}

	/* determine the input source type and name */
	err = check_input_term(state, hdr->bSourceID, &iterm);
	if (err < 0)
		return err;

	master_bits = snd_usb_combine_bytes(bmaControls, csize);
	/* master configuration quirks */
	switch (state->chip->usb_id) {
	case USB_ID(0x08bb, 0x2702):
		usb_audio_info(state->chip,
			       "usbmixer: master volume quirk for PCM2702 chip\n");
		/* disable non-functional volume control */
		master_bits &= ~UAC_CONTROL_BIT(UAC_FU_VOLUME);
		break;
	case USB_ID(0x1130, 0xf211):
		usb_audio_info(state->chip,
			       "usbmixer: volume control quirk for Tenx TP6911 Audio Headset\n");
		/* disable non-functional volume control */
		channels = 0;
		break;

	}
	if (channels > 0)
		first_ch_bits = snd_usb_combine_bytes(bmaControls + csize, csize);
	else
		first_ch_bits = 0;

	if (state->mixer->protocol == UAC_VERSION_1) {
		/* check all control types */
		for (i = 0; i < 10; i++) {
			unsigned int ch_bits = 0;
			for (j = 0; j < channels; j++) {
				unsigned int mask;

				mask = snd_usb_combine_bytes(bmaControls +
							     csize * (j+1), csize);
				if (mask & (1 << i))
					ch_bits |= (1 << j);
			}
			/* audio class v1 controls are never read-only */

			/*
			 * The first channel must be set
			 * (for ease of programming).
			 */
			if (ch_bits & 1)
				build_feature_ctl(state, _ftr, ch_bits, i,
						  &iterm, unitid, 0);
			if (master_bits & (1 << i))
				build_feature_ctl(state, _ftr, 0, i, &iterm,
						  unitid, 0);
		}
	} else { /* UAC_VERSION_2 or UAC_VERSION_3*/
		for (i = 0; i < ARRAY_SIZE(audio_feature_info); i++) {
			unsigned int ch_bits = 0;
			unsigned int ch_read_only = 0;

			for (j = 0; j < channels; j++) {
				unsigned int mask;

				mask = snd_usb_combine_bytes(bmaControls +
							     csize * (j+1), csize);
				if (uac2_control_is_readable(mask, i)) {
					ch_bits |= (1 << j);
					if (!uac2_control_is_writeable(mask, i))
						ch_read_only |= (1 << j);
				}
			}

			/*
			 * NOTE: build_feature_ctl() will mark the control
			 * read-only if all channels are marked read-only in
			 * the descriptors. Otherwise, the control will be
			 * reported as writeable, but the driver will not
			 * actually issue a write command for read-only
			 * channels.
			 */

			/*
			 * The first channel must be set
			 * (for ease of programming).
			 */
			if (ch_bits & 1)
				build_feature_ctl(state, _ftr, ch_bits, i,
						  &iterm, unitid, ch_read_only);
			if (uac2_control_is_readable(master_bits, i))
				build_feature_ctl(state, _ftr, 0, i, &iterm, unitid,
						  !uac2_control_is_writeable(master_bits, i));
		}
	}

	return 0;
}

/*
 * Mixer Unit
 */

/*
 * build a mixer unit control
 *
 * the callbacks are identical with feature unit.
 * input channel number (zero based) is given in control field instead.
 */
static void build_mixer_unit_ctl(struct mixer_build *state,
				 struct uac_mixer_unit_descriptor *desc,
				 int in_pin, int in_ch, int unitid,
				 struct usb_audio_term *iterm)
{
	struct usb_mixer_elem_info *cval;
	unsigned int num_outs = uac_mixer_unit_bNrChannels(desc);
	unsigned int i, len;
	struct snd_kcontrol *kctl;
	const struct usbmix_name_map *map;

	map = find_map(state, unitid, 0);
	if (check_ignored_ctl(map))
		return;

	cval = kzalloc(sizeof(*cval), GFP_KERNEL);
	if (!cval)
		return;

	snd_usb_mixer_elem_init_std(&cval->head, state->mixer, unitid);
	cval->control = in_ch + 1; /* based on 1 */
	cval->val_type = USB_MIXER_S16;
	for (i = 0; i < num_outs; i++) {
		__u8 *c = uac_mixer_unit_bmControls(desc, state->mixer->protocol);

		if (check_matrix_bitmap(c, in_ch, i, num_outs)) {
			cval->cmask |= (1 << i);
			cval->channels++;
		}
	}

	/* get min/max values */
	get_min_max(cval, 0);

	kctl = snd_ctl_new1(&usb_feature_unit_ctl, cval);
	if (!kctl) {
		usb_audio_err(state->chip, "cannot malloc kcontrol\n");
		kfree(cval);
		return;
	}
	kctl->private_free = snd_usb_mixer_elem_free;

	len = check_mapped_name(map, kctl->id.name, sizeof(kctl->id.name));
	if (!len)
		len = get_term_name(state, iterm, kctl->id.name,
				    sizeof(kctl->id.name), 0);
	if (!len)
		len = sprintf(kctl->id.name, "Mixer Source %d", in_ch + 1);
	append_ctl_name(kctl, " Volume");

	usb_audio_dbg(state->chip, "[%d] MU [%s] ch = %d, val = %d/%d\n",
		    cval->head.id, kctl->id.name, cval->channels, cval->min, cval->max);
	snd_usb_mixer_add_control(&cval->head, kctl);
}

/*
 * parse a mixer unit
 */
static int parse_audio_mixer_unit(struct mixer_build *state, int unitid,
				  void *raw_desc)
{
	struct uac_mixer_unit_descriptor *desc = raw_desc;
	struct usb_audio_term iterm;
	int input_pins, num_ins, num_outs;
	int pin, ich, err;

	if (state->mixer->protocol == UAC_VERSION_3) {
		input_pins = badd_baiof_mu_desc.bNrInPins;
		num_outs =
		   (badd_baiof_mu_desc.wClusterDescrID == CLUSTER_ID_MONO) ?
		    NUM_CHANNELS_MONO : NUM_CHANNELS_STEREO;
	} else {
		input_pins = desc->bNrInPins;
		num_outs = uac_mixer_unit_bNrChannels(desc);
<<<<<<< HEAD
		if (desc->bLength < 11 || !input_pins ||
		    desc->bLength < sizeof(*desc) + desc->bNrInPins ||
		    !num_outs) {
=======
		if (desc->bLength < 11 || !input_pins || !num_outs) {
>>>>>>> e276e60d
			usb_audio_err(state->chip,
				      "invalid MIXER UNIT descriptor %d\n",
				      unitid);
			return -EINVAL;
		}
	}

	num_ins = 0;
	ich = 0;
	for (pin = 0; pin < input_pins; pin++) {
		err = parse_audio_unit(state, desc->baSourceID[pin]);
		if (err < 0)
			continue;
		/* no bmControls field (e.g. Maya44) -> ignore */
		if (desc->bLength <= 10 + input_pins)
			continue;
		err = check_input_term(state, desc->baSourceID[pin], &iterm);
		if (err < 0)
			return err;
		num_ins += iterm.channels;
		for (; ich < num_ins; ich++) {
			int och, ich_has_controls = 0;

			for (och = 0; och < num_outs; och++) {
				__u8 *c = NULL;

				if (state->mixer->protocol == UAC_VERSION_3)
					c =
					  &(badd_baiof_mu_desc.bmMixerControls);
				else
					c = uac_mixer_unit_bmControls(desc,
							state->mixer->protocol);
				if (check_matrix_bitmap(c, ich, och, num_outs)) {
					ich_has_controls = 1;
					break;
				}
			}
			if (ich_has_controls)
				build_mixer_unit_ctl(state, desc, pin, ich,
						     unitid, &iterm);
		}
	}
	return 0;
}

/*
 * Processing Unit / Extension Unit
 */

/* get callback for processing/extension unit */
static int mixer_ctl_procunit_get(struct snd_kcontrol *kcontrol,
				  struct snd_ctl_elem_value *ucontrol)
{
	struct usb_mixer_elem_info *cval = kcontrol->private_data;
	int err, val;

	err = get_cur_ctl_value(cval, cval->control << 8, &val);
	if (err < 0) {
		ucontrol->value.integer.value[0] = cval->min;
		return filter_error(cval, err);
	}
	val = get_relative_value(cval, val);
	ucontrol->value.integer.value[0] = val;
	return 0;
}

/* put callback for processing/extension unit */
static int mixer_ctl_procunit_put(struct snd_kcontrol *kcontrol,
				  struct snd_ctl_elem_value *ucontrol)
{
	struct usb_mixer_elem_info *cval = kcontrol->private_data;
	int val, oval, err;

	err = get_cur_ctl_value(cval, cval->control << 8, &oval);
	if (err < 0)
		return filter_error(cval, err);
	val = ucontrol->value.integer.value[0];
	val = get_abs_value(cval, val);
	if (val != oval) {
		set_cur_ctl_value(cval, cval->control << 8, val);
		return 1;
	}
	return 0;
}

/* alsa control interface for processing/extension unit */
static struct snd_kcontrol_new mixer_procunit_ctl = {
	.iface = SNDRV_CTL_ELEM_IFACE_MIXER,
	.name = "", /* will be filled later */
	.info = mixer_ctl_feature_info,
	.get = mixer_ctl_procunit_get,
	.put = mixer_ctl_procunit_put,
};

/*
 * predefined data for processing units
 */
struct procunit_value_info {
	int control;
	char *suffix;
	int val_type;
	int min_value;
};

struct procunit_info {
	int type;
	char *name;
	struct procunit_value_info *values;
};

static struct procunit_value_info updown_proc_info[] = {
	{ UAC_UD_ENABLE, "Switch", USB_MIXER_BOOLEAN },
	{ UAC_UD_MODE_SELECT, "Mode Select", USB_MIXER_U8, 1 },
	{ 0 }
};
static struct procunit_value_info prologic_proc_info[] = {
	{ UAC_DP_ENABLE, "Switch", USB_MIXER_BOOLEAN },
	{ UAC_DP_MODE_SELECT, "Mode Select", USB_MIXER_U8, 1 },
	{ 0 }
};
static struct procunit_value_info threed_enh_proc_info[] = {
	{ UAC_3D_ENABLE, "Switch", USB_MIXER_BOOLEAN },
	{ UAC_3D_SPACE, "Spaciousness", USB_MIXER_U8 },
	{ 0 }
};
static struct procunit_value_info reverb_proc_info[] = {
	{ UAC_REVERB_ENABLE, "Switch", USB_MIXER_BOOLEAN },
	{ UAC_REVERB_LEVEL, "Level", USB_MIXER_U8 },
	{ UAC_REVERB_TIME, "Time", USB_MIXER_U16 },
	{ UAC_REVERB_FEEDBACK, "Feedback", USB_MIXER_U8 },
	{ 0 }
};
static struct procunit_value_info chorus_proc_info[] = {
	{ UAC_CHORUS_ENABLE, "Switch", USB_MIXER_BOOLEAN },
	{ UAC_CHORUS_LEVEL, "Level", USB_MIXER_U8 },
	{ UAC_CHORUS_RATE, "Rate", USB_MIXER_U16 },
	{ UAC_CHORUS_DEPTH, "Depth", USB_MIXER_U16 },
	{ 0 }
};
static struct procunit_value_info dcr_proc_info[] = {
	{ UAC_DCR_ENABLE, "Switch", USB_MIXER_BOOLEAN },
	{ UAC_DCR_RATE, "Ratio", USB_MIXER_U16 },
	{ UAC_DCR_MAXAMPL, "Max Amp", USB_MIXER_S16 },
	{ UAC_DCR_THRESHOLD, "Threshold", USB_MIXER_S16 },
	{ UAC_DCR_ATTACK_TIME, "Attack Time", USB_MIXER_U16 },
	{ UAC_DCR_RELEASE_TIME, "Release Time", USB_MIXER_U16 },
	{ 0 }
};

static struct procunit_info procunits[] = {
	{ UAC_PROCESS_UP_DOWNMIX, "Up Down", updown_proc_info },
	{ UAC_PROCESS_DOLBY_PROLOGIC, "Dolby Prologic", prologic_proc_info },
	{ UAC_PROCESS_STEREO_EXTENDER, "3D Stereo Extender", threed_enh_proc_info },
	{ UAC_PROCESS_REVERB, "Reverb", reverb_proc_info },
	{ UAC_PROCESS_CHORUS, "Chorus", chorus_proc_info },
	{ UAC_PROCESS_DYN_RANGE_COMP, "DCR", dcr_proc_info },
	{ 0 },
};
/*
 * predefined data for extension units
 */
static struct procunit_value_info clock_rate_xu_info[] = {
	{ USB_XU_CLOCK_RATE_SELECTOR, "Selector", USB_MIXER_U8, 0 },
	{ 0 }
};
static struct procunit_value_info clock_source_xu_info[] = {
	{ USB_XU_CLOCK_SOURCE_SELECTOR, "External", USB_MIXER_BOOLEAN },
	{ 0 }
};
static struct procunit_value_info spdif_format_xu_info[] = {
	{ USB_XU_DIGITAL_FORMAT_SELECTOR, "SPDIF/AC3", USB_MIXER_BOOLEAN },
	{ 0 }
};
static struct procunit_value_info soft_limit_xu_info[] = {
	{ USB_XU_SOFT_LIMIT_SELECTOR, " ", USB_MIXER_BOOLEAN },
	{ 0 }
};
static struct procunit_info extunits[] = {
	{ USB_XU_CLOCK_RATE, "Clock rate", clock_rate_xu_info },
	{ USB_XU_CLOCK_SOURCE, "DigitalIn CLK source", clock_source_xu_info },
	{ USB_XU_DIGITAL_IO_STATUS, "DigitalOut format:", spdif_format_xu_info },
	{ USB_XU_DEVICE_OPTIONS, "AnalogueIn Soft Limit", soft_limit_xu_info },
	{ 0 }
};

/*
 * build a processing/extension unit
 */
static int build_audio_procunit(struct mixer_build *state, int unitid,
				void *raw_desc, struct procunit_info *list,
				char *name)
{
	struct uac_processing_unit_descriptor *desc = raw_desc;
	int num_ins;
	struct usb_mixer_elem_info *cval;
	struct snd_kcontrol *kctl;
	int i, err, nameid, type, len;
	struct procunit_info *info;
	struct procunit_value_info *valinfo;
	const struct usbmix_name_map *map;
	static struct procunit_value_info default_value_info[] = {
		{ 0x01, "Switch", USB_MIXER_BOOLEAN },
		{ 0 }
	};
	static struct procunit_info default_info = {
		0, NULL, default_value_info
	};

	if (desc->bLength < 13) {
		usb_audio_err(state->chip, "invalid %s descriptor (id %d)\n", name, unitid);
		return -EINVAL;
	}

	num_ins = desc->bNrInPins;
	if (desc->bLength < 13 + num_ins ||
	    desc->bLength < num_ins + uac_processing_unit_bControlSize(desc, state->mixer->protocol)) {
		usb_audio_err(state->chip, "invalid %s descriptor (id %d)\n", name, unitid);
		return -EINVAL;
	}

	for (i = 0; i < num_ins; i++) {
		if ((err = parse_audio_unit(state, desc->baSourceID[i])) < 0)
			return err;
	}

	type = le16_to_cpu(desc->wProcessType);
	for (info = list; info && info->type; info++)
		if (info->type == type)
			break;
	if (!info || !info->type)
		info = &default_info;

	for (valinfo = info->values; valinfo->control; valinfo++) {
		__u8 *controls = uac_processing_unit_bmControls(desc, state->mixer->protocol);

		if (!(controls[valinfo->control / 8] & (1 << ((valinfo->control % 8) - 1))))
			continue;
		map = find_map(state, unitid, valinfo->control);
		if (check_ignored_ctl(map))
			continue;
		cval = kzalloc(sizeof(*cval), GFP_KERNEL);
		if (!cval)
			return -ENOMEM;
		snd_usb_mixer_elem_init_std(&cval->head, state->mixer, unitid);
		cval->control = valinfo->control;
		cval->val_type = valinfo->val_type;
		cval->channels = 1;

		/* get min/max values */
		if (type == UAC_PROCESS_UP_DOWNMIX && cval->control == UAC_UD_MODE_SELECT) {
			__u8 *control_spec = uac_processing_unit_specific(desc, state->mixer->protocol);
			/* FIXME: hard-coded */
			cval->min = 1;
			cval->max = control_spec[0];
			cval->res = 1;
			cval->initialized = 1;
		} else {
			if (type == USB_XU_CLOCK_RATE) {
				/*
				 * E-Mu USB 0404/0202/TrackerPre/0204
				 * samplerate control quirk
				 */
				cval->min = 0;
				cval->max = 5;
				cval->res = 1;
				cval->initialized = 1;
			} else
				get_min_max(cval, valinfo->min_value);
		}

		kctl = snd_ctl_new1(&mixer_procunit_ctl, cval);
		if (!kctl) {
			kfree(cval);
			return -ENOMEM;
		}
		kctl->private_free = snd_usb_mixer_elem_free;

		if (check_mapped_name(map, kctl->id.name, sizeof(kctl->id.name))) {
			/* nothing */ ;
		} else if (info->name) {
			strlcpy(kctl->id.name, info->name, sizeof(kctl->id.name));
		} else {
			nameid = uac_processing_unit_iProcessing(desc, state->mixer->protocol);
			len = 0;
			if (nameid)
				len = snd_usb_copy_string_desc(state, nameid,
							       kctl->id.name,
							       sizeof(kctl->id.name));
			if (!len)
				strlcpy(kctl->id.name, name, sizeof(kctl->id.name));
		}
		append_ctl_name(kctl, " ");
		append_ctl_name(kctl, valinfo->suffix);

		usb_audio_dbg(state->chip,
			      "[%d] PU [%s] ch = %d, val = %d/%d\n",
			      cval->head.id, kctl->id.name, cval->channels,
			      cval->min, cval->max);

		err = snd_usb_mixer_add_control(&cval->head, kctl);
		if (err < 0)
			return err;
	}
	return 0;
}

static int parse_audio_processing_unit(struct mixer_build *state, int unitid,
				       void *raw_desc)
{
	return build_audio_procunit(state, unitid, raw_desc,
				    procunits, "Processing Unit");
}

static int parse_audio_extension_unit(struct mixer_build *state, int unitid,
				      void *raw_desc)
{
	/*
	 * Note that we parse extension units with processing unit descriptors.
	 * That's ok as the layout is the same.
	 */
	return build_audio_procunit(state, unitid, raw_desc,
				    extunits, "Extension Unit");
}

/*
 * Selector Unit
 */

/*
 * info callback for selector unit
 * use an enumerator type for routing
 */
static int mixer_ctl_selector_info(struct snd_kcontrol *kcontrol,
				   struct snd_ctl_elem_info *uinfo)
{
	struct usb_mixer_elem_info *cval = kcontrol->private_data;
	const char **itemlist = (const char **)kcontrol->private_value;

	if (snd_BUG_ON(!itemlist))
		return -EINVAL;
	return snd_ctl_enum_info(uinfo, 1, cval->max, itemlist);
}

/* get callback for selector unit */
static int mixer_ctl_selector_get(struct snd_kcontrol *kcontrol,
				  struct snd_ctl_elem_value *ucontrol)
{
	struct usb_mixer_elem_info *cval = kcontrol->private_data;
	int val, err;

	err = get_cur_ctl_value(cval, cval->control << 8, &val);
	if (err < 0) {
		ucontrol->value.enumerated.item[0] = 0;
		return filter_error(cval, err);
	}
	val = get_relative_value(cval, val);
	ucontrol->value.enumerated.item[0] = val;
	return 0;
}

/* put callback for selector unit */
static int mixer_ctl_selector_put(struct snd_kcontrol *kcontrol,
				  struct snd_ctl_elem_value *ucontrol)
{
	struct usb_mixer_elem_info *cval = kcontrol->private_data;
	int val, oval, err;

	err = get_cur_ctl_value(cval, cval->control << 8, &oval);
	if (err < 0)
		return filter_error(cval, err);
	val = ucontrol->value.enumerated.item[0];
	val = get_abs_value(cval, val);
	if (val != oval) {
		set_cur_ctl_value(cval, cval->control << 8, val);
		return 1;
	}
	return 0;
}

/* alsa control interface for selector unit */
static struct snd_kcontrol_new mixer_selectunit_ctl = {
	.iface = SNDRV_CTL_ELEM_IFACE_MIXER,
	.name = "", /* will be filled later */
	.info = mixer_ctl_selector_info,
	.get = mixer_ctl_selector_get,
	.put = mixer_ctl_selector_put,
};

/*
 * private free callback.
 * free both private_data and private_value
 */
static void usb_mixer_selector_elem_free(struct snd_kcontrol *kctl)
{
	int i, num_ins = 0;

	if (kctl->private_data) {
		struct usb_mixer_elem_info *cval = kctl->private_data;
		num_ins = cval->max;
		kfree(cval);
		kctl->private_data = NULL;
	}
	if (kctl->private_value) {
		char **itemlist = (char **)kctl->private_value;
		for (i = 0; i < num_ins; i++)
			kfree(itemlist[i]);
		kfree(itemlist);
		kctl->private_value = 0;
	}
}

/*
 * parse a selector unit
 */
static int parse_audio_selector_unit(struct mixer_build *state, int unitid,
				     void *raw_desc)
{
	struct uac_selector_unit_descriptor *desc = raw_desc;
	unsigned int i, nameid, len;
	int err;
	struct usb_mixer_elem_info *cval;
	struct snd_kcontrol *kctl;
	const struct usbmix_name_map *map;
	char **namelist;

	if (desc->bLength < 5 || !desc->bNrInPins ||
	    desc->bLength < 5 + desc->bNrInPins) {
		usb_audio_err(state->chip,
			"invalid SELECTOR UNIT descriptor %d\n", unitid);
		return -EINVAL;
	}

	for (i = 0; i < desc->bNrInPins; i++) {
		if ((err = parse_audio_unit(state, desc->baSourceID[i])) < 0)
			return err;
	}

	if (desc->bNrInPins == 1) /* only one ? nonsense! */
		return 0;

	map = find_map(state, unitid, 0);
	if (check_ignored_ctl(map))
		return 0;

	cval = kzalloc(sizeof(*cval), GFP_KERNEL);
	if (!cval)
		return -ENOMEM;
	snd_usb_mixer_elem_init_std(&cval->head, state->mixer, unitid);
	cval->val_type = USB_MIXER_U8;
	cval->channels = 1;
	cval->min = 1;
	cval->max = desc->bNrInPins;
	cval->res = 1;
	cval->initialized = 1;

	if (state->mixer->protocol == UAC_VERSION_1)
		cval->control = 0;
	else /* UAC_VERSION_2 */
		cval->control = (desc->bDescriptorSubtype == UAC2_CLOCK_SELECTOR) ?
			UAC2_CX_CLOCK_SELECTOR : UAC2_SU_SELECTOR;

	namelist = kmalloc(sizeof(char *) * desc->bNrInPins, GFP_KERNEL);
	if (!namelist) {
		kfree(cval);
		return -ENOMEM;
	}
#define MAX_ITEM_NAME_LEN	64
	for (i = 0; i < desc->bNrInPins; i++) {
		struct usb_audio_term iterm;
		len = 0;
		namelist[i] = kmalloc(MAX_ITEM_NAME_LEN, GFP_KERNEL);
		if (!namelist[i]) {
			while (i--)
				kfree(namelist[i]);
			kfree(namelist);
			kfree(cval);
			return -ENOMEM;
		}
		len = check_mapped_selector_name(state, unitid, i, namelist[i],
						 MAX_ITEM_NAME_LEN);
		if (! len && check_input_term(state, desc->baSourceID[i], &iterm) >= 0)
			len = get_term_name(state, &iterm, namelist[i], MAX_ITEM_NAME_LEN, 0);
		if (! len)
			sprintf(namelist[i], "Input %u", i);
	}

	kctl = snd_ctl_new1(&mixer_selectunit_ctl, cval);
	if (! kctl) {
		usb_audio_err(state->chip, "cannot malloc kcontrol\n");
		for (i = 0; i < desc->bNrInPins; i++)
			kfree(namelist[i]);
		kfree(namelist);
		kfree(cval);
		return -ENOMEM;
	}
	kctl->private_value = (unsigned long)namelist;
	kctl->private_free = usb_mixer_selector_elem_free;

	/* check the static mapping table at first */
	len = check_mapped_name(map, kctl->id.name, sizeof(kctl->id.name));
	if (!len) {
		/* no mapping ? */
		/* if iSelector is given, use it */
		nameid = uac_selector_unit_iSelector(desc);
		if (nameid)
			len = snd_usb_copy_string_desc(state, nameid,
						       kctl->id.name,
						       sizeof(kctl->id.name));
		/* ... or pick up the terminal name at next */
		if (!len)
			len = get_term_name(state, &state->oterm,
				    kctl->id.name, sizeof(kctl->id.name), 0);
		/* ... or use the fixed string "USB" as the last resort */
		if (!len)
			strlcpy(kctl->id.name, "USB", sizeof(kctl->id.name));

		/* and add the proper suffix */
		if (desc->bDescriptorSubtype == UAC2_CLOCK_SELECTOR)
			append_ctl_name(kctl, " Clock Source");
		else if ((state->oterm.type & 0xff00) == 0x0100)
			append_ctl_name(kctl, " Capture Source");
		else
			append_ctl_name(kctl, " Playback Source");
	}

	usb_audio_dbg(state->chip, "[%d] SU [%s] items = %d\n",
		    cval->head.id, kctl->id.name, desc->bNrInPins);
	return snd_usb_mixer_add_control(&cval->head, kctl);
}

/*
 * parse an audio unit recursively
 */

static int parse_audio_unit(struct mixer_build *state, int unitid)
{
	unsigned char *p1;

	if (test_and_set_bit(unitid, state->unitbitmap))
		return 0; /* the unit already visited */

	p1 = find_audio_control_unit(state, unitid);
	if (!p1) {
		usb_audio_err(state->chip, "unit %d not found!\n", unitid);
		return -EINVAL;
	}

	switch (p1[2]) {
	case UAC_INPUT_TERMINAL:
		return 0; /* NOP */
	case UAC_MIXER_UNIT:
		return parse_audio_mixer_unit(state, unitid, p1);
	case UAC2_CLOCK_SOURCE:
		return parse_clock_source_unit(state, unitid, p1);
	case UAC_SELECTOR_UNIT:
	/*   UAC3_MIXER_UNIT_V3 has the same value */
	case UAC2_CLOCK_SELECTOR:
	/*   UAC3_CLOCK_SOURCE has the same value */
		if (state->mixer->protocol == UAC_VERSION_3 &&
			p1[2] == UAC3_CLOCK_SOURCE)
			return 0; /* NOP */
		else if (state->mixer->protocol == UAC_VERSION_3
			&& p1[2] == UAC3_MIXER_UNIT_V3)
			return parse_audio_mixer_unit(state, unitid, p1);
		else
			return parse_audio_selector_unit(state, unitid, p1);
	case UAC_FEATURE_UNIT:
		return parse_audio_feature_unit(state, unitid, p1);
	case UAC1_PROCESSING_UNIT:
	/*   UAC2_EFFECT_UNIT has the same value */
	/*   UAC3_FEATURE_UNIT_V3 has the same value */
		if (state->mixer->protocol == UAC_VERSION_1)
			return parse_audio_processing_unit(state, unitid, p1);
		else if (state->mixer->protocol == UAC_VERSION_2)
			return 0; /* FIXME - effect units not implemented yet */
		else
			return parse_audio_feature_unit(state, unitid, p1);
	case UAC1_EXTENSION_UNIT:
	/*   UAC2_PROCESSING_UNIT_V2 has the same value */
		if (state->mixer->protocol == UAC_VERSION_1)
			return parse_audio_extension_unit(state, unitid, p1);
		else /* UAC_VERSION_2 */
			return parse_audio_processing_unit(state, unitid, p1);
	case UAC2_EXTENSION_UNIT_V2:
		return parse_audio_extension_unit(state, unitid, p1);
	default:
		usb_audio_err(state->chip,
			"unit %u: unexpected type 0x%02x\n", unitid, p1[2]);
		return -EINVAL;
	}
}

static void snd_usb_mixer_free(struct usb_mixer_interface *mixer)
{
	/* kill pending URBs */
	snd_usb_mixer_disconnect(mixer);

	kfree(mixer->id_elems);
	if (mixer->urb) {
		kfree(mixer->urb->transfer_buffer);
		usb_free_urb(mixer->urb);
	}
	usb_free_urb(mixer->rc_urb);
	kfree(mixer->rc_setup_packet);
	kfree(mixer);
}

static int snd_usb_mixer_dev_free(struct snd_device *device)
{
	struct usb_mixer_interface *mixer = device->device_data;
	snd_usb_mixer_free(mixer);
	return 0;
}

static int make_out_term(struct mixer_build state, int wTerminalType)
{
	struct uac3_output_terminal_descriptor *desc = NULL;

	if (wTerminalType == UAC_TERMINAL_STREAMING)
		desc = &badd_baif_out_term_desc;
	else {
		desc = &badd_baof_out_term_desc;
		desc->wTerminalType = wTerminalType;
	}
	set_bit(desc->bTerminalID, state.unitbitmap);
	state.oterm.id = desc->bTerminalID;
	state.oterm.type = desc->wTerminalType;
	state.oterm.name = desc->wTerminalDescrStr;
	return parse_audio_unit(&state, desc->bSourceID);
}

/*
 * create mixer controls
 *
 * walk through all UAC_OUTPUT_TERMINAL descriptors to search for mixers
 */
static int snd_usb_mixer_controls(struct usb_mixer_interface *mixer)
{
	struct mixer_build state;
	int err = -EINVAL;
	const struct usbmix_ctl_map *map;

	memset(&state, 0, sizeof(state));
	state.chip = mixer->chip;
	state.mixer = mixer;
	state.buffer = mixer->hostif->extra;
	state.buflen = mixer->hostif->extralen;

	/* check the mapping table */
	for (map = usbmix_ctl_maps; map->id; map++) {
		if (map->id == state.chip->usb_id) {
			state.map = map->map;
			state.selector_map = map->selector_map;
			mixer->ignore_ctl_error = map->ignore_ctl_error;
			break;
		}
	}

	if (mixer->protocol == UAC_VERSION_3) {
		struct usb_interface *usb_iface	=
			usb_ifnum_to_if(mixer->chip->dev,
			get_iface_desc(mixer->hostif)->bInterfaceNumber);
		struct usb_interface_assoc_descriptor *assoc =
			usb_iface->intf_assoc;

		switch (assoc->bFunctionSubClass) {
		case PROF_GENERIC_IO: {
			if (assoc->bInterfaceCount == 0x02) {
				if (get_endpoint(mixer->hostif,
					0)->bEndpointAddress | USB_DIR_IN)
					err = make_out_term(state,
							UAC_TERMINAL_STREAMING);
				else
					err = make_out_term(state,
						UAC_OUTPUT_TERMINAL_UNDEFINED);
			} else {
				err = make_out_term(state,
						UAC_OUTPUT_TERMINAL_UNDEFINED);
				if (err < 0 && err != -EINVAL)
					return err;
				err = make_out_term(state,
						UAC_TERMINAL_STREAMING);
			}
			break;
		}

		case PROF_HEADPHONE:
			err = make_out_term(state,
					UAC_OUTPUT_TERMINAL_HEADPHONES);
			break;
		case PROF_SPEAKER:
			err = make_out_term(state, UAC_OUTPUT_TERMINAL_SPEAKER);
			break;
		case PROF_MICROPHONE:
			err = make_out_term(state, UAC_TERMINAL_STREAMING);
			break;
		case PROF_HEADSET:
		case PROF_HEADSET_ADAPTER:
			err = make_out_term(state, UAC_BIDIR_TERMINAL_HEADSET);
			if (err < 0 && err != -EINVAL)
				return err;
			err = make_out_term(state, UAC_TERMINAL_STREAMING);
			break;
		case PROF_SPEAKERPHONE:
			err = make_out_term(state,
					UAC_BIDIR_TERMINAL_SPEAKERPHONE);
			if (err < 0 && err != -EINVAL)
				return err;
			err = make_out_term(state, UAC_TERMINAL_STREAMING);
			break;
		}
		if (err < 0 && err != -EINVAL)
			return err;
	} else {
		void *p;

		p = NULL;
		while ((p = snd_usb_find_csint_desc(mixer->hostif->extra,
						mixer->hostif->extralen, p,
						UAC_OUTPUT_TERMINAL)) != NULL) {
			if (mixer->protocol == UAC_VERSION_1) {
				struct uac1_output_terminal_descriptor *desc =
									      p;

				if (desc->bLength < sizeof(*desc))
					continue; /* invalid descriptor? */
				/* mark terminal ID as visited */
				set_bit(desc->bTerminalID, state.unitbitmap);
				state.oterm.id = desc->bTerminalID;
				state.oterm.type =
					le16_to_cpu(desc->wTerminalType);
				state.oterm.name = desc->iTerminal;
				err = parse_audio_unit(&state, desc->bSourceID);
				if (err < 0 && err != -EINVAL)
					return err;
			} else { /* UAC_VERSION_2 */
				struct uac2_output_terminal_descriptor *desc =
									      p;

				if (desc->bLength < sizeof(*desc))
					continue; /* invalid descriptor? */
				/* mark terminal ID as visited */
				set_bit(desc->bTerminalID, state.unitbitmap);
				state.oterm.id = desc->bTerminalID;
				state.oterm.type =
					le16_to_cpu(desc->wTerminalType);
				state.oterm.name = desc->iTerminal;
				err = parse_audio_unit(&state, desc->bSourceID);
				if (err < 0 && err != -EINVAL)
					return err;

				/*
				 * For UAC2, use the same approach to also add
				 * the clock selectors
				 */
				err = parse_audio_unit(&state,
							desc->bCSourceID);
				if (err < 0 && err != -EINVAL)
					return err;
			}
		}
	}

	return 0;
}

void snd_usb_mixer_notify_id(struct usb_mixer_interface *mixer, int unitid)
{
	struct usb_mixer_elem_list *list;

	for (list = mixer->id_elems[unitid]; list; list = list->next_id_elem)
		snd_ctl_notify(mixer->chip->card, SNDRV_CTL_EVENT_MASK_VALUE,
			       &list->kctl->id);
}

static void snd_usb_mixer_dump_cval(struct snd_info_buffer *buffer,
				    struct usb_mixer_elem_list *list)
{
	struct usb_mixer_elem_info *cval = (struct usb_mixer_elem_info *)list;
	static char *val_types[] = {"BOOLEAN", "INV_BOOLEAN",
				    "S8", "U8", "S16", "U16"};
	snd_iprintf(buffer, "    Info: id=%i, control=%i, cmask=0x%x, "
			    "channels=%i, type=\"%s\"\n", cval->head.id,
			    cval->control, cval->cmask, cval->channels,
			    val_types[cval->val_type]);
	snd_iprintf(buffer, "    Volume: min=%i, max=%i, dBmin=%i, dBmax=%i\n",
			    cval->min, cval->max, cval->dBmin, cval->dBmax);
}

static void snd_usb_mixer_proc_read(struct snd_info_entry *entry,
				    struct snd_info_buffer *buffer)
{
	struct snd_usb_audio *chip = entry->private_data;
	struct usb_mixer_interface *mixer;
	struct usb_mixer_elem_list *list;
	int unitid;

	list_for_each_entry(mixer, &chip->mixer_list, list) {
		snd_iprintf(buffer,
			"USB Mixer: usb_id=0x%08x, ctrlif=%i, ctlerr=%i\n",
				chip->usb_id, snd_usb_ctrl_intf(chip),
				mixer->ignore_ctl_error);
		snd_iprintf(buffer, "Card: %s\n", chip->card->longname);
		for (unitid = 0; unitid < MAX_ID_ELEMS; unitid++) {
			for (list = mixer->id_elems[unitid]; list;
			     list = list->next_id_elem) {
				snd_iprintf(buffer, "  Unit: %i\n", list->id);
				if (list->kctl)
					snd_iprintf(buffer,
						    "    Control: name=\"%s\", index=%i\n",
						    list->kctl->id.name,
						    list->kctl->id.index);
				if (list->dump)
					list->dump(buffer, list);
			}
		}
	}
}

static void snd_usb_mixer_interrupt_v2(struct usb_mixer_interface *mixer,
				       int attribute, int value, int index)
{
	struct usb_mixer_elem_list *list;
	__u8 unitid = (index >> 8) & 0xff;
	__u8 control = (value >> 8) & 0xff;
	__u8 channel = value & 0xff;
	unsigned int count = 0;

	if (channel >= MAX_CHANNELS) {
		usb_audio_dbg(mixer->chip,
			"%s(): bogus channel number %d\n",
			__func__, channel);
		return;
	}

	for (list = mixer->id_elems[unitid]; list; list = list->next_id_elem)
		count++;

	if (count == 0)
		return;

	for (list = mixer->id_elems[unitid]; list; list = list->next_id_elem) {
		struct usb_mixer_elem_info *info;

		if (!list->kctl)
			continue;

		info = (struct usb_mixer_elem_info *)list;
		if (count > 1 && info->control != control)
			continue;

		switch (attribute) {
		case UAC2_CS_CUR:
			/* invalidate cache, so the value is read from the device */
			if (channel)
				info->cached &= ~(1 << channel);
			else /* master channel */
				info->cached = 0;

			snd_ctl_notify(mixer->chip->card, SNDRV_CTL_EVENT_MASK_VALUE,
				       &info->head.kctl->id);
			break;

		case UAC2_CS_RANGE:
			/* TODO */
			break;

		case UAC2_CS_MEM:
			/* TODO */
			break;

		default:
			usb_audio_dbg(mixer->chip,
				"unknown attribute %d in interrupt\n",
				attribute);
			break;
		} /* switch */
	}
}

static void snd_usb_mixer_interrupt(struct urb *urb)
{
	struct usb_mixer_interface *mixer = urb->context;
	int len = urb->actual_length;
	int ustatus = urb->status;

	if (ustatus != 0)
		goto requeue;

	if (mixer->protocol == UAC_VERSION_1) {
		struct uac1_status_word *status;

		for (status = urb->transfer_buffer;
		     len >= sizeof(*status);
		     len -= sizeof(*status), status++) {
			dev_dbg(&urb->dev->dev, "status interrupt: %02x %02x\n",
						status->bStatusType,
						status->bOriginator);

			/* ignore any notifications not from the control interface */
			if ((status->bStatusType & UAC1_STATUS_TYPE_ORIG_MASK) !=
				UAC1_STATUS_TYPE_ORIG_AUDIO_CONTROL_IF)
				continue;

			if (status->bStatusType & UAC1_STATUS_TYPE_MEM_CHANGED)
				snd_usb_mixer_rc_memory_change(mixer, status->bOriginator);
			else
				snd_usb_mixer_notify_id(mixer, status->bOriginator);
		}
	} else { /* UAC_VERSION_2 */
		struct uac2_interrupt_data_msg *msg;

		for (msg = urb->transfer_buffer;
		     len >= sizeof(*msg);
		     len -= sizeof(*msg), msg++) {
			/* drop vendor specific and endpoint requests */
			if ((msg->bInfo & UAC2_INTERRUPT_DATA_MSG_VENDOR) ||
			    (msg->bInfo & UAC2_INTERRUPT_DATA_MSG_EP))
				continue;

			snd_usb_mixer_interrupt_v2(mixer, msg->bAttribute,
						   le16_to_cpu(msg->wValue),
						   le16_to_cpu(msg->wIndex));
		}
	}

requeue:
	if (ustatus != -ENOENT &&
	    ustatus != -ECONNRESET &&
	    ustatus != -ESHUTDOWN) {
		urb->dev = mixer->chip->dev;
		usb_submit_urb(urb, GFP_ATOMIC);
	}
}

/* create the handler for the optional status interrupt endpoint */
static int snd_usb_mixer_status_create(struct usb_mixer_interface *mixer)
{
	struct usb_endpoint_descriptor *ep;
	void *transfer_buffer;
	int buffer_length;
	unsigned int epnum;

	/* we need one interrupt input endpoint */
	if (get_iface_desc(mixer->hostif)->bNumEndpoints < 1)
		return 0;
	ep = get_endpoint(mixer->hostif, 0);
	if (!usb_endpoint_dir_in(ep) || !usb_endpoint_xfer_int(ep))
		return 0;

	epnum = usb_endpoint_num(ep);
	buffer_length = le16_to_cpu(ep->wMaxPacketSize);
	transfer_buffer = kmalloc(buffer_length, GFP_KERNEL);
	if (!transfer_buffer)
		return -ENOMEM;
	mixer->urb = usb_alloc_urb(0, GFP_KERNEL);
	if (!mixer->urb) {
		kfree(transfer_buffer);
		return -ENOMEM;
	}
	usb_fill_int_urb(mixer->urb, mixer->chip->dev,
			 usb_rcvintpipe(mixer->chip->dev, epnum),
			 transfer_buffer, buffer_length,
			 snd_usb_mixer_interrupt, mixer, ep->bInterval);
	usb_submit_urb(mixer->urb, GFP_KERNEL);
	return 0;
}

int snd_usb_create_mixer(struct snd_usb_audio *chip, int ctrlif,
			 int ignore_error)
{
	static struct snd_device_ops dev_ops = {
		.dev_free = snd_usb_mixer_dev_free
	};
	struct usb_mixer_interface *mixer;
	struct snd_info_entry *entry;
	int err;

	strcpy(chip->card->mixername, "USB Mixer");

	mixer = kzalloc(sizeof(*mixer), GFP_KERNEL);
	if (!mixer)
		return -ENOMEM;
	mixer->chip = chip;
	mixer->ignore_ctl_error = ignore_error;
	mixer->id_elems = kcalloc(MAX_ID_ELEMS, sizeof(*mixer->id_elems),
				  GFP_KERNEL);
	if (!mixer->id_elems) {
		kfree(mixer);
		return -ENOMEM;
	}

	mixer->hostif = &usb_ifnum_to_if(chip->dev, ctrlif)->altsetting[0];
	switch (get_iface_desc(mixer->hostif)->bInterfaceProtocol) {
	case UAC_VERSION_1:
	default:
		mixer->protocol = UAC_VERSION_1;
		break;
	case UAC_VERSION_2:
		mixer->protocol = UAC_VERSION_2;
		break;
	case UAC_VERSION_3:
		mixer->protocol = UAC_VERSION_3;
		break;
	}

	if ((err = snd_usb_mixer_controls(mixer)) < 0 ||
	    (err = snd_usb_mixer_status_create(mixer)) < 0)
		goto _error;

	err = snd_usb_mixer_apply_create_quirk(mixer);
	if (err < 0)
		goto _error;

	err = snd_device_new(chip->card, SNDRV_DEV_CODEC, mixer, &dev_ops);
	if (err < 0)
		goto _error;

	if (list_empty(&chip->mixer_list) &&
	    !snd_card_proc_new(chip->card, "usbmixer", &entry))
		snd_info_set_text_ops(entry, chip, snd_usb_mixer_proc_read);

	list_add(&mixer->list, &chip->mixer_list);
	return 0;

_error:
	snd_usb_mixer_free(mixer);
	return err;
}

void snd_usb_mixer_disconnect(struct usb_mixer_interface *mixer)
{
	if (mixer->disconnected)
		return;
	if (mixer->urb)
		usb_kill_urb(mixer->urb);
	if (mixer->rc_urb)
		usb_kill_urb(mixer->rc_urb);
	mixer->disconnected = true;
}

#ifdef CONFIG_PM
/* stop any bus activity of a mixer */
static void snd_usb_mixer_inactivate(struct usb_mixer_interface *mixer)
{
	usb_kill_urb(mixer->urb);
	usb_kill_urb(mixer->rc_urb);
}

static int snd_usb_mixer_activate(struct usb_mixer_interface *mixer)
{
	int err;

	if (mixer->urb) {
		err = usb_submit_urb(mixer->urb, GFP_NOIO);
		if (err < 0)
			return err;
	}

	return 0;
}

int snd_usb_mixer_suspend(struct usb_mixer_interface *mixer)
{
	snd_usb_mixer_inactivate(mixer);
	return 0;
}

static int restore_mixer_value(struct usb_mixer_elem_list *list)
{
	struct usb_mixer_elem_info *cval = (struct usb_mixer_elem_info *)list;
	int c, err, idx;

	if (cval->cmask) {
		idx = 0;
		for (c = 0; c < MAX_CHANNELS; c++) {
			if (!(cval->cmask & (1 << c)))
				continue;
			if (cval->cached & (1 << (c + 1))) {
				err = snd_usb_set_cur_mix_value(cval, c + 1, idx,
							cval->cache_val[idx]);
				if (err < 0)
					return err;
			}
			idx++;
		}
	} else {
		/* master */
		if (cval->cached) {
			err = snd_usb_set_cur_mix_value(cval, 0, 0, *cval->cache_val);
			if (err < 0)
				return err;
		}
	}

	return 0;
}

int snd_usb_mixer_resume(struct usb_mixer_interface *mixer, bool reset_resume)
{
	struct usb_mixer_elem_list *list;
	int id, err;

	if (reset_resume) {
		/* restore cached mixer values */
		for (id = 0; id < MAX_ID_ELEMS; id++) {
			for (list = mixer->id_elems[id]; list;
			     list = list->next_id_elem) {
				if (list->resume) {
					err = list->resume(list);
					if (err < 0)
						return err;
				}
			}
		}
	}

	return snd_usb_mixer_activate(mixer);
}
#endif

void snd_usb_mixer_elem_init_std(struct usb_mixer_elem_list *list,
				 struct usb_mixer_interface *mixer,
				 int unitid)
{
	list->mixer = mixer;
	list->id = unitid;
	list->dump = snd_usb_mixer_dump_cval;
#ifdef CONFIG_PM
	list->resume = restore_mixer_value;
#endif
}<|MERGE_RESOLUTION|>--- conflicted
+++ resolved
@@ -801,44 +801,6 @@
 			term->name = uac_mixer_unit_iMixer(d);
 			return 0;
 		}
-<<<<<<< HEAD
-		case UAC_SELECTOR_UNIT:
-		/* UAC3_MIXER_UNIT_V3 */
-		case UAC2_CLOCK_SELECTOR:
-		/* UAC3_CLOCK_SOURCE */ {
-			if (state->mixer->protocol == UAC_VERSION_3
-				&& hdr[2] == UAC3_CLOCK_SOURCE) {
-				struct uac3_clock_source_descriptor *d = p1;
-
-				term->type = d->bDescriptorSubtype << 16;
-				term->id = id;
-				term->name = d->wClockSourceStr;
-			} else if (state->mixer->protocol == UAC_VERSION_3
-					&& hdr[2] == UAC3_MIXER_UNIT_V3) {
-				struct uac3_mixer_unit_descriptor *d = p1;
-
-				term->type = d->bDescriptorSubtype << 16;
-				if (d->wClusterDescrID == CLUSTER_ID_MONO) {
-					term->channels = NUM_CHANNELS_MONO;
-					term->chconfig = BADD_CH_CONFIG_MONO;
-				} else {
-					term->channels = NUM_CHANNELS_STEREO;
-					term->chconfig = BADD_CH_CONFIG_STEREO;
-				}
-				term->name = d->wMixerDescrStr;
-			} else {
-				struct uac_selector_unit_descriptor *d = p1;
-				/* call recursively to retrieve channel info */
-				err = __check_input_term(state,
-							d->baSourceID[0], term);
-				if (err < 0)
-					return err;
-				/* virtual type */
-				term->type = d->bDescriptorSubtype << 16;
-				term->id = id;
-				term->name = uac_selector_unit_iSelector(d);
-			}
-=======
 		case UAC_SELECTOR_UNIT: {
 			struct uac_selector_unit_descriptor *d = p1;
 			/* call recursively to retrieve the channel info */
@@ -848,7 +810,6 @@
 			term->type = d->bDescriptorSubtype << 16; /* virtual type */
 			term->id = id;
 			term->name = uac_selector_unit_iSelector(d);
->>>>>>> e276e60d
 			return 0;
 		}
 		/* UAC3_MIXER_UNIT_V3 */
@@ -2023,13 +1984,9 @@
 	} else {
 		input_pins = desc->bNrInPins;
 		num_outs = uac_mixer_unit_bNrChannels(desc);
-<<<<<<< HEAD
 		if (desc->bLength < 11 || !input_pins ||
 		    desc->bLength < sizeof(*desc) + desc->bNrInPins ||
 		    !num_outs) {
-=======
-		if (desc->bLength < 11 || !input_pins || !num_outs) {
->>>>>>> e276e60d
 			usb_audio_err(state->chip,
 				      "invalid MIXER UNIT descriptor %d\n",
 				      unitid);
