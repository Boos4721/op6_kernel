--- conflicted
+++ resolved
@@ -1060,19 +1060,7 @@
 			cval->res = 384;
 		}
 		break;
-<<<<<<< HEAD
-
-	case USB_ID(0x1130, 0x1620): /* Logitech Speakers S150 */
-	/* This audio device has 2 channels and it explicitly requires the
-	 * host to send SET_CUR command on the volume control of both the
-	 * channels. 7936 = 0x1F00 is the default value.
-	 */
-		if (cval->channels == 2)
-			snd_usb_mixer_set_ctl_value(cval, UAC_SET_CUR,
-						(cval->control << 8) | 2, 7936);
-		break;
-
-=======
+
 	case USB_ID(0x0495, 0x3042): /* ESS Technology Asus USB DAC */
 		if ((strstr(kctl->id.name, "Playback Volume") != NULL) ||
 			strstr(kctl->id.name, "Capture Volume") != NULL) {
@@ -1081,7 +1069,6 @@
 			cval->res = 1;
 		}
 		break;
->>>>>>> 08683624
 	}
 }
 
