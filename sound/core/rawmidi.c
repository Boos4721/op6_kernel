--- conflicted
+++ resolved
@@ -127,7 +127,6 @@
 		return -ENOMEM;
 	runtime->substream = substream;
 	spin_lock_init(&runtime->lock);
-	mutex_init(&runtime->realloc_mutex);
 	init_waitqueue_head(&runtime->sleep);
 	INIT_WORK(&runtime->event_work, snd_rawmidi_input_event_work);
 	runtime->event = NULL;
@@ -651,7 +650,7 @@
 {
 	char *newbuf, *oldbuf;
 	struct snd_rawmidi_runtime *runtime = substream->runtime;
-
+	
 	if (substream->append && substream->use_count > 1)
 		return -EBUSY;
 	snd_rawmidi_drain_output(substream);
@@ -981,8 +980,6 @@
 	unsigned long appl_ptr;
 	int err = 0;
 
-	if (userbuf)
-		mutex_lock(&runtime->realloc_mutex);
 	spin_lock_irqsave(&runtime->lock, flags);
 	snd_rawmidi_buffer_ref(runtime);
 	while (count > 0 && runtime->avail) {
@@ -1003,15 +1000,8 @@
 		if (userbuf) {
 			spin_unlock_irqrestore(&runtime->lock, flags);
 			if (copy_to_user(userbuf + result,
-<<<<<<< HEAD
-					 runtime->buffer + appl_ptr, count1)) {
-				mutex_unlock(&runtime->realloc_mutex);
-				return result > 0 ? result : -EFAULT;
-			}
-=======
 					 runtime->buffer + appl_ptr, count1))
 				err = -EFAULT;
->>>>>>> e4ebe4fa
 			spin_lock_irqsave(&runtime->lock, flags);
 			if (err)
 				goto out;
@@ -1022,13 +1012,7 @@
  out:
 	snd_rawmidi_buffer_unref(runtime);
 	spin_unlock_irqrestore(&runtime->lock, flags);
-<<<<<<< HEAD
-	if (userbuf)
-		mutex_unlock(&runtime->realloc_mutex);
-	return result;
-=======
 	return result > 0 ? result : err;
->>>>>>> e4ebe4fa
 }
 
 long snd_rawmidi_kernel_read(struct snd_rawmidi_substream *substream,
@@ -1292,14 +1276,10 @@
 		return -EINVAL;
 
 	result = 0;
-	if (userbuf)
-		mutex_lock(&runtime->realloc_mutex);
 	spin_lock_irqsave(&runtime->lock, flags);
 	if (substream->append) {
 		if ((long)runtime->avail < count) {
 			spin_unlock_irqrestore(&runtime->lock, flags);
-			if (userbuf)
-				mutex_unlock(&runtime->realloc_mutex);
 			return -EAGAIN;
 		}
 	}
@@ -1337,8 +1317,6 @@
 	count1 = runtime->avail < runtime->buffer_size;
 	snd_rawmidi_buffer_unref(runtime);
 	spin_unlock_irqrestore(&runtime->lock, flags);
-	if (userbuf)
-		mutex_unlock(&runtime->realloc_mutex);
 	if (count1)
 		snd_rawmidi_output_trigger(substream, 1);
 	return result;
