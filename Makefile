VERSION = 4
PATCHLEVEL = 9
SUBLEVEL = 235
EXTRAVERSION =
NAME = Roaring Lionus

# *DOCUMENTATION*
# To see a list of typical targets execute "make help"
# More info can be located in ./README
# Comments in this file are targeted only to the developer, do not
# expect to learn how to build the kernel reading this file.

# o Do not use make's built-in rules and variables
#   (this increases performance and avoids hard-to-debug behaviour);
# o Look for make include files relative to root of kernel src
MAKEFLAGS += -rR --include-dir=$(CURDIR)

# Avoid funny character set dependencies
unexport LC_ALL
LC_COLLATE=C
LC_NUMERIC=C
export LC_COLLATE LC_NUMERIC

# Avoid interference with shell env settings
unexport GREP_OPTIONS

# We are using a recursive build, so we need to do a little thinking
# to get the ordering right.
#
# Most importantly: sub-Makefiles should only ever modify files in
# their own directory. If in some directory we have a dependency on
# a file in another dir (which doesn't happen often, but it's often
# unavoidable when linking the built-in.o targets which finally
# turn into vmlinux), we will call a sub make in that other dir, and
# after that we are sure that everything which is in that other dir
# is now up to date.
#
# The only cases where we need to modify files which have global
# effects are thus separated out and done before the recursive
# descending is started. They are now explicitly listed as the
# prepare rule.

# Beautify output
# ---------------------------------------------------------------------------
#
# Normally, we echo the whole command before executing it. By making
# that echo $($(quiet)$(cmd)), we now have the possibility to set
# $(quiet) to choose other forms of output instead, e.g.
#
#         quiet_cmd_cc_o_c = Compiling $(RELDIR)/$@
#         cmd_cc_o_c       = $(CC) $(c_flags) -c -o $@ $<
#
# If $(quiet) is empty, the whole command will be printed.
# If it is set to "quiet_", only the short version will be printed.
# If it is set to "silent_", nothing will be printed at all, since
# the variable $(silent_cmd_cc_o_c) doesn't exist.
#
# A simple variant is to prefix commands with $(Q) - that's useful
# for commands that shall be hidden in non-verbose mode.
#
#	$(Q)ln $@ :<
#
# If KBUILD_VERBOSE equals 0 then the above command will be hidden.
# If KBUILD_VERBOSE equals 1 then the above command is displayed.
#
# To put more focus on warnings, be less verbose as default
# Use 'make V=1' to see the full commands

ifeq ("$(origin V)", "command line")
  KBUILD_VERBOSE = $(V)
endif
ifndef KBUILD_VERBOSE
  KBUILD_VERBOSE = 0
endif

ifeq ($(KBUILD_VERBOSE),1)
  quiet =
  Q =
else
  quiet=quiet_
  Q = @
endif

# If the user is running make -s (silent mode), suppress echoing of
# commands

ifneq ($(filter 4.%,$(MAKE_VERSION)),)	# make-4
ifneq ($(filter %s ,$(firstword x$(MAKEFLAGS))),)
  quiet=silent_
  tools_silent=s
endif
else					# make-3.8x
ifneq ($(filter s% -s%,$(MAKEFLAGS)),)
  quiet=silent_
  tools_silent=-s
endif
endif

export quiet Q KBUILD_VERBOSE

# kbuild supports saving output files in a separate directory.
# To locate output files in a separate directory two syntaxes are supported.
# In both cases the working directory must be the root of the kernel src.
# 1) O=
# Use "make O=dir/to/store/output/files/"
#
# 2) Set KBUILD_OUTPUT
# Set the environment variable KBUILD_OUTPUT to point to the directory
# where the output files shall be placed.
# export KBUILD_OUTPUT=dir/to/store/output/files/
# make
#
# The O= assignment takes precedence over the KBUILD_OUTPUT environment
# variable.

# KBUILD_SRC is set on invocation of make in OBJ directory
# KBUILD_SRC is not intended to be used by the regular user (for now)
ifeq ($(KBUILD_SRC),)

# OK, Make called in directory where kernel src resides
# Do we want to locate output files in a separate directory?
ifeq ("$(origin O)", "command line")
  KBUILD_OUTPUT := $(O)
endif

# That's our default target when none is given on the command line
PHONY := _all
_all:

# Cancel implicit rules on top Makefile
$(CURDIR)/Makefile Makefile: ;

ifneq ($(words $(subst :, ,$(CURDIR))), 1)
  $(error main directory cannot contain spaces nor colons)
endif

ifneq ($(KBUILD_OUTPUT),)
# Invoke a second make in the output directory, passing relevant variables
# check that the output directory actually exists
saved-output := $(KBUILD_OUTPUT)
KBUILD_OUTPUT := $(shell mkdir -p $(KBUILD_OUTPUT) && cd $(KBUILD_OUTPUT) \
								&& /bin/pwd)
$(if $(KBUILD_OUTPUT),, \
     $(error failed to create output directory "$(saved-output)"))

PHONY += $(MAKECMDGOALS) sub-make

$(filter-out _all sub-make $(CURDIR)/Makefile, $(MAKECMDGOALS)) _all: sub-make
	@:

sub-make:
	$(Q)$(MAKE) -C $(KBUILD_OUTPUT) KBUILD_SRC=$(CURDIR) \
	-f $(CURDIR)/Makefile $(filter-out _all sub-make,$(MAKECMDGOALS))

# Leave processing to above invocation of make
skip-makefile := 1
endif # ifneq ($(KBUILD_OUTPUT),)
endif # ifeq ($(KBUILD_SRC),)

# We process the rest of the Makefile if this is the final invocation of make
ifeq ($(skip-makefile),)

# Do not print "Entering directory ...",
# but we want to display it when entering to the output directory
# so that IDEs/editors are able to understand relative filenames.
MAKEFLAGS += --no-print-directory

# Call a source code checker (by default, "sparse") as part of the
# C compilation.
#
# Use 'make C=1' to enable checking of only re-compiled files.
# Use 'make C=2' to enable checking of *all* source files, regardless
# of whether they are re-compiled or not.
#
# See the file "Documentation/sparse.txt" for more details, including
# where to get the "sparse" utility.

ifeq ("$(origin C)", "command line")
  KBUILD_CHECKSRC = $(C)
endif
ifndef KBUILD_CHECKSRC
  KBUILD_CHECKSRC = 0
endif

# Use make M=dir to specify directory of external module to build
# Old syntax make ... SUBDIRS=$PWD is still supported
# Setting the environment variable KBUILD_EXTMOD take precedence
ifdef SUBDIRS
  KBUILD_EXTMOD ?= $(SUBDIRS)
endif

ifeq ("$(origin M)", "command line")
  KBUILD_EXTMOD := $(M)
endif

# If building an external module we do not care about the all: rule
# but instead _all depend on modules
PHONY += all
ifeq ($(KBUILD_EXTMOD),)
_all: all
else
_all: modules
endif

ifeq ($(KBUILD_SRC),)
        # building in the source tree
        srctree := .
else
        ifeq ($(KBUILD_SRC)/,$(dir $(CURDIR)))
                # building in a subdirectory of the source tree
                srctree := ..
        else
                srctree := $(KBUILD_SRC)
        endif
endif
objtree		:= .
src		:= $(srctree)
obj		:= $(objtree)

VPATH		:= $(srctree)$(if $(KBUILD_EXTMOD),:$(KBUILD_EXTMOD))

export srctree objtree VPATH

# SUBARCH tells the usermode build what the underlying arch is.  That is set
# first, and if a usermode build is happening, the "ARCH=um" on the command
# line overrides the setting of ARCH below.  If a native build is happening,
# then ARCH is assigned, getting whatever value it gets normally, and
# SUBARCH is subsequently ignored.

SUBARCH := $(shell uname -m | sed -e s/i.86/x86/ -e s/x86_64/x86/ \
				  -e s/sun4u/sparc64/ \
				  -e s/arm.*/arm/ -e s/sa110/arm/ \
				  -e s/s390x/s390/ -e s/parisc64/parisc/ \
				  -e s/ppc.*/powerpc/ -e s/mips.*/mips/ \
				  -e s/sh[234].*/sh/ -e s/aarch64.*/arm64/ )

# Cross compiling and selecting different set of gcc/bin-utils
# ---------------------------------------------------------------------------
#
# When performing cross compilation for other architectures ARCH shall be set
# to the target architecture. (See arch/* for the possibilities).
# ARCH can be set during invocation of make:
# make ARCH=ia64
# Another way is to have ARCH set in the environment.
# The default ARCH is the host where make is executed.

# CROSS_COMPILE specify the prefix used for all executables used
# during compilation. Only gcc and related bin-utils executables
# are prefixed with $(CROSS_COMPILE).
# CROSS_COMPILE can be set on the command line
# make CROSS_COMPILE=ia64-linux-
# Alternatively CROSS_COMPILE can be set in the environment.
# A third alternative is to store a setting in .config so that plain
# "make" in the configured kernel build directory always uses that.
# Default value for CROSS_COMPILE is not to prefix executables
# Note: Some architectures assign CROSS_COMPILE in their arch/*/Makefile
ARCH		?= $(SUBARCH)
CROSS_COMPILE	?= $(CONFIG_CROSS_COMPILE:"%"=%)

# Architecture as present in compile.h
UTS_MACHINE 	:= $(ARCH)
SRCARCH 	:= $(ARCH)

# Additional ARCH settings for x86
ifeq ($(ARCH),i386)
        SRCARCH := x86
endif
ifeq ($(ARCH),x86_64)
        SRCARCH := x86
endif

# Additional ARCH settings for sparc
ifeq ($(ARCH),sparc32)
       SRCARCH := sparc
endif
ifeq ($(ARCH),sparc64)
       SRCARCH := sparc
endif

# Additional ARCH settings for sh
ifeq ($(ARCH),sh64)
       SRCARCH := sh
endif

# Additional ARCH settings for tile
ifeq ($(ARCH),tilepro)
       SRCARCH := tile
endif
ifeq ($(ARCH),tilegx)
       SRCARCH := tile
endif

# Where to locate arch specific headers
hdr-arch  := $(SRCARCH)

KCONFIG_CONFIG	?= .config
export KCONFIG_CONFIG

# SHELL used by kbuild
CONFIG_SHELL := $(shell if [ -x "$$BASH" ]; then echo $$BASH; \
	  else if [ -x /bin/bash ]; then echo /bin/bash; \
	  else echo sh; fi ; fi)

HOSTCC       = gcc
HOSTCXX      = g++
HOSTCFLAGS   := -Wall -Wmissing-prototypes -Wstrict-prototypes -O3 -fomit-frame-pointer -std=gnu89
HOSTCXXFLAGS = -O3

ifeq ($(shell $(HOSTCC) -v 2>&1 | grep -c "clang version"), 1)
HOSTCFLAGS  += -Wno-unused-value -Wno-unused-parameter \
		-Wno-missing-field-initializers
endif

# Decide whether to build built-in, modular, or both.
# Normally, just do built-in.

KBUILD_MODULES :=
KBUILD_BUILTIN := 1

# If we have only "make modules", don't compile built-in objects.
ifeq ($(MAKECMDGOALS),modules)
  KBUILD_BUILTIN :=
endif

# If we have "make <whatever> modules", compile modules
# in addition to whatever we do anyway.
# Just "make" or "make all" shall build modules as well

ifneq ($(filter all _all modules,$(MAKECMDGOALS)),)
  KBUILD_MODULES := 1
endif

ifeq ($(MAKECMDGOALS),)
  KBUILD_MODULES := 1
endif

export KBUILD_MODULES KBUILD_BUILTIN
export KBUILD_CHECKSRC KBUILD_SRC KBUILD_EXTMOD

# We need some generic definitions (do not try to remake the file).
scripts/Kbuild.include: ;
include scripts/Kbuild.include

# Make variables (CC, etc...)
AS		= $(CROSS_COMPILE)as
LD		= $(CROSS_COMPILE)ld
LDGOLD		= $(CROSS_COMPILE)ld.gold
CC		= $(CROSS_COMPILE)gcc
LDGOLD		= $(CROSS_COMPILE)ld.gold
CPP		= $(CC) -E
AR		= $(CROSS_COMPILE)ar
NM		= $(CROSS_COMPILE)nm
STRIP		= $(CROSS_COMPILE)strip
OBJCOPY		= $(CROSS_COMPILE)objcopy
OBJDUMP		= $(CROSS_COMPILE)objdump
AWK		= awk
GENKSYMS	= scripts/genksyms/genksyms
INSTALLKERNEL  := installkernel
DEPMOD		= /sbin/depmod
PERL		= perl
PYTHON		= python
CHECK		= sparse

CHECKFLAGS     := -D__linux__ -Dlinux -D__STDC__ -Dunix -D__unix__ \
		  -Wbitwise -Wno-return-void $(CF)
NOSTDINC_FLAGS  =
CFLAGS_MODULE   =
AFLAGS_MODULE   =
LDFLAGS_MODULE  =
CFLAGS_KERNEL	=
AFLAGS_KERNEL	=
LDFLAGS_vmlinux =

# Use USERINCLUDE when you must reference the UAPI directories only.
USERINCLUDE    := \
		-I$(srctree)/arch/$(hdr-arch)/include/uapi \
		-I$(objtree)/arch/$(hdr-arch)/include/generated/uapi \
		-I$(srctree)/include/uapi \
		-I$(objtree)/include/generated/uapi \
                -include $(srctree)/include/linux/kconfig.h

# Use LINUXINCLUDE when you must reference the include/ directory.
# Needed to be compatible with the O= option
LINUXINCLUDE    := \
		-I$(srctree)/arch/$(hdr-arch)/include \
		-I$(objtree)/arch/$(hdr-arch)/include/generated/uapi \
		-I$(objtree)/arch/$(hdr-arch)/include/generated \
		$(if $(KBUILD_SRC), -I$(srctree)/include) \
		-I$(objtree)/include

LINUXINCLUDE	+= $(filter-out $(LINUXINCLUDE),$(USERINCLUDE))

KBUILD_AFLAGS   := -D__ASSEMBLY__
KBUILD_CFLAGS   := -Wall -Wundef -Wstrict-prototypes -Wno-trigraphs \
		   -fno-strict-aliasing -fno-common -fshort-wchar \
		   -Werror-implicit-function-declaration \
		   -Wno-format-security \
		   -std=gnu89
KBUILD_CPPFLAGS := -D__KERNEL__
KBUILD_AFLAGS_KERNEL :=
KBUILD_CFLAGS_KERNEL :=
KBUILD_AFLAGS_MODULE  := -DMODULE
KBUILD_CFLAGS_MODULE  := -DMODULE
KBUILD_LDFLAGS_MODULE := -T $(srctree)/scripts/module-common.lds
GCC_PLUGINS_CFLAGS :=
CLANG_FLAGS :=


# Read KERNELRELEASE from include/config/kernel.release (if it exists)
KERNELRELEASE = $(shell cat include/config/kernel.release 2> /dev/null)
KERNELVERSION = $(VERSION)$(if $(PATCHLEVEL),.$(PATCHLEVEL)$(if $(SUBLEVEL),.$(SUBLEVEL)))$(EXTRAVERSION)

export VERSION PATCHLEVEL SUBLEVEL KERNELRELEASE KERNELVERSION
export ARCH SRCARCH CONFIG_SHELL HOSTCC HOSTCFLAGS CROSS_COMPILE AS LD CC
export CPP AR NM STRIP OBJCOPY OBJDUMP
export MAKE AWK GENKSYMS INSTALLKERNEL PERL PYTHON UTS_MACHINE
export HOSTCXX HOSTCXXFLAGS LDFLAGS_MODULE CHECK CHECKFLAGS

export KBUILD_CPPFLAGS NOSTDINC_FLAGS LINUXINCLUDE OBJCOPYFLAGS LDFLAGS
export KBUILD_CFLAGS CFLAGS_KERNEL CFLAGS_MODULE
export CFLAGS_KASAN CFLAGS_KASAN_NOSANITIZE CFLAGS_UBSAN
export KBUILD_AFLAGS AFLAGS_KERNEL AFLAGS_MODULE
export KBUILD_AFLAGS_MODULE KBUILD_CFLAGS_MODULE KBUILD_LDFLAGS_MODULE
export KBUILD_AFLAGS_KERNEL KBUILD_CFLAGS_KERNEL
export KBUILD_ARFLAGS

# When compiling out-of-tree modules, put MODVERDIR in the module
# tree rather than in the kernel tree. The kernel tree might
# even be read-only.
export MODVERDIR := $(if $(KBUILD_EXTMOD),$(firstword $(KBUILD_EXTMOD))/).tmp_versions

# Files to ignore in find ... statements

export RCS_FIND_IGNORE := \( -name SCCS -o -name BitKeeper -o -name .svn -o    \
			  -name CVS -o -name .pc -o -name .hg -o -name .git \) \
			  -prune -o
export RCS_TAR_IGNORE := --exclude SCCS --exclude BitKeeper --exclude .svn \
			 --exclude CVS --exclude .pc --exclude .hg --exclude .git

# ===========================================================================
# Rules shared between *config targets and build targets

# Basic helpers built in scripts/
PHONY += scripts_basic
scripts_basic:
	$(Q)$(MAKE) $(build)=scripts/basic
	$(Q)rm -f .tmp_quiet_recordmcount

# To avoid any implicit rule to kick in, define an empty command.
scripts/basic/%: scripts_basic ;

PHONY += outputmakefile
# outputmakefile generates a Makefile in the output directory, if using a
# separate output directory. This allows convenient use of make in the
# output directory.
outputmakefile:
ifneq ($(KBUILD_SRC),)
	$(Q)ln -fsn $(srctree) source
	$(Q)$(CONFIG_SHELL) $(srctree)/scripts/mkmakefile \
	    $(srctree) $(objtree) $(VERSION) $(PATCHLEVEL)
endif

# Support for using generic headers in asm-generic
PHONY += asm-generic
asm-generic:
	$(Q)$(MAKE) -f $(srctree)/scripts/Makefile.asm-generic \
	            src=asm obj=arch/$(SRCARCH)/include/generated/asm
	$(Q)$(MAKE) -f $(srctree)/scripts/Makefile.asm-generic \
	            src=uapi/asm obj=arch/$(SRCARCH)/include/generated/uapi/asm

# To make sure we do not include .config for any of the *config targets
# catch them early, and hand them over to scripts/kconfig/Makefile
# It is allowed to specify more targets when calling make, including
# mixing *config targets and build targets.
# For example 'make oldconfig all'.
# Detect when mixed targets is specified, and make a second invocation
# of make so .config is not included in this case either (for *config).

version_h := include/generated/uapi/linux/version.h
old_version_h := include/linux/version.h

no-dot-config-targets := clean mrproper distclean \
			 cscope gtags TAGS tags help% %docs check% coccicheck \
			 $(version_h) headers_% archheaders archscripts \
			 kernelversion %src-pkg

config-targets := 0
mixed-targets  := 0
dot-config     := 1

ifneq ($(filter $(no-dot-config-targets), $(MAKECMDGOALS)),)
	ifeq ($(filter-out $(no-dot-config-targets), $(MAKECMDGOALS)),)
		dot-config := 0
	endif
endif

ifeq ($(KBUILD_EXTMOD),)
        ifneq ($(filter config %config,$(MAKECMDGOALS)),)
                config-targets := 1
                ifneq ($(words $(MAKECMDGOALS)),1)
                        mixed-targets := 1
                endif
        endif
endif
# install and module_install need also be processed one by one
ifneq ($(filter install,$(MAKECMDGOALS)),)
        ifneq ($(filter modules_install,$(MAKECMDGOALS)),)
	        mixed-targets := 1
        endif
endif

ifeq ($(cc-name),clang)
ifneq ($(CROSS_COMPILE),)
CLANG_TRIPLE	?= $(CROSS_COMPILE)
CLANG_FLAGS	+= --target=$(notdir $(CLANG_TRIPLE:%-=%))
ifeq ($(shell $(srctree)/scripts/clang-android.sh $(CC) $(CLANG_FLAGS)), y)
$(error "Clang with Android --target detected. Did you specify CLANG_TRIPLE?")
endif
GCC_TOOLCHAIN_DIR := $(dir $(shell which $(CROSS_COMPILE)elfedit))
CLANG_FLAGS	+= --prefix=$(GCC_TOOLCHAIN_DIR)$(notdir $(CROSS_COMPILE))
GCC_TOOLCHAIN	:= $(realpath $(GCC_TOOLCHAIN_DIR)/..)
endif
ifneq ($(GCC_TOOLCHAIN),)
CLANG_FLAGS	+= --gcc-toolchain=$(GCC_TOOLCHAIN)
endif
KBUILD_CPPFLAGS += $(call cc-option,-Qunused-arguments,)
KBUILD_CFLAGS += $(call cc-disable-warning, unused-variable)
KBUILD_CFLAGS += $(call cc-disable-warning, format-invalid-specifier)
KBUILD_CFLAGS += $(call cc-disable-warning, gnu)
KBUILD_CFLAGS += $(call cc-disable-warning, address-of-packed-member)
KBUILD_CFLAGS += $(call cc-disable-warning, duplicate-decl-specifier)
KBUILD_CFLAGS += $(call cc-disable-warning, undefined-optimized)
KBUILD_CFLAGS += $(call cc-disable-warning, tautological-constant-out-of-range-compare)

# Quiet clang warning: comparison of unsigned expression < 0 is always false

KBUILD_CFLAGS += $(call cc-disable-warning, tautological-compare)
# CLANG uses a _MergedGlobals as optimization, but this breaks modpost, as the
# source of a reference will be _MergedGlobals and not on of the whitelisted names.
# See modpost pattern 2
KBUILD_CFLAGS += $(call cc-option, -mno-global-merge,)
KBUILD_CFLAGS += $(call cc-option, -fcatch-undefined-behavior)
CLANG_FLAGS	+= -no-integrated-as
CLANG_FLAGS	+= -Werror=unknown-warning-option
KBUILD_CFLAGS	+= $(CLANG_FLAGS)
KBUILD_AFLAGS	+= $(CLANG_FLAGS)
else

KBUILD_CFLAGS += $(call cc-option,-fno-delete-null-pointer-checks,)
# These warnings generated too much noise in a regular build.
# Use make W=1 to enable them (see scripts/Makefile.build)
KBUILD_CFLAGS += $(call cc-disable-warning, unused-but-set-variable)
KBUILD_CFLAGS += $(call cc-disable-warning, unused-const-variable)
endif


ifeq ($(mixed-targets),1)
# ===========================================================================
# We're called with mixed targets (*config and build targets).
# Handle them one by one.

PHONY += $(MAKECMDGOALS) __build_one_by_one

$(filter-out __build_one_by_one, $(MAKECMDGOALS)): __build_one_by_one
	@:

__build_one_by_one:
	$(Q)set -e; \
	for i in $(MAKECMDGOALS); do \
		$(MAKE) -f $(srctree)/Makefile $$i; \
	done

else
ifeq ($(config-targets),1)
# ===========================================================================
# *config targets only - make sure prerequisites are updated, and descend
# in scripts/kconfig to make the *config target

# Read arch specific Makefile to set KBUILD_DEFCONFIG as needed.
# KBUILD_DEFCONFIG may point out an alternative default configuration
# used for 'make defconfig'
include arch/$(SRCARCH)/Makefile
export KBUILD_DEFCONFIG KBUILD_KCONFIG

config: scripts_basic outputmakefile FORCE
	$(Q)$(MAKE) $(build)=scripts/kconfig $@

%config: scripts_basic outputmakefile FORCE
	$(Q)$(MAKE) $(build)=scripts/kconfig $@

else
# ===========================================================================
# Build targets only - this includes vmlinux, arch specific targets, clean
# targets and others. In general all targets except *config targets.

ifeq ($(KBUILD_EXTMOD),)
# Additional helpers built in scripts/
# Carefully list dependencies so we do not try to build scripts twice
# in parallel
PHONY += scripts
scripts: scripts_basic include/config/auto.conf include/config/tristate.conf \
	 asm-generic gcc-plugins
	$(Q)$(MAKE) $(build)=$(@)

# Objects we will link into vmlinux / subdirs we need to visit
init-y		:= init/
drivers-y	:= drivers/ sound/ firmware/ techpack/
net-y		:= net/
libs-y		:= lib/
core-y		:= usr/
virt-y		:= virt/
endif # KBUILD_EXTMOD

ifeq ($(dot-config),1)
# Read in config
-include include/config/auto.conf

ifeq ($(KBUILD_EXTMOD),)
# Read in dependencies to all Kconfig* files, make sure to run
# oldconfig if changes are detected.
-include include/config/auto.conf.cmd

# To avoid any implicit rule to kick in, define an empty command
$(KCONFIG_CONFIG) include/config/auto.conf.cmd: ;

# If .config is newer than include/config/auto.conf, someone tinkered
# with it and forgot to run make oldconfig.
# if auto.conf.cmd is missing then we are probably in a cleaned tree so
# we execute the config step to be sure to catch updated Kconfig files
include/config/%.conf: $(KCONFIG_CONFIG) include/config/auto.conf.cmd
	$(Q)$(MAKE) -f $(srctree)/Makefile silentoldconfig
else
# external modules needs include/generated/autoconf.h and include/config/auto.conf
# but do not care if they are up-to-date. Use auto.conf to trigger the test
PHONY += include/config/auto.conf

include/config/auto.conf:
	$(Q)test -e include/generated/autoconf.h -a -e $@ || (		\
	echo >&2;							\
	echo >&2 "  ERROR: Kernel configuration is invalid.";		\
	echo >&2 "         include/generated/autoconf.h or $@ are missing.";\
	echo >&2 "         Run 'make oldconfig && make prepare' on kernel src to fix it.";	\
	echo >&2 ;							\
	/bin/false)

endif # KBUILD_EXTMOD

else
# Dummy target needed, because used as prerequisite
include/config/auto.conf: ;
endif # $(dot-config)

# For the kernel to actually contain only the needed exported symbols,
# we have to build modules as well to determine what those symbols are.
# (this can be evaluated only once include/config/auto.conf has been included)
ifdef CONFIG_TRIM_UNUSED_KSYMS
  KBUILD_MODULES := 1
endif

# The all: target is the default when no target is given on the
# command line.
# This allow a user to issue only 'make' to build a kernel including modules
# Defaults to vmlinux, but the arch makefile usually adds further targets
all: vmlinux

KBUILD_CFLAGS	+= $(call cc-option,-fno-PIE)
KBUILD_AFLAGS	+= $(call cc-option,-fno-PIE)
CFLAGS_GCOV	:= -fprofile-arcs -ftest-coverage \
	$(call cc-option,-fno-tree-loop-im) \
	$(call cc-disable-warning,maybe-uninitialized,)
CFLAGS_KCOV	:= $(call cc-option,-fsanitize-coverage=trace-pc,)
export CFLAGS_GCOV CFLAGS_KCOV

# Make toolchain changes before including arch/$(SRCARCH)/Makefile to ensure
# ar/cc/ld-* macros return correct values.
ifdef CONFIG_LTO_CLANG
# use GNU gold with LLVMgold for LTO linking, and LD for vmlinux_link
LDFINAL_vmlinux := $(LD)
LD		:= $(LDGOLD)
LDFLAGS		+= -plugin LLVMgold.so
# use llvm-ar for building symbol tables from IR files, and llvm-dis instead
# of objdump for processing symbol versions and exports
LLVM_AR		:= llvm-ar
LLVM_DIS	:= llvm-dis
export LLVM_AR LLVM_DIS
endif

# The arch Makefile can set ARCH_{CPP,A,C}FLAGS to override the default
# values of the respective KBUILD_* variables
ARCH_CPPFLAGS :=
ARCH_AFLAGS :=
ARCH_CFLAGS :=
include arch/$(SRCARCH)/Makefile

KBUILD_CFLAGS	+= $(call cc-option,-fno-delete-null-pointer-checks,)
KBUILD_CFLAGS	+= $(call cc-disable-warning,frame-address,)
KBUILD_CFLAGS	+= $(call cc-disable-warning, format-truncation)
KBUILD_CFLAGS	+= $(call cc-disable-warning, format-overflow)
KBUILD_CFLAGS	+= $(call cc-disable-warning, int-in-bool-context)
KBUILD_CFLAGS	+= $(call cc-disable-warning, address-of-packed-member)
KBUILD_CFLAGS	+= $(call cc-disable-warning, attribute-alias)

ifdef CONFIG_LD_DEAD_CODE_DATA_ELIMINATION
KBUILD_CFLAGS	+= $(call cc-option,-ffunction-sections,)
KBUILD_CFLAGS	+= $(call cc-option,-fdata-sections,)
endif

ifdef CONFIG_LTO_CLANG
lto-clang-flags	:= -flto -fvisibility=hidden

# allow disabling only clang LTO where needed
DISABLE_LTO_CLANG := -fno-lto -fvisibility=default
export DISABLE_LTO_CLANG
endif

ifdef CONFIG_LTO
lto-flags	:= $(lto-clang-flags)
KBUILD_CFLAGS	+= $(lto-flags)

DISABLE_LTO	:= $(DISABLE_LTO_CLANG)
export DISABLE_LTO

# LDFINAL_vmlinux and LDFLAGS_FINAL_vmlinux can be set to override
# the linker and flags for vmlinux_link.
export LDFINAL_vmlinux LDFLAGS_FINAL_vmlinux
endif

ifdef CONFIG_CFI_CLANG
<<<<<<< HEAD
cfi-clang-flags	+= -fsanitize=cfi $(call cc-option, -fsplit-lto-unit)
=======
cfi-clang-flags	+= -fsanitize=cfi
>>>>>>> dd05251a
DISABLE_CFI_CLANG := -fno-sanitize=cfi
ifdef CONFIG_MODULES
cfi-clang-flags	+= -fsanitize-cfi-cross-dso
DISABLE_CFI_CLANG += -fno-sanitize-cfi-cross-dso
endif
ifdef CONFIG_CFI_PERMISSIVE
cfi-clang-flags	+= -fsanitize-recover=cfi -fno-sanitize-trap=cfi
endif

# also disable CFI when LTO is disabled
DISABLE_LTO_CLANG += $(DISABLE_CFI_CLANG)
# allow disabling only clang CFI where needed
export DISABLE_CFI_CLANG
endif

ifdef CONFIG_CFI
# cfi-flags are re-tested in prepare-compiler-check
cfi-flags	:= $(cfi-clang-flags)
KBUILD_CFLAGS	+= $(cfi-flags)

DISABLE_CFI	:= $(DISABLE_CFI_CLANG)
DISABLE_LTO	+= $(DISABLE_CFI)
export DISABLE_CFI
endif

ifdef CONFIG_CC_OPTIMIZE_FOR_SIZE
KBUILD_CFLAGS	+= -O3 $(call cc-disable-warning,maybe-uninitialized,)
else
ifdef CONFIG_PROFILE_ALL_BRANCHES
KBUILD_CFLAGS	+= -O3 $(call cc-disable-warning,maybe-uninitialized,)
else
KBUILD_CFLAGS   += -O3
endif
endif

ifdef CONFIG_CC_WERROR
KBUILD_CFLAGS	+= -Werror
endif

# Tell gcc to never replace conditional load with a non-conditional one
KBUILD_CFLAGS	+= $(call cc-option,--param=allow-store-data-races=0)
KBUILD_CFLAGS	+= $(call cc-option,-fno-allow-store-data-races)

# check for 'asm goto'
ifeq ($(shell $(CONFIG_SHELL) $(srctree)/scripts/gcc-goto.sh $(CC) $(KBUILD_CFLAGS)), y)
	KBUILD_CFLAGS += -DCC_HAVE_ASM_GOTO
	KBUILD_AFLAGS += -DCC_HAVE_ASM_GOTO
endif

include scripts/Makefile.gcc-plugins

ifdef CONFIG_READABLE_ASM
# Disable optimizations that make assembler listings hard to read.
# reorder blocks reorders the control in the function
# ipa clone creates specialized cloned functions
# partial inlining inlines only parts of functions
KBUILD_CFLAGS += $(call cc-option,-fno-reorder-blocks,) \
                 $(call cc-option,-fno-ipa-cp-clone,) \
                 $(call cc-option,-fno-partial-inlining)
endif

ifneq ($(CONFIG_FRAME_WARN),0)
KBUILD_CFLAGS += $(call cc-option,-Wframe-larger-than=${CONFIG_FRAME_WARN})
endif

# This selects the stack protector compiler flag. Testing it is delayed
# until after .config has been reprocessed, in the prepare-compiler-check
# target.
ifdef CONFIG_CC_STACKPROTECTOR_REGULAR
  stackp-flag := -fstack-protector
  stackp-name := REGULAR
else
ifdef CONFIG_CC_STACKPROTECTOR_STRONG
  stackp-flag := -fstack-protector-strong
  stackp-name := STRONG
else
  # Force off for distro compilers that enable stack protector by default.
  stackp-flag := $(call cc-option, -fno-stack-protector)
endif
endif
# Find arch-specific stack protector compiler sanity-checking script.
ifdef CONFIG_CC_STACKPROTECTOR
  stackp-path := $(srctree)/scripts/gcc-$(SRCARCH)_$(BITS)-has-stack-protector.sh
  stackp-check := $(wildcard $(stackp-path))
endif
KBUILD_CFLAGS += $(stackp-flag)

ifeq ($(cc-name),clang)
KBUILD_CPPFLAGS += $(call cc-option,-Qunused-arguments,)
KBUILD_CFLAGS += -mcpu=cortex-a55 -mtune=cortex-a55
KBUILD_CFLAGS	+= $(call cc-option, -mllvm -polly) \
		   $(call cc-option, -mllvm -polly-run-dce) \
		   $(call cc-option, -mllvm -polly-run-inliner) \
		   $(call cc-option, -mllvm -polly-opt-fusion=max) \
		   $(call cc-option, -mllvm -polly-ast-use-context) \
		   $(call cc-option, -mllvm -polly-detect-keep-going) \
		   $(call cc-option, -mllvm -polly-vectorizer=stripmine) \
		   $(call cc-option, -mllvm -polly-invariant-load-hoisting)
KBUILD_CFLAGS += $(call cc-disable-warning, format-invalid-specifier)
KBUILD_CFLAGS += $(call cc-disable-warning, gnu)
KBUILD_CFLAGS += $(call cc-disable-warning, duplicate-decl-specifier)
<<<<<<< HEAD
KBUILD_CFLAGS += -mcpu=cortex-a55 -mtune=cortex-a55
=======
>>>>>>> dd05251a
# Quiet clang warning: comparison of unsigned expression < 0 is always false
KBUILD_CFLAGS += $(call cc-disable-warning, tautological-compare)
# CLANG uses a _MergedGlobals as optimization, but this breaks modpost, as the
# source of a reference will be _MergedGlobals and not on of the whitelisted names.
# See modpost pattern 2
KBUILD_CFLAGS += $(call cc-option, -mno-global-merge,)
KBUILD_CFLAGS += $(call cc-option, -fcatch-undefined-behavior)
else

# These warnings generated too much noise in a regular build.
# Use make W=1 to enable them (see scripts/Makefile.extrawarn)
KBUILD_CFLAGS += $(call cc-disable-warning, unused-but-set-variable)
endif

KBUILD_CFLAGS += $(call cc-disable-warning, unused-const-variable)
ifdef CONFIG_FRAME_POINTER
KBUILD_CFLAGS	+= -fno-omit-frame-pointer -fno-optimize-sibling-calls
else
# Some targets (ARM with Thumb2, for example), can't be built with frame
# pointers.  For those, we don't have FUNCTION_TRACER automatically
# select FRAME_POINTER.  However, FUNCTION_TRACER adds -pg, and this is
# incompatible with -fomit-frame-pointer with current GCC, so we don't use
# -fomit-frame-pointer with FUNCTION_TRACER.
ifndef CONFIG_FUNCTION_TRACER
KBUILD_CFLAGS	+= -fomit-frame-pointer
endif
endif

KBUILD_CFLAGS   += $(call cc-option, -fno-var-tracking-assignments)

ifdef CONFIG_DEBUG_INFO
ifdef CONFIG_DEBUG_INFO_SPLIT
KBUILD_CFLAGS   += $(call cc-option, -gsplit-dwarf, -g)
else
KBUILD_CFLAGS	+= -g
endif
KBUILD_AFLAGS	+= -Wa,-gdwarf-2
endif
ifdef CONFIG_DEBUG_INFO_DWARF4
KBUILD_CFLAGS	+= $(call cc-option, -gdwarf-4,)
endif

ifdef CONFIG_DEBUG_INFO_REDUCED
KBUILD_CFLAGS 	+= $(call cc-option, -femit-struct-debug-baseonly) \
		   $(call cc-option,-fno-var-tracking)
endif

ifdef CONFIG_FUNCTION_TRACER
ifndef CC_FLAGS_FTRACE
CC_FLAGS_FTRACE := -pg
endif
export CC_FLAGS_FTRACE
ifdef CONFIG_HAVE_FENTRY
CC_USING_FENTRY	:= $(call cc-option, -mfentry -DCC_USING_FENTRY)
endif
KBUILD_CFLAGS	+= $(CC_FLAGS_FTRACE) $(CC_USING_FENTRY)
KBUILD_AFLAGS	+= $(CC_USING_FENTRY)
ifdef CONFIG_DYNAMIC_FTRACE
	ifdef CONFIG_HAVE_C_RECORDMCOUNT
		BUILD_C_RECORDMCOUNT := y
		export BUILD_C_RECORDMCOUNT
	endif
endif
endif

# We trigger additional mismatches with less inlining
ifdef CONFIG_DEBUG_SECTION_MISMATCH
KBUILD_CFLAGS += $(call cc-option, -fno-inline-functions-called-once)
endif

# arch Makefile may override CC so keep this after arch Makefile is included
NOSTDINC_FLAGS += -nostdinc -isystem $(shell $(CC) -print-file-name=include)
CHECKFLAGS     += $(NOSTDINC_FLAGS)

# warn about C99 declaration after statement
KBUILD_CFLAGS += $(call cc-option,-Wdeclaration-after-statement,)

# disable pointer signed / unsigned warnings in gcc 4.0
KBUILD_CFLAGS += $(call cc-disable-warning, pointer-sign)

# disable stringop warnings in gcc 8+
KBUILD_CFLAGS += $(call cc-disable-warning, stringop-truncation)

# We'll want to enable this eventually, but it's not going away for 5.7 at least
KBUILD_CFLAGS += $(call cc-disable-warning, zero-length-bounds)
KBUILD_CFLAGS += $(call cc-disable-warning, array-bounds)
KBUILD_CFLAGS += $(call cc-disable-warning, stringop-overflow)

# Another good warning that we'll want to enable eventually
KBUILD_CFLAGS += $(call cc-disable-warning, restrict)

# Enabled with W=2, disabled by default as noisy
KBUILD_CFLAGS += $(call cc-disable-warning, maybe-uninitialized)

# disable invalid "can't wrap" optimizations for signed / pointers
KBUILD_CFLAGS	+= $(call cc-option,-fno-strict-overflow)

# clang sets -fmerge-all-constants by default as optimization, but this
# is non-conforming behavior for C and in fact breaks the kernel, so we
# need to disable it here generally.
KBUILD_CFLAGS	+= $(call cc-option,-fno-merge-all-constants)

# for gcc -fno-merge-all-constants disables everything, but it is fine
# to have actual conforming behavior enabled.
KBUILD_CFLAGS	+= $(call cc-option,-fmerge-constants)

# Make sure -fstack-check isn't enabled (like gentoo apparently did)
KBUILD_CFLAGS  += $(call cc-option,-fno-stack-check,)

# disallow errors like 'EXPORT_GPL(foo);' with missing header
KBUILD_CFLAGS   += $(call cc-option,-Werror=implicit-int)

# require functions to have arguments in prototypes, not empty 'int foo()'
KBUILD_CFLAGS   += $(call cc-option,-Werror=strict-prototypes)

# Prohibit date/time macros, which would make the build non-deterministic
KBUILD_CFLAGS   += $(call cc-option,-Werror=date-time)

# enforce correct pointer usage
KBUILD_CFLAGS   += $(call cc-option,-Werror=incompatible-pointer-types)

# Require designated initializers for all marked structures
KBUILD_CFLAGS   += $(call cc-option,-Werror=designated-init)

# change __FILE__ to the relative path from the srctree
KBUILD_CFLAGS	+= $(call cc-option,-fmacro-prefix-map=$(srctree)/=)

# ensure -fcf-protection is disabled when using retpoline as it is
# incompatible with -mindirect-branch=thunk-extern
ifdef CONFIG_RETPOLINE
KBUILD_CFLAGS += $(call cc-option,-fcf-protection=none)
endif

# use the deterministic mode of AR if available
KBUILD_ARFLAGS := $(call ar-option,D)

include scripts/Makefile.kasan
include scripts/Makefile.extrawarn
include scripts/Makefile.ubsan

# Add any arch overrides and user supplied CPPFLAGS, AFLAGS and CFLAGS as the
# last assignments
KBUILD_CPPFLAGS += $(ARCH_CPPFLAGS) $(KCPPFLAGS)
KBUILD_AFLAGS   += $(ARCH_AFLAGS)   $(KAFLAGS)
KBUILD_CFLAGS   += $(ARCH_CFLAGS)   $(KCFLAGS)

# Use --build-id when available.
LDFLAGS_BUILD_ID = $(patsubst -Wl$(comma)%,%,\
			      $(call cc-ldoption, -Wl$(comma)--build-id,))
KBUILD_LDFLAGS_MODULE += $(LDFLAGS_BUILD_ID)
LDFLAGS_vmlinux += $(LDFLAGS_BUILD_ID)

ifdef CONFIG_LD_DEAD_CODE_DATA_ELIMINATION
LDFLAGS_vmlinux	+= $(call ld-option, --gc-sections,)
endif

ifeq ($(CONFIG_STRIP_ASM_SYMS),y)
LDFLAGS_vmlinux	+= $(call ld-option, -X,)
endif

# Default kernel image to build when no specific target is given.
# KBUILD_IMAGE may be overruled on the command line or
# set in the environment
# Also any assignments in arch/$(ARCH)/Makefile take precedence over
# this default value
export KBUILD_IMAGE ?= vmlinux

#
# INSTALL_PATH specifies where to place the updated kernel and system map
# images. Default is /boot, but you can set it to other values
export	INSTALL_PATH ?= /boot

#
# INSTALL_DTBS_PATH specifies a prefix for relocations required by build roots.
# Like INSTALL_MOD_PATH, it isn't defined in the Makefile, but can be passed as
# an argument if needed. Otherwise it defaults to the kernel install path
#
export INSTALL_DTBS_PATH ?= $(INSTALL_PATH)/dtbs/$(KERNELRELEASE)

#
# INSTALL_MOD_PATH specifies a prefix to MODLIB for module directory
# relocations required by build roots.  This is not defined in the
# makefile but the argument can be passed to make if needed.
#

MODLIB	= $(INSTALL_MOD_PATH)/lib/modules/$(KERNELRELEASE)
export MODLIB

#
# INSTALL_MOD_STRIP, if defined, will cause modules to be
# stripped after they are installed.  If INSTALL_MOD_STRIP is '1', then
# the default option --strip-debug will be used.  Otherwise,
# INSTALL_MOD_STRIP value will be used as the options to the strip command.

ifdef INSTALL_MOD_STRIP
ifeq ($(INSTALL_MOD_STRIP),1)
mod_strip_cmd = $(STRIP) --strip-debug
else
mod_strip_cmd = $(STRIP) $(INSTALL_MOD_STRIP)
endif # INSTALL_MOD_STRIP=1
else
mod_strip_cmd = true
endif # INSTALL_MOD_STRIP
export mod_strip_cmd

# CONFIG_MODULE_COMPRESS, if defined, will cause module to be compressed
# after they are installed in agreement with CONFIG_MODULE_COMPRESS_GZIP
# or CONFIG_MODULE_COMPRESS_XZ.

mod_compress_cmd = true
ifdef CONFIG_MODULE_COMPRESS
  ifdef CONFIG_MODULE_COMPRESS_GZIP
    mod_compress_cmd = gzip -n -f
  endif # CONFIG_MODULE_COMPRESS_GZIP
  ifdef CONFIG_MODULE_COMPRESS_XZ
    mod_compress_cmd = xz -f
  endif # CONFIG_MODULE_COMPRESS_XZ
endif # CONFIG_MODULE_COMPRESS
export mod_compress_cmd

# Select initial ramdisk compression format, default is gzip(1).
# This shall be used by the dracut(8) tool while creating an initramfs image.
#
INITRD_COMPRESS-y                  := gzip
INITRD_COMPRESS-$(CONFIG_RD_BZIP2) := bzip2
INITRD_COMPRESS-$(CONFIG_RD_LZMA)  := lzma
INITRD_COMPRESS-$(CONFIG_RD_XZ)    := xz
INITRD_COMPRESS-$(CONFIG_RD_LZO)   := lzo
INITRD_COMPRESS-$(CONFIG_RD_LZ4)   := lz4
# do not export INITRD_COMPRESS, since we didn't actually
# choose a sane default compression above.
# export INITRD_COMPRESS := $(INITRD_COMPRESS-y)

ifdef CONFIG_MODULE_SIG_ALL
$(eval $(call config_filename,MODULE_SIG_KEY))

mod_sign_cmd = scripts/sign-file $(CONFIG_MODULE_SIG_HASH) $(MODULE_SIG_KEY_SRCPREFIX)$(CONFIG_MODULE_SIG_KEY) certs/signing_key.x509
else
mod_sign_cmd = true
endif
export mod_sign_cmd


ifeq ($(KBUILD_EXTMOD),)
core-y		+= kernel/ certs/ mm/ fs/ ipc/ security/ crypto/ block/

vmlinux-dirs	:= $(patsubst %/,%,$(filter %/, $(init-y) $(init-m) \
		     $(core-y) $(core-m) $(drivers-y) $(drivers-m) \
		     $(net-y) $(net-m) $(libs-y) $(libs-m) $(virt-y)))

vmlinux-alldirs	:= $(sort $(vmlinux-dirs) $(patsubst %/,%,$(filter %/, \
		     $(init-) $(core-) $(drivers-) $(net-) $(libs-) $(virt-))))

init-y		:= $(patsubst %/, %/built-in.o, $(init-y))
core-y		:= $(patsubst %/, %/built-in.o, $(core-y))
drivers-y	:= $(patsubst %/, %/built-in.o, $(drivers-y))
net-y		:= $(patsubst %/, %/built-in.o, $(net-y))
libs-y1		:= $(patsubst %/, %/lib.a, $(libs-y))
libs-y2		:= $(patsubst %/, %/built-in.o, $(libs-y))
libs-y		:= $(libs-y1) $(libs-y2)
virt-y		:= $(patsubst %/, %/built-in.o, $(virt-y))

# Externally visible symbols (used by link-vmlinux.sh)
export KBUILD_VMLINUX_INIT := $(head-y) $(init-y)
export KBUILD_VMLINUX_MAIN := $(core-y) $(libs-y) $(drivers-y) $(net-y) $(virt-y)
export KBUILD_LDS          := arch/$(SRCARCH)/kernel/vmlinux.lds
export LDFLAGS_vmlinux
# used by scripts/pacmage/Makefile
export KBUILD_ALLDIRS := $(sort $(filter-out arch/%,$(vmlinux-alldirs)) arch Documentation include samples scripts tools)

vmlinux-deps := $(KBUILD_LDS) $(KBUILD_VMLINUX_INIT) $(KBUILD_VMLINUX_MAIN)

# Include targets which we want to execute sequentially if the rest of the
# kernel build went well. If CONFIG_TRIM_UNUSED_KSYMS is set, this might be
# evaluated more than once.
PHONY += vmlinux_prereq
vmlinux_prereq: $(vmlinux-deps) FORCE
ifdef CONFIG_HEADERS_CHECK
	$(Q)$(MAKE) -f $(srctree)/Makefile headers_check
endif
ifdef CONFIG_GDB_SCRIPTS
	$(Q)ln -fsn `cd $(srctree) && /bin/pwd`/scripts/gdb/vmlinux-gdb.py
endif
ifdef CONFIG_TRIM_UNUSED_KSYMS
	$(Q)$(CONFIG_SHELL) $(srctree)/scripts/adjust_autoksyms.sh \
	  "$(MAKE) -f $(srctree)/Makefile vmlinux"
endif

# standalone target for easier testing
include/generated/autoksyms.h: FORCE
	$(Q)$(CONFIG_SHELL) $(srctree)/scripts/adjust_autoksyms.sh true

ARCH_POSTLINK := $(wildcard $(srctree)/arch/$(SRCARCH)/Makefile.postlink)

# Final link of vmlinux with optional arch pass after final link
    cmd_link-vmlinux =                                                 \
	$(CONFIG_SHELL) $< $(LD) $(LDFLAGS) $(LDFLAGS_vmlinux) ;       \
	$(if $(ARCH_POSTLINK), $(MAKE) -f $(ARCH_POSTLINK) $@, true)

vmlinux: scripts/link-vmlinux.sh vmlinux_prereq $(vmlinux-deps) FORCE
	+$(call if_changed,link-vmlinux)

# Build samples along the rest of the kernel
ifdef CONFIG_SAMPLES
vmlinux-dirs += samples
endif

# The actual objects are generated when descending,
# make sure no implicit rule kicks in
$(sort $(vmlinux-deps)): $(vmlinux-dirs) ;

# Handle descending into subdirectories listed in $(vmlinux-dirs)
# Preset locale variables to speed up the build process. Limit locale
# tweaks to this spot to avoid wrong language settings when running
# make menuconfig etc.
# Error messages still appears in the original language

PHONY += $(vmlinux-dirs)
$(vmlinux-dirs): prepare scripts
	$(Q)$(MAKE) $(build)=$@

define filechk_kernel.release
	echo "$(KERNELVERSION)$$($(CONFIG_SHELL) $(srctree)/scripts/setlocalversion $(srctree))"
endef

# Store (new) KERNELRELEASE string in include/config/kernel.release
include/config/kernel.release: include/config/auto.conf FORCE
	$(call filechk,kernel.release)


# Things we need to do before we recursively start building the kernel
# or the modules are listed in "prepare".
# A multi level approach is used. prepareN is processed before prepareN-1.
# archprepare is used in arch Makefiles and when processed asm symlink,
# version.h and scripts_basic is processed / created.

# Listed in dependency order
PHONY += prepare archprepare prepare0 prepare1 prepare2 prepare3

# prepare3 is used to check if we are building in a separate output directory,
# and if so do:
# 1) Check that make has not been executed in the kernel src $(srctree)
prepare3: include/config/kernel.release
ifneq ($(KBUILD_SRC),)
	@$(kecho) '  Using $(srctree) as source for kernel'
	$(Q)if [ -f $(srctree)/.config -o -d $(srctree)/include/config ]; then \
		echo >&2 "  $(srctree) is not clean, please run 'make mrproper'"; \
		echo >&2 "  in the '$(srctree)' directory.";\
		/bin/false; \
	fi;
endif

# prepare2 creates a makefile if using a separate output directory.
# From this point forward, .config has been reprocessed, so any rules
# that need to depend on updated CONFIG_* values can be checked here.
prepare2: prepare3 prepare-compiler-check outputmakefile asm-generic

prepare1: prepare2 $(version_h) include/generated/utsrelease.h \
                   include/config/auto.conf
	$(cmd_crmodverdir)

archprepare: archheaders archscripts prepare1 scripts_basic

prepare0: archprepare gcc-plugins
	$(Q)$(MAKE) $(build)=.

# All the preparing..
prepare: prepare0 prepare-objtool

ifdef CONFIG_STACK_VALIDATION
  has_libelf := $(call try-run,\
		echo "int main() {}" | $(HOSTCC) -xc -o /dev/null -lelf -,1,0)
  ifeq ($(has_libelf),1)
    objtool_target := tools/objtool FORCE
  else
    $(warning "Cannot use CONFIG_STACK_VALIDATION, please install libelf-dev, libelf-devel or elfutils-libelf-devel")
    SKIP_STACK_VALIDATION := 1
    export SKIP_STACK_VALIDATION
  endif
endif

PHONY += prepare-objtool
prepare-objtool: $(objtool_target)

# Check for CONFIG flags that require compiler support. Abort the build
# after .config has been processed, but before the kernel build starts.
#
# For security-sensitive CONFIG options, we don't want to fallback and/or
# silently change which compiler flags will be used, since that leads to
# producing kernels with different security feature characteristics
# depending on the compiler used. (For example, "But I selected
# CC_STACKPROTECTOR_STRONG! Why did it build with _REGULAR?!")
PHONY += prepare-compiler-check
prepare-compiler-check: FORCE
# Make sure we're using a supported toolchain with LTO_CLANG
ifdef CONFIG_LTO_CLANG
  ifneq ($(call clang-ifversion, -ge, 0500, y), y)
	@echo Cannot use CONFIG_LTO_CLANG: requires clang 5.0 or later >&2 && exit 1
  endif
  ifneq ($(call gold-ifversion, -ge, 112000000, y), y)
	@echo Cannot use CONFIG_LTO_CLANG: requires GNU gold 1.12 or later >&2 && exit 1
  endif
endif
# Make sure compiler supports LTO flags
ifdef lto-flags
  ifeq ($(call cc-option, $(lto-flags)),)
	@echo Cannot use CONFIG_LTO: $(lto-flags) not supported by compiler \
		>&2 && exit 1
  endif
endif
# Make sure compiler supports requested stack protector flag.
ifdef stackp-name
  ifeq ($(call cc-option, $(stackp-flag)),)
	@echo Cannot use CONFIG_CC_STACKPROTECTOR_$(stackp-name): \
		  $(stackp-flag) not supported by compiler >&2 && exit 1
  endif
endif
# Make sure compiler does not have buggy stack-protector support.
ifdef stackp-check
  ifneq ($(shell $(CONFIG_SHELL) $(stackp-check) $(CC) $(KBUILD_CPPFLAGS) $(biarch)),y)
	@echo Cannot use CONFIG_CC_STACKPROTECTOR_$(stackp-name): \
                  $(stackp-flag) available but compiler is broken >&2 && exit 1
  endif
endif
ifdef cfi-flags
  ifeq ($(call cc-option, $(cfi-flags)),)
	@echo Cannot use CONFIG_CFI: $(cfi-flags) not supported by compiler >&2 && exit 1
  endif
endif
	@:

# Generate some files
# ---------------------------------------------------------------------------

# KERNELRELEASE can change from a few different places, meaning version.h
# needs to be updated, so this check is forced on all builds

uts_len := 64
define filechk_utsrelease.h
	if [ `echo -n "$(KERNELRELEASE)" | wc -c ` -gt $(uts_len) ]; then \
	  echo '"$(KERNELRELEASE)" exceeds $(uts_len) characters' >&2;    \
	  exit 1;                                                         \
	fi;                                                               \
	(echo \#define UTS_RELEASE \"$(KERNELRELEASE)\";)
endef

define filechk_version.h
	(echo \#define LINUX_VERSION_CODE $(shell                         \
	expr $(VERSION) \* 65536 + 0$(PATCHLEVEL) \* 256 + 0$(SUBLEVEL)); \
	echo '#define KERNEL_VERSION(a,b,c) (((a) << 16) + ((b) << 8) + (c))';)
endef

$(version_h): $(srctree)/Makefile FORCE
	$(call filechk,version.h)
	$(Q)rm -f $(old_version_h)

include/generated/utsrelease.h: include/config/kernel.release FORCE
	$(call filechk,utsrelease.h)

PHONY += headerdep
headerdep:
	$(Q)find $(srctree)/include/ -name '*.h' | xargs --max-args 1 \
	$(srctree)/scripts/headerdep.pl -I$(srctree)/include

# ---------------------------------------------------------------------------
# Firmware install
INSTALL_FW_PATH=$(INSTALL_MOD_PATH)/lib/firmware
export INSTALL_FW_PATH

PHONY += firmware_install
firmware_install:
	@mkdir -p $(objtree)/firmware
	$(Q)$(MAKE) -f $(srctree)/scripts/Makefile.fwinst obj=firmware __fw_install

# ---------------------------------------------------------------------------
# Kernel headers

#Default location for installed headers
export INSTALL_HDR_PATH = $(objtree)/usr

# If we do an all arch process set dst to asm-$(hdr-arch)
hdr-dst = $(if $(KBUILD_HEADERS), dst=include/asm-$(hdr-arch), dst=include/asm)

PHONY += archheaders
archheaders:

PHONY += archscripts
archscripts:

PHONY += __headers
__headers: $(version_h) scripts_basic asm-generic archheaders archscripts
	$(Q)$(MAKE) $(build)=scripts build_unifdef

PHONY += headers_install_all
headers_install_all:
	$(Q)$(CONFIG_SHELL) $(srctree)/scripts/headers.sh install

PHONY += headers_install
headers_install: __headers
	$(if $(wildcard $(srctree)/arch/$(hdr-arch)/include/uapi/asm/Kbuild),, \
	  $(error Headers not exportable for the $(SRCARCH) architecture))
	$(Q)$(MAKE) $(hdr-inst)=include/uapi
	$(Q)$(MAKE) $(hdr-inst)=arch/$(hdr-arch)/include/uapi/asm $(hdr-dst)
	$(Q)$(MAKE) $(hdr-inst)=techpack

PHONY += headers_check_all
headers_check_all: headers_install_all
	$(Q)$(CONFIG_SHELL) $(srctree)/scripts/headers.sh check

PHONY += headers_check
headers_check: headers_install
	$(Q)$(MAKE) $(hdr-inst)=include/uapi HDRCHECK=1
	$(Q)$(MAKE) $(hdr-inst)=arch/$(hdr-arch)/include/uapi/asm $(hdr-dst) HDRCHECK=1
	$(Q)$(MAKE) $(hdr-inst)=techpack HDRCHECK=1

# ---------------------------------------------------------------------------
# Kernel selftest

PHONY += kselftest
kselftest:
	$(Q)$(MAKE) -C tools/testing/selftests run_tests

kselftest-clean:
	$(Q)$(MAKE) -C tools/testing/selftests clean

PHONY += kselftest-merge
kselftest-merge:
	$(if $(wildcard $(objtree)/.config),, $(error No .config exists, config your kernel first!))
	$(Q)$(CONFIG_SHELL) $(srctree)/scripts/kconfig/merge_config.sh \
		-m $(objtree)/.config \
		$(srctree)/tools/testing/selftests/*/config
	+$(Q)$(MAKE) -f $(srctree)/Makefile olddefconfig

# ---------------------------------------------------------------------------
# Modules

ifdef CONFIG_MODULES

# By default, build modules as well

all: modules

# When we're building modules with modversions, we need to consider
# the built-in objects during the descend as well, in order to
# make sure the checksums are up to date before we record them.
ifdef CONFIG_MODVERSIONS
  KBUILD_BUILTIN := 1
endif

# Build modules
#
# A module can be listed more than once in obj-m resulting in
# duplicate lines in modules.order files.  Those are removed
# using awk while concatenating to the final file.

PHONY += modules
modules: $(vmlinux-dirs) $(if $(KBUILD_BUILTIN),vmlinux) modules.builtin
	$(Q)$(AWK) '!x[$$0]++' $(vmlinux-dirs:%=$(objtree)/%/modules.order) > $(objtree)/modules.order
	@$(kecho) '  Building modules, stage 2.';
	$(Q)$(MAKE) -f $(srctree)/scripts/Makefile.modpost
	$(Q)$(MAKE) -f $(srctree)/scripts/Makefile.fwinst obj=firmware __fw_modbuild

modules.builtin: $(vmlinux-dirs:%=%/modules.builtin)
	$(Q)$(AWK) '!x[$$0]++' $^ > $(objtree)/modules.builtin

%/modules.builtin: include/config/auto.conf
	$(Q)$(MAKE) $(modbuiltin)=$*


# Target to prepare building external modules
PHONY += modules_prepare
modules_prepare: prepare scripts

# Target to install modules
PHONY += modules_install
modules_install: _modinst_ _modinst_post

PHONY += _modinst_
_modinst_:
	@rm -rf $(MODLIB)/kernel
	@rm -f $(MODLIB)/source
	@mkdir -p $(MODLIB)/kernel
	@ln -s `cd $(srctree) && /bin/pwd` $(MODLIB)/source
	@if [ ! $(objtree) -ef  $(MODLIB)/build ]; then \
		rm -f $(MODLIB)/build ; \
		ln -s $(CURDIR) $(MODLIB)/build ; \
	fi
	@cp -f $(objtree)/modules.order $(MODLIB)/
	@cp -f $(objtree)/modules.builtin $(MODLIB)/
	$(Q)$(MAKE) -f $(srctree)/scripts/Makefile.modinst

# This depmod is only for convenience to give the initial
# boot a modules.dep even before / is mounted read-write.  However the
# boot script depmod is the master version.
PHONY += _modinst_post
_modinst_post: _modinst_
	$(Q)$(MAKE) -f $(srctree)/scripts/Makefile.fwinst obj=firmware __fw_modinst
	$(call cmd,depmod)

ifeq ($(CONFIG_MODULE_SIG), y)
PHONY += modules_sign
modules_sign:
	$(Q)$(MAKE) -f $(srctree)/scripts/Makefile.modsign
endif

else # CONFIG_MODULES

# Modules not configured
# ---------------------------------------------------------------------------

PHONY += modules modules_install
modules modules_install:
	@echo >&2
	@echo >&2 "The present kernel configuration has modules disabled."
	@echo >&2 "Type 'make config' and enable loadable module support."
	@echo >&2 "Then build a kernel with module support enabled."
	@echo >&2
	@exit 1

endif # CONFIG_MODULES

###
# Cleaning is done on three levels.
# make clean     Delete most generated files
#                Leave enough to build external modules
# make mrproper  Delete the current configuration, and all generated files
# make distclean Remove editor backup files, patch leftover files and the like

# Directories & files removed with 'make clean'
CLEAN_DIRS  += $(MODVERDIR)

# Directories & files removed with 'make mrproper'
MRPROPER_DIRS  += include/config usr/include include/generated          \
		  arch/*/include/generated .tmp_objdiff
MRPROPER_FILES += .config .config.old .version .old_version \
		  Module.symvers tags TAGS cscope* GPATH GTAGS GRTAGS GSYMS \
		  signing_key.pem signing_key.priv signing_key.x509	\
		  x509.genkey extra_certificates signing_key.x509.keyid	\
		  signing_key.x509.signer vmlinux-gdb.py

# clean - Delete most, but leave enough to build external modules
#
clean: rm-dirs  := $(CLEAN_DIRS)
clean: rm-files := $(CLEAN_FILES)
clean-dirs      := $(addprefix _clean_, . $(vmlinux-alldirs) Documentation samples)

PHONY += $(clean-dirs) clean archclean vmlinuxclean
$(clean-dirs):
	$(Q)$(MAKE) $(clean)=$(patsubst _clean_%,%,$@)

vmlinuxclean:
	$(Q)$(CONFIG_SHELL) $(srctree)/scripts/link-vmlinux.sh clean
	$(Q)$(if $(ARCH_POSTLINK), $(MAKE) -f $(ARCH_POSTLINK) clean)

clean: archclean vmlinuxclean

# mrproper - Delete all generated files, including .config
#
mrproper: rm-dirs  := $(wildcard $(MRPROPER_DIRS))
mrproper: rm-files := $(wildcard $(MRPROPER_FILES))
mrproper-dirs      := $(addprefix _mrproper_,Documentation/DocBook scripts)

PHONY += $(mrproper-dirs) mrproper archmrproper
$(mrproper-dirs):
	$(Q)$(MAKE) $(clean)=$(patsubst _mrproper_%,%,$@)

mrproper: clean archmrproper $(mrproper-dirs)
	$(call cmd,rmdirs)
	$(call cmd,rmfiles)

# distclean
#
PHONY += distclean

distclean: mrproper
	@find $(srctree) $(RCS_FIND_IGNORE) \
		\( -name '*.orig' -o -name '*.rej' -o -name '*~' \
		-o -name '*.bak' -o -name '#*#' -o -name '.*.orig' \
		-o -name '.*.rej' -o -name '*%'  -o -name 'core' \) \
		-type f -print | xargs rm -f


# Packaging of the kernel to various formats
# ---------------------------------------------------------------------------
# rpm target kept for backward compatibility
package-dir	:= scripts/package

%src-pkg: FORCE
	$(Q)$(MAKE) $(build)=$(package-dir) $@
%pkg: include/config/kernel.release FORCE
	$(Q)$(MAKE) $(build)=$(package-dir) $@
rpm: include/config/kernel.release FORCE
	$(Q)$(MAKE) $(build)=$(package-dir) $@


# Brief documentation of the typical targets used
# ---------------------------------------------------------------------------

boards := $(wildcard $(srctree)/arch/$(SRCARCH)/configs/*_defconfig)
boards := $(sort $(notdir $(boards)))
board-dirs := $(dir $(wildcard $(srctree)/arch/$(SRCARCH)/configs/*/*_defconfig))
board-dirs := $(sort $(notdir $(board-dirs:/=)))

PHONY += help
help:
	@echo  'Cleaning targets:'
	@echo  '  clean		  - Remove most generated files but keep the config and'
	@echo  '                    enough build support to build external modules'
	@echo  '  mrproper	  - Remove all generated files + config + various backup files'
	@echo  '  distclean	  - mrproper + remove editor backup and patch files'
	@echo  ''
	@echo  'Configuration targets:'
	@$(MAKE) -f $(srctree)/scripts/kconfig/Makefile help
	@echo  ''
	@echo  'Other generic targets:'
	@echo  '  all		  - Build all targets marked with [*]'
	@echo  '* vmlinux	  - Build the bare kernel'
	@echo  '* modules	  - Build all modules'
	@echo  '  modules_install - Install all modules to INSTALL_MOD_PATH (default: /)'
	@echo  '  firmware_install- Install all firmware to INSTALL_FW_PATH'
	@echo  '                    (default: $$(INSTALL_MOD_PATH)/lib/firmware)'
	@echo  '  dir/            - Build all files in dir and below'
	@echo  '  dir/file.[ois]  - Build specified target only'
	@echo  '  dir/file.ll     - Build the LLVM assembly file'
	@echo  '                    (requires compiler support for LLVM assembly generation)'
	@echo  '  dir/file.lst    - Build specified mixed source/assembly target only'
	@echo  '                    (requires a recent binutils and recent build (System.map))'
	@echo  '  dir/file.ko     - Build module including final link'
	@echo  '  modules_prepare - Set up for building external modules'
	@echo  '  tags/TAGS	  - Generate tags file for editors'
	@echo  '  cscope	  - Generate cscope index'
	@echo  '  gtags           - Generate GNU GLOBAL index'
	@echo  '  kernelrelease	  - Output the release version string (use with make -s)'
	@echo  '  kernelversion	  - Output the version stored in Makefile (use with make -s)'
	@echo  '  image_name	  - Output the image name (use with make -s)'
	@echo  '  headers_install - Install sanitised kernel headers to INSTALL_HDR_PATH'; \
	 echo  '                    (default: $(INSTALL_HDR_PATH))'; \
	 echo  ''
	@echo  'Static analysers'
	@echo  '  checkstack      - Generate a list of stack hogs'
	@echo  '  namespacecheck  - Name space analysis on compiled kernel'
	@echo  '  versioncheck    - Sanity check on version.h usage'
	@echo  '  includecheck    - Check for duplicate included header files'
	@echo  '  export_report   - List the usages of all exported symbols'
	@echo  '  headers_check   - Sanity check on exported headers'
	@echo  '  headerdep       - Detect inclusion cycles in headers'
	@$(MAKE) -f $(srctree)/scripts/Makefile.help checker-help
	@echo  ''
	@echo  'Kernel selftest'
	@echo  '  kselftest       - Build and run kernel selftest (run as root)'
	@echo  '                    Build, install, and boot kernel before'
	@echo  '                    running kselftest on it'
	@echo  '  kselftest-clean - Remove all generated kselftest files'
	@echo  '  kselftest-merge - Merge all the config dependencies of kselftest to existed'
	@echo  '                    .config.'
	@echo  ''
	@echo  'Kernel packaging:'
	@$(MAKE) $(build)=$(package-dir) help
	@echo  ''
	@echo  'Documentation targets:'
	@$(MAKE) -f $(srctree)/Documentation/Makefile.sphinx dochelp
	@echo  ''
	@$(MAKE) -f $(srctree)/Documentation/DocBook/Makefile dochelp
	@echo  ''
	@echo  'Architecture specific targets ($(SRCARCH)):'
	@$(if $(archhelp),$(archhelp),\
		echo '  No architecture specific help defined for $(SRCARCH)')
	@echo  ''
	@$(if $(boards), \
		$(foreach b, $(boards), \
		printf "  %-24s - Build for %s\\n" $(b) $(subst _defconfig,,$(b));) \
		echo '')
	@$(if $(board-dirs), \
		$(foreach b, $(board-dirs), \
		printf "  %-16s - Show %s-specific targets\\n" help-$(b) $(b);) \
		printf "  %-16s - Show all of the above\\n" help-boards; \
		echo '')

	@echo  '  make V=0|1 [targets] 0 => quiet build (default), 1 => verbose build'
	@echo  '  make V=2   [targets] 2 => give reason for rebuild of target'
	@echo  '  make O=dir [targets] Locate all output files in "dir", including .config'
	@echo  '  make C=1   [targets] Check all c source with $$CHECK (sparse by default)'
	@echo  '  make C=2   [targets] Force check of all c source with $$CHECK'
	@echo  '  make RECORDMCOUNT_WARN=1 [targets] Warn about ignored mcount sections'
	@echo  '  make W=n   [targets] Enable extra gcc checks, n=1,2,3 where'
	@echo  '		1: warnings which may be relevant and do not occur too often'
	@echo  '		2: warnings which occur quite often but may still be relevant'
	@echo  '		3: more obscure warnings, can most likely be ignored'
	@echo  '		Multiple levels can be combined with W=12 or W=123'
	@echo  ''
	@echo  'Execute "make" or "make all" to build all targets marked with [*] '
	@echo  'For further info see the ./README file'


help-board-dirs := $(addprefix help-,$(board-dirs))

help-boards: $(help-board-dirs)

boards-per-dir = $(sort $(notdir $(wildcard $(srctree)/arch/$(SRCARCH)/configs/$*/*_defconfig)))

$(help-board-dirs): help-%:
	@echo  'Architecture specific targets ($(SRCARCH) $*):'
	@$(if $(boards-per-dir), \
		$(foreach b, $(boards-per-dir), \
		printf "  %-24s - Build for %s\\n" $*/$(b) $(subst _defconfig,,$(b));) \
		echo '')


# Documentation targets
# ---------------------------------------------------------------------------
DOC_TARGETS := xmldocs sgmldocs psdocs latexdocs pdfdocs htmldocs mandocs installmandocs epubdocs cleandocs
PHONY += $(DOC_TARGETS)
$(DOC_TARGETS): scripts_basic FORCE
	$(Q)$(MAKE) $(build)=scripts build_docproc build_check-lc_ctype
	$(Q)$(MAKE) $(build)=Documentation -f $(srctree)/Documentation/Makefile.sphinx $@
	$(Q)$(MAKE) $(build)=Documentation/DocBook $@

else # KBUILD_EXTMOD

###
# External module support.
# When building external modules the kernel used as basis is considered
# read-only, and no consistency checks are made and the make
# system is not used on the basis kernel. If updates are required
# in the basis kernel ordinary make commands (without M=...) must
# be used.
#
# The following are the only valid targets when building external
# modules.
# make M=dir clean     Delete all automatically generated files
# make M=dir modules   Make all modules in specified dir
# make M=dir	       Same as 'make M=dir modules'
# make M=dir modules_install
#                      Install the modules built in the module directory
#                      Assumes install directory is already created

# We are always building modules
KBUILD_MODULES := 1

PHONY += $(objtree)/Module.symvers
$(objtree)/Module.symvers:
	@test -e $(objtree)/Module.symvers || ( \
	echo; \
	echo "  WARNING: Symbol version dump $(objtree)/Module.symvers"; \
	echo "           is missing; modules will have no dependencies and modversions."; \
	echo )

module-dirs := $(addprefix _module_,$(KBUILD_EXTMOD))
PHONY += $(module-dirs) modules
$(module-dirs): prepare $(objtree)/Module.symvers
	$(Q)$(MAKE) $(build)=$(patsubst _module_%,%,$@)

modules: $(module-dirs)
	@$(kecho) '  Building modules, stage 2.';
	$(Q)$(MAKE) -f $(srctree)/scripts/Makefile.modpost

PHONY += modules_install
modules_install: _emodinst_ _emodinst_post

install-dir := $(if $(INSTALL_MOD_DIR),$(INSTALL_MOD_DIR),extra)
PHONY += _emodinst_
_emodinst_:
	$(Q)mkdir -p $(MODLIB)/$(install-dir)
	$(Q)$(MAKE) -f $(srctree)/scripts/Makefile.modinst

PHONY += _emodinst_post
_emodinst_post: _emodinst_
	$(call cmd,depmod)

clean-dirs := $(addprefix _clean_,$(KBUILD_EXTMOD))

PHONY += $(clean-dirs) clean
$(clean-dirs):
	$(Q)$(MAKE) $(clean)=$(patsubst _clean_%,%,$@)

clean:	rm-dirs := $(MODVERDIR)
clean: rm-files := $(KBUILD_EXTMOD)/Module.symvers

PHONY += help
help:
	@echo  '  Building external modules.'
	@echo  '  Syntax: make -C path/to/kernel/src M=$$PWD target'
	@echo  ''
	@echo  '  modules         - default target, build the module(s)'
	@echo  '  modules_install - install the module'
	@echo  '  clean           - remove generated files in module directory only'
	@echo  ''

# Dummies...
PHONY += prepare scripts
prepare:
	$(cmd_crmodverdir)
scripts: ;
endif # KBUILD_EXTMOD

clean: $(clean-dirs)
	$(call cmd,rmdirs)
	$(call cmd,rmfiles)
	@find $(if $(KBUILD_EXTMOD), $(KBUILD_EXTMOD), .) $(RCS_FIND_IGNORE) \
		\( -name '*.[oas]' -o -name '*.ko' -o -name '.*.cmd' \
		-o -name '*.ko.*' \
		-o -name '*.dwo'  \
		-o -name '*.su'  \
		-o -name '.*.d' -o -name '.*.tmp' -o -name '*.mod.c' \
		-o -name '*.symtypes' -o -name 'modules.order' \
		-o -name modules.builtin -o -name '.tmp_*.o.*' \
		-o -name '*.c.[012]*.*' \
		-o -name '*.ll' \
		-o -name '*.gcno' \
		-o -name '*.*.symversions' \) -type f -print | xargs rm -f

# Generate tags for editors
# ---------------------------------------------------------------------------
quiet_cmd_tags = GEN     $@
      cmd_tags = $(CONFIG_SHELL) $(srctree)/scripts/tags.sh $@

tags TAGS cscope gtags: FORCE
	$(call cmd,tags)

# Scripts to check various things for consistency
# ---------------------------------------------------------------------------

PHONY += includecheck versioncheck coccicheck namespacecheck export_report

includecheck:
	find $(srctree)/* $(RCS_FIND_IGNORE) \
		-name '*.[hcS]' -type f -print | sort \
		| xargs $(PERL) -w $(srctree)/scripts/checkincludes.pl

versioncheck:
	find $(srctree)/* $(RCS_FIND_IGNORE) \
		-name '*.[hcS]' -type f -print | sort \
		| xargs $(PERL) -w $(srctree)/scripts/checkversion.pl

coccicheck:
	$(Q)$(CONFIG_SHELL) $(srctree)/scripts/$@

namespacecheck:
	$(PERL) $(srctree)/scripts/namespace.pl

export_report:
	$(PERL) $(srctree)/scripts/export_report.pl

endif #ifeq ($(config-targets),1)
endif #ifeq ($(mixed-targets),1)

PHONY += checkstack kernelrelease kernelversion image_name

# UML needs a little special treatment here.  It wants to use the host
# toolchain, so needs $(SUBARCH) passed to checkstack.pl.  Everyone
# else wants $(ARCH), including people doing cross-builds, which means
# that $(SUBARCH) doesn't work here.
ifeq ($(ARCH), um)
CHECKSTACK_ARCH := $(SUBARCH)
else
CHECKSTACK_ARCH := $(ARCH)
endif
checkstack:
	$(OBJDUMP) -d vmlinux $$(find . -name '*.ko') | \
	$(PERL) $(src)/scripts/checkstack.pl $(CHECKSTACK_ARCH)

kernelrelease:
	@echo "$(KERNELVERSION)$$($(CONFIG_SHELL) $(srctree)/scripts/setlocalversion $(srctree))"

kernelversion:
	@echo $(KERNELVERSION)

image_name:
	@echo $(KBUILD_IMAGE)

# Clear a bunch of variables before executing the submake
tools/: FORCE
	$(Q)mkdir -p $(objtree)/tools
	$(Q)$(MAKE) LDFLAGS= MAKEFLAGS="$(tools_silent) $(filter --j% -j,$(MAKEFLAGS))" O=$(shell cd $(objtree) && /bin/pwd) subdir=tools -C $(src)/tools/

tools/%: FORCE
	$(Q)mkdir -p $(objtree)/tools
	$(Q)$(MAKE) LDFLAGS= MAKEFLAGS="$(tools_silent) $(filter --j% -j,$(MAKEFLAGS))" O=$(shell cd $(objtree) && /bin/pwd) subdir=tools -C $(src)/tools/ $*

# Single targets
# ---------------------------------------------------------------------------
# Single targets are compatible with:
# - build with mixed source and output
# - build with separate output dir 'make O=...'
# - external modules
#
#  target-dir => where to store outputfile
#  build-dir  => directory in kernel source tree to use

ifeq ($(KBUILD_EXTMOD),)
        build-dir  = $(patsubst %/,%,$(dir $@))
        target-dir = $(dir $@)
else
        zap-slash=$(filter-out .,$(patsubst %/,%,$(dir $@)))
        build-dir  = $(KBUILD_EXTMOD)$(if $(zap-slash),/$(zap-slash))
        target-dir = $(if $(KBUILD_EXTMOD),$(dir $<),$(dir $@))
endif

%.s: %.c prepare scripts FORCE
	$(Q)$(MAKE) $(build)=$(build-dir) $(target-dir)$(notdir $@)
%.i: %.c prepare scripts FORCE
	$(Q)$(MAKE) $(build)=$(build-dir) $(target-dir)$(notdir $@)
%.o: %.c prepare scripts FORCE
	$(Q)$(MAKE) $(build)=$(build-dir) $(target-dir)$(notdir $@)
%.lst: %.c prepare scripts FORCE
	$(Q)$(MAKE) $(build)=$(build-dir) $(target-dir)$(notdir $@)
%.s: %.S prepare scripts FORCE
	$(Q)$(MAKE) $(build)=$(build-dir) $(target-dir)$(notdir $@)
%.o: %.S prepare scripts FORCE
	$(Q)$(MAKE) $(build)=$(build-dir) $(target-dir)$(notdir $@)
%.symtypes: %.c prepare scripts FORCE
	$(Q)$(MAKE) $(build)=$(build-dir) $(target-dir)$(notdir $@)
%.ll: %.c prepare scripts FORCE
	$(Q)$(MAKE) $(build)=$(build-dir) $(target-dir)$(notdir $@)

# Modules
/: prepare scripts FORCE
	$(Q)$(MAKE) KBUILD_MODULES=$(if $(CONFIG_MODULES),1) \
	$(build)=$(build-dir)
# Make sure the latest headers are built for Documentation
Documentation/ samples/: headers_install
%/: prepare scripts FORCE
	$(Q)$(MAKE) KBUILD_MODULES=$(if $(CONFIG_MODULES),1) \
	$(build)=$(build-dir)
%.ko: prepare scripts FORCE
	$(Q)$(MAKE) KBUILD_MODULES=$(if $(CONFIG_MODULES),1)   \
	$(build)=$(build-dir) $(@:.ko=.o)
	$(Q)$(MAKE) -f $(srctree)/scripts/Makefile.modpost

# FIXME Should go into a make.lib or something
# ===========================================================================

quiet_cmd_rmdirs = $(if $(wildcard $(rm-dirs)),CLEAN   $(wildcard $(rm-dirs)))
      cmd_rmdirs = rm -rf $(rm-dirs)

quiet_cmd_rmfiles = $(if $(wildcard $(rm-files)),CLEAN   $(wildcard $(rm-files)))
      cmd_rmfiles = rm -f $(rm-files)

# Run depmod only if we have System.map and depmod is executable
quiet_cmd_depmod = DEPMOD  $(KERNELRELEASE)
      cmd_depmod = $(CONFIG_SHELL) $(srctree)/scripts/depmod.sh $(DEPMOD) \
                   $(KERNELRELEASE) "$(patsubst y,_,$(CONFIG_HAVE_UNDERSCORE_SYMBOL_PREFIX))"

# Create temporary dir for module support files
# clean it up only when building all modules
cmd_crmodverdir = $(Q)mkdir -p $(MODVERDIR) \
                  $(if $(KBUILD_MODULES),; rm -f $(MODVERDIR)/*)

# read all saved command lines

targets := $(wildcard $(sort $(targets)))
cmd_files := $(wildcard .*.cmd $(foreach f,$(targets),$(dir $(f)).$(notdir $(f)).cmd))

ifneq ($(cmd_files),)
  $(cmd_files): ;	# Do not try to update included dependency files
  include $(cmd_files)
endif

endif	# skip-makefile

PHONY += FORCE
FORCE:

# Declare the contents of the .PHONY variable as phony.  We keep that
# information in a variable so we can use it in if_changed and friends.
.PHONY: $(PHONY)<|MERGE_RESOLUTION|>--- conflicted
+++ resolved
@@ -344,7 +344,6 @@
 # Make variables (CC, etc...)
 AS		= $(CROSS_COMPILE)as
 LD		= $(CROSS_COMPILE)ld
-LDGOLD		= $(CROSS_COMPILE)ld.gold
 CC		= $(CROSS_COMPILE)gcc
 LDGOLD		= $(CROSS_COMPILE)ld.gold
 CPP		= $(CC) -E
@@ -726,11 +725,7 @@
 endif
 
 ifdef CONFIG_CFI_CLANG
-<<<<<<< HEAD
 cfi-clang-flags	+= -fsanitize=cfi $(call cc-option, -fsplit-lto-unit)
-=======
-cfi-clang-flags	+= -fsanitize=cfi
->>>>>>> dd05251a
 DISABLE_CFI_CLANG := -fno-sanitize=cfi
 ifdef CONFIG_MODULES
 cfi-clang-flags	+= -fsanitize-cfi-cross-dso
@@ -832,10 +827,7 @@
 KBUILD_CFLAGS += $(call cc-disable-warning, format-invalid-specifier)
 KBUILD_CFLAGS += $(call cc-disable-warning, gnu)
 KBUILD_CFLAGS += $(call cc-disable-warning, duplicate-decl-specifier)
-<<<<<<< HEAD
 KBUILD_CFLAGS += -mcpu=cortex-a55 -mtune=cortex-a55
-=======
->>>>>>> dd05251a
 # Quiet clang warning: comparison of unsigned expression < 0 is always false
 KBUILD_CFLAGS += $(call cc-disable-warning, tautological-compare)
 # CLANG uses a _MergedGlobals as optimization, but this breaks modpost, as the
