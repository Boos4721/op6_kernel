VERSION = 4
PATCHLEVEL = 9
SUBLEVEL = 217
<<<<<<< HEAD
EXTRAVERSION = -rc1
=======
EXTRAVERSION =
>>>>>>> 10a20903
NAME = Roaring Lionus

# *DOCUMENTATION*
# To see a list of typical targets execute "make help"
# More info can be located in ./README
# Comments in this file are targeted only to the developer, do not
# expect to learn how to build the kernel reading this file.

# o Do not use make's built-in rules and variables
#   (this increases performance and avoids hard-to-debug behaviour);
# o Look for make include files relative to root of kernel src
MAKEFLAGS += -rR --include-dir=$(CURDIR)

# Avoid funny character set dependencies
unexport LC_ALL
LC_COLLATE=C
LC_NUMERIC=C
export LC_COLLATE LC_NUMERIC

# Avoid interference with shell env settings
unexport GREP_OPTIONS

# We are using a recursive build, so we need to do a little thinking
# to get the ordering right.
#
# Most importantly: sub-Makefiles should only ever modify files in
# their own directory. If in some directory we have a dependency on
# a file in another dir (which doesn't happen often, but it's often
# unavoidable when linking the built-in.o targets which finally
# turn into vmlinux), we will call a sub make in that other dir, and
# after that we are sure that everything which is in that other dir
# is now up to date.
#
# The only cases where we need to modify files which have global
# effects are thus separated out and done before the recursive
# descending is started. They are now explicitly listed as the
# prepare rule.

# Beautify output
# ---------------------------------------------------------------------------
#
# Normally, we echo the whole command before executing it. By making
# that echo $($(quiet)$(cmd)), we now have the possibility to set
# $(quiet) to choose other forms of output instead, e.g.
#
#         quiet_cmd_cc_o_c = Compiling $(RELDIR)/$@
#         cmd_cc_o_c       = $(CC) $(c_flags) -c -o $@ $<
#
# If $(quiet) is empty, the whole command will be printed.
# If it is set to "quiet_", only the short version will be printed.
# If it is set to "silent_", nothing will be printed at all, since
# the variable $(silent_cmd_cc_o_c) doesn't exist.
#
# A simple variant is to prefix commands with $(Q) - that's useful
# for commands that shall be hidden in non-verbose mode.
#
#	$(Q)ln $@ :<
#
# If KBUILD_VERBOSE equals 0 then the above command will be hidden.
# If KBUILD_VERBOSE equals 1 then the above command is displayed.
#
# To put more focus on warnings, be less verbose as default
# Use 'make V=1' to see the full commands

ifeq ("$(origin V)", "command line")
  KBUILD_VERBOSE = $(V)
endif
ifndef KBUILD_VERBOSE
  KBUILD_VERBOSE = 0
endif

ifeq ($(KBUILD_VERBOSE),1)
  quiet =
  Q =
else
  quiet=quiet_
  Q = @
endif

# If the user is running make -s (silent mode), suppress echoing of
# commands

ifneq ($(filter 4.%,$(MAKE_VERSION)),)	# make-4
ifneq ($(filter %s ,$(firstword x$(MAKEFLAGS))),)
  quiet=silent_
  tools_silent=s
endif
else					# make-3.8x
ifneq ($(filter s% -s%,$(MAKEFLAGS)),)
  quiet=silent_
  tools_silent=-s
endif
endif

export quiet Q KBUILD_VERBOSE

# kbuild supports saving output files in a separate directory.
# To locate output files in a separate directory two syntaxes are supported.
# In both cases the working directory must be the root of the kernel src.
# 1) O=
# Use "make O=dir/to/store/output/files/"
#
# 2) Set KBUILD_OUTPUT
# Set the environment variable KBUILD_OUTPUT to point to the directory
# where the output files shall be placed.
# export KBUILD_OUTPUT=dir/to/store/output/files/
# make
#
# The O= assignment takes precedence over the KBUILD_OUTPUT environment
# variable.

# KBUILD_SRC is set on invocation of make in OBJ directory
# KBUILD_SRC is not intended to be used by the regular user (for now)
ifeq ($(KBUILD_SRC),)

# OK, Make called in directory where kernel src resides
# Do we want to locate output files in a separate directory?
ifeq ("$(origin O)", "command line")
  KBUILD_OUTPUT := $(O)
endif

# That's our default target when none is given on the command line
PHONY := _all
_all:

# Cancel implicit rules on top Makefile
$(CURDIR)/Makefile Makefile: ;

ifneq ($(words $(subst :, ,$(CURDIR))), 1)
  $(error main directory cannot contain spaces nor colons)
endif

ifneq ($(KBUILD_OUTPUT),)
# Invoke a second make in the output directory, passing relevant variables
# check that the output directory actually exists
saved-output := $(KBUILD_OUTPUT)
KBUILD_OUTPUT := $(shell mkdir -p $(KBUILD_OUTPUT) && cd $(KBUILD_OUTPUT) \
								&& /bin/pwd)
$(if $(KBUILD_OUTPUT),, \
     $(error failed to create output directory "$(saved-output)"))

PHONY += $(MAKECMDGOALS) sub-make

$(filter-out _all sub-make $(CURDIR)/Makefile, $(MAKECMDGOALS)) _all: sub-make
	@:

sub-make:
	$(Q)$(MAKE) -C $(KBUILD_OUTPUT) KBUILD_SRC=$(CURDIR) \
	-f $(CURDIR)/Makefile $(filter-out _all sub-make,$(MAKECMDGOALS))

# Leave processing to above invocation of make
skip-makefile := 1
endif # ifneq ($(KBUILD_OUTPUT),)
endif # ifeq ($(KBUILD_SRC),)

# We process the rest of the Makefile if this is the final invocation of make
ifeq ($(skip-makefile),)

# Do not print "Entering directory ...",
# but we want to display it when entering to the output directory
# so that IDEs/editors are able to understand relative filenames.
MAKEFLAGS += --no-print-directory

# Call a source code checker (by default, "sparse") as part of the
# C compilation.
#
# Use 'make C=1' to enable checking of only re-compiled files.
# Use 'make C=2' to enable checking of *all* source files, regardless
# of whether they are re-compiled or not.
#
# See the file "Documentation/sparse.txt" for more details, including
# where to get the "sparse" utility.

ifeq ("$(origin C)", "command line")
  KBUILD_CHECKSRC = $(C)
endif
ifndef KBUILD_CHECKSRC
  KBUILD_CHECKSRC = 0
endif

# Use make M=dir to specify directory of external module to build
# Old syntax make ... SUBDIRS=$PWD is still supported
# Setting the environment variable KBUILD_EXTMOD take precedence
ifdef SUBDIRS
  KBUILD_EXTMOD ?= $(SUBDIRS)
endif

ifeq ("$(origin M)", "command line")
  KBUILD_EXTMOD := $(M)
endif

# If building an external module we do not care about the all: rule
# but instead _all depend on modules
PHONY += all
ifeq ($(KBUILD_EXTMOD),)
_all: all
else
_all: modules
endif

ifeq ($(KBUILD_SRC),)
        # building in the source tree
        srctree := .
else
        ifeq ($(KBUILD_SRC)/,$(dir $(CURDIR)))
                # building in a subdirectory of the source tree
                srctree := ..
        else
                srctree := $(KBUILD_SRC)
        endif
endif
objtree		:= .
src		:= $(srctree)
obj		:= $(objtree)

VPATH		:= $(srctree)$(if $(KBUILD_EXTMOD),:$(KBUILD_EXTMOD))

export srctree objtree VPATH

# SUBARCH tells the usermode build what the underlying arch is.  That is set
# first, and if a usermode build is happening, the "ARCH=um" on the command
# line overrides the setting of ARCH below.  If a native build is happening,
# then ARCH is assigned, getting whatever value it gets normally, and
# SUBARCH is subsequently ignored.

SUBARCH := $(shell uname -m | sed -e s/i.86/x86/ -e s/x86_64/x86/ \
				  -e s/sun4u/sparc64/ \
				  -e s/arm.*/arm/ -e s/sa110/arm/ \
				  -e s/s390x/s390/ -e s/parisc64/parisc/ \
				  -e s/ppc.*/powerpc/ -e s/mips.*/mips/ \
				  -e s/sh[234].*/sh/ -e s/aarch64.*/arm64/ )

# Cross compiling and selecting different set of gcc/bin-utils
# ---------------------------------------------------------------------------
#
# When performing cross compilation for other architectures ARCH shall be set
# to the target architecture. (See arch/* for the possibilities).
# ARCH can be set during invocation of make:
# make ARCH=ia64
# Another way is to have ARCH set in the environment.
# The default ARCH is the host where make is executed.

# CROSS_COMPILE specify the prefix used for all executables used
# during compilation. Only gcc and related bin-utils executables
# are prefixed with $(CROSS_COMPILE).
# CROSS_COMPILE can be set on the command line
# make CROSS_COMPILE=ia64-linux-
# Alternatively CROSS_COMPILE can be set in the environment.
# A third alternative is to store a setting in .config so that plain
# "make" in the configured kernel build directory always uses that.
# Default value for CROSS_COMPILE is not to prefix executables
# Note: Some architectures assign CROSS_COMPILE in their arch/*/Makefile
ARCH		?= $(SUBARCH)
CROSS_COMPILE	?= $(CONFIG_CROSS_COMPILE:"%"=%)

# Architecture as present in compile.h
UTS_MACHINE 	:= $(ARCH)
SRCARCH 	:= $(ARCH)

# Additional ARCH settings for x86
ifeq ($(ARCH),i386)
        SRCARCH := x86
endif
ifeq ($(ARCH),x86_64)
        SRCARCH := x86
endif

# Additional ARCH settings for sparc
ifeq ($(ARCH),sparc32)
       SRCARCH := sparc
endif
ifeq ($(ARCH),sparc64)
       SRCARCH := sparc
endif

# Additional ARCH settings for sh
ifeq ($(ARCH),sh64)
       SRCARCH := sh
endif

# Additional ARCH settings for tile
ifeq ($(ARCH),tilepro)
       SRCARCH := tile
endif
ifeq ($(ARCH),tilegx)
       SRCARCH := tile
endif

# Where to locate arch specific headers
hdr-arch  := $(SRCARCH)

KCONFIG_CONFIG	?= .config
export KCONFIG_CONFIG

# SHELL used by kbuild
CONFIG_SHELL := $(shell if [ -x "$$BASH" ]; then echo $$BASH; \
	  else if [ -x /bin/bash ]; then echo /bin/bash; \
	  else echo sh; fi ; fi)

HOSTCC       = gcc
HOSTCXX      = g++
HOSTCFLAGS   := -Wall -Wmissing-prototypes -Wstrict-prototypes -O2 -fomit-frame-pointer -std=gnu89
HOSTCXXFLAGS = -O2

ifeq ($(shell $(HOSTCC) -v 2>&1 | grep -c "clang version"), 1)
HOSTCFLAGS  += -Wno-unused-value -Wno-unused-parameter \
		-Wno-missing-field-initializers
endif

# Decide whether to build built-in, modular, or both.
# Normally, just do built-in.

KBUILD_MODULES :=
KBUILD_BUILTIN := 1

# If we have only "make modules", don't compile built-in objects.
# When we're building modules with modversions, we need to consider
# the built-in objects during the descend as well, in order to
# make sure the checksums are up to date before we record them.

ifeq ($(MAKECMDGOALS),modules)
  KBUILD_BUILTIN := $(if $(CONFIG_MODVERSIONS),1)
endif

# If we have "make <whatever> modules", compile modules
# in addition to whatever we do anyway.
# Just "make" or "make all" shall build modules as well

ifneq ($(filter all _all modules,$(MAKECMDGOALS)),)
  KBUILD_MODULES := 1
endif

ifeq ($(MAKECMDGOALS),)
  KBUILD_MODULES := 1
endif

export KBUILD_MODULES KBUILD_BUILTIN
export KBUILD_CHECKSRC KBUILD_SRC KBUILD_EXTMOD

# We need some generic definitions (do not try to remake the file).
scripts/Kbuild.include: ;
include scripts/Kbuild.include

# Make variables (CC, etc...)
AS		= $(CROSS_COMPILE)as
LD		= $(CROSS_COMPILE)ld
CC		= $(CROSS_COMPILE)gcc
LDGOLD		= $(CROSS_COMPILE)ld.gold
CPP		= $(CC) -E
AR		= $(CROSS_COMPILE)ar
NM		= $(CROSS_COMPILE)nm
STRIP		= $(CROSS_COMPILE)strip
OBJCOPY		= $(CROSS_COMPILE)objcopy
OBJDUMP		= $(CROSS_COMPILE)objdump
AWK		= awk
GENKSYMS	= scripts/genksyms/genksyms
INSTALLKERNEL  := installkernel
DEPMOD		= /sbin/depmod
PERL		= perl
PYTHON		= python
CHECK		= sparse

CHECKFLAGS     := -D__linux__ -Dlinux -D__STDC__ -Dunix -D__unix__ \
		  -Wbitwise -Wno-return-void $(CF)
NOSTDINC_FLAGS  =
CFLAGS_MODULE   =
AFLAGS_MODULE   =
LDFLAGS_MODULE  =
CFLAGS_KERNEL	=
AFLAGS_KERNEL	=
LDFLAGS_vmlinux =

# Use USERINCLUDE when you must reference the UAPI directories only.
USERINCLUDE    := \
		-I$(srctree)/arch/$(hdr-arch)/include/uapi \
		-I$(objtree)/arch/$(hdr-arch)/include/generated/uapi \
		-I$(srctree)/include/uapi \
		-I$(objtree)/include/generated/uapi \
                -include $(srctree)/include/linux/kconfig.h

# Use LINUXINCLUDE when you must reference the include/ directory.
# Needed to be compatible with the O= option
LINUXINCLUDE    := \
		-I$(srctree)/arch/$(hdr-arch)/include \
		-I$(objtree)/arch/$(hdr-arch)/include/generated/uapi \
		-I$(objtree)/arch/$(hdr-arch)/include/generated \
		$(if $(KBUILD_SRC), -I$(srctree)/include) \
		-I$(objtree)/include

LINUXINCLUDE	+= $(filter-out $(LINUXINCLUDE),$(USERINCLUDE))

KBUILD_AFLAGS   := -D__ASSEMBLY__
KBUILD_CFLAGS   := -Wall -Wundef -Wstrict-prototypes -Wno-trigraphs \
		   -fno-strict-aliasing -fno-common -fshort-wchar \
		   -Werror-implicit-function-declaration \
		   -Wno-format-security \
		   -std=gnu89
KBUILD_CPPFLAGS := -D__KERNEL__
KBUILD_AFLAGS_KERNEL :=
KBUILD_CFLAGS_KERNEL :=
KBUILD_AFLAGS_MODULE  := -DMODULE
KBUILD_CFLAGS_MODULE  := -DMODULE
KBUILD_LDFLAGS_MODULE := -T $(srctree)/scripts/module-common.lds
GCC_PLUGINS_CFLAGS :=
CLANG_FLAGS :=


# Read KERNELRELEASE from include/config/kernel.release (if it exists)
KERNELRELEASE = $(shell cat include/config/kernel.release 2> /dev/null)
KERNELVERSION = $(VERSION)$(if $(PATCHLEVEL),.$(PATCHLEVEL)$(if $(SUBLEVEL),.$(SUBLEVEL)))$(EXTRAVERSION)

export VERSION PATCHLEVEL SUBLEVEL KERNELRELEASE KERNELVERSION
export ARCH SRCARCH CONFIG_SHELL HOSTCC HOSTCFLAGS CROSS_COMPILE AS LD CC
export CPP AR NM STRIP OBJCOPY OBJDUMP
export MAKE AWK GENKSYMS INSTALLKERNEL PERL PYTHON UTS_MACHINE
export HOSTCXX HOSTCXXFLAGS LDFLAGS_MODULE CHECK CHECKFLAGS

export KBUILD_CPPFLAGS NOSTDINC_FLAGS LINUXINCLUDE OBJCOPYFLAGS LDFLAGS
export KBUILD_CFLAGS CFLAGS_KERNEL CFLAGS_MODULE
export CFLAGS_KASAN CFLAGS_KASAN_NOSANITIZE CFLAGS_UBSAN
export KBUILD_AFLAGS AFLAGS_KERNEL AFLAGS_MODULE
export KBUILD_AFLAGS_MODULE KBUILD_CFLAGS_MODULE KBUILD_LDFLAGS_MODULE
export KBUILD_AFLAGS_KERNEL KBUILD_CFLAGS_KERNEL
export KBUILD_ARFLAGS

# When compiling out-of-tree modules, put MODVERDIR in the module
# tree rather than in the kernel tree. The kernel tree might
# even be read-only.
export MODVERDIR := $(if $(KBUILD_EXTMOD),$(firstword $(KBUILD_EXTMOD))/).tmp_versions

# Files to ignore in find ... statements

export RCS_FIND_IGNORE := \( -name SCCS -o -name BitKeeper -o -name .svn -o    \
			  -name CVS -o -name .pc -o -name .hg -o -name .git \) \
			  -prune -o
export RCS_TAR_IGNORE := --exclude SCCS --exclude BitKeeper --exclude .svn \
			 --exclude CVS --exclude .pc --exclude .hg --exclude .git

# ===========================================================================
# Rules shared between *config targets and build targets

# Basic helpers built in scripts/
PHONY += scripts_basic
scripts_basic:
	$(Q)$(MAKE) $(build)=scripts/basic
	$(Q)rm -f .tmp_quiet_recordmcount

# To avoid any implicit rule to kick in, define an empty command.
scripts/basic/%: scripts_basic ;

PHONY += outputmakefile
# outputmakefile generates a Makefile in the output directory, if using a
# separate output directory. This allows convenient use of make in the
# output directory.
outputmakefile:
ifneq ($(KBUILD_SRC),)
	$(Q)ln -fsn $(srctree) source
	$(Q)$(CONFIG_SHELL) $(srctree)/scripts/mkmakefile \
	    $(srctree) $(objtree) $(VERSION) $(PATCHLEVEL)
endif

# Support for using generic headers in asm-generic
PHONY += asm-generic
asm-generic:
	$(Q)$(MAKE) -f $(srctree)/scripts/Makefile.asm-generic \
	            src=asm obj=arch/$(SRCARCH)/include/generated/asm
	$(Q)$(MAKE) -f $(srctree)/scripts/Makefile.asm-generic \
	            src=uapi/asm obj=arch/$(SRCARCH)/include/generated/uapi/asm

# To make sure we do not include .config for any of the *config targets
# catch them early, and hand them over to scripts/kconfig/Makefile
# It is allowed to specify more targets when calling make, including
# mixing *config targets and build targets.
# For example 'make oldconfig all'.
# Detect when mixed targets is specified, and make a second invocation
# of make so .config is not included in this case either (for *config).

version_h := include/generated/uapi/linux/version.h
old_version_h := include/linux/version.h

no-dot-config-targets := clean mrproper distclean \
			 cscope gtags TAGS tags help% %docs check% coccicheck \
			 $(version_h) headers_% archheaders archscripts \
			 kernelversion %src-pkg

config-targets := 0
mixed-targets  := 0
dot-config     := 1

ifneq ($(filter $(no-dot-config-targets), $(MAKECMDGOALS)),)
	ifeq ($(filter-out $(no-dot-config-targets), $(MAKECMDGOALS)),)
		dot-config := 0
	endif
endif

ifeq ($(KBUILD_EXTMOD),)
        ifneq ($(filter config %config,$(MAKECMDGOALS)),)
                config-targets := 1
                ifneq ($(words $(MAKECMDGOALS)),1)
                        mixed-targets := 1
                endif
        endif
endif
# install and module_install need also be processed one by one
ifneq ($(filter install,$(MAKECMDGOALS)),)
        ifneq ($(filter modules_install,$(MAKECMDGOALS)),)
	        mixed-targets := 1
        endif
endif

ifeq ($(cc-name),clang)
ifneq ($(CROSS_COMPILE),)
CLANG_TRIPLE	?= $(CROSS_COMPILE)
CLANG_FLAGS	+= --target=$(notdir $(CLANG_TRIPLE:%-=%))
ifeq ($(shell $(srctree)/scripts/clang-android.sh $(CC) $(CLANG_FLAGS)), y)
$(error "Clang with Android --target detected. Did you specify CLANG_TRIPLE?")
endif
GCC_TOOLCHAIN_DIR := $(dir $(shell which $(CROSS_COMPILE)elfedit))
CLANG_FLAGS	+= --prefix=$(GCC_TOOLCHAIN_DIR)
GCC_TOOLCHAIN	:= $(realpath $(GCC_TOOLCHAIN_DIR)/..)
endif
ifneq ($(GCC_TOOLCHAIN),)
CLANG_FLAGS	+= --gcc-toolchain=$(GCC_TOOLCHAIN)
endif
KBUILD_CPPFLAGS += $(call cc-option,-Qunused-arguments,)
KBUILD_CFLAGS += $(call cc-disable-warning, unused-variable)
KBUILD_CFLAGS += $(call cc-disable-warning, format-invalid-specifier)
KBUILD_CFLAGS += $(call cc-disable-warning, gnu)
KBUILD_CFLAGS += $(call cc-disable-warning, address-of-packed-member)
KBUILD_CFLAGS += $(call cc-disable-warning, duplicate-decl-specifier)
KBUILD_CFLAGS += $(call cc-disable-warning, undefined-optimized)
KBUILD_CFLAGS += $(call cc-disable-warning, tautological-constant-out-of-range-compare)

# Quiet clang warning: comparison of unsigned expression < 0 is always false

KBUILD_CFLAGS += $(call cc-disable-warning, tautological-compare)
# CLANG uses a _MergedGlobals as optimization, but this breaks modpost, as the
# source of a reference will be _MergedGlobals and not on of the whitelisted names.
# See modpost pattern 2
KBUILD_CFLAGS += $(call cc-option, -mno-global-merge,)
KBUILD_CFLAGS += $(call cc-option, -fcatch-undefined-behavior)
CLANG_FLAGS	+= -no-integrated-as
CLANG_FLAGS	+= -Werror=unknown-warning-option
KBUILD_CFLAGS	+= $(CLANG_FLAGS)
KBUILD_AFLAGS	+= $(CLANG_FLAGS)
else

KBUILD_CFLAGS += $(call cc-option,-fno-delete-null-pointer-checks,)
# These warnings generated too much noise in a regular build.
# Use make W=1 to enable them (see scripts/Makefile.build)
KBUILD_CFLAGS += $(call cc-disable-warning, unused-but-set-variable)
KBUILD_CFLAGS += $(call cc-disable-warning, unused-const-variable)
endif


ifeq ($(mixed-targets),1)
# ===========================================================================
# We're called with mixed targets (*config and build targets).
# Handle them one by one.

PHONY += $(MAKECMDGOALS) __build_one_by_one

$(filter-out __build_one_by_one, $(MAKECMDGOALS)): __build_one_by_one
	@:

__build_one_by_one:
	$(Q)set -e; \
	for i in $(MAKECMDGOALS); do \
		$(MAKE) -f $(srctree)/Makefile $$i; \
	done

else
ifeq ($(config-targets),1)
# ===========================================================================
# *config targets only - make sure prerequisites are updated, and descend
# in scripts/kconfig to make the *config target

# Read arch specific Makefile to set KBUILD_DEFCONFIG as needed.
# KBUILD_DEFCONFIG may point out an alternative default configuration
# used for 'make defconfig'
include arch/$(SRCARCH)/Makefile
export KBUILD_DEFCONFIG KBUILD_KCONFIG

config: scripts_basic outputmakefile FORCE
	$(Q)$(MAKE) $(build)=scripts/kconfig $@

%config: scripts_basic outputmakefile FORCE
	$(Q)$(MAKE) $(build)=scripts/kconfig $@

else
# ===========================================================================
# Build targets only - this includes vmlinux, arch specific targets, clean
# targets and others. In general all targets except *config targets.

ifeq ($(KBUILD_EXTMOD),)
# Additional helpers built in scripts/
# Carefully list dependencies so we do not try to build scripts twice
# in parallel
PHONY += scripts
scripts: scripts_basic include/config/auto.conf include/config/tristate.conf \
	 asm-generic gcc-plugins
	$(Q)$(MAKE) $(build)=$(@)

# Objects we will link into vmlinux / subdirs we need to visit
init-y		:= init/
drivers-y	:= drivers/ sound/ firmware/ techpack/
net-y		:= net/
libs-y		:= lib/
core-y		:= usr/
virt-y		:= virt/
endif # KBUILD_EXTMOD

ifeq ($(dot-config),1)
# Read in config
-include include/config/auto.conf

ifeq ($(KBUILD_EXTMOD),)
# Read in dependencies to all Kconfig* files, make sure to run
# oldconfig if changes are detected.
-include include/config/auto.conf.cmd

# To avoid any implicit rule to kick in, define an empty command
$(KCONFIG_CONFIG) include/config/auto.conf.cmd: ;

# If .config is newer than include/config/auto.conf, someone tinkered
# with it and forgot to run make oldconfig.
# if auto.conf.cmd is missing then we are probably in a cleaned tree so
# we execute the config step to be sure to catch updated Kconfig files
include/config/%.conf: $(KCONFIG_CONFIG) include/config/auto.conf.cmd
	$(Q)$(MAKE) -f $(srctree)/Makefile silentoldconfig
else
# external modules needs include/generated/autoconf.h and include/config/auto.conf
# but do not care if they are up-to-date. Use auto.conf to trigger the test
PHONY += include/config/auto.conf

include/config/auto.conf:
	$(Q)test -e include/generated/autoconf.h -a -e $@ || (		\
	echo >&2;							\
	echo >&2 "  ERROR: Kernel configuration is invalid.";		\
	echo >&2 "         include/generated/autoconf.h or $@ are missing.";\
	echo >&2 "         Run 'make oldconfig && make prepare' on kernel src to fix it.";	\
	echo >&2 ;							\
	/bin/false)

endif # KBUILD_EXTMOD

else
# Dummy target needed, because used as prerequisite
include/config/auto.conf: ;
endif # $(dot-config)

# For the kernel to actually contain only the needed exported symbols,
# we have to build modules as well to determine what those symbols are.
# (this can be evaluated only once include/config/auto.conf has been included)
ifdef CONFIG_TRIM_UNUSED_KSYMS
  KBUILD_MODULES := 1
endif

# The all: target is the default when no target is given on the
# command line.
# This allow a user to issue only 'make' to build a kernel including modules
# Defaults to vmlinux, but the arch makefile usually adds further targets
all: vmlinux

KBUILD_CFLAGS	+= $(call cc-option,-fno-PIE)
KBUILD_AFLAGS	+= $(call cc-option,-fno-PIE)
CFLAGS_GCOV	:= -fprofile-arcs -ftest-coverage \
	$(call cc-option,-fno-tree-loop-im) \
	$(call cc-disable-warning,maybe-uninitialized,)
CFLAGS_KCOV	:= $(call cc-option,-fsanitize-coverage=trace-pc,)
export CFLAGS_GCOV CFLAGS_KCOV

# Make toolchain changes before including arch/$(SRCARCH)/Makefile to ensure
# ar/cc/ld-* macros return correct values.
ifdef CONFIG_LTO_CLANG
# use GNU gold with LLVMgold for LTO linking, and LD for vmlinux_link
LDFINAL_vmlinux := $(LD)
LD		:= $(LDGOLD)
LDFLAGS		+= -plugin LLVMgold.so
# use llvm-ar for building symbol tables from IR files, and llvm-dis instead
# of objdump for processing symbol versions and exports
LLVM_AR		:= llvm-ar
LLVM_DIS	:= llvm-dis
export LLVM_AR LLVM_DIS
endif

# The arch Makefile can set ARCH_{CPP,A,C}FLAGS to override the default
# values of the respective KBUILD_* variables
ARCH_CPPFLAGS :=
ARCH_AFLAGS :=
ARCH_CFLAGS :=
include arch/$(SRCARCH)/Makefile

KBUILD_CFLAGS	+= $(call cc-option,-fno-delete-null-pointer-checks,)
KBUILD_CFLAGS	+= $(call cc-disable-warning,frame-address,)
KBUILD_CFLAGS	+= $(call cc-disable-warning, format-truncation)
KBUILD_CFLAGS	+= $(call cc-disable-warning, format-overflow)
KBUILD_CFLAGS	+= $(call cc-disable-warning, int-in-bool-context)
KBUILD_CFLAGS	+= $(call cc-disable-warning, address-of-packed-member)
KBUILD_CFLAGS	+= $(call cc-disable-warning, attribute-alias)

ifdef CONFIG_LD_DEAD_CODE_DATA_ELIMINATION
KBUILD_CFLAGS	+= $(call cc-option,-ffunction-sections,)
KBUILD_CFLAGS	+= $(call cc-option,-fdata-sections,)
endif

ifdef CONFIG_LTO_CLANG
lto-clang-flags	:= -flto -fvisibility=hidden

# allow disabling only clang LTO where needed
DISABLE_LTO_CLANG := -fno-lto -fvisibility=default
export DISABLE_LTO_CLANG
endif

ifdef CONFIG_LTO
lto-flags	:= $(lto-clang-flags)
KBUILD_CFLAGS	+= $(lto-flags)

DISABLE_LTO	:= $(DISABLE_LTO_CLANG)
export DISABLE_LTO

# LDFINAL_vmlinux and LDFLAGS_FINAL_vmlinux can be set to override
# the linker and flags for vmlinux_link.
export LDFINAL_vmlinux LDFLAGS_FINAL_vmlinux
endif

ifdef CONFIG_CFI_CLANG
cfi-clang-flags	+= -fsanitize=cfi $(call cc-option, -fsplit-lto-unit)
DISABLE_CFI_CLANG := -fno-sanitize=cfi
ifdef CONFIG_MODULES
cfi-clang-flags	+= -fsanitize-cfi-cross-dso
DISABLE_CFI_CLANG += -fno-sanitize-cfi-cross-dso
endif
ifdef CONFIG_CFI_PERMISSIVE
cfi-clang-flags	+= -fsanitize-recover=cfi -fno-sanitize-trap=cfi
endif

# also disable CFI when LTO is disabled
DISABLE_LTO_CLANG += $(DISABLE_CFI_CLANG)
# allow disabling only clang CFI where needed
export DISABLE_CFI_CLANG
endif

ifdef CONFIG_CFI
# cfi-flags are re-tested in prepare-compiler-check
cfi-flags	:= $(cfi-clang-flags)
KBUILD_CFLAGS	+= $(cfi-flags)

DISABLE_CFI	:= $(DISABLE_CFI_CLANG)
DISABLE_LTO	+= $(DISABLE_CFI)
export DISABLE_CFI
endif

ifdef CONFIG_CC_OPTIMIZE_FOR_SIZE
KBUILD_CFLAGS	+= -O3 $(call cc-disable-warning,maybe-uninitialized,)
else
ifdef CONFIG_PROFILE_ALL_BRANCHES
KBUILD_CFLAGS	+= -O3 $(call cc-disable-warning,maybe-uninitialized,)
else
KBUILD_CFLAGS   += -O3
endif
endif

KBUILD_CFLAGS += $(call cc-ifversion, -lt, 0409, \
			$(call cc-disable-warning,maybe-uninitialized,))

ifdef CONFIG_CC_WERROR
KBUILD_CFLAGS	+= -Werror
endif

# Tell gcc to never replace conditional load with a non-conditional one
KBUILD_CFLAGS	+= $(call cc-option,--param=allow-store-data-races=0)

# check for 'asm goto'
ifeq ($(shell $(CONFIG_SHELL) $(srctree)/scripts/gcc-goto.sh $(CC) $(KBUILD_CFLAGS)), y)
	KBUILD_CFLAGS += -DCC_HAVE_ASM_GOTO
	KBUILD_AFLAGS += -DCC_HAVE_ASM_GOTO
endif

include scripts/Makefile.gcc-plugins

ifdef CONFIG_READABLE_ASM
# Disable optimizations that make assembler listings hard to read.
# reorder blocks reorders the control in the function
# ipa clone creates specialized cloned functions
# partial inlining inlines only parts of functions
KBUILD_CFLAGS += $(call cc-option,-fno-reorder-blocks,) \
                 $(call cc-option,-fno-ipa-cp-clone,) \
                 $(call cc-option,-fno-partial-inlining)
endif

ifneq ($(CONFIG_FRAME_WARN),0)
KBUILD_CFLAGS += $(call cc-option,-Wframe-larger-than=${CONFIG_FRAME_WARN})
endif

# This selects the stack protector compiler flag. Testing it is delayed
# until after .config has been reprocessed, in the prepare-compiler-check
# target.
ifdef CONFIG_CC_STACKPROTECTOR_REGULAR
  stackp-flag := -fstack-protector
  stackp-name := REGULAR
else
ifdef CONFIG_CC_STACKPROTECTOR_STRONG
  stackp-flag := -fstack-protector-strong
  stackp-name := STRONG
else
  # Force off for distro compilers that enable stack protector by default.
  stackp-flag := $(call cc-option, -fno-stack-protector)
endif
endif
# Find arch-specific stack protector compiler sanity-checking script.
ifdef CONFIG_CC_STACKPROTECTOR
  stackp-path := $(srctree)/scripts/gcc-$(SRCARCH)_$(BITS)-has-stack-protector.sh
  stackp-check := $(wildcard $(stackp-path))
endif
KBUILD_CFLAGS += $(stackp-flag)

ifeq ($(cc-name),clang)
KBUILD_CPPFLAGS += $(call cc-option,-Qunused-arguments,)
KBUILD_CFLAGS += $(call cc-disable-warning, format-invalid-specifier)
KBUILD_CFLAGS += $(call cc-disable-warning, gnu)
KBUILD_CFLAGS += $(call cc-disable-warning, duplicate-decl-specifier)
# Quiet clang warning: comparison of unsigned expression < 0 is always false
KBUILD_CFLAGS += $(call cc-disable-warning, tautological-compare)
# CLANG uses a _MergedGlobals as optimization, but this breaks modpost, as the
# source of a reference will be _MergedGlobals and not on of the whitelisted names.
# See modpost pattern 2
KBUILD_CFLAGS += $(call cc-option, -mno-global-merge,)
KBUILD_CFLAGS += $(call cc-option, -fcatch-undefined-behavior)
else

# These warnings generated too much noise in a regular build.
# Use make W=1 to enable them (see scripts/Makefile.extrawarn)
KBUILD_CFLAGS += $(call cc-disable-warning, unused-but-set-variable)
endif

KBUILD_CFLAGS += $(call cc-disable-warning, unused-const-variable)
ifdef CONFIG_FRAME_POINTER
KBUILD_CFLAGS	+= -fno-omit-frame-pointer -fno-optimize-sibling-calls
else
# Some targets (ARM with Thumb2, for example), can't be built with frame
# pointers.  For those, we don't have FUNCTION_TRACER automatically
# select FRAME_POINTER.  However, FUNCTION_TRACER adds -pg, and this is
# incompatible with -fomit-frame-pointer with current GCC, so we don't use
# -fomit-frame-pointer with FUNCTION_TRACER.
ifndef CONFIG_FUNCTION_TRACER
KBUILD_CFLAGS	+= -fomit-frame-pointer
endif
endif

KBUILD_CFLAGS   += $(call cc-option, -fno-var-tracking-assignments)

ifdef CONFIG_DEBUG_INFO
ifdef CONFIG_DEBUG_INFO_SPLIT
KBUILD_CFLAGS   += $(call cc-option, -gsplit-dwarf, -g)
else
KBUILD_CFLAGS	+= -g
endif
KBUILD_AFLAGS	+= -Wa,-gdwarf-2
endif
ifdef CONFIG_DEBUG_INFO_DWARF4
KBUILD_CFLAGS	+= $(call cc-option, -gdwarf-4,)
endif

ifdef CONFIG_DEBUG_INFO_REDUCED
KBUILD_CFLAGS 	+= $(call cc-option, -femit-struct-debug-baseonly) \
		   $(call cc-option,-fno-var-tracking)
endif

ifdef CONFIG_FUNCTION_TRACER
ifndef CC_FLAGS_FTRACE
CC_FLAGS_FTRACE := -pg
endif
export CC_FLAGS_FTRACE
ifdef CONFIG_HAVE_FENTRY
CC_USING_FENTRY	:= $(call cc-option, -mfentry -DCC_USING_FENTRY)
endif
KBUILD_CFLAGS	+= $(CC_FLAGS_FTRACE) $(CC_USING_FENTRY)
KBUILD_AFLAGS	+= $(CC_USING_FENTRY)
ifdef CONFIG_DYNAMIC_FTRACE
	ifdef CONFIG_HAVE_C_RECORDMCOUNT
		BUILD_C_RECORDMCOUNT := y
		export BUILD_C_RECORDMCOUNT
	endif
endif
endif

# We trigger additional mismatches with less inlining
ifdef CONFIG_DEBUG_SECTION_MISMATCH
KBUILD_CFLAGS += $(call cc-option, -fno-inline-functions-called-once)
endif

# arch Makefile may override CC so keep this after arch Makefile is included
NOSTDINC_FLAGS += -nostdinc -isystem $(shell $(CC) -print-file-name=include)
CHECKFLAGS     += $(NOSTDINC_FLAGS)

# warn about C99 declaration after statement
KBUILD_CFLAGS += $(call cc-option,-Wdeclaration-after-statement,)

# disable pointer signed / unsigned warnings in gcc 4.0
KBUILD_CFLAGS += $(call cc-disable-warning, pointer-sign)

# disable stringop warnings in gcc 8+
KBUILD_CFLAGS += $(call cc-disable-warning, stringop-truncation)

# disable invalid "can't wrap" optimizations for signed / pointers
KBUILD_CFLAGS	+= $(call cc-option,-fno-strict-overflow)

# clang sets -fmerge-all-constants by default as optimization, but this
# is non-conforming behavior for C and in fact breaks the kernel, so we
# need to disable it here generally.
KBUILD_CFLAGS	+= $(call cc-option,-fno-merge-all-constants)

# for gcc -fno-merge-all-constants disables everything, but it is fine
# to have actual conforming behavior enabled.
KBUILD_CFLAGS	+= $(call cc-option,-fmerge-constants)

# Make sure -fstack-check isn't enabled (like gentoo apparently did)
KBUILD_CFLAGS  += $(call cc-option,-fno-stack-check,)

# disallow errors like 'EXPORT_GPL(foo);' with missing header
KBUILD_CFLAGS   += $(call cc-option,-Werror=implicit-int)

# require functions to have arguments in prototypes, not empty 'int foo()'
KBUILD_CFLAGS   += $(call cc-option,-Werror=strict-prototypes)

# Prohibit date/time macros, which would make the build non-deterministic
KBUILD_CFLAGS   += $(call cc-option,-Werror=date-time)

# enforce correct pointer usage
KBUILD_CFLAGS   += $(call cc-option,-Werror=incompatible-pointer-types)

# Require designated initializers for all marked structures
KBUILD_CFLAGS   += $(call cc-option,-Werror=designated-init)

# change __FILE__ to the relative path from the srctree
KBUILD_CFLAGS	+= $(call cc-option,-fmacro-prefix-map=$(srctree)/=)

# ensure -fcf-protection is disabled when using retpoline as it is
# incompatible with -mindirect-branch=thunk-extern
ifdef CONFIG_RETPOLINE
KBUILD_CFLAGS += $(call cc-option,-fcf-protection=none)
endif

# use the deterministic mode of AR if available
KBUILD_ARFLAGS := $(call ar-option,D)

include scripts/Makefile.kasan
include scripts/Makefile.extrawarn
include scripts/Makefile.ubsan

# Add any arch overrides and user supplied CPPFLAGS, AFLAGS and CFLAGS as the
# last assignments
KBUILD_CPPFLAGS += $(ARCH_CPPFLAGS) $(KCPPFLAGS)
KBUILD_AFLAGS   += $(ARCH_AFLAGS)   $(KAFLAGS)
KBUILD_CFLAGS   += $(ARCH_CFLAGS)   $(KCFLAGS)

# Use --build-id when available.
LDFLAGS_BUILD_ID = $(patsubst -Wl$(comma)%,%,\
			      $(call cc-ldoption, -Wl$(comma)--build-id,))
KBUILD_LDFLAGS_MODULE += $(LDFLAGS_BUILD_ID)
LDFLAGS_vmlinux += $(LDFLAGS_BUILD_ID)

ifdef CONFIG_LD_DEAD_CODE_DATA_ELIMINATION
LDFLAGS_vmlinux	+= $(call ld-option, --gc-sections,)
endif

ifeq ($(CONFIG_STRIP_ASM_SYMS),y)
LDFLAGS_vmlinux	+= $(call ld-option, -X,)
endif

# Default kernel image to build when no specific target is given.
# KBUILD_IMAGE may be overruled on the command line or
# set in the environment
# Also any assignments in arch/$(ARCH)/Makefile take precedence over
# this default value
export KBUILD_IMAGE ?= vmlinux

#
# INSTALL_PATH specifies where to place the updated kernel and system map
# images. Default is /boot, but you can set it to other values
export	INSTALL_PATH ?= /boot

#
# INSTALL_DTBS_PATH specifies a prefix for relocations required by build roots.
# Like INSTALL_MOD_PATH, it isn't defined in the Makefile, but can be passed as
# an argument if needed. Otherwise it defaults to the kernel install path
#
export INSTALL_DTBS_PATH ?= $(INSTALL_PATH)/dtbs/$(KERNELRELEASE)

#
# INSTALL_MOD_PATH specifies a prefix to MODLIB for module directory
# relocations required by build roots.  This is not defined in the
# makefile but the argument can be passed to make if needed.
#

MODLIB	= $(INSTALL_MOD_PATH)/lib/modules/$(KERNELRELEASE)
export MODLIB

#
# INSTALL_MOD_STRIP, if defined, will cause modules to be
# stripped after they are installed.  If INSTALL_MOD_STRIP is '1', then
# the default option --strip-debug will be used.  Otherwise,
# INSTALL_MOD_STRIP value will be used as the options to the strip command.

ifdef INSTALL_MOD_STRIP
ifeq ($(INSTALL_MOD_STRIP),1)
mod_strip_cmd = $(STRIP) --strip-debug
else
mod_strip_cmd = $(STRIP) $(INSTALL_MOD_STRIP)
endif # INSTALL_MOD_STRIP=1
else
mod_strip_cmd = true
endif # INSTALL_MOD_STRIP
export mod_strip_cmd

# CONFIG_MODULE_COMPRESS, if defined, will cause module to be compressed
# after they are installed in agreement with CONFIG_MODULE_COMPRESS_GZIP
# or CONFIG_MODULE_COMPRESS_XZ.

mod_compress_cmd = true
ifdef CONFIG_MODULE_COMPRESS
  ifdef CONFIG_MODULE_COMPRESS_GZIP
    mod_compress_cmd = gzip -n -f
  endif # CONFIG_MODULE_COMPRESS_GZIP
  ifdef CONFIG_MODULE_COMPRESS_XZ
    mod_compress_cmd = xz -f
  endif # CONFIG_MODULE_COMPRESS_XZ
endif # CONFIG_MODULE_COMPRESS
export mod_compress_cmd

# Select initial ramdisk compression format, default is gzip(1).
# This shall be used by the dracut(8) tool while creating an initramfs image.
#
INITRD_COMPRESS-y                  := gzip
INITRD_COMPRESS-$(CONFIG_RD_BZIP2) := bzip2
INITRD_COMPRESS-$(CONFIG_RD_LZMA)  := lzma
INITRD_COMPRESS-$(CONFIG_RD_XZ)    := xz
INITRD_COMPRESS-$(CONFIG_RD_LZO)   := lzo
INITRD_COMPRESS-$(CONFIG_RD_LZ4)   := lz4
# do not export INITRD_COMPRESS, since we didn't actually
# choose a sane default compression above.
# export INITRD_COMPRESS := $(INITRD_COMPRESS-y)

ifdef CONFIG_MODULE_SIG_ALL
$(eval $(call config_filename,MODULE_SIG_KEY))

mod_sign_cmd = scripts/sign-file $(CONFIG_MODULE_SIG_HASH) $(MODULE_SIG_KEY_SRCPREFIX)$(CONFIG_MODULE_SIG_KEY) certs/signing_key.x509
else
mod_sign_cmd = true
endif
export mod_sign_cmd


ifeq ($(KBUILD_EXTMOD),)
core-y		+= kernel/ certs/ mm/ fs/ ipc/ security/ crypto/ block/

vmlinux-dirs	:= $(patsubst %/,%,$(filter %/, $(init-y) $(init-m) \
		     $(core-y) $(core-m) $(drivers-y) $(drivers-m) \
		     $(net-y) $(net-m) $(libs-y) $(libs-m) $(virt-y)))

vmlinux-alldirs	:= $(sort $(vmlinux-dirs) $(patsubst %/,%,$(filter %/, \
		     $(init-) $(core-) $(drivers-) $(net-) $(libs-) $(virt-))))

init-y		:= $(patsubst %/, %/built-in.o, $(init-y))
core-y		:= $(patsubst %/, %/built-in.o, $(core-y))
drivers-y	:= $(patsubst %/, %/built-in.o, $(drivers-y))
net-y		:= $(patsubst %/, %/built-in.o, $(net-y))
libs-y1		:= $(patsubst %/, %/lib.a, $(libs-y))
libs-y2		:= $(patsubst %/, %/built-in.o, $(libs-y))
libs-y		:= $(libs-y1) $(libs-y2)
virt-y		:= $(patsubst %/, %/built-in.o, $(virt-y))

# Externally visible symbols (used by link-vmlinux.sh)
export KBUILD_VMLINUX_INIT := $(head-y) $(init-y)
export KBUILD_VMLINUX_MAIN := $(core-y) $(libs-y) $(drivers-y) $(net-y) $(virt-y)
export KBUILD_LDS          := arch/$(SRCARCH)/kernel/vmlinux.lds
export LDFLAGS_vmlinux
# used by scripts/pacmage/Makefile
export KBUILD_ALLDIRS := $(sort $(filter-out arch/%,$(vmlinux-alldirs)) arch Documentation include samples scripts tools)

vmlinux-deps := $(KBUILD_LDS) $(KBUILD_VMLINUX_INIT) $(KBUILD_VMLINUX_MAIN)

# Include targets which we want to execute sequentially if the rest of the
# kernel build went well. If CONFIG_TRIM_UNUSED_KSYMS is set, this might be
# evaluated more than once.
PHONY += vmlinux_prereq
vmlinux_prereq: $(vmlinux-deps) FORCE
ifdef CONFIG_HEADERS_CHECK
	$(Q)$(MAKE) -f $(srctree)/Makefile headers_check
endif
ifdef CONFIG_GDB_SCRIPTS
	$(Q)ln -fsn `cd $(srctree) && /bin/pwd`/scripts/gdb/vmlinux-gdb.py
endif
ifdef CONFIG_TRIM_UNUSED_KSYMS
	$(Q)$(CONFIG_SHELL) $(srctree)/scripts/adjust_autoksyms.sh \
	  "$(MAKE) -f $(srctree)/Makefile vmlinux"
endif

# standalone target for easier testing
include/generated/autoksyms.h: FORCE
	$(Q)$(CONFIG_SHELL) $(srctree)/scripts/adjust_autoksyms.sh true

ARCH_POSTLINK := $(wildcard $(srctree)/arch/$(SRCARCH)/Makefile.postlink)

# Final link of vmlinux with optional arch pass after final link
    cmd_link-vmlinux =                                                 \
	$(CONFIG_SHELL) $< $(LD) $(LDFLAGS) $(LDFLAGS_vmlinux) ;       \
	$(if $(ARCH_POSTLINK), $(MAKE) -f $(ARCH_POSTLINK) $@, true)

vmlinux: scripts/link-vmlinux.sh vmlinux_prereq $(vmlinux-deps) FORCE
	+$(call if_changed,link-vmlinux)

# Build samples along the rest of the kernel
ifdef CONFIG_SAMPLES
vmlinux-dirs += samples
endif

# The actual objects are generated when descending,
# make sure no implicit rule kicks in
$(sort $(vmlinux-deps)): $(vmlinux-dirs) ;

# Handle descending into subdirectories listed in $(vmlinux-dirs)
# Preset locale variables to speed up the build process. Limit locale
# tweaks to this spot to avoid wrong language settings when running
# make menuconfig etc.
# Error messages still appears in the original language

PHONY += $(vmlinux-dirs)
$(vmlinux-dirs): prepare scripts
	$(Q)$(MAKE) $(build)=$@

define filechk_kernel.release
	echo "$(KERNELVERSION)$$($(CONFIG_SHELL) $(srctree)/scripts/setlocalversion $(srctree))"
endef

# Store (new) KERNELRELEASE string in include/config/kernel.release
include/config/kernel.release: include/config/auto.conf FORCE
	$(call filechk,kernel.release)


# Things we need to do before we recursively start building the kernel
# or the modules are listed in "prepare".
# A multi level approach is used. prepareN is processed before prepareN-1.
# archprepare is used in arch Makefiles and when processed asm symlink,
# version.h and scripts_basic is processed / created.

# Listed in dependency order
PHONY += prepare archprepare prepare0 prepare1 prepare2 prepare3

# prepare3 is used to check if we are building in a separate output directory,
# and if so do:
# 1) Check that make has not been executed in the kernel src $(srctree)
prepare3: include/config/kernel.release
ifneq ($(KBUILD_SRC),)
	@$(kecho) '  Using $(srctree) as source for kernel'
	$(Q)if [ -f $(srctree)/.config -o -d $(srctree)/include/config ]; then \
		echo >&2 "  $(srctree) is not clean, please run 'make mrproper'"; \
		echo >&2 "  in the '$(srctree)' directory.";\
		/bin/false; \
	fi;
endif

# prepare2 creates a makefile if using a separate output directory.
# From this point forward, .config has been reprocessed, so any rules
# that need to depend on updated CONFIG_* values can be checked here.
prepare2: prepare3 prepare-compiler-check outputmakefile asm-generic

prepare1: prepare2 $(version_h) include/generated/utsrelease.h \
                   include/config/auto.conf
	$(cmd_crmodverdir)

archprepare: archheaders archscripts prepare1 scripts_basic

prepare0: archprepare gcc-plugins
	$(Q)$(MAKE) $(build)=.

# All the preparing..
prepare: prepare0 prepare-objtool

ifdef CONFIG_STACK_VALIDATION
  has_libelf := $(call try-run,\
		echo "int main() {}" | $(HOSTCC) -xc -o /dev/null -lelf -,1,0)
  ifeq ($(has_libelf),1)
    objtool_target := tools/objtool FORCE
  else
    $(warning "Cannot use CONFIG_STACK_VALIDATION, please install libelf-dev, libelf-devel or elfutils-libelf-devel")
    SKIP_STACK_VALIDATION := 1
    export SKIP_STACK_VALIDATION
  endif
endif

PHONY += prepare-objtool
prepare-objtool: $(objtool_target)

# Check for CONFIG flags that require compiler support. Abort the build
# after .config has been processed, but before the kernel build starts.
#
# For security-sensitive CONFIG options, we don't want to fallback and/or
# silently change which compiler flags will be used, since that leads to
# producing kernels with different security feature characteristics
# depending on the compiler used. (For example, "But I selected
# CC_STACKPROTECTOR_STRONG! Why did it build with _REGULAR?!")
PHONY += prepare-compiler-check
prepare-compiler-check: FORCE
# Make sure we're using a supported toolchain with LTO_CLANG
ifdef CONFIG_LTO_CLANG
  ifneq ($(call clang-ifversion, -ge, 0500, y), y)
	@echo Cannot use CONFIG_LTO_CLANG: requires clang 5.0 or later >&2 && exit 1
  endif
  ifneq ($(call gold-ifversion, -ge, 112000000, y), y)
	@echo Cannot use CONFIG_LTO_CLANG: requires GNU gold 1.12 or later >&2 && exit 1
  endif
endif
# Make sure compiler supports LTO flags
ifdef lto-flags
  ifeq ($(call cc-option, $(lto-flags)),)
	@echo Cannot use CONFIG_LTO: $(lto-flags) not supported by compiler \
		>&2 && exit 1
  endif
endif
# Make sure compiler supports requested stack protector flag.
ifdef stackp-name
  ifeq ($(call cc-option, $(stackp-flag)),)
	@echo Cannot use CONFIG_CC_STACKPROTECTOR_$(stackp-name): \
		  $(stackp-flag) not supported by compiler >&2 && exit 1
  endif
endif
# Make sure compiler does not have buggy stack-protector support.
ifdef stackp-check
  ifneq ($(shell $(CONFIG_SHELL) $(stackp-check) $(CC) $(KBUILD_CPPFLAGS) $(biarch)),y)
	@echo Cannot use CONFIG_CC_STACKPROTECTOR_$(stackp-name): \
                  $(stackp-flag) available but compiler is broken >&2 && exit 1
  endif
endif
ifdef cfi-flags
  ifeq ($(call cc-option, $(cfi-flags)),)
	@echo Cannot use CONFIG_CFI: $(cfi-flags) not supported by compiler >&2 && exit 1
  endif
endif
	@:

# Generate some files
# ---------------------------------------------------------------------------

# KERNELRELEASE can change from a few different places, meaning version.h
# needs to be updated, so this check is forced on all builds

uts_len := 64
define filechk_utsrelease.h
	if [ `echo -n "$(KERNELRELEASE)" | wc -c ` -gt $(uts_len) ]; then \
	  echo '"$(KERNELRELEASE)" exceeds $(uts_len) characters' >&2;    \
	  exit 1;                                                         \
	fi;                                                               \
	(echo \#define UTS_RELEASE \"$(KERNELRELEASE)\";)
endef

define filechk_version.h
	(echo \#define LINUX_VERSION_CODE $(shell                         \
	expr $(VERSION) \* 65536 + 0$(PATCHLEVEL) \* 256 + 0$(SUBLEVEL)); \
	echo '#define KERNEL_VERSION(a,b,c) (((a) << 16) + ((b) << 8) + (c))';)
endef

$(version_h): $(srctree)/Makefile FORCE
	$(call filechk,version.h)
	$(Q)rm -f $(old_version_h)

include/generated/utsrelease.h: include/config/kernel.release FORCE
	$(call filechk,utsrelease.h)

PHONY += headerdep
headerdep:
	$(Q)find $(srctree)/include/ -name '*.h' | xargs --max-args 1 \
	$(srctree)/scripts/headerdep.pl -I$(srctree)/include

# ---------------------------------------------------------------------------
# Firmware install
INSTALL_FW_PATH=$(INSTALL_MOD_PATH)/lib/firmware
export INSTALL_FW_PATH

PHONY += firmware_install
firmware_install:
	@mkdir -p $(objtree)/firmware
	$(Q)$(MAKE) -f $(srctree)/scripts/Makefile.fwinst obj=firmware __fw_install

# ---------------------------------------------------------------------------
# Kernel headers

#Default location for installed headers
export INSTALL_HDR_PATH = $(objtree)/usr

# If we do an all arch process set dst to asm-$(hdr-arch)
hdr-dst = $(if $(KBUILD_HEADERS), dst=include/asm-$(hdr-arch), dst=include/asm)

PHONY += archheaders
archheaders:

PHONY += archscripts
archscripts:

PHONY += __headers
__headers: $(version_h) scripts_basic asm-generic archheaders archscripts
	$(Q)$(MAKE) $(build)=scripts build_unifdef

PHONY += headers_install_all
headers_install_all:
	$(Q)$(CONFIG_SHELL) $(srctree)/scripts/headers.sh install

PHONY += headers_install
headers_install: __headers
	$(if $(wildcard $(srctree)/arch/$(hdr-arch)/include/uapi/asm/Kbuild),, \
	  $(error Headers not exportable for the $(SRCARCH) architecture))
	$(Q)$(MAKE) $(hdr-inst)=include/uapi
	$(Q)$(MAKE) $(hdr-inst)=arch/$(hdr-arch)/include/uapi/asm $(hdr-dst)
	$(Q)$(MAKE) $(hdr-inst)=techpack

PHONY += headers_check_all
headers_check_all: headers_install_all
	$(Q)$(CONFIG_SHELL) $(srctree)/scripts/headers.sh check

PHONY += headers_check
headers_check: headers_install
	$(Q)$(MAKE) $(hdr-inst)=include/uapi HDRCHECK=1
	$(Q)$(MAKE) $(hdr-inst)=arch/$(hdr-arch)/include/uapi/asm $(hdr-dst) HDRCHECK=1
	$(Q)$(MAKE) $(hdr-inst)=techpack HDRCHECK=1

# ---------------------------------------------------------------------------
# Kernel selftest

PHONY += kselftest
kselftest:
	$(Q)$(MAKE) -C tools/testing/selftests run_tests

kselftest-clean:
	$(Q)$(MAKE) -C tools/testing/selftests clean

PHONY += kselftest-merge
kselftest-merge:
	$(if $(wildcard $(objtree)/.config),, $(error No .config exists, config your kernel first!))
	$(Q)$(CONFIG_SHELL) $(srctree)/scripts/kconfig/merge_config.sh \
		-m $(objtree)/.config \
		$(srctree)/tools/testing/selftests/*/config
	+$(Q)$(MAKE) -f $(srctree)/Makefile olddefconfig

# ---------------------------------------------------------------------------
# Modules

ifdef CONFIG_MODULES

# By default, build modules as well

all: modules

# Build modules
#
# A module can be listed more than once in obj-m resulting in
# duplicate lines in modules.order files.  Those are removed
# using awk while concatenating to the final file.

PHONY += modules
modules: $(vmlinux-dirs) $(if $(KBUILD_BUILTIN),vmlinux) modules.builtin
	$(Q)$(AWK) '!x[$$0]++' $(vmlinux-dirs:%=$(objtree)/%/modules.order) > $(objtree)/modules.order
	@$(kecho) '  Building modules, stage 2.';
	$(Q)$(MAKE) -f $(srctree)/scripts/Makefile.modpost
	$(Q)$(MAKE) -f $(srctree)/scripts/Makefile.fwinst obj=firmware __fw_modbuild

modules.builtin: $(vmlinux-dirs:%=%/modules.builtin)
	$(Q)$(AWK) '!x[$$0]++' $^ > $(objtree)/modules.builtin

%/modules.builtin: include/config/auto.conf
	$(Q)$(MAKE) $(modbuiltin)=$*


# Target to prepare building external modules
PHONY += modules_prepare
modules_prepare: prepare scripts

# Target to install modules
PHONY += modules_install
modules_install: _modinst_ _modinst_post

PHONY += _modinst_
_modinst_:
	@rm -rf $(MODLIB)/kernel
	@rm -f $(MODLIB)/source
	@mkdir -p $(MODLIB)/kernel
	@ln -s `cd $(srctree) && /bin/pwd` $(MODLIB)/source
	@if [ ! $(objtree) -ef  $(MODLIB)/build ]; then \
		rm -f $(MODLIB)/build ; \
		ln -s $(CURDIR) $(MODLIB)/build ; \
	fi
	@cp -f $(objtree)/modules.order $(MODLIB)/
	@cp -f $(objtree)/modules.builtin $(MODLIB)/
	$(Q)$(MAKE) -f $(srctree)/scripts/Makefile.modinst

# This depmod is only for convenience to give the initial
# boot a modules.dep even before / is mounted read-write.  However the
# boot script depmod is the master version.
PHONY += _modinst_post
_modinst_post: _modinst_
	$(Q)$(MAKE) -f $(srctree)/scripts/Makefile.fwinst obj=firmware __fw_modinst
	$(call cmd,depmod)

ifeq ($(CONFIG_MODULE_SIG), y)
PHONY += modules_sign
modules_sign:
	$(Q)$(MAKE) -f $(srctree)/scripts/Makefile.modsign
endif

else # CONFIG_MODULES

# Modules not configured
# ---------------------------------------------------------------------------

PHONY += modules modules_install
modules modules_install:
	@echo >&2
	@echo >&2 "The present kernel configuration has modules disabled."
	@echo >&2 "Type 'make config' and enable loadable module support."
	@echo >&2 "Then build a kernel with module support enabled."
	@echo >&2
	@exit 1

endif # CONFIG_MODULES

###
# Cleaning is done on three levels.
# make clean     Delete most generated files
#                Leave enough to build external modules
# make mrproper  Delete the current configuration, and all generated files
# make distclean Remove editor backup files, patch leftover files and the like

# Directories & files removed with 'make clean'
CLEAN_DIRS  += $(MODVERDIR)

# Directories & files removed with 'make mrproper'
MRPROPER_DIRS  += include/config usr/include include/generated          \
		  arch/*/include/generated .tmp_objdiff
MRPROPER_FILES += .config .config.old .version .old_version \
		  Module.symvers tags TAGS cscope* GPATH GTAGS GRTAGS GSYMS \
		  signing_key.pem signing_key.priv signing_key.x509	\
		  x509.genkey extra_certificates signing_key.x509.keyid	\
		  signing_key.x509.signer vmlinux-gdb.py

# clean - Delete most, but leave enough to build external modules
#
clean: rm-dirs  := $(CLEAN_DIRS)
clean: rm-files := $(CLEAN_FILES)
clean-dirs      := $(addprefix _clean_, . $(vmlinux-alldirs) Documentation samples)

PHONY += $(clean-dirs) clean archclean vmlinuxclean
$(clean-dirs):
	$(Q)$(MAKE) $(clean)=$(patsubst _clean_%,%,$@)

vmlinuxclean:
	$(Q)$(CONFIG_SHELL) $(srctree)/scripts/link-vmlinux.sh clean
	$(Q)$(if $(ARCH_POSTLINK), $(MAKE) -f $(ARCH_POSTLINK) clean)

clean: archclean vmlinuxclean

# mrproper - Delete all generated files, including .config
#
mrproper: rm-dirs  := $(wildcard $(MRPROPER_DIRS))
mrproper: rm-files := $(wildcard $(MRPROPER_FILES))
mrproper-dirs      := $(addprefix _mrproper_,Documentation/DocBook scripts)

PHONY += $(mrproper-dirs) mrproper archmrproper
$(mrproper-dirs):
	$(Q)$(MAKE) $(clean)=$(patsubst _mrproper_%,%,$@)

mrproper: clean archmrproper $(mrproper-dirs)
	$(call cmd,rmdirs)
	$(call cmd,rmfiles)

# distclean
#
PHONY += distclean

distclean: mrproper
	@find $(srctree) $(RCS_FIND_IGNORE) \
		\( -name '*.orig' -o -name '*.rej' -o -name '*~' \
		-o -name '*.bak' -o -name '#*#' -o -name '.*.orig' \
		-o -name '.*.rej' -o -name '*%'  -o -name 'core' \) \
		-type f -print | xargs rm -f


# Packaging of the kernel to various formats
# ---------------------------------------------------------------------------
# rpm target kept for backward compatibility
package-dir	:= scripts/package

%src-pkg: FORCE
	$(Q)$(MAKE) $(build)=$(package-dir) $@
%pkg: include/config/kernel.release FORCE
	$(Q)$(MAKE) $(build)=$(package-dir) $@
rpm: include/config/kernel.release FORCE
	$(Q)$(MAKE) $(build)=$(package-dir) $@


# Brief documentation of the typical targets used
# ---------------------------------------------------------------------------

boards := $(wildcard $(srctree)/arch/$(SRCARCH)/configs/*_defconfig)
boards := $(sort $(notdir $(boards)))
board-dirs := $(dir $(wildcard $(srctree)/arch/$(SRCARCH)/configs/*/*_defconfig))
board-dirs := $(sort $(notdir $(board-dirs:/=)))

PHONY += help
help:
	@echo  'Cleaning targets:'
	@echo  '  clean		  - Remove most generated files but keep the config and'
	@echo  '                    enough build support to build external modules'
	@echo  '  mrproper	  - Remove all generated files + config + various backup files'
	@echo  '  distclean	  - mrproper + remove editor backup and patch files'
	@echo  ''
	@echo  'Configuration targets:'
	@$(MAKE) -f $(srctree)/scripts/kconfig/Makefile help
	@echo  ''
	@echo  'Other generic targets:'
	@echo  '  all		  - Build all targets marked with [*]'
	@echo  '* vmlinux	  - Build the bare kernel'
	@echo  '* modules	  - Build all modules'
	@echo  '  modules_install - Install all modules to INSTALL_MOD_PATH (default: /)'
	@echo  '  firmware_install- Install all firmware to INSTALL_FW_PATH'
	@echo  '                    (default: $$(INSTALL_MOD_PATH)/lib/firmware)'
	@echo  '  dir/            - Build all files in dir and below'
	@echo  '  dir/file.[ois]  - Build specified target only'
	@echo  '  dir/file.ll     - Build the LLVM assembly file'
	@echo  '                    (requires compiler support for LLVM assembly generation)'
	@echo  '  dir/file.lst    - Build specified mixed source/assembly target only'
	@echo  '                    (requires a recent binutils and recent build (System.map))'
	@echo  '  dir/file.ko     - Build module including final link'
	@echo  '  modules_prepare - Set up for building external modules'
	@echo  '  tags/TAGS	  - Generate tags file for editors'
	@echo  '  cscope	  - Generate cscope index'
	@echo  '  gtags           - Generate GNU GLOBAL index'
	@echo  '  kernelrelease	  - Output the release version string (use with make -s)'
	@echo  '  kernelversion	  - Output the version stored in Makefile (use with make -s)'
	@echo  '  image_name	  - Output the image name (use with make -s)'
	@echo  '  headers_install - Install sanitised kernel headers to INSTALL_HDR_PATH'; \
	 echo  '                    (default: $(INSTALL_HDR_PATH))'; \
	 echo  ''
	@echo  'Static analysers'
	@echo  '  checkstack      - Generate a list of stack hogs'
	@echo  '  namespacecheck  - Name space analysis on compiled kernel'
	@echo  '  versioncheck    - Sanity check on version.h usage'
	@echo  '  includecheck    - Check for duplicate included header files'
	@echo  '  export_report   - List the usages of all exported symbols'
	@echo  '  headers_check   - Sanity check on exported headers'
	@echo  '  headerdep       - Detect inclusion cycles in headers'
	@$(MAKE) -f $(srctree)/scripts/Makefile.help checker-help
	@echo  ''
	@echo  'Kernel selftest'
	@echo  '  kselftest       - Build and run kernel selftest (run as root)'
	@echo  '                    Build, install, and boot kernel before'
	@echo  '                    running kselftest on it'
	@echo  '  kselftest-clean - Remove all generated kselftest files'
	@echo  '  kselftest-merge - Merge all the config dependencies of kselftest to existed'
	@echo  '                    .config.'
	@echo  ''
	@echo  'Kernel packaging:'
	@$(MAKE) $(build)=$(package-dir) help
	@echo  ''
	@echo  'Documentation targets:'
	@$(MAKE) -f $(srctree)/Documentation/Makefile.sphinx dochelp
	@echo  ''
	@$(MAKE) -f $(srctree)/Documentation/DocBook/Makefile dochelp
	@echo  ''
	@echo  'Architecture specific targets ($(SRCARCH)):'
	@$(if $(archhelp),$(archhelp),\
		echo '  No architecture specific help defined for $(SRCARCH)')
	@echo  ''
	@$(if $(boards), \
		$(foreach b, $(boards), \
		printf "  %-24s - Build for %s\\n" $(b) $(subst _defconfig,,$(b));) \
		echo '')
	@$(if $(board-dirs), \
		$(foreach b, $(board-dirs), \
		printf "  %-16s - Show %s-specific targets\\n" help-$(b) $(b);) \
		printf "  %-16s - Show all of the above\\n" help-boards; \
		echo '')

	@echo  '  make V=0|1 [targets] 0 => quiet build (default), 1 => verbose build'
	@echo  '  make V=2   [targets] 2 => give reason for rebuild of target'
	@echo  '  make O=dir [targets] Locate all output files in "dir", including .config'
	@echo  '  make C=1   [targets] Check all c source with $$CHECK (sparse by default)'
	@echo  '  make C=2   [targets] Force check of all c source with $$CHECK'
	@echo  '  make RECORDMCOUNT_WARN=1 [targets] Warn about ignored mcount sections'
	@echo  '  make W=n   [targets] Enable extra gcc checks, n=1,2,3 where'
	@echo  '		1: warnings which may be relevant and do not occur too often'
	@echo  '		2: warnings which occur quite often but may still be relevant'
	@echo  '		3: more obscure warnings, can most likely be ignored'
	@echo  '		Multiple levels can be combined with W=12 or W=123'
	@echo  ''
	@echo  'Execute "make" or "make all" to build all targets marked with [*] '
	@echo  'For further info see the ./README file'


help-board-dirs := $(addprefix help-,$(board-dirs))

help-boards: $(help-board-dirs)

boards-per-dir = $(sort $(notdir $(wildcard $(srctree)/arch/$(SRCARCH)/configs/$*/*_defconfig)))

$(help-board-dirs): help-%:
	@echo  'Architecture specific targets ($(SRCARCH) $*):'
	@$(if $(boards-per-dir), \
		$(foreach b, $(boards-per-dir), \
		printf "  %-24s - Build for %s\\n" $*/$(b) $(subst _defconfig,,$(b));) \
		echo '')


# Documentation targets
# ---------------------------------------------------------------------------
DOC_TARGETS := xmldocs sgmldocs psdocs latexdocs pdfdocs htmldocs mandocs installmandocs epubdocs cleandocs
PHONY += $(DOC_TARGETS)
$(DOC_TARGETS): scripts_basic FORCE
	$(Q)$(MAKE) $(build)=scripts build_docproc build_check-lc_ctype
	$(Q)$(MAKE) $(build)=Documentation -f $(srctree)/Documentation/Makefile.sphinx $@
	$(Q)$(MAKE) $(build)=Documentation/DocBook $@

else # KBUILD_EXTMOD

###
# External module support.
# When building external modules the kernel used as basis is considered
# read-only, and no consistency checks are made and the make
# system is not used on the basis kernel. If updates are required
# in the basis kernel ordinary make commands (without M=...) must
# be used.
#
# The following are the only valid targets when building external
# modules.
# make M=dir clean     Delete all automatically generated files
# make M=dir modules   Make all modules in specified dir
# make M=dir	       Same as 'make M=dir modules'
# make M=dir modules_install
#                      Install the modules built in the module directory
#                      Assumes install directory is already created

# We are always building modules
KBUILD_MODULES := 1

PHONY += $(objtree)/Module.symvers
$(objtree)/Module.symvers:
	@test -e $(objtree)/Module.symvers || ( \
	echo; \
	echo "  WARNING: Symbol version dump $(objtree)/Module.symvers"; \
	echo "           is missing; modules will have no dependencies and modversions."; \
	echo )

module-dirs := $(addprefix _module_,$(KBUILD_EXTMOD))
PHONY += $(module-dirs) modules
$(module-dirs): prepare $(objtree)/Module.symvers
	$(Q)$(MAKE) $(build)=$(patsubst _module_%,%,$@)

modules: $(module-dirs)
	@$(kecho) '  Building modules, stage 2.';
	$(Q)$(MAKE) -f $(srctree)/scripts/Makefile.modpost

PHONY += modules_install
modules_install: _emodinst_ _emodinst_post

install-dir := $(if $(INSTALL_MOD_DIR),$(INSTALL_MOD_DIR),extra)
PHONY += _emodinst_
_emodinst_:
	$(Q)mkdir -p $(MODLIB)/$(install-dir)
	$(Q)$(MAKE) -f $(srctree)/scripts/Makefile.modinst

PHONY += _emodinst_post
_emodinst_post: _emodinst_
	$(call cmd,depmod)

clean-dirs := $(addprefix _clean_,$(KBUILD_EXTMOD))

PHONY += $(clean-dirs) clean
$(clean-dirs):
	$(Q)$(MAKE) $(clean)=$(patsubst _clean_%,%,$@)

clean:	rm-dirs := $(MODVERDIR)
clean: rm-files := $(KBUILD_EXTMOD)/Module.symvers

PHONY += help
help:
	@echo  '  Building external modules.'
	@echo  '  Syntax: make -C path/to/kernel/src M=$$PWD target'
	@echo  ''
	@echo  '  modules         - default target, build the module(s)'
	@echo  '  modules_install - install the module'
	@echo  '  clean           - remove generated files in module directory only'
	@echo  ''

# Dummies...
PHONY += prepare scripts
prepare:
	$(cmd_crmodverdir)
scripts: ;
endif # KBUILD_EXTMOD

clean: $(clean-dirs)
	$(call cmd,rmdirs)
	$(call cmd,rmfiles)
	@find $(if $(KBUILD_EXTMOD), $(KBUILD_EXTMOD), .) $(RCS_FIND_IGNORE) \
		\( -name '*.[oas]' -o -name '*.ko' -o -name '.*.cmd' \
		-o -name '*.ko.*' \
		-o -name '*.dwo'  \
		-o -name '*.su'  \
		-o -name '.*.d' -o -name '.*.tmp' -o -name '*.mod.c' \
		-o -name '*.symtypes' -o -name 'modules.order' \
		-o -name modules.builtin -o -name '.tmp_*.o.*' \
		-o -name '*.c.[012]*.*' \
		-o -name '*.ll' \
		-o -name '*.gcno' \
		-o -name '*.*.symversions' \) -type f -print | xargs rm -f

# Generate tags for editors
# ---------------------------------------------------------------------------
quiet_cmd_tags = GEN     $@
      cmd_tags = $(CONFIG_SHELL) $(srctree)/scripts/tags.sh $@

tags TAGS cscope gtags: FORCE
	$(call cmd,tags)

# Scripts to check various things for consistency
# ---------------------------------------------------------------------------

PHONY += includecheck versioncheck coccicheck namespacecheck export_report

includecheck:
	find $(srctree)/* $(RCS_FIND_IGNORE) \
		-name '*.[hcS]' -type f -print | sort \
		| xargs $(PERL) -w $(srctree)/scripts/checkincludes.pl

versioncheck:
	find $(srctree)/* $(RCS_FIND_IGNORE) \
		-name '*.[hcS]' -type f -print | sort \
		| xargs $(PERL) -w $(srctree)/scripts/checkversion.pl

coccicheck:
	$(Q)$(CONFIG_SHELL) $(srctree)/scripts/$@

namespacecheck:
	$(PERL) $(srctree)/scripts/namespace.pl

export_report:
	$(PERL) $(srctree)/scripts/export_report.pl

endif #ifeq ($(config-targets),1)
endif #ifeq ($(mixed-targets),1)

PHONY += checkstack kernelrelease kernelversion image_name

# UML needs a little special treatment here.  It wants to use the host
# toolchain, so needs $(SUBARCH) passed to checkstack.pl.  Everyone
# else wants $(ARCH), including people doing cross-builds, which means
# that $(SUBARCH) doesn't work here.
ifeq ($(ARCH), um)
CHECKSTACK_ARCH := $(SUBARCH)
else
CHECKSTACK_ARCH := $(ARCH)
endif
checkstack:
	$(OBJDUMP) -d vmlinux $$(find . -name '*.ko') | \
	$(PERL) $(src)/scripts/checkstack.pl $(CHECKSTACK_ARCH)

kernelrelease:
	@echo "$(KERNELVERSION)$$($(CONFIG_SHELL) $(srctree)/scripts/setlocalversion $(srctree))"

kernelversion:
	@echo $(KERNELVERSION)

image_name:
	@echo $(KBUILD_IMAGE)

# Clear a bunch of variables before executing the submake
tools/: FORCE
	$(Q)mkdir -p $(objtree)/tools
	$(Q)$(MAKE) LDFLAGS= MAKEFLAGS="$(tools_silent) $(filter --j% -j,$(MAKEFLAGS))" O=$(shell cd $(objtree) && /bin/pwd) subdir=tools -C $(src)/tools/

tools/%: FORCE
	$(Q)mkdir -p $(objtree)/tools
	$(Q)$(MAKE) LDFLAGS= MAKEFLAGS="$(tools_silent) $(filter --j% -j,$(MAKEFLAGS))" O=$(shell cd $(objtree) && /bin/pwd) subdir=tools -C $(src)/tools/ $*

# Single targets
# ---------------------------------------------------------------------------
# Single targets are compatible with:
# - build with mixed source and output
# - build with separate output dir 'make O=...'
# - external modules
#
#  target-dir => where to store outputfile
#  build-dir  => directory in kernel source tree to use

ifeq ($(KBUILD_EXTMOD),)
        build-dir  = $(patsubst %/,%,$(dir $@))
        target-dir = $(dir $@)
else
        zap-slash=$(filter-out .,$(patsubst %/,%,$(dir $@)))
        build-dir  = $(KBUILD_EXTMOD)$(if $(zap-slash),/$(zap-slash))
        target-dir = $(if $(KBUILD_EXTMOD),$(dir $<),$(dir $@))
endif

%.s: %.c prepare scripts FORCE
	$(Q)$(MAKE) $(build)=$(build-dir) $(target-dir)$(notdir $@)
%.i: %.c prepare scripts FORCE
	$(Q)$(MAKE) $(build)=$(build-dir) $(target-dir)$(notdir $@)
%.o: %.c prepare scripts FORCE
	$(Q)$(MAKE) $(build)=$(build-dir) $(target-dir)$(notdir $@)
%.lst: %.c prepare scripts FORCE
	$(Q)$(MAKE) $(build)=$(build-dir) $(target-dir)$(notdir $@)
%.s: %.S prepare scripts FORCE
	$(Q)$(MAKE) $(build)=$(build-dir) $(target-dir)$(notdir $@)
%.o: %.S prepare scripts FORCE
	$(Q)$(MAKE) $(build)=$(build-dir) $(target-dir)$(notdir $@)
%.symtypes: %.c prepare scripts FORCE
	$(Q)$(MAKE) $(build)=$(build-dir) $(target-dir)$(notdir $@)
%.ll: %.c prepare scripts FORCE
	$(Q)$(MAKE) $(build)=$(build-dir) $(target-dir)$(notdir $@)

# Modules
/: prepare scripts FORCE
	$(Q)$(MAKE) KBUILD_MODULES=$(if $(CONFIG_MODULES),1) \
	$(build)=$(build-dir)
# Make sure the latest headers are built for Documentation
Documentation/ samples/: headers_install
%/: prepare scripts FORCE
	$(Q)$(MAKE) KBUILD_MODULES=$(if $(CONFIG_MODULES),1) \
	$(build)=$(build-dir)
%.ko: prepare scripts FORCE
	$(Q)$(MAKE) KBUILD_MODULES=$(if $(CONFIG_MODULES),1)   \
	$(build)=$(build-dir) $(@:.ko=.o)
	$(Q)$(MAKE) -f $(srctree)/scripts/Makefile.modpost

# FIXME Should go into a make.lib or something
# ===========================================================================

quiet_cmd_rmdirs = $(if $(wildcard $(rm-dirs)),CLEAN   $(wildcard $(rm-dirs)))
      cmd_rmdirs = rm -rf $(rm-dirs)

quiet_cmd_rmfiles = $(if $(wildcard $(rm-files)),CLEAN   $(wildcard $(rm-files)))
      cmd_rmfiles = rm -f $(rm-files)

# Run depmod only if we have System.map and depmod is executable
quiet_cmd_depmod = DEPMOD  $(KERNELRELEASE)
      cmd_depmod = $(CONFIG_SHELL) $(srctree)/scripts/depmod.sh $(DEPMOD) \
                   $(KERNELRELEASE) "$(patsubst y,_,$(CONFIG_HAVE_UNDERSCORE_SYMBOL_PREFIX))"

# Create temporary dir for module support files
# clean it up only when building all modules
cmd_crmodverdir = $(Q)mkdir -p $(MODVERDIR) \
                  $(if $(KBUILD_MODULES),; rm -f $(MODVERDIR)/*)

# read all saved command lines

targets := $(wildcard $(sort $(targets)))
cmd_files := $(wildcard .*.cmd $(foreach f,$(targets),$(dir $(f)).$(notdir $(f)).cmd))

ifneq ($(cmd_files),)
  $(cmd_files): ;	# Do not try to update included dependency files
  include $(cmd_files)
endif

endif	# skip-makefile

PHONY += FORCE
FORCE:

# Declare the contents of the .PHONY variable as phony.  We keep that
# information in a variable so we can use it in if_changed and friends.
.PHONY: $(PHONY)<|MERGE_RESOLUTION|>--- conflicted
+++ resolved
@@ -1,11 +1,7 @@
 VERSION = 4
 PATCHLEVEL = 9
 SUBLEVEL = 217
-<<<<<<< HEAD
-EXTRAVERSION = -rc1
-=======
 EXTRAVERSION =
->>>>>>> 10a20903
 NAME = Roaring Lionus
 
 # *DOCUMENTATION*
