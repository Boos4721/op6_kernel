VERSION = 4
PATCHLEVEL = 9
<<<<<<< HEAD
SUBLEVEL = 190
EXTRAVERSION =
=======
SUBLEVEL = 217
EXTRAVERSION = -rc1
>>>>>>> f9b8330d
NAME = Roaring Lionus

# *DOCUMENTATION*
# To see a list of typical targets execute "make help"
# More info can be located in ./README
# Comments in this file are targeted only to the developer, do not
# expect to learn how to build the kernel reading this file.

# o Do not use make's built-in rules and variables
#   (this increases performance and avoids hard-to-debug behaviour);
# o Look for make include files relative to root of kernel src
MAKEFLAGS += -rR --include-dir=$(CURDIR)

# Avoid funny character set dependencies
unexport LC_ALL
LC_COLLATE=C
LC_NUMERIC=C
export LC_COLLATE LC_NUMERIC

# Avoid interference with shell env settings
unexport GREP_OPTIONS

# We are using a recursive build, so we need to do a little thinking
# to get the ordering right.
#
# Most importantly: sub-Makefiles should only ever modify files in
# their own directory. If in some directory we have a dependency on
# a file in another dir (which doesn't happen often, but it's often
# unavoidable when linking the built-in.o targets which finally
# turn into vmlinux), we will call a sub make in that other dir, and
# after that we are sure that everything which is in that other dir
# is now up to date.
#
# The only cases where we need to modify files which have global
# effects are thus separated out and done before the recursive
# descending is started. They are now explicitly listed as the
# prepare rule.

# Beautify output
# ---------------------------------------------------------------------------
#
# Normally, we echo the whole command before executing it. By making
# that echo $($(quiet)$(cmd)), we now have the possibility to set
# $(quiet) to choose other forms of output instead, e.g.
#
#         quiet_cmd_cc_o_c = Compiling $(RELDIR)/$@
#         cmd_cc_o_c       = $(CC) $(c_flags) -c -o $@ $<
#
# If $(quiet) is empty, the whole command will be printed.
# If it is set to "quiet_", only the short version will be printed.
# If it is set to "silent_", nothing will be printed at all, since
# the variable $(silent_cmd_cc_o_c) doesn't exist.
#
# A simple variant is to prefix commands with $(Q) - that's useful
# for commands that shall be hidden in non-verbose mode.
#
#	$(Q)ln $@ :<
#
# If KBUILD_VERBOSE equals 0 then the above command will be hidden.
# If KBUILD_VERBOSE equals 1 then the above command is displayed.
#
# To put more focus on warnings, be less verbose as default
# Use 'make V=1' to see the full commands

ifeq ("$(origin V)", "command line")
  KBUILD_VERBOSE = $(V)
endif
ifndef KBUILD_VERBOSE
  KBUILD_VERBOSE = 0
endif

ifeq ($(KBUILD_VERBOSE),1)
  quiet =
  Q =
else
  quiet=quiet_
  Q = @
endif

# If the user is running make -s (silent mode), suppress echoing of
# commands

ifneq ($(filter 4.%,$(MAKE_VERSION)),)	# make-4
ifneq ($(filter %s ,$(firstword x$(MAKEFLAGS))),)
  quiet=silent_
  tools_silent=s
endif
else					# make-3.8x
ifneq ($(filter s% -s%,$(MAKEFLAGS)),)
  quiet=silent_
  tools_silent=-s
endif
endif

export quiet Q KBUILD_VERBOSE

# kbuild supports saving output files in a separate directory.
# To locate output files in a separate directory two syntaxes are supported.
# In both cases the working directory must be the root of the kernel src.
# 1) O=
# Use "make O=dir/to/store/output/files/"
#
# 2) Set KBUILD_OUTPUT
# Set the environment variable KBUILD_OUTPUT to point to the directory
# where the output files shall be placed.
# export KBUILD_OUTPUT=dir/to/store/output/files/
# make
#
# The O= assignment takes precedence over the KBUILD_OUTPUT environment
# variable.

# KBUILD_SRC is set on invocation of make in OBJ directory
# KBUILD_SRC is not intended to be used by the regular user (for now)
ifeq ($(KBUILD_SRC),)

# OK, Make called in directory where kernel src resides
# Do we want to locate output files in a separate directory?
ifeq ("$(origin O)", "command line")
  KBUILD_OUTPUT := $(O)
endif

# That's our default target when none is given on the command line
PHONY := _all
_all:

# Cancel implicit rules on top Makefile
$(CURDIR)/Makefile Makefile: ;

ifneq ($(words $(subst :, ,$(CURDIR))), 1)
  $(error main directory cannot contain spaces nor colons)
endif

ifneq ($(KBUILD_OUTPUT),)
# Invoke a second make in the output directory, passing relevant variables
# check that the output directory actually exists
saved-output := $(KBUILD_OUTPUT)
KBUILD_OUTPUT := $(shell mkdir -p $(KBUILD_OUTPUT) && cd $(KBUILD_OUTPUT) \
								&& /bin/pwd)
$(if $(KBUILD_OUTPUT),, \
     $(error failed to create output directory "$(saved-output)"))

PHONY += $(MAKECMDGOALS) sub-make

$(filter-out _all sub-make $(CURDIR)/Makefile, $(MAKECMDGOALS)) _all: sub-make
	@:

sub-make:
	$(Q)$(MAKE) -C $(KBUILD_OUTPUT) KBUILD_SRC=$(CURDIR) \
	-f $(CURDIR)/Makefile $(filter-out _all sub-make,$(MAKECMDGOALS))

# Leave processing to above invocation of make
skip-makefile := 1
endif # ifneq ($(KBUILD_OUTPUT),)
endif # ifeq ($(KBUILD_SRC),)

# We process the rest of the Makefile if this is the final invocation of make
ifeq ($(skip-makefile),)

# Do not print "Entering directory ...",
# but we want to display it when entering to the output directory
# so that IDEs/editors are able to understand relative filenames.
MAKEFLAGS += --no-print-directory

# Call a source code checker (by default, "sparse") as part of the
# C compilation.
#
# Use 'make C=1' to enable checking of only re-compiled files.
# Use 'make C=2' to enable checking of *all* source files, regardless
# of whether they are re-compiled or not.
#
# See the file "Documentation/sparse.txt" for more details, including
# where to get the "sparse" utility.

ifeq ("$(origin C)", "command line")
  KBUILD_CHECKSRC = $(C)
endif
ifndef KBUILD_CHECKSRC
  KBUILD_CHECKSRC = 0
endif

# Use make M=dir to specify directory of external module to build
# Old syntax make ... SUBDIRS=$PWD is still supported
# Setting the environment variable KBUILD_EXTMOD take precedence
ifdef SUBDIRS
  KBUILD_EXTMOD ?= $(SUBDIRS)
endif

ifeq ("$(origin M)", "command line")
  KBUILD_EXTMOD := $(M)
endif

# If building an external module we do not care about the all: rule
# but instead _all depend on modules
PHONY += all
ifeq ($(KBUILD_EXTMOD),)
_all: all
else
_all: modules
endif

ifeq ($(KBUILD_SRC),)
        # building in the source tree
        srctree := .
else
        ifeq ($(KBUILD_SRC)/,$(dir $(CURDIR)))
                # building in a subdirectory of the source tree
                srctree := ..
        else
                srctree := $(KBUILD_SRC)
        endif
endif
objtree		:= .
src		:= $(srctree)
obj		:= $(objtree)

VPATH		:= $(srctree)$(if $(KBUILD_EXTMOD),:$(KBUILD_EXTMOD))

export srctree objtree VPATH

# SUBARCH tells the usermode build what the underlying arch is.  That is set
# first, and if a usermode build is happening, the "ARCH=um" on the command
# line overrides the setting of ARCH below.  If a native build is happening,
# then ARCH is assigned, getting whatever value it gets normally, and
# SUBARCH is subsequently ignored.

SUBARCH := $(shell uname -m | sed -e s/i.86/x86/ -e s/x86_64/x86/ \
				  -e s/sun4u/sparc64/ \
				  -e s/arm.*/arm/ -e s/sa110/arm/ \
				  -e s/s390x/s390/ -e s/parisc64/parisc/ \
				  -e s/ppc.*/powerpc/ -e s/mips.*/mips/ \
				  -e s/sh[234].*/sh/ -e s/aarch64.*/arm64/ )

# Cross compiling and selecting different set of gcc/bin-utils
# ---------------------------------------------------------------------------
#
# When performing cross compilation for other architectures ARCH shall be set
# to the target architecture. (See arch/* for the possibilities).
# ARCH can be set during invocation of make:
# make ARCH=ia64
# Another way is to have ARCH set in the environment.
# The default ARCH is the host where make is executed.

# CROSS_COMPILE specify the prefix used for all executables used
# during compilation. Only gcc and related bin-utils executables
# are prefixed with $(CROSS_COMPILE).
# CROSS_COMPILE can be set on the command line
# make CROSS_COMPILE=ia64-linux-
# Alternatively CROSS_COMPILE can be set in the environment.
# A third alternative is to store a setting in .config so that plain
# "make" in the configured kernel build directory always uses that.
# Default value for CROSS_COMPILE is not to prefix executables
# Note: Some architectures assign CROSS_COMPILE in their arch/*/Makefile
ARCH		?= $(SUBARCH)
CROSS_COMPILE	?= $(CONFIG_CROSS_COMPILE:"%"=%)

# Architecture as present in compile.h
UTS_MACHINE 	:= $(ARCH)
SRCARCH 	:= $(ARCH)

# Additional ARCH settings for x86
ifeq ($(ARCH),i386)
        SRCARCH := x86
endif
ifeq ($(ARCH),x86_64)
        SRCARCH := x86
endif

# Additional ARCH settings for sparc
ifeq ($(ARCH),sparc32)
       SRCARCH := sparc
endif
ifeq ($(ARCH),sparc64)
       SRCARCH := sparc
endif

# Additional ARCH settings for sh
ifeq ($(ARCH),sh64)
       SRCARCH := sh
endif

# Additional ARCH settings for tile
ifeq ($(ARCH),tilepro)
       SRCARCH := tile
endif
ifeq ($(ARCH),tilegx)
       SRCARCH := tile
endif

# Where to locate arch specific headers
hdr-arch  := $(SRCARCH)

KCONFIG_CONFIG	?= .config
export KCONFIG_CONFIG

# SHELL used by kbuild
CONFIG_SHELL := $(shell if [ -x "$$BASH" ]; then echo $$BASH; \
	  else if [ -x /bin/bash ]; then echo /bin/bash; \
	  else echo sh; fi ; fi)

HOSTCC       = gcc
HOSTCXX      = g++
HOSTCFLAGS   := -Wall -Wmissing-prototypes -Wstrict-prototypes -O2 -fomit-frame-pointer -std=gnu89
HOSTCXXFLAGS = -O2

# Decide whether to build built-in, modular, or both.
# Normally, just do built-in.

KBUILD_MODULES :=
KBUILD_BUILTIN := 1

# If we have only "make modules", don't compile built-in objects.
# When we're building modules with modversions, we need to consider
# the built-in objects during the descend as well, in order to
# make sure the checksums are up to date before we record them.

ifeq ($(MAKECMDGOALS),modules)
  KBUILD_BUILTIN := $(if $(CONFIG_MODVERSIONS),1)
endif

# If we have "make <whatever> modules", compile modules
# in addition to whatever we do anyway.
# Just "make" or "make all" shall build modules as well

ifneq ($(filter all _all modules,$(MAKECMDGOALS)),)
  KBUILD_MODULES := 1
endif

ifeq ($(MAKECMDGOALS),)
  KBUILD_MODULES := 1
endif

export KBUILD_MODULES KBUILD_BUILTIN
export KBUILD_CHECKSRC KBUILD_SRC KBUILD_EXTMOD

# We need some generic definitions (do not try to remake the file).
scripts/Kbuild.include: ;
include scripts/Kbuild.include

# Make variables (CC, etc...)
AS		= $(CROSS_COMPILE)as
LD		= $(CROSS_COMPILE)ld
CC		= $(CROSS_COMPILE)gcc
LDGOLD		= $(CROSS_COMPILE)ld.gold
CPP		= $(CC) -E
AR		= $(CROSS_COMPILE)ar
NM		= $(CROSS_COMPILE)nm
STRIP		= $(CROSS_COMPILE)strip
OBJCOPY		= $(CROSS_COMPILE)objcopy
OBJDUMP		= $(CROSS_COMPILE)objdump
AWK		= awk
GENKSYMS	= scripts/genksyms/genksyms
INSTALLKERNEL  := installkernel
DEPMOD		= /sbin/depmod
PERL		= perl
PYTHON		= python
CHECK		= sparse

CHECKFLAGS     := -D__linux__ -Dlinux -D__STDC__ -Dunix -D__unix__ \
		  -Wbitwise -Wno-return-void $(CF)
NOSTDINC_FLAGS  =
CFLAGS_MODULE   =
AFLAGS_MODULE   =
LDFLAGS_MODULE  =
CFLAGS_KERNEL	=
AFLAGS_KERNEL	=
LDFLAGS_vmlinux =

# Use USERINCLUDE when you must reference the UAPI directories only.
USERINCLUDE    := \
		-I$(srctree)/arch/$(hdr-arch)/include/uapi \
		-I$(objtree)/arch/$(hdr-arch)/include/generated/uapi \
		-I$(srctree)/include/uapi \
		-I$(objtree)/include/generated/uapi \
                -include $(srctree)/include/linux/kconfig.h

# Use LINUXINCLUDE when you must reference the include/ directory.
# Needed to be compatible with the O= option
LINUXINCLUDE    := \
		-I$(srctree)/arch/$(hdr-arch)/include \
		-I$(objtree)/arch/$(hdr-arch)/include/generated/uapi \
		-I$(objtree)/arch/$(hdr-arch)/include/generated \
		$(if $(KBUILD_SRC), -I$(srctree)/include) \
		-I$(objtree)/include

LINUXINCLUDE	+= $(filter-out $(LINUXINCLUDE),$(USERINCLUDE))

KBUILD_AFLAGS   := -D__ASSEMBLY__
KBUILD_CFLAGS   := -Wall -Wundef -Wstrict-prototypes -Wno-trigraphs \
		   -fno-strict-aliasing -fno-common -fshort-wchar \
		   -Werror-implicit-function-declaration \
		   -Wno-format-security \
		   -std=gnu89
KBUILD_CPPFLAGS := -D__KERNEL__
KBUILD_AFLAGS_KERNEL :=
KBUILD_CFLAGS_KERNEL :=
KBUILD_AFLAGS_MODULE  := -DMODULE
KBUILD_CFLAGS_MODULE  := -DMODULE
KBUILD_LDFLAGS_MODULE := -T $(srctree)/scripts/module-common.lds
GCC_PLUGINS_CFLAGS :=
CLANG_FLAGS :=

# Read KERNELRELEASE from include/config/kernel.release (if it exists)
KERNELRELEASE = $(shell cat include/config/kernel.release 2> /dev/null)
KERNELVERSION = $(VERSION)$(if $(PATCHLEVEL),.$(PATCHLEVEL)$(if $(SUBLEVEL),.$(SUBLEVEL)))$(EXTRAVERSION)

export VERSION PATCHLEVEL SUBLEVEL KERNELRELEASE KERNELVERSION
export ARCH SRCARCH CONFIG_SHELL HOSTCC HOSTCFLAGS CROSS_COMPILE AS LD CC
export CPP AR NM STRIP OBJCOPY OBJDUMP
export MAKE AWK GENKSYMS INSTALLKERNEL PERL PYTHON UTS_MACHINE
export HOSTCXX HOSTCXXFLAGS LDFLAGS_MODULE CHECK CHECKFLAGS

export KBUILD_CPPFLAGS NOSTDINC_FLAGS LINUXINCLUDE OBJCOPYFLAGS LDFLAGS
export KBUILD_CFLAGS CFLAGS_KERNEL CFLAGS_MODULE
export CFLAGS_KASAN CFLAGS_KASAN_NOSANITIZE CFLAGS_UBSAN
export KBUILD_AFLAGS AFLAGS_KERNEL AFLAGS_MODULE
export KBUILD_AFLAGS_MODULE KBUILD_CFLAGS_MODULE KBUILD_LDFLAGS_MODULE
export KBUILD_AFLAGS_KERNEL KBUILD_CFLAGS_KERNEL
export KBUILD_ARFLAGS

# When compiling out-of-tree modules, put MODVERDIR in the module
# tree rather than in the kernel tree. The kernel tree might
# even be read-only.
export MODVERDIR := $(if $(KBUILD_EXTMOD),$(firstword $(KBUILD_EXTMOD))/).tmp_versions

# Files to ignore in find ... statements

export RCS_FIND_IGNORE := \( -name SCCS -o -name BitKeeper -o -name .svn -o    \
			  -name CVS -o -name .pc -o -name .hg -o -name .git \) \
			  -prune -o
export RCS_TAR_IGNORE := --exclude SCCS --exclude BitKeeper --exclude .svn \
			 --exclude CVS --exclude .pc --exclude .hg --exclude .git

# ===========================================================================
# Rules shared between *config targets and build targets

# Basic helpers built in scripts/
PHONY += scripts_basic
scripts_basic:
	$(Q)$(MAKE) $(build)=scripts/basic
	$(Q)rm -f .tmp_quiet_recordmcount

# To avoid any implicit rule to kick in, define an empty command.
scripts/basic/%: scripts_basic ;

PHONY += outputmakefile
# outputmakefile generates a Makefile in the output directory, if using a
# separate output directory. This allows convenient use of make in the
# output directory.
outputmakefile:
ifneq ($(KBUILD_SRC),)
	$(Q)ln -fsn $(srctree) source
	$(Q)$(CONFIG_SHELL) $(srctree)/scripts/mkmakefile \
	    $(srctree) $(objtree) $(VERSION) $(PATCHLEVEL)
endif

# Support for using generic headers in asm-generic
PHONY += asm-generic
asm-generic:
	$(Q)$(MAKE) -f $(srctree)/scripts/Makefile.asm-generic \
	            src=asm obj=arch/$(SRCARCH)/include/generated/asm
	$(Q)$(MAKE) -f $(srctree)/scripts/Makefile.asm-generic \
	            src=uapi/asm obj=arch/$(SRCARCH)/include/generated/uapi/asm

# To make sure we do not include .config for any of the *config targets
# catch them early, and hand them over to scripts/kconfig/Makefile
# It is allowed to specify more targets when calling make, including
# mixing *config targets and build targets.
# For example 'make oldconfig all'.
# Detect when mixed targets is specified, and make a second invocation
# of make so .config is not included in this case either (for *config).

version_h := include/generated/uapi/linux/version.h
old_version_h := include/linux/version.h

no-dot-config-targets := clean mrproper distclean \
			 cscope gtags TAGS tags help% %docs check% coccicheck \
			 $(version_h) headers_% archheaders archscripts \
			 kernelversion %src-pkg

config-targets := 0
mixed-targets  := 0
dot-config     := 1

ifneq ($(filter $(no-dot-config-targets), $(MAKECMDGOALS)),)
	ifeq ($(filter-out $(no-dot-config-targets), $(MAKECMDGOALS)),)
		dot-config := 0
	endif
endif

ifeq ($(KBUILD_EXTMOD),)
        ifneq ($(filter config %config,$(MAKECMDGOALS)),)
                config-targets := 1
                ifneq ($(words $(MAKECMDGOALS)),1)
                        mixed-targets := 1
                endif
        endif
endif
# install and module_install need also be processed one by one
ifneq ($(filter install,$(MAKECMDGOALS)),)
        ifneq ($(filter modules_install,$(MAKECMDGOALS)),)
	        mixed-targets := 1
        endif
endif

ifeq ($(cc-name),clang)
ifneq ($(CROSS_COMPILE),)
CLANG_FLAGS	+= --target=$(notdir $(CROSS_COMPILE:%-=%))
GCC_TOOLCHAIN_DIR := $(dir $(shell which $(CROSS_COMPILE)elfedit))
CLANG_FLAGS	+= --prefix=$(GCC_TOOLCHAIN_DIR)
GCC_TOOLCHAIN	:= $(realpath $(GCC_TOOLCHAIN_DIR)/..)
endif
ifneq ($(GCC_TOOLCHAIN),)
CLANG_FLAGS	+= --gcc-toolchain=$(GCC_TOOLCHAIN)
endif
CLANG_FLAGS	+= -no-integrated-as
CLANG_FLAGS	+= -Werror=unknown-warning-option
KBUILD_CFLAGS	+= $(CLANG_FLAGS)
KBUILD_AFLAGS	+= $(CLANG_FLAGS)
endif

ifeq ($(mixed-targets),1)
# ===========================================================================
# We're called with mixed targets (*config and build targets).
# Handle them one by one.

PHONY += $(MAKECMDGOALS) __build_one_by_one

$(filter-out __build_one_by_one, $(MAKECMDGOALS)): __build_one_by_one
	@:

__build_one_by_one:
	$(Q)set -e; \
	for i in $(MAKECMDGOALS); do \
		$(MAKE) -f $(srctree)/Makefile $$i; \
	done

else
ifeq ($(config-targets),1)
# ===========================================================================
# *config targets only - make sure prerequisites are updated, and descend
# in scripts/kconfig to make the *config target

# Read arch specific Makefile to set KBUILD_DEFCONFIG as needed.
# KBUILD_DEFCONFIG may point out an alternative default configuration
# used for 'make defconfig'
include arch/$(SRCARCH)/Makefile
export KBUILD_DEFCONFIG KBUILD_KCONFIG

config: scripts_basic outputmakefile FORCE
	$(Q)$(MAKE) $(build)=scripts/kconfig $@

%config: scripts_basic outputmakefile FORCE
	$(Q)$(MAKE) $(build)=scripts/kconfig $@

else
# ===========================================================================
# Build targets only - this includes vmlinux, arch specific targets, clean
# targets and others. In general all targets except *config targets.

ifeq ($(KBUILD_EXTMOD),)
# Additional helpers built in scripts/
# Carefully list dependencies so we do not try to build scripts twice
# in parallel
PHONY += scripts
scripts: scripts_basic include/config/auto.conf include/config/tristate.conf \
	 asm-generic gcc-plugins
	$(Q)$(MAKE) $(build)=$(@)

# Objects we will link into vmlinux / subdirs we need to visit
init-y		:= init/
drivers-y	:= drivers/ sound/ firmware/ techpack/
net-y		:= net/
libs-y		:= lib/
core-y		:= usr/
virt-y		:= virt/
endif # KBUILD_EXTMOD

ifeq ($(dot-config),1)
# Read in config
-include include/config/auto.conf

ifeq ($(KBUILD_EXTMOD),)
# Read in dependencies to all Kconfig* files, make sure to run
# oldconfig if changes are detected.
-include include/config/auto.conf.cmd

# To avoid any implicit rule to kick in, define an empty command
$(KCONFIG_CONFIG) include/config/auto.conf.cmd: ;

# If .config is newer than include/config/auto.conf, someone tinkered
# with it and forgot to run make oldconfig.
# if auto.conf.cmd is missing then we are probably in a cleaned tree so
# we execute the config step to be sure to catch updated Kconfig files
include/config/%.conf: $(KCONFIG_CONFIG) include/config/auto.conf.cmd
	$(Q)$(MAKE) -f $(srctree)/Makefile silentoldconfig
else
# external modules needs include/generated/autoconf.h and include/config/auto.conf
# but do not care if they are up-to-date. Use auto.conf to trigger the test
PHONY += include/config/auto.conf

include/config/auto.conf:
	$(Q)test -e include/generated/autoconf.h -a -e $@ || (		\
	echo >&2;							\
	echo >&2 "  ERROR: Kernel configuration is invalid.";		\
	echo >&2 "         include/generated/autoconf.h or $@ are missing.";\
	echo >&2 "         Run 'make oldconfig && make prepare' on kernel src to fix it.";	\
	echo >&2 ;							\
	/bin/false)

endif # KBUILD_EXTMOD

else
# Dummy target needed, because used as prerequisite
include/config/auto.conf: ;
endif # $(dot-config)

# For the kernel to actually contain only the needed exported symbols,
# we have to build modules as well to determine what those symbols are.
# (this can be evaluated only once include/config/auto.conf has been included)
ifdef CONFIG_TRIM_UNUSED_KSYMS
  KBUILD_MODULES := 1
endif

# The all: target is the default when no target is given on the
# command line.
# This allow a user to issue only 'make' to build a kernel including modules
# Defaults to vmlinux, but the arch makefile usually adds further targets
all: vmlinux

KBUILD_CFLAGS	+= $(call cc-option,-fno-PIE)
KBUILD_AFLAGS	+= $(call cc-option,-fno-PIE)
CFLAGS_GCOV	:= -fprofile-arcs -ftest-coverage -fno-tree-loop-im $(call cc-disable-warning,maybe-uninitialized,)
CFLAGS_KCOV	:= $(call cc-option,-fsanitize-coverage=trace-pc,)
export CFLAGS_GCOV CFLAGS_KCOV

# Make toolchain changes before including arch/$(SRCARCH)/Makefile to ensure
# ar/cc/ld-* macros return correct values.
ifdef CONFIG_LTO_CLANG
# use GNU gold with LLVMgold for LTO linking, and LD for vmlinux_link
LDFINAL_vmlinux := $(LD)
LD		:= $(LDGOLD)
LDFLAGS		+= -plugin LLVMgold.so
# use llvm-ar for building symbol tables from IR files, and llvm-dis instead
# of objdump for processing symbol versions and exports
LLVM_AR		:= llvm-ar
LLVM_DIS	:= llvm-dis
export LLVM_AR LLVM_DIS
endif

# The arch Makefile can set ARCH_{CPP,A,C}FLAGS to override the default
# values of the respective KBUILD_* variables
ARCH_CPPFLAGS :=
ARCH_AFLAGS :=
ARCH_CFLAGS :=
include arch/$(SRCARCH)/Makefile

KBUILD_CFLAGS	+= $(call cc-option,-fno-delete-null-pointer-checks,)
KBUILD_CFLAGS	+= $(call cc-disable-warning,frame-address,)
KBUILD_CFLAGS	+= $(call cc-disable-warning, format-truncation)
KBUILD_CFLAGS	+= $(call cc-disable-warning, format-overflow)
KBUILD_CFLAGS	+= $(call cc-disable-warning, int-in-bool-context)
KBUILD_CFLAGS	+= $(call cc-disable-warning, address-of-packed-member)
KBUILD_CFLAGS	+= $(call cc-disable-warning, attribute-alias)

ifdef CONFIG_LD_DEAD_CODE_DATA_ELIMINATION
KBUILD_CFLAGS	+= $(call cc-option,-ffunction-sections,)
KBUILD_CFLAGS	+= $(call cc-option,-fdata-sections,)
endif

ifdef CONFIG_LTO_CLANG
lto-clang-flags	:= -flto -fvisibility=hidden

# allow disabling only clang LTO where needed
DISABLE_LTO_CLANG := -fno-lto -fvisibility=default
export DISABLE_LTO_CLANG
endif

ifdef CONFIG_LTO
lto-flags	:= $(lto-clang-flags)
KBUILD_CFLAGS	+= $(lto-flags)

DISABLE_LTO	:= $(DISABLE_LTO_CLANG)
export DISABLE_LTO

# LDFINAL_vmlinux and LDFLAGS_FINAL_vmlinux can be set to override
# the linker and flags for vmlinux_link.
export LDFINAL_vmlinux LDFLAGS_FINAL_vmlinux
endif

ifdef CONFIG_CFI_CLANG
cfi-clang-flags	+= -fsanitize=cfi
DISABLE_CFI_CLANG := -fno-sanitize=cfi
ifdef CONFIG_MODULES
cfi-clang-flags	+= -fsanitize-cfi-cross-dso
DISABLE_CFI_CLANG += -fno-sanitize-cfi-cross-dso
endif
ifdef CONFIG_CFI_PERMISSIVE
cfi-clang-flags	+= -fsanitize-recover=cfi -fno-sanitize-trap=cfi
endif

# also disable CFI when LTO is disabled
DISABLE_LTO_CLANG += $(DISABLE_CFI_CLANG)
# allow disabling only clang CFI where needed
export DISABLE_CFI_CLANG
endif

ifdef CONFIG_CFI
# cfi-flags are re-tested in prepare-compiler-check
cfi-flags	:= $(cfi-clang-flags)
KBUILD_CFLAGS	+= $(cfi-flags)

DISABLE_CFI	:= $(DISABLE_CFI_CLANG)
DISABLE_LTO	+= $(DISABLE_CFI)
export DISABLE_CFI
endif

ifdef CONFIG_CC_OPTIMIZE_FOR_SIZE
KBUILD_CFLAGS	+= -Os $(call cc-disable-warning,maybe-uninitialized,)
else
ifdef CONFIG_PROFILE_ALL_BRANCHES
KBUILD_CFLAGS	+= -O2 $(call cc-disable-warning,maybe-uninitialized,)
else
KBUILD_CFLAGS   += -O2
endif
endif

KBUILD_CFLAGS += $(call cc-ifversion, -lt, 0409, \
			$(call cc-disable-warning,maybe-uninitialized,))

# Tell gcc to never replace conditional load with a non-conditional one
KBUILD_CFLAGS	+= $(call cc-option,--param=allow-store-data-races=0)

# check for 'asm goto'
ifeq ($(shell $(CONFIG_SHELL) $(srctree)/scripts/gcc-goto.sh $(CC) $(KBUILD_CFLAGS)), y)
	KBUILD_CFLAGS += -DCC_HAVE_ASM_GOTO
	KBUILD_AFLAGS += -DCC_HAVE_ASM_GOTO
endif

include scripts/Makefile.gcc-plugins

ifdef CONFIG_READABLE_ASM
# Disable optimizations that make assembler listings hard to read.
# reorder blocks reorders the control in the function
# ipa clone creates specialized cloned functions
# partial inlining inlines only parts of functions
KBUILD_CFLAGS += $(call cc-option,-fno-reorder-blocks,) \
                 $(call cc-option,-fno-ipa-cp-clone,) \
                 $(call cc-option,-fno-partial-inlining)
endif

ifneq ($(CONFIG_FRAME_WARN),0)
KBUILD_CFLAGS += $(call cc-option,-Wframe-larger-than=${CONFIG_FRAME_WARN})
endif

# This selects the stack protector compiler flag. Testing it is delayed
# until after .config has been reprocessed, in the prepare-compiler-check
# target.
ifdef CONFIG_CC_STACKPROTECTOR_REGULAR
  stackp-flag := -fstack-protector
  stackp-name := REGULAR
else
ifdef CONFIG_CC_STACKPROTECTOR_STRONG
  stackp-flag := -fstack-protector-strong
  stackp-name := STRONG
else
  # Force off for distro compilers that enable stack protector by default.
  stackp-flag := $(call cc-option, -fno-stack-protector)
endif
endif
# Find arch-specific stack protector compiler sanity-checking script.
ifdef CONFIG_CC_STACKPROTECTOR
  stackp-path := $(srctree)/scripts/gcc-$(SRCARCH)_$(BITS)-has-stack-protector.sh
  stackp-check := $(wildcard $(stackp-path))
endif
KBUILD_CFLAGS += $(stackp-flag)

ifeq ($(cc-name),clang)
KBUILD_CPPFLAGS += $(call cc-option,-Qunused-arguments,)
KBUILD_CFLAGS += $(call cc-disable-warning, format-invalid-specifier)
KBUILD_CFLAGS += $(call cc-disable-warning, gnu)
KBUILD_CFLAGS += $(call cc-disable-warning, duplicate-decl-specifier)
# Quiet clang warning: comparison of unsigned expression < 0 is always false
KBUILD_CFLAGS += $(call cc-disable-warning, tautological-compare)
# CLANG uses a _MergedGlobals as optimization, but this breaks modpost, as the
# source of a reference will be _MergedGlobals and not on of the whitelisted names.
# See modpost pattern 2
KBUILD_CFLAGS += $(call cc-option, -mno-global-merge,)
KBUILD_CFLAGS += $(call cc-option, -fcatch-undefined-behavior)
else

# These warnings generated too much noise in a regular build.
# Use make W=1 to enable them (see scripts/Makefile.extrawarn)
KBUILD_CFLAGS += $(call cc-disable-warning, unused-but-set-variable)
endif

KBUILD_CFLAGS += $(call cc-disable-warning, unused-const-variable)
ifdef CONFIG_FRAME_POINTER
KBUILD_CFLAGS	+= -fno-omit-frame-pointer -fno-optimize-sibling-calls
else
# Some targets (ARM with Thumb2, for example), can't be built with frame
# pointers.  For those, we don't have FUNCTION_TRACER automatically
# select FRAME_POINTER.  However, FUNCTION_TRACER adds -pg, and this is
# incompatible with -fomit-frame-pointer with current GCC, so we don't use
# -fomit-frame-pointer with FUNCTION_TRACER.
ifndef CONFIG_FUNCTION_TRACER
KBUILD_CFLAGS	+= -fomit-frame-pointer
endif
endif

KBUILD_CFLAGS   += $(call cc-option, -fno-var-tracking-assignments)

ifdef CONFIG_DEBUG_INFO
ifdef CONFIG_DEBUG_INFO_SPLIT
KBUILD_CFLAGS   += $(call cc-option, -gsplit-dwarf, -g)
else
KBUILD_CFLAGS	+= -g
endif
KBUILD_AFLAGS	+= -Wa,-gdwarf-2
endif
ifdef CONFIG_DEBUG_INFO_DWARF4
KBUILD_CFLAGS	+= $(call cc-option, -gdwarf-4,)
endif

ifdef CONFIG_DEBUG_INFO_REDUCED
KBUILD_CFLAGS 	+= $(call cc-option, -femit-struct-debug-baseonly) \
		   $(call cc-option,-fno-var-tracking)
endif

ifdef CONFIG_FUNCTION_TRACER
ifndef CC_FLAGS_FTRACE
CC_FLAGS_FTRACE := -pg
endif
export CC_FLAGS_FTRACE
ifdef CONFIG_HAVE_FENTRY
CC_USING_FENTRY	:= $(call cc-option, -mfentry -DCC_USING_FENTRY)
endif
KBUILD_CFLAGS	+= $(CC_FLAGS_FTRACE) $(CC_USING_FENTRY)
KBUILD_AFLAGS	+= $(CC_USING_FENTRY)
ifdef CONFIG_DYNAMIC_FTRACE
	ifdef CONFIG_HAVE_C_RECORDMCOUNT
		BUILD_C_RECORDMCOUNT := y
		export BUILD_C_RECORDMCOUNT
	endif
endif
endif

# We trigger additional mismatches with less inlining
ifdef CONFIG_DEBUG_SECTION_MISMATCH
KBUILD_CFLAGS += $(call cc-option, -fno-inline-functions-called-once)
endif

# arch Makefile may override CC so keep this after arch Makefile is included
NOSTDINC_FLAGS += -nostdinc -isystem $(shell $(CC) -print-file-name=include)
CHECKFLAGS     += $(NOSTDINC_FLAGS)

# warn about C99 declaration after statement
KBUILD_CFLAGS += $(call cc-option,-Wdeclaration-after-statement,)

# disable pointer signed / unsigned warnings in gcc 4.0
KBUILD_CFLAGS += $(call cc-disable-warning, pointer-sign)

# disable stringop warnings in gcc 8+
KBUILD_CFLAGS += $(call cc-disable-warning, stringop-truncation)

# disable invalid "can't wrap" optimizations for signed / pointers
KBUILD_CFLAGS	+= $(call cc-option,-fno-strict-overflow)

# clang sets -fmerge-all-constants by default as optimization, but this
# is non-conforming behavior for C and in fact breaks the kernel, so we
# need to disable it here generally.
KBUILD_CFLAGS	+= $(call cc-option,-fno-merge-all-constants)

# for gcc -fno-merge-all-constants disables everything, but it is fine
# to have actual conforming behavior enabled.
KBUILD_CFLAGS	+= $(call cc-option,-fmerge-constants)

# Make sure -fstack-check isn't enabled (like gentoo apparently did)
KBUILD_CFLAGS  += $(call cc-option,-fno-stack-check,)

# conserve stack if available
KBUILD_CFLAGS   += $(call cc-option,-fconserve-stack)

# disallow errors like 'EXPORT_GPL(foo);' with missing header
KBUILD_CFLAGS   += $(call cc-option,-Werror=implicit-int)

# require functions to have arguments in prototypes, not empty 'int foo()'
KBUILD_CFLAGS   += $(call cc-option,-Werror=strict-prototypes)

# Prohibit date/time macros, which would make the build non-deterministic
KBUILD_CFLAGS   += $(call cc-option,-Werror=date-time)

# enforce correct pointer usage
KBUILD_CFLAGS   += $(call cc-option,-Werror=incompatible-pointer-types)

# use the deterministic mode of AR if available
KBUILD_ARFLAGS := $(call ar-option,D)

include scripts/Makefile.kasan
include scripts/Makefile.extrawarn
include scripts/Makefile.ubsan

# Add any arch overrides and user supplied CPPFLAGS, AFLAGS and CFLAGS as the
# last assignments
KBUILD_CPPFLAGS += $(ARCH_CPPFLAGS) $(KCPPFLAGS)
KBUILD_AFLAGS   += $(ARCH_AFLAGS)   $(KAFLAGS)
KBUILD_CFLAGS   += $(ARCH_CFLAGS)   $(KCFLAGS)

# Use --build-id when available.
LDFLAGS_BUILD_ID = $(patsubst -Wl$(comma)%,%,\
			      $(call cc-ldoption, -Wl$(comma)--build-id,))
KBUILD_LDFLAGS_MODULE += $(LDFLAGS_BUILD_ID)
LDFLAGS_vmlinux += $(LDFLAGS_BUILD_ID)

ifdef CONFIG_LD_DEAD_CODE_DATA_ELIMINATION
LDFLAGS_vmlinux	+= $(call ld-option, --gc-sections,)
endif

ifeq ($(CONFIG_STRIP_ASM_SYMS),y)
LDFLAGS_vmlinux	+= $(call ld-option, -X,)
endif

# Default kernel image to build when no specific target is given.
# KBUILD_IMAGE may be overruled on the command line or
# set in the environment
# Also any assignments in arch/$(ARCH)/Makefile take precedence over
# this default value
export KBUILD_IMAGE ?= vmlinux

#
# INSTALL_PATH specifies where to place the updated kernel and system map
# images. Default is /boot, but you can set it to other values
export	INSTALL_PATH ?= /boot

#
# INSTALL_DTBS_PATH specifies a prefix for relocations required by build roots.
# Like INSTALL_MOD_PATH, it isn't defined in the Makefile, but can be passed as
# an argument if needed. Otherwise it defaults to the kernel install path
#
export INSTALL_DTBS_PATH ?= $(INSTALL_PATH)/dtbs/$(KERNELRELEASE)

#
# INSTALL_MOD_PATH specifies a prefix to MODLIB for module directory
# relocations required by build roots.  This is not defined in the
# makefile but the argument can be passed to make if needed.
#

MODLIB	= $(INSTALL_MOD_PATH)/lib/modules/$(KERNELRELEASE)
export MODLIB

#
# INSTALL_MOD_STRIP, if defined, will cause modules to be
# stripped after they are installed.  If INSTALL_MOD_STRIP is '1', then
# the default option --strip-debug will be used.  Otherwise,
# INSTALL_MOD_STRIP value will be used as the options to the strip command.

ifdef INSTALL_MOD_STRIP
ifeq ($(INSTALL_MOD_STRIP),1)
mod_strip_cmd = $(STRIP) --strip-debug
else
mod_strip_cmd = $(STRIP) $(INSTALL_MOD_STRIP)
endif # INSTALL_MOD_STRIP=1
else
mod_strip_cmd = true
endif # INSTALL_MOD_STRIP
export mod_strip_cmd

# CONFIG_MODULE_COMPRESS, if defined, will cause module to be compressed
# after they are installed in agreement with CONFIG_MODULE_COMPRESS_GZIP
# or CONFIG_MODULE_COMPRESS_XZ.

mod_compress_cmd = true
ifdef CONFIG_MODULE_COMPRESS
  ifdef CONFIG_MODULE_COMPRESS_GZIP
    mod_compress_cmd = gzip -n -f
  endif # CONFIG_MODULE_COMPRESS_GZIP
  ifdef CONFIG_MODULE_COMPRESS_XZ
    mod_compress_cmd = xz -f
  endif # CONFIG_MODULE_COMPRESS_XZ
endif # CONFIG_MODULE_COMPRESS
export mod_compress_cmd

# Select initial ramdisk compression format, default is gzip(1).
# This shall be used by the dracut(8) tool while creating an initramfs image.
#
INITRD_COMPRESS-y                  := gzip
INITRD_COMPRESS-$(CONFIG_RD_BZIP2) := bzip2
INITRD_COMPRESS-$(CONFIG_RD_LZMA)  := lzma
INITRD_COMPRESS-$(CONFIG_RD_XZ)    := xz
INITRD_COMPRESS-$(CONFIG_RD_LZO)   := lzo
INITRD_COMPRESS-$(CONFIG_RD_LZ4)   := lz4
# do not export INITRD_COMPRESS, since we didn't actually
# choose a sane default compression above.
# export INITRD_COMPRESS := $(INITRD_COMPRESS-y)

ifdef CONFIG_MODULE_SIG_ALL
$(eval $(call config_filename,MODULE_SIG_KEY))

mod_sign_cmd = scripts/sign-file $(CONFIG_MODULE_SIG_HASH) $(MODULE_SIG_KEY_SRCPREFIX)$(CONFIG_MODULE_SIG_KEY) certs/signing_key.x509
else
mod_sign_cmd = true
endif
export mod_sign_cmd


ifeq ($(KBUILD_EXTMOD),)
core-y		+= kernel/ certs/ mm/ fs/ ipc/ security/ crypto/ block/

vmlinux-dirs	:= $(patsubst %/,%,$(filter %/, $(init-y) $(init-m) \
		     $(core-y) $(core-m) $(drivers-y) $(drivers-m) \
		     $(net-y) $(net-m) $(libs-y) $(libs-m) $(virt-y)))

vmlinux-alldirs	:= $(sort $(vmlinux-dirs) $(patsubst %/,%,$(filter %/, \
		     $(init-) $(core-) $(drivers-) $(net-) $(libs-) $(virt-))))

init-y		:= $(patsubst %/, %/built-in.o, $(init-y))
core-y		:= $(patsubst %/, %/built-in.o, $(core-y))
drivers-y	:= $(patsubst %/, %/built-in.o, $(drivers-y))
net-y		:= $(patsubst %/, %/built-in.o, $(net-y))
libs-y1		:= $(patsubst %/, %/lib.a, $(libs-y))
libs-y2		:= $(patsubst %/, %/built-in.o, $(libs-y))
libs-y		:= $(libs-y1) $(libs-y2)
virt-y		:= $(patsubst %/, %/built-in.o, $(virt-y))

# Externally visible symbols (used by link-vmlinux.sh)
export KBUILD_VMLINUX_INIT := $(head-y) $(init-y)
export KBUILD_VMLINUX_MAIN := $(core-y) $(libs-y) $(drivers-y) $(net-y) $(virt-y)
export KBUILD_LDS          := arch/$(SRCARCH)/kernel/vmlinux.lds
export LDFLAGS_vmlinux
# used by scripts/pacmage/Makefile
export KBUILD_ALLDIRS := $(sort $(filter-out arch/%,$(vmlinux-alldirs)) arch Documentation include samples scripts tools)

vmlinux-deps := $(KBUILD_LDS) $(KBUILD_VMLINUX_INIT) $(KBUILD_VMLINUX_MAIN)

# Include targets which we want to execute sequentially if the rest of the
# kernel build went well. If CONFIG_TRIM_UNUSED_KSYMS is set, this might be
# evaluated more than once.
PHONY += vmlinux_prereq
vmlinux_prereq: $(vmlinux-deps) FORCE
ifdef CONFIG_HEADERS_CHECK
	$(Q)$(MAKE) -f $(srctree)/Makefile headers_check
endif
ifdef CONFIG_GDB_SCRIPTS
	$(Q)ln -fsn `cd $(srctree) && /bin/pwd`/scripts/gdb/vmlinux-gdb.py
endif
ifdef CONFIG_TRIM_UNUSED_KSYMS
	$(Q)$(CONFIG_SHELL) $(srctree)/scripts/adjust_autoksyms.sh \
	  "$(MAKE) -f $(srctree)/Makefile vmlinux"
endif

# standalone target for easier testing
include/generated/autoksyms.h: FORCE
	$(Q)$(CONFIG_SHELL) $(srctree)/scripts/adjust_autoksyms.sh true

ARCH_POSTLINK := $(wildcard $(srctree)/arch/$(SRCARCH)/Makefile.postlink)

# Final link of vmlinux with optional arch pass after final link
    cmd_link-vmlinux =                                                 \
	$(CONFIG_SHELL) $< $(LD) $(LDFLAGS) $(LDFLAGS_vmlinux) ;       \
	$(if $(ARCH_POSTLINK), $(MAKE) -f $(ARCH_POSTLINK) $@, true)

vmlinux: scripts/link-vmlinux.sh vmlinux_prereq $(vmlinux-deps) FORCE
	+$(call if_changed,link-vmlinux)

# Build samples along the rest of the kernel
ifdef CONFIG_SAMPLES
vmlinux-dirs += samples
endif

# The actual objects are generated when descending,
# make sure no implicit rule kicks in
$(sort $(vmlinux-deps)): $(vmlinux-dirs) ;

# Handle descending into subdirectories listed in $(vmlinux-dirs)
# Preset locale variables to speed up the build process. Limit locale
# tweaks to this spot to avoid wrong language settings when running
# make menuconfig etc.
# Error messages still appears in the original language

PHONY += $(vmlinux-dirs)
$(vmlinux-dirs): prepare scripts
	$(Q)$(MAKE) $(build)=$@

define filechk_kernel.release
	echo "$(KERNELVERSION)$$($(CONFIG_SHELL) $(srctree)/scripts/setlocalversion $(srctree))"
endef

# Store (new) KERNELRELEASE string in include/config/kernel.release
include/config/kernel.release: include/config/auto.conf FORCE
	$(call filechk,kernel.release)


# Things we need to do before we recursively start building the kernel
# or the modules are listed in "prepare".
# A multi level approach is used. prepareN is processed before prepareN-1.
# archprepare is used in arch Makefiles and when processed asm symlink,
# version.h and scripts_basic is processed / created.

# Listed in dependency order
PHONY += prepare archprepare prepare0 prepare1 prepare2 prepare3

# prepare3 is used to check if we are building in a separate output directory,
# and if so do:
# 1) Check that make has not been executed in the kernel src $(srctree)
prepare3: include/config/kernel.release
ifneq ($(KBUILD_SRC),)
	@$(kecho) '  Using $(srctree) as source for kernel'
	$(Q)if [ -f $(srctree)/.config -o -d $(srctree)/include/config ]; then \
		echo >&2 "  $(srctree) is not clean, please run 'make mrproper'"; \
		echo >&2 "  in the '$(srctree)' directory.";\
		/bin/false; \
	fi;
endif

# prepare2 creates a makefile if using a separate output directory.
# From this point forward, .config has been reprocessed, so any rules
# that need to depend on updated CONFIG_* values can be checked here.
prepare2: prepare3 prepare-compiler-check outputmakefile asm-generic

prepare1: prepare2 $(version_h) include/generated/utsrelease.h \
                   include/config/auto.conf
	$(cmd_crmodverdir)

archprepare: archheaders archscripts prepare1 scripts_basic

prepare0: archprepare gcc-plugins
	$(Q)$(MAKE) $(build)=.

# All the preparing..
prepare: prepare0 prepare-objtool

ifdef CONFIG_STACK_VALIDATION
  has_libelf := $(call try-run,\
		echo "int main() {}" | $(HOSTCC) -xc -o /dev/null -lelf -,1,0)
  ifeq ($(has_libelf),1)
    objtool_target := tools/objtool FORCE
  else
    $(warning "Cannot use CONFIG_STACK_VALIDATION, please install libelf-dev, libelf-devel or elfutils-libelf-devel")
    SKIP_STACK_VALIDATION := 1
    export SKIP_STACK_VALIDATION
  endif
endif

PHONY += prepare-objtool
prepare-objtool: $(objtool_target)

# Check for CONFIG flags that require compiler support. Abort the build
# after .config has been processed, but before the kernel build starts.
#
# For security-sensitive CONFIG options, we don't want to fallback and/or
# silently change which compiler flags will be used, since that leads to
# producing kernels with different security feature characteristics
# depending on the compiler used. (For example, "But I selected
# CC_STACKPROTECTOR_STRONG! Why did it build with _REGULAR?!")
PHONY += prepare-compiler-check
prepare-compiler-check: FORCE
# Make sure we're using a supported toolchain with LTO_CLANG
ifdef CONFIG_LTO_CLANG
  ifneq ($(call clang-ifversion, -ge, 0500, y), y)
	@echo Cannot use CONFIG_LTO_CLANG: requires clang 5.0 or later >&2 && exit 1
  endif
  ifneq ($(call gold-ifversion, -ge, 112000000, y), y)
	@echo Cannot use CONFIG_LTO_CLANG: requires GNU gold 1.12 or later >&2 && exit 1
  endif
endif
# Make sure compiler supports LTO flags
ifdef lto-flags
  ifeq ($(call cc-option, $(lto-flags)),)
	@echo Cannot use CONFIG_LTO: $(lto-flags) not supported by compiler \
		>&2 && exit 1
  endif
endif
# Make sure compiler supports requested stack protector flag.
ifdef stackp-name
  ifeq ($(call cc-option, $(stackp-flag)),)
	@echo Cannot use CONFIG_CC_STACKPROTECTOR_$(stackp-name): \
		  $(stackp-flag) not supported by compiler >&2 && exit 1
  endif
endif
# Make sure compiler does not have buggy stack-protector support.
ifdef stackp-check
  ifneq ($(shell $(CONFIG_SHELL) $(stackp-check) $(CC) $(KBUILD_CPPFLAGS) $(biarch)),y)
	@echo Cannot use CONFIG_CC_STACKPROTECTOR_$(stackp-name): \
                  $(stackp-flag) available but compiler is broken >&2 && exit 1
  endif
endif
ifdef cfi-flags
  ifeq ($(call cc-option, $(cfi-flags)),)
	@echo Cannot use CONFIG_CFI: $(cfi-flags) not supported by compiler >&2 && exit 1
  endif
endif
	@:

# Generate some files
# ---------------------------------------------------------------------------

# KERNELRELEASE can change from a few different places, meaning version.h
# needs to be updated, so this check is forced on all builds

uts_len := 64
define filechk_utsrelease.h
	if [ `echo -n "$(KERNELRELEASE)" | wc -c ` -gt $(uts_len) ]; then \
	  echo '"$(KERNELRELEASE)" exceeds $(uts_len) characters' >&2;    \
	  exit 1;                                                         \
	fi;                                                               \
	(echo \#define UTS_RELEASE \"$(KERNELRELEASE)\";)
endef

define filechk_version.h
	(echo \#define LINUX_VERSION_CODE $(shell                         \
	expr $(VERSION) \* 65536 + 0$(PATCHLEVEL) \* 256 + 0$(SUBLEVEL)); \
	echo '#define KERNEL_VERSION(a,b,c) (((a) << 16) + ((b) << 8) + (c))';)
endef

$(version_h): $(srctree)/Makefile FORCE
	$(call filechk,version.h)
	$(Q)rm -f $(old_version_h)

include/generated/utsrelease.h: include/config/kernel.release FORCE
	$(call filechk,utsrelease.h)

PHONY += headerdep
headerdep:
	$(Q)find $(srctree)/include/ -name '*.h' | xargs --max-args 1 \
	$(srctree)/scripts/headerdep.pl -I$(srctree)/include

# ---------------------------------------------------------------------------
# Firmware install
INSTALL_FW_PATH=$(INSTALL_MOD_PATH)/lib/firmware
export INSTALL_FW_PATH

PHONY += firmware_install
firmware_install:
	@mkdir -p $(objtree)/firmware
	$(Q)$(MAKE) -f $(srctree)/scripts/Makefile.fwinst obj=firmware __fw_install

# ---------------------------------------------------------------------------
# Kernel headers

#Default location for installed headers
export INSTALL_HDR_PATH = $(objtree)/usr

# If we do an all arch process set dst to asm-$(hdr-arch)
hdr-dst = $(if $(KBUILD_HEADERS), dst=include/asm-$(hdr-arch), dst=include/asm)

PHONY += archheaders
archheaders:

PHONY += archscripts
archscripts:

PHONY += __headers
__headers: $(version_h) scripts_basic asm-generic archheaders archscripts
	$(Q)$(MAKE) $(build)=scripts build_unifdef

PHONY += headers_install_all
headers_install_all:
	$(Q)$(CONFIG_SHELL) $(srctree)/scripts/headers.sh install

PHONY += headers_install
headers_install: __headers
	$(if $(wildcard $(srctree)/arch/$(hdr-arch)/include/uapi/asm/Kbuild),, \
	  $(error Headers not exportable for the $(SRCARCH) architecture))
	$(Q)$(MAKE) $(hdr-inst)=include/uapi
	$(Q)$(MAKE) $(hdr-inst)=arch/$(hdr-arch)/include/uapi/asm $(hdr-dst)
	$(Q)$(MAKE) $(hdr-inst)=techpack

PHONY += headers_check_all
headers_check_all: headers_install_all
	$(Q)$(CONFIG_SHELL) $(srctree)/scripts/headers.sh check

PHONY += headers_check
headers_check: headers_install
	$(Q)$(MAKE) $(hdr-inst)=include/uapi HDRCHECK=1
	$(Q)$(MAKE) $(hdr-inst)=arch/$(hdr-arch)/include/uapi/asm $(hdr-dst) HDRCHECK=1
	$(Q)$(MAKE) $(hdr-inst)=techpack HDRCHECK=1

# ---------------------------------------------------------------------------
# Kernel selftest

PHONY += kselftest
kselftest:
	$(Q)$(MAKE) -C tools/testing/selftests run_tests

kselftest-clean:
	$(Q)$(MAKE) -C tools/testing/selftests clean

PHONY += kselftest-merge
kselftest-merge:
	$(if $(wildcard $(objtree)/.config),, $(error No .config exists, config your kernel first!))
	$(Q)$(CONFIG_SHELL) $(srctree)/scripts/kconfig/merge_config.sh \
		-m $(objtree)/.config \
		$(srctree)/tools/testing/selftests/*/config
	+$(Q)$(MAKE) -f $(srctree)/Makefile olddefconfig

# ---------------------------------------------------------------------------
# Modules

ifdef CONFIG_MODULES

# By default, build modules as well

all: modules

# Build modules
#
# A module can be listed more than once in obj-m resulting in
# duplicate lines in modules.order files.  Those are removed
# using awk while concatenating to the final file.

PHONY += modules
modules: $(vmlinux-dirs) $(if $(KBUILD_BUILTIN),vmlinux) modules.builtin
	$(Q)$(AWK) '!x[$$0]++' $(vmlinux-dirs:%=$(objtree)/%/modules.order) > $(objtree)/modules.order
	@$(kecho) '  Building modules, stage 2.';
	$(Q)$(MAKE) -f $(srctree)/scripts/Makefile.modpost
	$(Q)$(MAKE) -f $(srctree)/scripts/Makefile.fwinst obj=firmware __fw_modbuild

modules.builtin: $(vmlinux-dirs:%=%/modules.builtin)
	$(Q)$(AWK) '!x[$$0]++' $^ > $(objtree)/modules.builtin

%/modules.builtin: include/config/auto.conf
	$(Q)$(MAKE) $(modbuiltin)=$*


# Target to prepare building external modules
PHONY += modules_prepare
modules_prepare: prepare scripts

# Target to install modules
PHONY += modules_install
modules_install: _modinst_ _modinst_post

PHONY += _modinst_
_modinst_:
	@rm -rf $(MODLIB)/kernel
	@rm -f $(MODLIB)/source
	@mkdir -p $(MODLIB)/kernel
	@ln -s `cd $(srctree) && /bin/pwd` $(MODLIB)/source
	@if [ ! $(objtree) -ef  $(MODLIB)/build ]; then \
		rm -f $(MODLIB)/build ; \
		ln -s $(CURDIR) $(MODLIB)/build ; \
	fi
	@cp -f $(objtree)/modules.order $(MODLIB)/
	@cp -f $(objtree)/modules.builtin $(MODLIB)/
	$(Q)$(MAKE) -f $(srctree)/scripts/Makefile.modinst

# This depmod is only for convenience to give the initial
# boot a modules.dep even before / is mounted read-write.  However the
# boot script depmod is the master version.
PHONY += _modinst_post
_modinst_post: _modinst_
	$(Q)$(MAKE) -f $(srctree)/scripts/Makefile.fwinst obj=firmware __fw_modinst
	$(call cmd,depmod)

ifeq ($(CONFIG_MODULE_SIG), y)
PHONY += modules_sign
modules_sign:
	$(Q)$(MAKE) -f $(srctree)/scripts/Makefile.modsign
endif

else # CONFIG_MODULES

# Modules not configured
# ---------------------------------------------------------------------------

PHONY += modules modules_install
modules modules_install:
	@echo >&2
	@echo >&2 "The present kernel configuration has modules disabled."
	@echo >&2 "Type 'make config' and enable loadable module support."
	@echo >&2 "Then build a kernel with module support enabled."
	@echo >&2
	@exit 1

endif # CONFIG_MODULES

###
# Cleaning is done on three levels.
# make clean     Delete most generated files
#                Leave enough to build external modules
# make mrproper  Delete the current configuration, and all generated files
# make distclean Remove editor backup files, patch leftover files and the like

# Directories & files removed with 'make clean'
CLEAN_DIRS  += $(MODVERDIR)

# Directories & files removed with 'make mrproper'
MRPROPER_DIRS  += include/config usr/include include/generated          \
		  arch/*/include/generated .tmp_objdiff
MRPROPER_FILES += .config .config.old .version .old_version \
		  Module.symvers tags TAGS cscope* GPATH GTAGS GRTAGS GSYMS \
		  signing_key.pem signing_key.priv signing_key.x509	\
		  x509.genkey extra_certificates signing_key.x509.keyid	\
		  signing_key.x509.signer vmlinux-gdb.py

# clean - Delete most, but leave enough to build external modules
#
clean: rm-dirs  := $(CLEAN_DIRS)
clean: rm-files := $(CLEAN_FILES)
clean-dirs      := $(addprefix _clean_, . $(vmlinux-alldirs) Documentation samples)

PHONY += $(clean-dirs) clean archclean vmlinuxclean
$(clean-dirs):
	$(Q)$(MAKE) $(clean)=$(patsubst _clean_%,%,$@)

vmlinuxclean:
	$(Q)$(CONFIG_SHELL) $(srctree)/scripts/link-vmlinux.sh clean
	$(Q)$(if $(ARCH_POSTLINK), $(MAKE) -f $(ARCH_POSTLINK) clean)

clean: archclean vmlinuxclean

# mrproper - Delete all generated files, including .config
#
mrproper: rm-dirs  := $(wildcard $(MRPROPER_DIRS))
mrproper: rm-files := $(wildcard $(MRPROPER_FILES))
mrproper-dirs      := $(addprefix _mrproper_,Documentation/DocBook scripts)

PHONY += $(mrproper-dirs) mrproper archmrproper
$(mrproper-dirs):
	$(Q)$(MAKE) $(clean)=$(patsubst _mrproper_%,%,$@)

mrproper: clean archmrproper $(mrproper-dirs)
	$(call cmd,rmdirs)
	$(call cmd,rmfiles)

# distclean
#
PHONY += distclean

distclean: mrproper
	@find $(srctree) $(RCS_FIND_IGNORE) \
		\( -name '*.orig' -o -name '*.rej' -o -name '*~' \
		-o -name '*.bak' -o -name '#*#' -o -name '.*.orig' \
		-o -name '.*.rej' -o -name '*%'  -o -name 'core' \) \
		-type f -print | xargs rm -f


# Packaging of the kernel to various formats
# ---------------------------------------------------------------------------
# rpm target kept for backward compatibility
package-dir	:= scripts/package

%src-pkg: FORCE
	$(Q)$(MAKE) $(build)=$(package-dir) $@
%pkg: include/config/kernel.release FORCE
	$(Q)$(MAKE) $(build)=$(package-dir) $@
rpm: include/config/kernel.release FORCE
	$(Q)$(MAKE) $(build)=$(package-dir) $@


# Brief documentation of the typical targets used
# ---------------------------------------------------------------------------

boards := $(wildcard $(srctree)/arch/$(SRCARCH)/configs/*_defconfig)
boards := $(sort $(notdir $(boards)))
board-dirs := $(dir $(wildcard $(srctree)/arch/$(SRCARCH)/configs/*/*_defconfig))
board-dirs := $(sort $(notdir $(board-dirs:/=)))

PHONY += help
help:
	@echo  'Cleaning targets:'
	@echo  '  clean		  - Remove most generated files but keep the config and'
	@echo  '                    enough build support to build external modules'
	@echo  '  mrproper	  - Remove all generated files + config + various backup files'
	@echo  '  distclean	  - mrproper + remove editor backup and patch files'
	@echo  ''
	@echo  'Configuration targets:'
	@$(MAKE) -f $(srctree)/scripts/kconfig/Makefile help
	@echo  ''
	@echo  'Other generic targets:'
	@echo  '  all		  - Build all targets marked with [*]'
	@echo  '* vmlinux	  - Build the bare kernel'
	@echo  '* modules	  - Build all modules'
	@echo  '  modules_install - Install all modules to INSTALL_MOD_PATH (default: /)'
	@echo  '  firmware_install- Install all firmware to INSTALL_FW_PATH'
	@echo  '                    (default: $$(INSTALL_MOD_PATH)/lib/firmware)'
	@echo  '  dir/            - Build all files in dir and below'
	@echo  '  dir/file.[ois]  - Build specified target only'
	@echo  '  dir/file.ll     - Build the LLVM assembly file'
	@echo  '                    (requires compiler support for LLVM assembly generation)'
	@echo  '  dir/file.lst    - Build specified mixed source/assembly target only'
	@echo  '                    (requires a recent binutils and recent build (System.map))'
	@echo  '  dir/file.ko     - Build module including final link'
	@echo  '  modules_prepare - Set up for building external modules'
	@echo  '  tags/TAGS	  - Generate tags file for editors'
	@echo  '  cscope	  - Generate cscope index'
	@echo  '  gtags           - Generate GNU GLOBAL index'
	@echo  '  kernelrelease	  - Output the release version string (use with make -s)'
	@echo  '  kernelversion	  - Output the version stored in Makefile (use with make -s)'
	@echo  '  image_name	  - Output the image name (use with make -s)'
	@echo  '  headers_install - Install sanitised kernel headers to INSTALL_HDR_PATH'; \
	 echo  '                    (default: $(INSTALL_HDR_PATH))'; \
	 echo  ''
	@echo  'Static analysers'
	@echo  '  checkstack      - Generate a list of stack hogs'
	@echo  '  namespacecheck  - Name space analysis on compiled kernel'
	@echo  '  versioncheck    - Sanity check on version.h usage'
	@echo  '  includecheck    - Check for duplicate included header files'
	@echo  '  export_report   - List the usages of all exported symbols'
	@echo  '  headers_check   - Sanity check on exported headers'
	@echo  '  headerdep       - Detect inclusion cycles in headers'
	@$(MAKE) -f $(srctree)/scripts/Makefile.help checker-help
	@echo  ''
	@echo  'Kernel selftest'
	@echo  '  kselftest       - Build and run kernel selftest (run as root)'
	@echo  '                    Build, install, and boot kernel before'
	@echo  '                    running kselftest on it'
	@echo  '  kselftest-clean - Remove all generated kselftest files'
	@echo  '  kselftest-merge - Merge all the config dependencies of kselftest to existed'
	@echo  '                    .config.'
	@echo  ''
	@echo  'Kernel packaging:'
	@$(MAKE) $(build)=$(package-dir) help
	@echo  ''
	@echo  'Documentation targets:'
	@$(MAKE) -f $(srctree)/Documentation/Makefile.sphinx dochelp
	@echo  ''
	@$(MAKE) -f $(srctree)/Documentation/DocBook/Makefile dochelp
	@echo  ''
	@echo  'Architecture specific targets ($(SRCARCH)):'
	@$(if $(archhelp),$(archhelp),\
		echo '  No architecture specific help defined for $(SRCARCH)')
	@echo  ''
	@$(if $(boards), \
		$(foreach b, $(boards), \
		printf "  %-24s - Build for %s\\n" $(b) $(subst _defconfig,,$(b));) \
		echo '')
	@$(if $(board-dirs), \
		$(foreach b, $(board-dirs), \
		printf "  %-16s - Show %s-specific targets\\n" help-$(b) $(b);) \
		printf "  %-16s - Show all of the above\\n" help-boards; \
		echo '')

	@echo  '  make V=0|1 [targets] 0 => quiet build (default), 1 => verbose build'
	@echo  '  make V=2   [targets] 2 => give reason for rebuild of target'
	@echo  '  make O=dir [targets] Locate all output files in "dir", including .config'
	@echo  '  make C=1   [targets] Check all c source with $$CHECK (sparse by default)'
	@echo  '  make C=2   [targets] Force check of all c source with $$CHECK'
	@echo  '  make RECORDMCOUNT_WARN=1 [targets] Warn about ignored mcount sections'
	@echo  '  make W=n   [targets] Enable extra gcc checks, n=1,2,3 where'
	@echo  '		1: warnings which may be relevant and do not occur too often'
	@echo  '		2: warnings which occur quite often but may still be relevant'
	@echo  '		3: more obscure warnings, can most likely be ignored'
	@echo  '		Multiple levels can be combined with W=12 or W=123'
	@echo  ''
	@echo  'Execute "make" or "make all" to build all targets marked with [*] '
	@echo  'For further info see the ./README file'


help-board-dirs := $(addprefix help-,$(board-dirs))

help-boards: $(help-board-dirs)

boards-per-dir = $(sort $(notdir $(wildcard $(srctree)/arch/$(SRCARCH)/configs/$*/*_defconfig)))

$(help-board-dirs): help-%:
	@echo  'Architecture specific targets ($(SRCARCH) $*):'
	@$(if $(boards-per-dir), \
		$(foreach b, $(boards-per-dir), \
		printf "  %-24s - Build for %s\\n" $*/$(b) $(subst _defconfig,,$(b));) \
		echo '')


# Documentation targets
# ---------------------------------------------------------------------------
DOC_TARGETS := xmldocs sgmldocs psdocs latexdocs pdfdocs htmldocs mandocs installmandocs epubdocs cleandocs
PHONY += $(DOC_TARGETS)
$(DOC_TARGETS): scripts_basic FORCE
	$(Q)$(MAKE) $(build)=scripts build_docproc build_check-lc_ctype
	$(Q)$(MAKE) $(build)=Documentation -f $(srctree)/Documentation/Makefile.sphinx $@
	$(Q)$(MAKE) $(build)=Documentation/DocBook $@

else # KBUILD_EXTMOD

###
# External module support.
# When building external modules the kernel used as basis is considered
# read-only, and no consistency checks are made and the make
# system is not used on the basis kernel. If updates are required
# in the basis kernel ordinary make commands (without M=...) must
# be used.
#
# The following are the only valid targets when building external
# modules.
# make M=dir clean     Delete all automatically generated files
# make M=dir modules   Make all modules in specified dir
# make M=dir	       Same as 'make M=dir modules'
# make M=dir modules_install
#                      Install the modules built in the module directory
#                      Assumes install directory is already created

# We are always building modules
KBUILD_MODULES := 1
PHONY += crmodverdir
crmodverdir:
	$(cmd_crmodverdir)

PHONY += $(objtree)/Module.symvers
$(objtree)/Module.symvers:
	@test -e $(objtree)/Module.symvers || ( \
	echo; \
	echo "  WARNING: Symbol version dump $(objtree)/Module.symvers"; \
	echo "           is missing; modules will have no dependencies and modversions."; \
	echo )

module-dirs := $(addprefix _module_,$(KBUILD_EXTMOD))
PHONY += $(module-dirs) modules
$(module-dirs): crmodverdir $(objtree)/Module.symvers
	$(Q)$(MAKE) $(build)=$(patsubst _module_%,%,$@)

modules: $(module-dirs)
	@$(kecho) '  Building modules, stage 2.';
	$(Q)$(MAKE) -f $(srctree)/scripts/Makefile.modpost

PHONY += modules_install
modules_install: _emodinst_ _emodinst_post

install-dir := $(if $(INSTALL_MOD_DIR),$(INSTALL_MOD_DIR),extra)
PHONY += _emodinst_
_emodinst_:
	$(Q)mkdir -p $(MODLIB)/$(install-dir)
	$(Q)$(MAKE) -f $(srctree)/scripts/Makefile.modinst

PHONY += _emodinst_post
_emodinst_post: _emodinst_
	$(call cmd,depmod)

clean-dirs := $(addprefix _clean_,$(KBUILD_EXTMOD))

PHONY += $(clean-dirs) clean
$(clean-dirs):
	$(Q)$(MAKE) $(clean)=$(patsubst _clean_%,%,$@)

clean:	rm-dirs := $(MODVERDIR)
clean: rm-files := $(KBUILD_EXTMOD)/Module.symvers

PHONY += help
help:
	@echo  '  Building external modules.'
	@echo  '  Syntax: make -C path/to/kernel/src M=$$PWD target'
	@echo  ''
	@echo  '  modules         - default target, build the module(s)'
	@echo  '  modules_install - install the module'
	@echo  '  clean           - remove generated files in module directory only'
	@echo  ''

# Dummies...
PHONY += prepare scripts
prepare: ;
scripts: ;
endif # KBUILD_EXTMOD

clean: $(clean-dirs)
	$(call cmd,rmdirs)
	$(call cmd,rmfiles)
	@find $(if $(KBUILD_EXTMOD), $(KBUILD_EXTMOD), .) $(RCS_FIND_IGNORE) \
		\( -name '*.[oas]' -o -name '*.ko' -o -name '.*.cmd' \
		-o -name '*.ko.*' \
		-o -name '*.dwo'  \
		-o -name '*.su'  \
		-o -name '.*.d' -o -name '.*.tmp' -o -name '*.mod.c' \
		-o -name '*.symtypes' -o -name 'modules.order' \
		-o -name modules.builtin -o -name '.tmp_*.o.*' \
		-o -name '*.c.[012]*.*' \
		-o -name '*.ll' \
		-o -name '*.gcno' \
		-o -name '*.*.symversions' \) -type f -print | xargs rm -f

# Generate tags for editors
# ---------------------------------------------------------------------------
quiet_cmd_tags = GEN     $@
      cmd_tags = $(CONFIG_SHELL) $(srctree)/scripts/tags.sh $@

tags TAGS cscope gtags: FORCE
	$(call cmd,tags)

# Scripts to check various things for consistency
# ---------------------------------------------------------------------------

PHONY += includecheck versioncheck coccicheck namespacecheck export_report

includecheck:
	find $(srctree)/* $(RCS_FIND_IGNORE) \
		-name '*.[hcS]' -type f -print | sort \
		| xargs $(PERL) -w $(srctree)/scripts/checkincludes.pl

versioncheck:
	find $(srctree)/* $(RCS_FIND_IGNORE) \
		-name '*.[hcS]' -type f -print | sort \
		| xargs $(PERL) -w $(srctree)/scripts/checkversion.pl

coccicheck:
	$(Q)$(CONFIG_SHELL) $(srctree)/scripts/$@

namespacecheck:
	$(PERL) $(srctree)/scripts/namespace.pl

export_report:
	$(PERL) $(srctree)/scripts/export_report.pl

endif #ifeq ($(config-targets),1)
endif #ifeq ($(mixed-targets),1)

PHONY += checkstack kernelrelease kernelversion image_name

# UML needs a little special treatment here.  It wants to use the host
# toolchain, so needs $(SUBARCH) passed to checkstack.pl.  Everyone
# else wants $(ARCH), including people doing cross-builds, which means
# that $(SUBARCH) doesn't work here.
ifeq ($(ARCH), um)
CHECKSTACK_ARCH := $(SUBARCH)
else
CHECKSTACK_ARCH := $(ARCH)
endif
checkstack:
	$(OBJDUMP) -d vmlinux $$(find . -name '*.ko') | \
	$(PERL) $(src)/scripts/checkstack.pl $(CHECKSTACK_ARCH)

kernelrelease:
	@echo "$(KERNELVERSION)$$($(CONFIG_SHELL) $(srctree)/scripts/setlocalversion $(srctree))"

kernelversion:
	@echo $(KERNELVERSION)

image_name:
	@echo $(KBUILD_IMAGE)

# Clear a bunch of variables before executing the submake
tools/: FORCE
	$(Q)mkdir -p $(objtree)/tools
	$(Q)$(MAKE) LDFLAGS= MAKEFLAGS="$(tools_silent) $(filter --j% -j,$(MAKEFLAGS))" O=$(shell cd $(objtree) && /bin/pwd) subdir=tools -C $(src)/tools/

tools/%: FORCE
	$(Q)mkdir -p $(objtree)/tools
	$(Q)$(MAKE) LDFLAGS= MAKEFLAGS="$(tools_silent) $(filter --j% -j,$(MAKEFLAGS))" O=$(shell cd $(objtree) && /bin/pwd) subdir=tools -C $(src)/tools/ $*

# Single targets
# ---------------------------------------------------------------------------
# Single targets are compatible with:
# - build with mixed source and output
# - build with separate output dir 'make O=...'
# - external modules
#
#  target-dir => where to store outputfile
#  build-dir  => directory in kernel source tree to use

ifeq ($(KBUILD_EXTMOD),)
        build-dir  = $(patsubst %/,%,$(dir $@))
        target-dir = $(dir $@)
else
        zap-slash=$(filter-out .,$(patsubst %/,%,$(dir $@)))
        build-dir  = $(KBUILD_EXTMOD)$(if $(zap-slash),/$(zap-slash))
        target-dir = $(if $(KBUILD_EXTMOD),$(dir $<),$(dir $@))
endif

%.s: %.c prepare scripts FORCE
	$(Q)$(MAKE) $(build)=$(build-dir) $(target-dir)$(notdir $@)
%.i: %.c prepare scripts FORCE
	$(Q)$(MAKE) $(build)=$(build-dir) $(target-dir)$(notdir $@)
%.o: %.c prepare scripts FORCE
	$(Q)$(MAKE) $(build)=$(build-dir) $(target-dir)$(notdir $@)
%.lst: %.c prepare scripts FORCE
	$(Q)$(MAKE) $(build)=$(build-dir) $(target-dir)$(notdir $@)
%.s: %.S prepare scripts FORCE
	$(Q)$(MAKE) $(build)=$(build-dir) $(target-dir)$(notdir $@)
%.o: %.S prepare scripts FORCE
	$(Q)$(MAKE) $(build)=$(build-dir) $(target-dir)$(notdir $@)
%.symtypes: %.c prepare scripts FORCE
	$(Q)$(MAKE) $(build)=$(build-dir) $(target-dir)$(notdir $@)
%.ll: %.c prepare scripts FORCE
	$(Q)$(MAKE) $(build)=$(build-dir) $(target-dir)$(notdir $@)

# Modules
/: prepare scripts FORCE
	$(cmd_crmodverdir)
	$(Q)$(MAKE) KBUILD_MODULES=$(if $(CONFIG_MODULES),1) \
	$(build)=$(build-dir)
# Make sure the latest headers are built for Documentation
Documentation/ samples/: headers_install
%/: prepare scripts FORCE
	$(cmd_crmodverdir)
	$(Q)$(MAKE) KBUILD_MODULES=$(if $(CONFIG_MODULES),1) \
	$(build)=$(build-dir)
%.ko: prepare scripts FORCE
	$(cmd_crmodverdir)
	$(Q)$(MAKE) KBUILD_MODULES=$(if $(CONFIG_MODULES),1)   \
	$(build)=$(build-dir) $(@:.ko=.o)
	$(Q)$(MAKE) -f $(srctree)/scripts/Makefile.modpost

# FIXME Should go into a make.lib or something
# ===========================================================================

quiet_cmd_rmdirs = $(if $(wildcard $(rm-dirs)),CLEAN   $(wildcard $(rm-dirs)))
      cmd_rmdirs = rm -rf $(rm-dirs)

quiet_cmd_rmfiles = $(if $(wildcard $(rm-files)),CLEAN   $(wildcard $(rm-files)))
      cmd_rmfiles = rm -f $(rm-files)

# Run depmod only if we have System.map and depmod is executable
quiet_cmd_depmod = DEPMOD  $(KERNELRELEASE)
      cmd_depmod = $(CONFIG_SHELL) $(srctree)/scripts/depmod.sh $(DEPMOD) \
                   $(KERNELRELEASE) "$(patsubst y,_,$(CONFIG_HAVE_UNDERSCORE_SYMBOL_PREFIX))"

# Create temporary dir for module support files
# clean it up only when building all modules
cmd_crmodverdir = $(Q)mkdir -p $(MODVERDIR) \
                  $(if $(KBUILD_MODULES),; rm -f $(MODVERDIR)/*)

# read all saved command lines

targets := $(wildcard $(sort $(targets)))
cmd_files := $(wildcard .*.cmd $(foreach f,$(targets),$(dir $(f)).$(notdir $(f)).cmd))

ifneq ($(cmd_files),)
  $(cmd_files): ;	# Do not try to update included dependency files
  include $(cmd_files)
endif

endif	# skip-makefile

PHONY += FORCE
FORCE:

# Declare the contents of the .PHONY variable as phony.  We keep that
# information in a variable so we can use it in if_changed and friends.
.PHONY: $(PHONY)<|MERGE_RESOLUTION|>--- conflicted
+++ resolved
@@ -1,12 +1,7 @@
 VERSION = 4
 PATCHLEVEL = 9
-<<<<<<< HEAD
-SUBLEVEL = 190
-EXTRAVERSION =
-=======
 SUBLEVEL = 217
 EXTRAVERSION = -rc1
->>>>>>> f9b8330d
 NAME = Roaring Lionus
 
 # *DOCUMENTATION*
