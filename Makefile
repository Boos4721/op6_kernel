VERSION = 4
PATCHLEVEL = 9
SUBLEVEL = 224
EXTRAVERSION =
NAME = Roaring Lionus

# *DOCUMENTATION*
# To see a list of typical targets execute "make help"
# More info can be located in ./README
# Comments in this file are targeted only to the developer, do not
# expect to learn how to build the kernel reading this file.

# o Do not use make's built-in rules and variables
#   (this increases performance and avoids hard-to-debug behaviour);
# o Look for make include files relative to root of kernel src
MAKEFLAGS += -rR --include-dir=$(CURDIR)

# Avoid funny character set dependencies
unexport LC_ALL
LC_COLLATE=C
LC_NUMERIC=C
export LC_COLLATE LC_NUMERIC

# Avoid interference with shell env settings
unexport GREP_OPTIONS

# We are using a recursive build, so we need to do a little thinking
# to get the ordering right.
#
# Most importantly: sub-Makefiles should only ever modify files in
# their own directory. If in some directory we have a dependency on
# a file in another dir (which doesn't happen often, but it's often
# unavoidable when linking the built-in.o targets which finally
# turn into vmlinux), we will call a sub make in that other dir, and
# after that we are sure that everything which is in that other dir
# is now up to date.
#
# The only cases where we need to modify files which have global
# effects are thus separated out and done before the recursive
# descending is started. They are now explicitly listed as the
# prepare rule.

# Beautify output
# ---------------------------------------------------------------------------
#
# Normally, we echo the whole command before executing it. By making
# that echo $($(quiet)$(cmd)), we now have the possibility to set
# $(quiet) to choose other forms of output instead, e.g.
#
#         quiet_cmd_cc_o_c = Compiling $(RELDIR)/$@
#         cmd_cc_o_c       = $(CC) $(c_flags) -c -o $@ $<
#
# If $(quiet) is empty, the whole command will be printed.
# If it is set to "quiet_", only the short version will be printed.
# If it is set to "silent_", nothing will be printed at all, since
# the variable $(silent_cmd_cc_o_c) doesn't exist.
#
# A simple variant is to prefix commands with $(Q) - that's useful
# for commands that shall be hidden in non-verbose mode.
#
#	$(Q)ln $@ :<
#
# If KBUILD_VERBOSE equals 0 then the above command will be hidden.
# If KBUILD_VERBOSE equals 1 then the above command is displayed.
#
# To put more focus on warnings, be less verbose as default
# Use 'make V=1' to see the full commands

ifeq ("$(origin V)", "command line")
  KBUILD_VERBOSE = $(V)
endif
ifndef KBUILD_VERBOSE
  KBUILD_VERBOSE = 0
endif

ifeq ($(KBUILD_VERBOSE),1)
  quiet =
  Q =
else
  quiet=quiet_
  Q = @
endif

# If the user is running make -s (silent mode), suppress echoing of
# commands

ifneq ($(filter 4.%,$(MAKE_VERSION)),)	# make-4
ifneq ($(filter %s ,$(firstword x$(MAKEFLAGS))),)
  quiet=silent_
  tools_silent=s
endif
else					# make-3.8x
ifneq ($(filter s% -s%,$(MAKEFLAGS)),)
  quiet=silent_
  tools_silent=-s
endif
endif

export quiet Q KBUILD_VERBOSE

# kbuild supports saving output files in a separate directory.
# To locate output files in a separate directory two syntaxes are supported.
# In both cases the working directory must be the root of the kernel src.
# 1) O=
# Use "make O=dir/to/store/output/files/"
#
# 2) Set KBUILD_OUTPUT
# Set the environment variable KBUILD_OUTPUT to point to the directory
# where the output files shall be placed.
# export KBUILD_OUTPUT=dir/to/store/output/files/
# make
#
# The O= assignment takes precedence over the KBUILD_OUTPUT environment
# variable.

# KBUILD_SRC is set on invocation of make in OBJ directory
# KBUILD_SRC is not intended to be used by the regular user (for now)
ifeq ($(KBUILD_SRC),)

# OK, Make called in directory where kernel src resides
# Do we want to locate output files in a separate directory?
ifeq ("$(origin O)", "command line")
  KBUILD_OUTPUT := $(O)
endif

# That's our default target when none is given on the command line
PHONY := _all
_all:

# Cancel implicit rules on top Makefile
$(CURDIR)/Makefile Makefile: ;

ifneq ($(words $(subst :, ,$(CURDIR))), 1)
  $(error main directory cannot contain spaces nor colons)
endif

ifneq ($(KBUILD_OUTPUT),)
# Invoke a second make in the output directory, passing relevant variables
# check that the output directory actually exists
saved-output := $(KBUILD_OUTPUT)
KBUILD_OUTPUT := $(shell mkdir -p $(KBUILD_OUTPUT) && cd $(KBUILD_OUTPUT) \
								&& /bin/pwd)
$(if $(KBUILD_OUTPUT),, \
     $(error failed to create output directory "$(saved-output)"))

PHONY += $(MAKECMDGOALS) sub-make

$(filter-out _all sub-make $(CURDIR)/Makefile, $(MAKECMDGOALS)) _all: sub-make
	@:

sub-make:
	$(Q)$(MAKE) -C $(KBUILD_OUTPUT) KBUILD_SRC=$(CURDIR) \
	-f $(CURDIR)/Makefile $(filter-out _all sub-make,$(MAKECMDGOALS))

# Leave processing to above invocation of make
skip-makefile := 1
endif # ifneq ($(KBUILD_OUTPUT),)
endif # ifeq ($(KBUILD_SRC),)

# We process the rest of the Makefile if this is the final invocation of make
ifeq ($(skip-makefile),)

# Do not print "Entering directory ...",
# but we want to display it when entering to the output directory
# so that IDEs/editors are able to understand relative filenames.
MAKEFLAGS += --no-print-directory

# Call a source code checker (by default, "sparse") as part of the
# C compilation.
#
# Use 'make C=1' to enable checking of only re-compiled files.
# Use 'make C=2' to enable checking of *all* source files, regardless
# of whether they are re-compiled or not.
#
# See the file "Documentation/sparse.txt" for more details, including
# where to get the "sparse" utility.

ifeq ("$(origin C)", "command line")
  KBUILD_CHECKSRC = $(C)
endif
ifndef KBUILD_CHECKSRC
  KBUILD_CHECKSRC = 0
endif

# Use make M=dir to specify directory of external module to build
# Old syntax make ... SUBDIRS=$PWD is still supported
# Setting the environment variable KBUILD_EXTMOD take precedence
ifdef SUBDIRS
  KBUILD_EXTMOD ?= $(SUBDIRS)
endif

ifeq ("$(origin M)", "command line")
  KBUILD_EXTMOD := $(M)
endif

# If building an external module we do not care about the all: rule
# but instead _all depend on modules
PHONY += all
ifeq ($(KBUILD_EXTMOD),)
_all: all
else
_all: modules
endif

ifeq ($(KBUILD_SRC),)
        # building in the source tree
        srctree := .
else
        ifeq ($(KBUILD_SRC)/,$(dir $(CURDIR)))
                # building in a subdirectory of the source tree
                srctree := ..
        else
                srctree := $(KBUILD_SRC)
        endif
endif
objtree		:= .
src		:= $(srctree)
obj		:= $(objtree)

VPATH		:= $(srctree)$(if $(KBUILD_EXTMOD),:$(KBUILD_EXTMOD))

export srctree objtree VPATH

# SUBARCH tells the usermode build what the underlying arch is.  That is set
# first, and if a usermode build is happening, the "ARCH=um" on the command
# line overrides the setting of ARCH below.  If a native build is happening,
# then ARCH is assigned, getting whatever value it gets normally, and
# SUBARCH is subsequently ignored.

SUBARCH := $(shell uname -m | sed -e s/i.86/x86/ -e s/x86_64/x86/ \
				  -e s/sun4u/sparc64/ \
				  -e s/arm.*/arm/ -e s/sa110/arm/ \
				  -e s/s390x/s390/ -e s/parisc64/parisc/ \
				  -e s/ppc.*/powerpc/ -e s/mips.*/mips/ \
				  -e s/sh[234].*/sh/ -e s/aarch64.*/arm64/ )

# Cross compiling and selecting different set of gcc/bin-utils
# ---------------------------------------------------------------------------
#
# When performing cross compilation for other architectures ARCH shall be set
# to the target architecture. (See arch/* for the possibilities).
# ARCH can be set during invocation of make:
# make ARCH=ia64
# Another way is to have ARCH set in the environment.
# The default ARCH is the host where make is executed.

# CROSS_COMPILE specify the prefix used for all executables used
# during compilation. Only gcc and related bin-utils executables
# are prefixed with $(CROSS_COMPILE).
# CROSS_COMPILE can be set on the command line
# make CROSS_COMPILE=ia64-linux-
# Alternatively CROSS_COMPILE can be set in the environment.
# A third alternative is to store a setting in .config so that plain
# "make" in the configured kernel build directory always uses that.
# Default value for CROSS_COMPILE is not to prefix executables
# Note: Some architectures assign CROSS_COMPILE in their arch/*/Makefile
ARCH		?= $(SUBARCH)
CROSS_COMPILE	?= $(CONFIG_CROSS_COMPILE:"%"=%)

# Architecture as present in compile.h
UTS_MACHINE 	:= $(ARCH)
SRCARCH 	:= $(ARCH)

# Additional ARCH settings for x86
ifeq ($(ARCH),i386)
        SRCARCH := x86
endif
ifeq ($(ARCH),x86_64)
        SRCARCH := x86
endif

# Additional ARCH settings for sparc
ifeq ($(ARCH),sparc32)
       SRCARCH := sparc
endif
ifeq ($(ARCH),sparc64)
       SRCARCH := sparc
endif

# Additional ARCH settings for sh
ifeq ($(ARCH),sh64)
       SRCARCH := sh
endif

# Additional ARCH settings for tile
ifeq ($(ARCH),tilepro)
       SRCARCH := tile
endif
ifeq ($(ARCH),tilegx)
       SRCARCH := tile
endif

# Where to locate arch specific headers
hdr-arch  := $(SRCARCH)

KCONFIG_CONFIG	?= .config
export KCONFIG_CONFIG

# SHELL used by kbuild
CONFIG_SHELL := $(shell if [ -x "$$BASH" ]; then echo $$BASH; \
	  else if [ -x /bin/bash ]; then echo /bin/bash; \
	  else echo sh; fi ; fi)

HOSTCC       = gcc
HOSTCXX      = g++
HOSTCFLAGS   := -Wall -Wmissing-prototypes -Wstrict-prototypes -O3 -fomit-frame-pointer -std=gnu89
HOSTCXXFLAGS = -O3

ifeq ($(shell $(HOSTCC) -v 2>&1 | grep -c "clang version"), 1)
HOSTCFLAGS  += -Wno-unused-value -Wno-unused-parameter \
		-Wno-missing-field-initializers
endif

# Decide whether to build built-in, modular, or both.
# Normally, just do built-in.

KBUILD_MODULES :=
KBUILD_BUILTIN := 1

# If we have only "make modules", don't compile built-in objects.
# When we're building modules with modversions, we need to consider
# the built-in objects during the descend as well, in order to
# make sure the checksums are up to date before we record them.

ifeq ($(MAKECMDGOALS),modules)
  KBUILD_BUILTIN := $(if $(CONFIG_MODVERSIONS),1)
endif

# If we have "make <whatever> modules", compile modules
# in addition to whatever we do anyway.
# Just "make" or "make all" shall build modules as well

ifneq ($(filter all _all modules,$(MAKECMDGOALS)),)
  KBUILD_MODULES := 1
endif

ifeq ($(MAKECMDGOALS),)
  KBUILD_MODULES := 1
endif

export KBUILD_MODULES KBUILD_BUILTIN
export KBUILD_CHECKSRC KBUILD_SRC KBUILD_EXTMOD

# We need some generic definitions (do not try to remake the file).
scripts/Kbuild.include: ;
include scripts/Kbuild.include

# Make variables (CC, etc...)
AS		= $(CROSS_COMPILE)as
LD		= $(CROSS_COMPILE)ld
<<<<<<< HEAD
CC		= $(CROSS_COMPILE)gcc
=======
REAL_CC		= $(CROSS_COMPILE)gcc
>>>>>>> f8921dd3
LDGOLD		= $(CROSS_COMPILE)ld.gold
CPP		= $(CC) -E
AR		= $(CROSS_COMPILE)ar
NM		= $(CROSS_COMPILE)nm
STRIP		= $(CROSS_COMPILE)strip
OBJCOPY		= $(CROSS_COMPILE)objcopy
OBJDUMP		= $(CROSS_COMPILE)objdump
AWK		= awk
GENKSYMS	= scripts/genksyms/genksyms
INSTALLKERNEL  := installkernel
DEPMOD		= /sbin/depmod
PERL		= perl
PYTHON		= python
CHECK		= sparse

# Use the wrapper for the compiler.  This wrapper scans for new
# warnings and causes the build to stop upon encountering them
CC		= $(PYTHON) $(srctree)/scripts/gcc-wrapper.py $(REAL_CC)

CHECKFLAGS     := -D__linux__ -Dlinux -D__STDC__ -Dunix -D__unix__ \
		  -Wbitwise -Wno-return-void $(CF)
NOSTDINC_FLAGS  =
CFLAGS_MODULE   =
AFLAGS_MODULE   =
LDFLAGS_MODULE  =
CFLAGS_KERNEL	=
AFLAGS_KERNEL	=
LDFLAGS_vmlinux =

# Use USERINCLUDE when you must reference the UAPI directories only.
USERINCLUDE    := \
		-I$(srctree)/arch/$(hdr-arch)/include/uapi \
		-I$(objtree)/arch/$(hdr-arch)/include/generated/uapi \
		-I$(srctree)/include/uapi \
		-I$(objtree)/include/generated/uapi \
                -include $(srctree)/include/linux/kconfig.h

# Use LINUXINCLUDE when you must reference the include/ directory.
# Needed to be compatible with the O= option
LINUXINCLUDE    := \
		-I$(srctree)/arch/$(hdr-arch)/include \
		-I$(objtree)/arch/$(hdr-arch)/include/generated/uapi \
		-I$(objtree)/arch/$(hdr-arch)/include/generated \
		$(if $(KBUILD_SRC), -I$(srctree)/include) \
		-I$(objtree)/include

LINUXINCLUDE	+= $(filter-out $(LINUXINCLUDE),$(USERINCLUDE))

KBUILD_AFLAGS   := -D__ASSEMBLY__
KBUILD_CFLAGS   := -Wall -Wundef -Wstrict-prototypes -Wno-trigraphs \
		   -fno-strict-aliasing -fno-common -fshort-wchar \
		   -Werror-implicit-function-declaration \
		   -Wno-format-security \
		   -std=gnu89
KBUILD_CPPFLAGS := -D__KERNEL__
KBUILD_AFLAGS_KERNEL :=
KBUILD_CFLAGS_KERNEL :=
KBUILD_AFLAGS_MODULE  := -DMODULE
KBUILD_CFLAGS_MODULE  := -DMODULE
KBUILD_LDFLAGS_MODULE := -T $(srctree)/scripts/module-common.lds
GCC_PLUGINS_CFLAGS :=
CLANG_FLAGS :=


# Read KERNELRELEASE from include/config/kernel.release (if it exists)
KERNELRELEASE = $(shell cat include/config/kernel.release 2> /dev/null)
KERNELVERSION = $(VERSION)$(if $(PATCHLEVEL),.$(PATCHLEVEL)$(if $(SUBLEVEL),.$(SUBLEVEL)))$(EXTRAVERSION)

export VERSION PATCHLEVEL SUBLEVEL KERNELRELEASE KERNELVERSION
export ARCH SRCARCH CONFIG_SHELL HOSTCC HOSTCFLAGS CROSS_COMPILE AS LD CC
export CPP AR NM STRIP OBJCOPY OBJDUMP
export MAKE AWK GENKSYMS INSTALLKERNEL PERL PYTHON UTS_MACHINE
export HOSTCXX HOSTCXXFLAGS LDFLAGS_MODULE CHECK CHECKFLAGS

export KBUILD_CPPFLAGS NOSTDINC_FLAGS LINUXINCLUDE OBJCOPYFLAGS LDFLAGS
export KBUILD_CFLAGS CFLAGS_KERNEL CFLAGS_MODULE
export CFLAGS_KASAN CFLAGS_KASAN_NOSANITIZE CFLAGS_UBSAN
export KBUILD_AFLAGS AFLAGS_KERNEL AFLAGS_MODULE
export KBUILD_AFLAGS_MODULE KBUILD_CFLAGS_MODULE KBUILD_LDFLAGS_MODULE
export KBUILD_AFLAGS_KERNEL KBUILD_CFLAGS_KERNEL
export KBUILD_ARFLAGS

# When compiling out-of-tree modules, put MODVERDIR in the module
# tree rather than in the kernel tree. The kernel tree might
# even be read-only.
export MODVERDIR := $(if $(KBUILD_EXTMOD),$(firstword $(KBUILD_EXTMOD))/).tmp_versions

# Files to ignore in find ... statements

export RCS_FIND_IGNORE := \( -name SCCS -o -name BitKeeper -o -name .svn -o    \
			  -name CVS -o -name .pc -o -name .hg -o -name .git \) \
			  -prune -o
export RCS_TAR_IGNORE := --exclude SCCS --exclude BitKeeper --exclude .svn \
			 --exclude CVS --exclude .pc --exclude .hg --exclude .git

# ===========================================================================
# Rules shared between *config targets and build targets

# Basic helpers built in scripts/
PHONY += scripts_basic
scripts_basic:
	$(Q)$(MAKE) $(build)=scripts/basic
	$(Q)rm -f .tmp_quiet_recordmcount

# To avoid any implicit rule to kick in, define an empty command.
scripts/basic/%: scripts_basic ;

PHONY += outputmakefile
# outputmakefile generates a Makefile in the output directory, if using a
# separate output directory. This allows convenient use of make in the
# output directory.
outputmakefile:
ifneq ($(KBUILD_SRC),)
	$(Q)ln -fsn $(srctree) source
	$(Q)$(CONFIG_SHELL) $(srctree)/scripts/mkmakefile \
	    $(srctree) $(objtree) $(VERSION) $(PATCHLEVEL)
endif

# Support for using generic headers in asm-generic
PHONY += asm-generic
asm-generic:
	$(Q)$(MAKE) -f $(srctree)/scripts/Makefile.asm-generic \
	            src=asm obj=arch/$(SRCARCH)/include/generated/asm
	$(Q)$(MAKE) -f $(srctree)/scripts/Makefile.asm-generic \
	            src=uapi/asm obj=arch/$(SRCARCH)/include/generated/uapi/asm

# To make sure we do not include .config for any of the *config targets
# catch them early, and hand them over to scripts/kconfig/Makefile
# It is allowed to specify more targets when calling make, including
# mixing *config targets and build targets.
# For example 'make oldconfig all'.
# Detect when mixed targets is specified, and make a second invocation
# of make so .config is not included in this case either (for *config).

version_h := include/generated/uapi/linux/version.h
old_version_h := include/linux/version.h

no-dot-config-targets := clean mrproper distclean \
			 cscope gtags TAGS tags help% %docs check% coccicheck \
			 $(version_h) headers_% archheaders archscripts \
			 kernelversion %src-pkg

config-targets := 0
mixed-targets  := 0
dot-config     := 1

ifneq ($(filter $(no-dot-config-targets), $(MAKECMDGOALS)),)
	ifeq ($(filter-out $(no-dot-config-targets), $(MAKECMDGOALS)),)
		dot-config := 0
	endif
endif

ifeq ($(KBUILD_EXTMOD),)
        ifneq ($(filter config %config,$(MAKECMDGOALS)),)
                config-targets := 1
                ifneq ($(words $(MAKECMDGOALS)),1)
                        mixed-targets := 1
                endif
        endif
endif
# install and module_install need also be processed one by one
ifneq ($(filter install,$(MAKECMDGOALS)),)
        ifneq ($(filter modules_install,$(MAKECMDGOALS)),)
	        mixed-targets := 1
        endif
endif

ifeq ($(cc-name),clang)
ifneq ($(CROSS_COMPILE),)
CLANG_TRIPLE	?= $(CROSS_COMPILE)
CLANG_FLAGS	+= --target=$(notdir $(CLANG_TRIPLE:%-=%))
ifeq ($(shell $(srctree)/scripts/clang-android.sh $(CC) $(CLANG_FLAGS)), y)
$(error "Clang with Android --target detected. Did you specify CLANG_TRIPLE?")
endif
GCC_TOOLCHAIN_DIR := $(dir $(shell which $(CROSS_COMPILE)elfedit))
CLANG_FLAGS	+= --prefix=$(GCC_TOOLCHAIN_DIR)
GCC_TOOLCHAIN	:= $(realpath $(GCC_TOOLCHAIN_DIR)/..)
endif
ifneq ($(GCC_TOOLCHAIN),)
CLANG_FLAGS	+= --gcc-toolchain=$(GCC_TOOLCHAIN)
endif
KBUILD_CPPFLAGS += $(call cc-option,-Qunused-arguments,)
KBUILD_CFLAGS += $(call cc-disable-warning, unused-variable)
KBUILD_CFLAGS += $(call cc-disable-warning, format-invalid-specifier)
KBUILD_CFLAGS += $(call cc-disable-warning, gnu)
KBUILD_CFLAGS += $(call cc-disable-warning, address-of-packed-member)
KBUILD_CFLAGS += $(call cc-disable-warning, duplicate-decl-specifier)
<<<<<<< HEAD
KBUILD_CFLAGS += $(call cc-disable-warning, undefined-optimized)
KBUILD_CFLAGS += $(call cc-disable-warning, tautological-constant-out-of-range-compare)

# Quiet clang warning: comparison of unsigned expression < 0 is always false

=======
KBUILD_CFLAGS += -Wno-undefined-optimized
KBUILD_CFLAGS += -Wno-tautological-constant-out-of-range-compare

# Quiet clang warning: comparison of unsigned expression < 0 is always false
>>>>>>> f8921dd3
KBUILD_CFLAGS += $(call cc-disable-warning, tautological-compare)
# CLANG uses a _MergedGlobals as optimization, but this breaks modpost, as the
# source of a reference will be _MergedGlobals and not on of the whitelisted names.
# See modpost pattern 2
KBUILD_CFLAGS += $(call cc-option, -mno-global-merge,)
KBUILD_CFLAGS += $(call cc-option, -fcatch-undefined-behavior)
CLANG_FLAGS	+= -no-integrated-as
CLANG_FLAGS	+= -Werror=unknown-warning-option
KBUILD_CFLAGS	+= $(CLANG_FLAGS)
KBUILD_AFLAGS	+= $(CLANG_FLAGS)
else

<<<<<<< HEAD
KBUILD_CFLAGS += $(call cc-option,-fno-delete-null-pointer-checks,)
=======
>>>>>>> f8921dd3
# These warnings generated too much noise in a regular build.
# Use make W=1 to enable them (see scripts/Makefile.build)
KBUILD_CFLAGS += $(call cc-disable-warning, unused-but-set-variable)
KBUILD_CFLAGS += $(call cc-disable-warning, unused-const-variable)
endif


ifeq ($(mixed-targets),1)
# ===========================================================================
# We're called with mixed targets (*config and build targets).
# Handle them one by one.

PHONY += $(MAKECMDGOALS) __build_one_by_one

$(filter-out __build_one_by_one, $(MAKECMDGOALS)): __build_one_by_one
	@:

__build_one_by_one:
	$(Q)set -e; \
	for i in $(MAKECMDGOALS); do \
		$(MAKE) -f $(srctree)/Makefile $$i; \
	done

else
ifeq ($(config-targets),1)
# ===========================================================================
# *config targets only - make sure prerequisites are updated, and descend
# in scripts/kconfig to make the *config target

# Read arch specific Makefile to set KBUILD_DEFCONFIG as needed.
# KBUILD_DEFCONFIG may point out an alternative default configuration
# used for 'make defconfig'
include arch/$(SRCARCH)/Makefile
export KBUILD_DEFCONFIG KBUILD_KCONFIG

config: scripts_basic outputmakefile FORCE
	$(Q)$(MAKE) $(build)=scripts/kconfig $@

%config: scripts_basic outputmakefile FORCE
	$(Q)$(MAKE) $(build)=scripts/kconfig $@

else
# ===========================================================================
# Build targets only - this includes vmlinux, arch specific targets, clean
# targets and others. In general all targets except *config targets.

ifeq ($(KBUILD_EXTMOD),)
# Additional helpers built in scripts/
# Carefully list dependencies so we do not try to build scripts twice
# in parallel
PHONY += scripts
scripts: scripts_basic include/config/auto.conf include/config/tristate.conf \
	 asm-generic gcc-plugins
	$(Q)$(MAKE) $(build)=$(@)

# Objects we will link into vmlinux / subdirs we need to visit
init-y		:= init/
drivers-y	:= drivers/ sound/ firmware/ techpack/
net-y		:= net/
libs-y		:= lib/
core-y		:= usr/
virt-y		:= virt/
endif # KBUILD_EXTMOD

ifeq ($(dot-config),1)
# Read in config
-include include/config/auto.conf

ifeq ($(KBUILD_EXTMOD),)
# Read in dependencies to all Kconfig* files, make sure to run
# oldconfig if changes are detected.
-include include/config/auto.conf.cmd

# To avoid any implicit rule to kick in, define an empty command
$(KCONFIG_CONFIG) include/config/auto.conf.cmd: ;

# If .config is newer than include/config/auto.conf, someone tinkered
# with it and forgot to run make oldconfig.
# if auto.conf.cmd is missing then we are probably in a cleaned tree so
# we execute the config step to be sure to catch updated Kconfig files
include/config/%.conf: $(KCONFIG_CONFIG) include/config/auto.conf.cmd
	$(Q)$(MAKE) -f $(srctree)/Makefile silentoldconfig
else
# external modules needs include/generated/autoconf.h and include/config/auto.conf
# but do not care if they are up-to-date. Use auto.conf to trigger the test
PHONY += include/config/auto.conf

include/config/auto.conf:
	$(Q)test -e include/generated/autoconf.h -a -e $@ || (		\
	echo >&2;							\
	echo >&2 "  ERROR: Kernel configuration is invalid.";		\
	echo >&2 "         include/generated/autoconf.h or $@ are missing.";\
	echo >&2 "         Run 'make oldconfig && make prepare' on kernel src to fix it.";	\
	echo >&2 ;							\
	/bin/false)

endif # KBUILD_EXTMOD

else
# Dummy target needed, because used as prerequisite
include/config/auto.conf: ;
endif # $(dot-config)

# For the kernel to actually contain only the needed exported symbols,
# we have to build modules as well to determine what those symbols are.
# (this can be evaluated only once include/config/auto.conf has been included)
ifdef CONFIG_TRIM_UNUSED_KSYMS
  KBUILD_MODULES := 1
endif

# The all: target is the default when no target is given on the
# command line.
# This allow a user to issue only 'make' to build a kernel including modules
# Defaults to vmlinux, but the arch makefile usually adds further targets
all: vmlinux

KBUILD_CFLAGS	+= $(call cc-option,-fno-PIE)
KBUILD_AFLAGS	+= $(call cc-option,-fno-PIE)
CFLAGS_GCOV	:= -fprofile-arcs -ftest-coverage \
	$(call cc-option,-fno-tree-loop-im) \
	$(call cc-disable-warning,maybe-uninitialized,)
CFLAGS_KCOV	:= $(call cc-option,-fsanitize-coverage=trace-pc,)
export CFLAGS_GCOV CFLAGS_KCOV

# Make toolchain changes before including arch/$(SRCARCH)/Makefile to ensure
# ar/cc/ld-* macros return correct values.
ifdef CONFIG_LTO_CLANG
# use GNU gold with LLVMgold for LTO linking, and LD for vmlinux_link
LDFINAL_vmlinux := $(LD)
LD		:= $(LDGOLD)
LDFLAGS		+= -plugin LLVMgold.so
# use llvm-ar for building symbol tables from IR files, and llvm-dis instead
# of objdump for processing symbol versions and exports
LLVM_AR		:= llvm-ar
LLVM_DIS	:= llvm-dis
export LLVM_AR LLVM_DIS
endif

# The arch Makefile can set ARCH_{CPP,A,C}FLAGS to override the default
# values of the respective KBUILD_* variables
ARCH_CPPFLAGS :=
ARCH_AFLAGS :=
ARCH_CFLAGS :=
include arch/$(SRCARCH)/Makefile

KBUILD_CFLAGS	+= $(call cc-option,-fno-delete-null-pointer-checks,)
KBUILD_CFLAGS	+= $(call cc-disable-warning,frame-address,)
KBUILD_CFLAGS	+= $(call cc-disable-warning, format-truncation)
KBUILD_CFLAGS	+= $(call cc-disable-warning, format-overflow)
KBUILD_CFLAGS	+= $(call cc-disable-warning, int-in-bool-context)
KBUILD_CFLAGS	+= $(call cc-disable-warning, address-of-packed-member)
KBUILD_CFLAGS	+= $(call cc-disable-warning, attribute-alias)

ifdef CONFIG_LD_DEAD_CODE_DATA_ELIMINATION
KBUILD_CFLAGS	+= $(call cc-option,-ffunction-sections,)
KBUILD_CFLAGS	+= $(call cc-option,-fdata-sections,)
endif

ifdef CONFIG_LTO_CLANG
lto-clang-flags	:= -flto -fvisibility=hidden

# allow disabling only clang LTO where needed
DISABLE_LTO_CLANG := -fno-lto -fvisibility=default
export DISABLE_LTO_CLANG
endif

ifdef CONFIG_LTO
lto-flags	:= $(lto-clang-flags)
KBUILD_CFLAGS	+= $(lto-flags)

DISABLE_LTO	:= $(DISABLE_LTO_CLANG)
export DISABLE_LTO

# LDFINAL_vmlinux and LDFLAGS_FINAL_vmlinux can be set to override
# the linker and flags for vmlinux_link.
export LDFINAL_vmlinux LDFLAGS_FINAL_vmlinux
endif

ifdef CONFIG_CFI_CLANG
cfi-clang-flags	+= -fsanitize=cfi $(call cc-option, -fsplit-lto-unit)
DISABLE_CFI_CLANG := -fno-sanitize=cfi
ifdef CONFIG_MODULES
cfi-clang-flags	+= -fsanitize-cfi-cross-dso
DISABLE_CFI_CLANG += -fno-sanitize-cfi-cross-dso
endif
ifdef CONFIG_CFI_PERMISSIVE
cfi-clang-flags	+= -fsanitize-recover=cfi -fno-sanitize-trap=cfi
endif

# also disable CFI when LTO is disabled
DISABLE_LTO_CLANG += $(DISABLE_CFI_CLANG)
# allow disabling only clang CFI where needed
export DISABLE_CFI_CLANG
endif

ifdef CONFIG_CFI
# cfi-flags are re-tested in prepare-compiler-check
cfi-flags	:= $(cfi-clang-flags)
KBUILD_CFLAGS	+= $(cfi-flags)

DISABLE_CFI	:= $(DISABLE_CFI_CLANG)
DISABLE_LTO	+= $(DISABLE_CFI)
export DISABLE_CFI
endif

ifdef CONFIG_CC_OPTIMIZE_FOR_SIZE
<<<<<<< HEAD
KBUILD_CFLAGS	+= -O3 $(call cc-disable-warning,maybe-uninitialized,)
else
ifdef CONFIG_PROFILE_ALL_BRANCHES
KBUILD_CFLAGS	+= -O3 $(call cc-disable-warning,maybe-uninitialized,)
=======
KBUILD_CFLAGS   += -Os
>>>>>>> f8921dd3
else
KBUILD_CFLAGS   += -O3
endif

ifdef CONFIG_CC_WERROR
KBUILD_CFLAGS	+= -Werror
endif

# Tell gcc to never replace conditional load with a non-conditional one
KBUILD_CFLAGS	+= $(call cc-option,--param=allow-store-data-races=0)
KBUILD_CFLAGS	+= $(call cc-option,-fno-allow-store-data-races)

# check for 'asm goto'
ifeq ($(shell $(CONFIG_SHELL) $(srctree)/scripts/gcc-goto.sh $(CC) $(KBUILD_CFLAGS)), y)
	KBUILD_CFLAGS += -DCC_HAVE_ASM_GOTO
	KBUILD_AFLAGS += -DCC_HAVE_ASM_GOTO
endif

include scripts/Makefile.gcc-plugins

ifdef CONFIG_READABLE_ASM
# Disable optimizations that make assembler listings hard to read.
# reorder blocks reorders the control in the function
# ipa clone creates specialized cloned functions
# partial inlining inlines only parts of functions
KBUILD_CFLAGS += $(call cc-option,-fno-reorder-blocks,) \
                 $(call cc-option,-fno-ipa-cp-clone,) \
                 $(call cc-option,-fno-partial-inlining)
endif

ifneq ($(CONFIG_FRAME_WARN),0)
KBUILD_CFLAGS += $(call cc-option,-Wframe-larger-than=${CONFIG_FRAME_WARN})
endif

# This selects the stack protector compiler flag. Testing it is delayed
# until after .config has been reprocessed, in the prepare-compiler-check
# target.
ifdef CONFIG_CC_STACKPROTECTOR_REGULAR
  stackp-flag := -fstack-protector
  stackp-name := REGULAR
else
ifdef CONFIG_CC_STACKPROTECTOR_STRONG
  stackp-flag := -fstack-protector-strong
  stackp-name := STRONG
else
  # Force off for distro compilers that enable stack protector by default.
  stackp-flag := $(call cc-option, -fno-stack-protector)
endif
endif
# Find arch-specific stack protector compiler sanity-checking script.
ifdef CONFIG_CC_STACKPROTECTOR
  stackp-path := $(srctree)/scripts/gcc-$(SRCARCH)_$(BITS)-has-stack-protector.sh
  stackp-check := $(wildcard $(stackp-path))
endif
KBUILD_CFLAGS += $(stackp-flag)

ifeq ($(cc-name),clang)
KBUILD_CPPFLAGS += $(call cc-option,-Qunused-arguments,)
KBUILD_CFLAGS += -mcpu=cortex-a55 -mtune=cortex-a55
KBUILD_CFLAGS	+= $(call cc-option, -mllvm -polly) \
		   $(call cc-option, -mllvm -polly-run-dce) \
		   $(call cc-option, -mllvm -polly-run-inliner) \
		   $(call cc-option, -mllvm -polly-opt-fusion=max) \
		   $(call cc-option, -mllvm -polly-ast-use-context) \
		   $(call cc-option, -mllvm -polly-detect-keep-going) \
		   $(call cc-option, -mllvm -polly-vectorizer=stripmine) \
		   $(call cc-option, -mllvm -polly-invariant-load-hoisting)
KBUILD_CFLAGS += $(call cc-disable-warning, format-invalid-specifier)
KBUILD_CFLAGS += $(call cc-disable-warning, gnu)
KBUILD_CFLAGS += $(call cc-disable-warning, duplicate-decl-specifier)
<<<<<<< HEAD
KBUILD_CFLAGS += -mcpu=cortex-a55 -mtune=cortex-a55
=======
>>>>>>> f8921dd3
# Quiet clang warning: comparison of unsigned expression < 0 is always false
KBUILD_CFLAGS += $(call cc-disable-warning, tautological-compare)
# CLANG uses a _MergedGlobals as optimization, but this breaks modpost, as the
# source of a reference will be _MergedGlobals and not on of the whitelisted names.
# See modpost pattern 2
KBUILD_CFLAGS += $(call cc-option, -mno-global-merge,)
KBUILD_CFLAGS += $(call cc-option, -fcatch-undefined-behavior)
else

# These warnings generated too much noise in a regular build.
# Use make W=1 to enable them (see scripts/Makefile.extrawarn)
KBUILD_CFLAGS += $(call cc-disable-warning, unused-but-set-variable)
endif

KBUILD_CFLAGS += $(call cc-disable-warning, unused-const-variable)
ifdef CONFIG_FRAME_POINTER
KBUILD_CFLAGS	+= -fno-omit-frame-pointer -fno-optimize-sibling-calls
else
# Some targets (ARM with Thumb2, for example), can't be built with frame
# pointers.  For those, we don't have FUNCTION_TRACER automatically
# select FRAME_POINTER.  However, FUNCTION_TRACER adds -pg, and this is
# incompatible with -fomit-frame-pointer with current GCC, so we don't use
# -fomit-frame-pointer with FUNCTION_TRACER.
ifndef CONFIG_FUNCTION_TRACER
KBUILD_CFLAGS	+= -fomit-frame-pointer
endif
endif

KBUILD_CFLAGS   += $(call cc-option, -fno-var-tracking-assignments)

ifdef CONFIG_DEBUG_INFO
ifdef CONFIG_DEBUG_INFO_SPLIT
KBUILD_CFLAGS   += $(call cc-option, -gsplit-dwarf, -g)
else
KBUILD_CFLAGS	+= -g
endif
KBUILD_AFLAGS	+= -Wa,-gdwarf-2
endif
ifdef CONFIG_DEBUG_INFO_DWARF4
KBUILD_CFLAGS	+= $(call cc-option, -gdwarf-4,)
endif

ifdef CONFIG_DEBUG_INFO_REDUCED
KBUILD_CFLAGS 	+= $(call cc-option, -femit-struct-debug-baseonly) \
		   $(call cc-option,-fno-var-tracking)
endif

ifdef CONFIG_FUNCTION_TRACER
ifndef CC_FLAGS_FTRACE
CC_FLAGS_FTRACE := -pg
endif
export CC_FLAGS_FTRACE
ifdef CONFIG_HAVE_FENTRY
CC_USING_FENTRY	:= $(call cc-option, -mfentry -DCC_USING_FENTRY)
endif
KBUILD_CFLAGS	+= $(CC_FLAGS_FTRACE) $(CC_USING_FENTRY)
KBUILD_AFLAGS	+= $(CC_USING_FENTRY)
ifdef CONFIG_DYNAMIC_FTRACE
	ifdef CONFIG_HAVE_C_RECORDMCOUNT
		BUILD_C_RECORDMCOUNT := y
		export BUILD_C_RECORDMCOUNT
	endif
endif
endif

# We trigger additional mismatches with less inlining
ifdef CONFIG_DEBUG_SECTION_MISMATCH
KBUILD_CFLAGS += $(call cc-option, -fno-inline-functions-called-once)
endif

# arch Makefile may override CC so keep this after arch Makefile is included
NOSTDINC_FLAGS += -nostdinc -isystem $(shell $(CC) -print-file-name=include)
CHECKFLAGS     += $(NOSTDINC_FLAGS)

# warn about C99 declaration after statement
KBUILD_CFLAGS += $(call cc-option,-Wdeclaration-after-statement,)

# disable pointer signed / unsigned warnings in gcc 4.0
KBUILD_CFLAGS += $(call cc-disable-warning, pointer-sign)

# disable stringop warnings in gcc 8+
KBUILD_CFLAGS += $(call cc-disable-warning, stringop-truncation)

# We'll want to enable this eventually, but it's not going away for 5.7 at least
KBUILD_CFLAGS += $(call cc-disable-warning, zero-length-bounds)
KBUILD_CFLAGS += $(call cc-disable-warning, array-bounds)
KBUILD_CFLAGS += $(call cc-disable-warning, stringop-overflow)

# Another good warning that we'll want to enable eventually
KBUILD_CFLAGS += $(call cc-disable-warning, restrict)

# Enabled with W=2, disabled by default as noisy
KBUILD_CFLAGS += $(call cc-disable-warning, maybe-uninitialized)

# disable invalid "can't wrap" optimizations for signed / pointers
KBUILD_CFLAGS	+= $(call cc-option,-fno-strict-overflow)

# clang sets -fmerge-all-constants by default as optimization, but this
# is non-conforming behavior for C and in fact breaks the kernel, so we
# need to disable it here generally.
KBUILD_CFLAGS	+= $(call cc-option,-fno-merge-all-constants)

# for gcc -fno-merge-all-constants disables everything, but it is fine
# to have actual conforming behavior enabled.
KBUILD_CFLAGS	+= $(call cc-option,-fmerge-constants)

# Make sure -fstack-check isn't enabled (like gentoo apparently did)
KBUILD_CFLAGS  += $(call cc-option,-fno-stack-check,)

# disallow errors like 'EXPORT_GPL(foo);' with missing header
KBUILD_CFLAGS   += $(call cc-option,-Werror=implicit-int)

# require functions to have arguments in prototypes, not empty 'int foo()'
KBUILD_CFLAGS   += $(call cc-option,-Werror=strict-prototypes)

# Prohibit date/time macros, which would make the build non-deterministic
KBUILD_CFLAGS   += $(call cc-option,-Werror=date-time)

# enforce correct pointer usage
KBUILD_CFLAGS   += $(call cc-option,-Werror=incompatible-pointer-types)

# Require designated initializers for all marked structures
KBUILD_CFLAGS   += $(call cc-option,-Werror=designated-init)

# change __FILE__ to the relative path from the srctree
KBUILD_CFLAGS	+= $(call cc-option,-fmacro-prefix-map=$(srctree)/=)

# ensure -fcf-protection is disabled when using retpoline as it is
# incompatible with -mindirect-branch=thunk-extern
ifdef CONFIG_RETPOLINE
KBUILD_CFLAGS += $(call cc-option,-fcf-protection=none)
endif

# use the deterministic mode of AR if available
KBUILD_ARFLAGS := $(call ar-option,D)

include scripts/Makefile.kasan
include scripts/Makefile.extrawarn
include scripts/Makefile.ubsan

# Add any arch overrides and user supplied CPPFLAGS, AFLAGS and CFLAGS as the
# last assignments
KBUILD_CPPFLAGS += $(ARCH_CPPFLAGS) $(KCPPFLAGS)
KBUILD_AFLAGS   += $(ARCH_AFLAGS)   $(KAFLAGS)
KBUILD_CFLAGS   += $(ARCH_CFLAGS)   $(KCFLAGS)

# Use --build-id when available.
LDFLAGS_BUILD_ID = $(patsubst -Wl$(comma)%,%,\
			      $(call cc-ldoption, -Wl$(comma)--build-id,))
KBUILD_LDFLAGS_MODULE += $(LDFLAGS_BUILD_ID)
LDFLAGS_vmlinux += $(LDFLAGS_BUILD_ID)

ifdef CONFIG_LD_DEAD_CODE_DATA_ELIMINATION
LDFLAGS_vmlinux	+= $(call ld-option, --gc-sections,)
endif

ifeq ($(CONFIG_STRIP_ASM_SYMS),y)
LDFLAGS_vmlinux	+= $(call ld-option, -X,)
endif

# Default kernel image to build when no specific target is given.
# KBUILD_IMAGE may be overruled on the command line or
# set in the environment
# Also any assignments in arch/$(ARCH)/Makefile take precedence over
# this default value
export KBUILD_IMAGE ?= vmlinux

#
# INSTALL_PATH specifies where to place the updated kernel and system map
# images. Default is /boot, but you can set it to other values
export	INSTALL_PATH ?= /boot

#
# INSTALL_DTBS_PATH specifies a prefix for relocations required by build roots.
# Like INSTALL_MOD_PATH, it isn't defined in the Makefile, but can be passed as
# an argument if needed. Otherwise it defaults to the kernel install path
#
export INSTALL_DTBS_PATH ?= $(INSTALL_PATH)/dtbs/$(KERNELRELEASE)

#
# INSTALL_MOD_PATH specifies a prefix to MODLIB for module directory
# relocations required by build roots.  This is not defined in the
# makefile but the argument can be passed to make if needed.
#

MODLIB	= $(INSTALL_MOD_PATH)/lib/modules/$(KERNELRELEASE)
export MODLIB

#
# INSTALL_MOD_STRIP, if defined, will cause modules to be
# stripped after they are installed.  If INSTALL_MOD_STRIP is '1', then
# the default option --strip-debug will be used.  Otherwise,
# INSTALL_MOD_STRIP value will be used as the options to the strip command.

ifdef INSTALL_MOD_STRIP
ifeq ($(INSTALL_MOD_STRIP),1)
mod_strip_cmd = $(STRIP) --strip-debug
else
mod_strip_cmd = $(STRIP) $(INSTALL_MOD_STRIP)
endif # INSTALL_MOD_STRIP=1
else
mod_strip_cmd = true
endif # INSTALL_MOD_STRIP
export mod_strip_cmd

# CONFIG_MODULE_COMPRESS, if defined, will cause module to be compressed
# after they are installed in agreement with CONFIG_MODULE_COMPRESS_GZIP
# or CONFIG_MODULE_COMPRESS_XZ.

mod_compress_cmd = true
ifdef CONFIG_MODULE_COMPRESS
  ifdef CONFIG_MODULE_COMPRESS_GZIP
    mod_compress_cmd = gzip -n -f
  endif # CONFIG_MODULE_COMPRESS_GZIP
  ifdef CONFIG_MODULE_COMPRESS_XZ
    mod_compress_cmd = xz -f
  endif # CONFIG_MODULE_COMPRESS_XZ
endif # CONFIG_MODULE_COMPRESS
export mod_compress_cmd

# Select initial ramdisk compression format, default is gzip(1).
# This shall be used by the dracut(8) tool while creating an initramfs image.
#
INITRD_COMPRESS-y                  := gzip
INITRD_COMPRESS-$(CONFIG_RD_BZIP2) := bzip2
INITRD_COMPRESS-$(CONFIG_RD_LZMA)  := lzma
INITRD_COMPRESS-$(CONFIG_RD_XZ)    := xz
INITRD_COMPRESS-$(CONFIG_RD_LZO)   := lzo
INITRD_COMPRESS-$(CONFIG_RD_LZ4)   := lz4
# do not export INITRD_COMPRESS, since we didn't actually
# choose a sane default compression above.
# export INITRD_COMPRESS := $(INITRD_COMPRESS-y)

ifdef CONFIG_MODULE_SIG_ALL
$(eval $(call config_filename,MODULE_SIG_KEY))

mod_sign_cmd = scripts/sign-file $(CONFIG_MODULE_SIG_HASH) $(MODULE_SIG_KEY_SRCPREFIX)$(CONFIG_MODULE_SIG_KEY) certs/signing_key.x509
else
mod_sign_cmd = true
endif
export mod_sign_cmd


ifeq ($(KBUILD_EXTMOD),)
core-y		+= kernel/ certs/ mm/ fs/ ipc/ security/ crypto/ block/

vmlinux-dirs	:= $(patsubst %/,%,$(filter %/, $(init-y) $(init-m) \
		     $(core-y) $(core-m) $(drivers-y) $(drivers-m) \
		     $(net-y) $(net-m) $(libs-y) $(libs-m) $(virt-y)))

vmlinux-alldirs	:= $(sort $(vmlinux-dirs) $(patsubst %/,%,$(filter %/, \
		     $(init-) $(core-) $(drivers-) $(net-) $(libs-) $(virt-))))

init-y		:= $(patsubst %/, %/built-in.o, $(init-y))
core-y		:= $(patsubst %/, %/built-in.o, $(core-y))
drivers-y	:= $(patsubst %/, %/built-in.o, $(drivers-y))
net-y		:= $(patsubst %/, %/built-in.o, $(net-y))
libs-y1		:= $(patsubst %/, %/lib.a, $(libs-y))
libs-y2		:= $(patsubst %/, %/built-in.o, $(libs-y))
libs-y		:= $(libs-y1) $(libs-y2)
virt-y		:= $(patsubst %/, %/built-in.o, $(virt-y))

# Externally visible symbols (used by link-vmlinux.sh)
export KBUILD_VMLINUX_INIT := $(head-y) $(init-y)
export KBUILD_VMLINUX_MAIN := $(core-y) $(libs-y) $(drivers-y) $(net-y) $(virt-y)
export KBUILD_LDS          := arch/$(SRCARCH)/kernel/vmlinux.lds
export LDFLAGS_vmlinux
# used by scripts/pacmage/Makefile
export KBUILD_ALLDIRS := $(sort $(filter-out arch/%,$(vmlinux-alldirs)) arch Documentation include samples scripts tools)

vmlinux-deps := $(KBUILD_LDS) $(KBUILD_VMLINUX_INIT) $(KBUILD_VMLINUX_MAIN)

# Include targets which we want to execute sequentially if the rest of the
# kernel build went well. If CONFIG_TRIM_UNUSED_KSYMS is set, this might be
# evaluated more than once.
PHONY += vmlinux_prereq
vmlinux_prereq: $(vmlinux-deps) FORCE
ifdef CONFIG_HEADERS_CHECK
	$(Q)$(MAKE) -f $(srctree)/Makefile headers_check
endif
ifdef CONFIG_GDB_SCRIPTS
	$(Q)ln -fsn `cd $(srctree) && /bin/pwd`/scripts/gdb/vmlinux-gdb.py
endif
ifdef CONFIG_TRIM_UNUSED_KSYMS
	$(Q)$(CONFIG_SHELL) $(srctree)/scripts/adjust_autoksyms.sh \
	  "$(MAKE) -f $(srctree)/Makefile vmlinux"
endif

# standalone target for easier testing
include/generated/autoksyms.h: FORCE
	$(Q)$(CONFIG_SHELL) $(srctree)/scripts/adjust_autoksyms.sh true

ARCH_POSTLINK := $(wildcard $(srctree)/arch/$(SRCARCH)/Makefile.postlink)

# Final link of vmlinux with optional arch pass after final link
    cmd_link-vmlinux =                                                 \
	$(CONFIG_SHELL) $< $(LD) $(LDFLAGS) $(LDFLAGS_vmlinux) ;       \
	$(if $(ARCH_POSTLINK), $(MAKE) -f $(ARCH_POSTLINK) $@, true)

vmlinux: scripts/link-vmlinux.sh vmlinux_prereq $(vmlinux-deps) FORCE
	+$(call if_changed,link-vmlinux)

# Build samples along the rest of the kernel
ifdef CONFIG_SAMPLES
vmlinux-dirs += samples
endif

# The actual objects are generated when descending,
# make sure no implicit rule kicks in
$(sort $(vmlinux-deps)): $(vmlinux-dirs) ;

# Handle descending into subdirectories listed in $(vmlinux-dirs)
# Preset locale variables to speed up the build process. Limit locale
# tweaks to this spot to avoid wrong language settings when running
# make menuconfig etc.
# Error messages still appears in the original language

PHONY += $(vmlinux-dirs)
$(vmlinux-dirs): prepare scripts
	$(Q)$(MAKE) $(build)=$@

define filechk_kernel.release
	echo "$(KERNELVERSION)$$($(CONFIG_SHELL) $(srctree)/scripts/setlocalversion $(srctree))"
endef

# Store (new) KERNELRELEASE string in include/config/kernel.release
include/config/kernel.release: include/config/auto.conf FORCE
	$(call filechk,kernel.release)


# Things we need to do before we recursively start building the kernel
# or the modules are listed in "prepare".
# A multi level approach is used. prepareN is processed before prepareN-1.
# archprepare is used in arch Makefiles and when processed asm symlink,
# version.h and scripts_basic is processed / created.

# Listed in dependency order
PHONY += prepare archprepare prepare0 prepare1 prepare2 prepare3

# prepare3 is used to check if we are building in a separate output directory,
# and if so do:
# 1) Check that make has not been executed in the kernel src $(srctree)
prepare3: include/config/kernel.release
ifneq ($(KBUILD_SRC),)
	@$(kecho) '  Using $(srctree) as source for kernel'
	$(Q)if [ -f $(srctree)/.config -o -d $(srctree)/include/config ]; then \
		echo >&2 "  $(srctree) is not clean, please run 'make mrproper'"; \
		echo >&2 "  in the '$(srctree)' directory.";\
		/bin/false; \
	fi;
endif

# prepare2 creates a makefile if using a separate output directory.
# From this point forward, .config has been reprocessed, so any rules
# that need to depend on updated CONFIG_* values can be checked here.
prepare2: prepare3 prepare-compiler-check outputmakefile asm-generic

prepare1: prepare2 $(version_h) include/generated/utsrelease.h \
                   include/config/auto.conf
	$(cmd_crmodverdir)

archprepare: archheaders archscripts prepare1 scripts_basic

prepare0: archprepare gcc-plugins
	$(Q)$(MAKE) $(build)=.

# All the preparing..
prepare: prepare0 prepare-objtool

ifdef CONFIG_STACK_VALIDATION
  has_libelf := $(call try-run,\
		echo "int main() {}" | $(HOSTCC) -xc -o /dev/null -lelf -,1,0)
  ifeq ($(has_libelf),1)
    objtool_target := tools/objtool FORCE
  else
    $(warning "Cannot use CONFIG_STACK_VALIDATION, please install libelf-dev, libelf-devel or elfutils-libelf-devel")
    SKIP_STACK_VALIDATION := 1
    export SKIP_STACK_VALIDATION
  endif
endif

PHONY += prepare-objtool
prepare-objtool: $(objtool_target)

# Check for CONFIG flags that require compiler support. Abort the build
# after .config has been processed, but before the kernel build starts.
#
# For security-sensitive CONFIG options, we don't want to fallback and/or
# silently change which compiler flags will be used, since that leads to
# producing kernels with different security feature characteristics
# depending on the compiler used. (For example, "But I selected
# CC_STACKPROTECTOR_STRONG! Why did it build with _REGULAR?!")
PHONY += prepare-compiler-check
prepare-compiler-check: FORCE
# Make sure we're using a supported toolchain with LTO_CLANG
ifdef CONFIG_LTO_CLANG
  ifneq ($(call clang-ifversion, -ge, 0500, y), y)
	@echo Cannot use CONFIG_LTO_CLANG: requires clang 5.0 or later >&2 && exit 1
  endif
  ifneq ($(call gold-ifversion, -ge, 112000000, y), y)
	@echo Cannot use CONFIG_LTO_CLANG: requires GNU gold 1.12 or later >&2 && exit 1
  endif
endif
# Make sure compiler supports LTO flags
ifdef lto-flags
  ifeq ($(call cc-option, $(lto-flags)),)
	@echo Cannot use CONFIG_LTO: $(lto-flags) not supported by compiler \
		>&2 && exit 1
  endif
endif
# Make sure compiler supports requested stack protector flag.
ifdef stackp-name
  ifeq ($(call cc-option, $(stackp-flag)),)
	@echo Cannot use CONFIG_CC_STACKPROTECTOR_$(stackp-name): \
		  $(stackp-flag) not supported by compiler >&2 && exit 1
  endif
endif
# Make sure compiler does not have buggy stack-protector support.
ifdef stackp-check
  ifneq ($(shell $(CONFIG_SHELL) $(stackp-check) $(CC) $(KBUILD_CPPFLAGS) $(biarch)),y)
	@echo Cannot use CONFIG_CC_STACKPROTECTOR_$(stackp-name): \
                  $(stackp-flag) available but compiler is broken >&2 && exit 1
  endif
endif
ifdef cfi-flags
  ifeq ($(call cc-option, $(cfi-flags)),)
	@echo Cannot use CONFIG_CFI: $(cfi-flags) not supported by compiler >&2 && exit 1
  endif
endif
	@:

# Generate some files
# ---------------------------------------------------------------------------

# KERNELRELEASE can change from a few different places, meaning version.h
# needs to be updated, so this check is forced on all builds

uts_len := 64
define filechk_utsrelease.h
	if [ `echo -n "$(KERNELRELEASE)" | wc -c ` -gt $(uts_len) ]; then \
	  echo '"$(KERNELRELEASE)" exceeds $(uts_len) characters' >&2;    \
	  exit 1;                                                         \
	fi;                                                               \
	(echo \#define UTS_RELEASE \"$(KERNELRELEASE)\";)
endef

define filechk_version.h
	(echo \#define LINUX_VERSION_CODE $(shell                         \
	expr $(VERSION) \* 65536 + 0$(PATCHLEVEL) \* 256 + 0$(SUBLEVEL)); \
	echo '#define KERNEL_VERSION(a,b,c) (((a) << 16) + ((b) << 8) + (c))';)
endef

$(version_h): $(srctree)/Makefile FORCE
	$(call filechk,version.h)
	$(Q)rm -f $(old_version_h)

include/generated/utsrelease.h: include/config/kernel.release FORCE
	$(call filechk,utsrelease.h)

PHONY += headerdep
headerdep:
	$(Q)find $(srctree)/include/ -name '*.h' | xargs --max-args 1 \
	$(srctree)/scripts/headerdep.pl -I$(srctree)/include

# ---------------------------------------------------------------------------
# Firmware install
INSTALL_FW_PATH=$(INSTALL_MOD_PATH)/lib/firmware
export INSTALL_FW_PATH

PHONY += firmware_install
firmware_install:
	@mkdir -p $(objtree)/firmware
	$(Q)$(MAKE) -f $(srctree)/scripts/Makefile.fwinst obj=firmware __fw_install

# ---------------------------------------------------------------------------
# Kernel headers

#Default location for installed headers
export INSTALL_HDR_PATH = $(objtree)/usr

# If we do an all arch process set dst to asm-$(hdr-arch)
hdr-dst = $(if $(KBUILD_HEADERS), dst=include/asm-$(hdr-arch), dst=include/asm)

PHONY += archheaders
archheaders:

PHONY += archscripts
archscripts:

PHONY += __headers
__headers: $(version_h) scripts_basic asm-generic archheaders archscripts
	$(Q)$(MAKE) $(build)=scripts build_unifdef

PHONY += headers_install_all
headers_install_all:
	$(Q)$(CONFIG_SHELL) $(srctree)/scripts/headers.sh install

PHONY += headers_install
headers_install: __headers
	$(if $(wildcard $(srctree)/arch/$(hdr-arch)/include/uapi/asm/Kbuild),, \
	  $(error Headers not exportable for the $(SRCARCH) architecture))
	$(Q)$(MAKE) $(hdr-inst)=include/uapi
	$(Q)$(MAKE) $(hdr-inst)=arch/$(hdr-arch)/include/uapi/asm $(hdr-dst)
	$(Q)$(MAKE) $(hdr-inst)=techpack

PHONY += headers_check_all
headers_check_all: headers_install_all
	$(Q)$(CONFIG_SHELL) $(srctree)/scripts/headers.sh check

PHONY += headers_check
headers_check: headers_install
	$(Q)$(MAKE) $(hdr-inst)=include/uapi HDRCHECK=1
	$(Q)$(MAKE) $(hdr-inst)=arch/$(hdr-arch)/include/uapi/asm $(hdr-dst) HDRCHECK=1
	$(Q)$(MAKE) $(hdr-inst)=techpack HDRCHECK=1

# ---------------------------------------------------------------------------
# Kernel selftest

PHONY += kselftest
kselftest:
	$(Q)$(MAKE) -C tools/testing/selftests run_tests

kselftest-clean:
	$(Q)$(MAKE) -C tools/testing/selftests clean

PHONY += kselftest-merge
kselftest-merge:
	$(if $(wildcard $(objtree)/.config),, $(error No .config exists, config your kernel first!))
	$(Q)$(CONFIG_SHELL) $(srctree)/scripts/kconfig/merge_config.sh \
		-m $(objtree)/.config \
		$(srctree)/tools/testing/selftests/*/config
	+$(Q)$(MAKE) -f $(srctree)/Makefile olddefconfig

# ---------------------------------------------------------------------------
# Modules

ifdef CONFIG_MODULES

# By default, build modules as well

all: modules

# Build modules
#
# A module can be listed more than once in obj-m resulting in
# duplicate lines in modules.order files.  Those are removed
# using awk while concatenating to the final file.

PHONY += modules
modules: $(vmlinux-dirs) $(if $(KBUILD_BUILTIN),vmlinux) modules.builtin
	$(Q)$(AWK) '!x[$$0]++' $(vmlinux-dirs:%=$(objtree)/%/modules.order) > $(objtree)/modules.order
	@$(kecho) '  Building modules, stage 2.';
	$(Q)$(MAKE) -f $(srctree)/scripts/Makefile.modpost
	$(Q)$(MAKE) -f $(srctree)/scripts/Makefile.fwinst obj=firmware __fw_modbuild

modules.builtin: $(vmlinux-dirs:%=%/modules.builtin)
	$(Q)$(AWK) '!x[$$0]++' $^ > $(objtree)/modules.builtin

%/modules.builtin: include/config/auto.conf
	$(Q)$(MAKE) $(modbuiltin)=$*


# Target to prepare building external modules
PHONY += modules_prepare
modules_prepare: prepare scripts

# Target to install modules
PHONY += modules_install
modules_install: _modinst_ _modinst_post

PHONY += _modinst_
_modinst_:
	@rm -rf $(MODLIB)/kernel
	@rm -f $(MODLIB)/source
	@mkdir -p $(MODLIB)/kernel
	@ln -s `cd $(srctree) && /bin/pwd` $(MODLIB)/source
	@if [ ! $(objtree) -ef  $(MODLIB)/build ]; then \
		rm -f $(MODLIB)/build ; \
		ln -s $(CURDIR) $(MODLIB)/build ; \
	fi
	@cp -f $(objtree)/modules.order $(MODLIB)/
	@cp -f $(objtree)/modules.builtin $(MODLIB)/
	$(Q)$(MAKE) -f $(srctree)/scripts/Makefile.modinst

# This depmod is only for convenience to give the initial
# boot a modules.dep even before / is mounted read-write.  However the
# boot script depmod is the master version.
PHONY += _modinst_post
_modinst_post: _modinst_
	$(Q)$(MAKE) -f $(srctree)/scripts/Makefile.fwinst obj=firmware __fw_modinst
	$(call cmd,depmod)

ifeq ($(CONFIG_MODULE_SIG), y)
PHONY += modules_sign
modules_sign:
	$(Q)$(MAKE) -f $(srctree)/scripts/Makefile.modsign
endif

else # CONFIG_MODULES

# Modules not configured
# ---------------------------------------------------------------------------

PHONY += modules modules_install
modules modules_install:
	@echo >&2
	@echo >&2 "The present kernel configuration has modules disabled."
	@echo >&2 "Type 'make config' and enable loadable module support."
	@echo >&2 "Then build a kernel with module support enabled."
	@echo >&2
	@exit 1

endif # CONFIG_MODULES

###
# Cleaning is done on three levels.
# make clean     Delete most generated files
#                Leave enough to build external modules
# make mrproper  Delete the current configuration, and all generated files
# make distclean Remove editor backup files, patch leftover files and the like

# Directories & files removed with 'make clean'
CLEAN_DIRS  += $(MODVERDIR)

# Directories & files removed with 'make mrproper'
MRPROPER_DIRS  += include/config usr/include include/generated          \
		  arch/*/include/generated .tmp_objdiff
MRPROPER_FILES += .config .config.old .version .old_version \
		  Module.symvers tags TAGS cscope* GPATH GTAGS GRTAGS GSYMS \
		  signing_key.pem signing_key.priv signing_key.x509	\
		  x509.genkey extra_certificates signing_key.x509.keyid	\
		  signing_key.x509.signer vmlinux-gdb.py

# clean - Delete most, but leave enough to build external modules
#
clean: rm-dirs  := $(CLEAN_DIRS)
clean: rm-files := $(CLEAN_FILES)
clean-dirs      := $(addprefix _clean_, . $(vmlinux-alldirs) Documentation samples)

PHONY += $(clean-dirs) clean archclean vmlinuxclean
$(clean-dirs):
	$(Q)$(MAKE) $(clean)=$(patsubst _clean_%,%,$@)

vmlinuxclean:
	$(Q)$(CONFIG_SHELL) $(srctree)/scripts/link-vmlinux.sh clean
	$(Q)$(if $(ARCH_POSTLINK), $(MAKE) -f $(ARCH_POSTLINK) clean)

clean: archclean vmlinuxclean

# mrproper - Delete all generated files, including .config
#
mrproper: rm-dirs  := $(wildcard $(MRPROPER_DIRS))
mrproper: rm-files := $(wildcard $(MRPROPER_FILES))
mrproper-dirs      := $(addprefix _mrproper_,Documentation/DocBook scripts)

PHONY += $(mrproper-dirs) mrproper archmrproper
$(mrproper-dirs):
	$(Q)$(MAKE) $(clean)=$(patsubst _mrproper_%,%,$@)

mrproper: clean archmrproper $(mrproper-dirs)
	$(call cmd,rmdirs)
	$(call cmd,rmfiles)

# distclean
#
PHONY += distclean

distclean: mrproper
	@find $(srctree) $(RCS_FIND_IGNORE) \
		\( -name '*.orig' -o -name '*.rej' -o -name '*~' \
		-o -name '*.bak' -o -name '#*#' -o -name '.*.orig' \
		-o -name '.*.rej' -o -name '*%'  -o -name 'core' \) \
		-type f -print | xargs rm -f


# Packaging of the kernel to various formats
# ---------------------------------------------------------------------------
# rpm target kept for backward compatibility
package-dir	:= scripts/package

%src-pkg: FORCE
	$(Q)$(MAKE) $(build)=$(package-dir) $@
%pkg: include/config/kernel.release FORCE
	$(Q)$(MAKE) $(build)=$(package-dir) $@
rpm: include/config/kernel.release FORCE
	$(Q)$(MAKE) $(build)=$(package-dir) $@


# Brief documentation of the typical targets used
# ---------------------------------------------------------------------------

boards := $(wildcard $(srctree)/arch/$(SRCARCH)/configs/*_defconfig)
boards := $(sort $(notdir $(boards)))
board-dirs := $(dir $(wildcard $(srctree)/arch/$(SRCARCH)/configs/*/*_defconfig))
board-dirs := $(sort $(notdir $(board-dirs:/=)))

PHONY += help
help:
	@echo  'Cleaning targets:'
	@echo  '  clean		  - Remove most generated files but keep the config and'
	@echo  '                    enough build support to build external modules'
	@echo  '  mrproper	  - Remove all generated files + config + various backup files'
	@echo  '  distclean	  - mrproper + remove editor backup and patch files'
	@echo  ''
	@echo  'Configuration targets:'
	@$(MAKE) -f $(srctree)/scripts/kconfig/Makefile help
	@echo  ''
	@echo  'Other generic targets:'
	@echo  '  all		  - Build all targets marked with [*]'
	@echo  '* vmlinux	  - Build the bare kernel'
	@echo  '* modules	  - Build all modules'
	@echo  '  modules_install - Install all modules to INSTALL_MOD_PATH (default: /)'
	@echo  '  firmware_install- Install all firmware to INSTALL_FW_PATH'
	@echo  '                    (default: $$(INSTALL_MOD_PATH)/lib/firmware)'
	@echo  '  dir/            - Build all files in dir and below'
	@echo  '  dir/file.[ois]  - Build specified target only'
	@echo  '  dir/file.ll     - Build the LLVM assembly file'
	@echo  '                    (requires compiler support for LLVM assembly generation)'
	@echo  '  dir/file.lst    - Build specified mixed source/assembly target only'
	@echo  '                    (requires a recent binutils and recent build (System.map))'
	@echo  '  dir/file.ko     - Build module including final link'
	@echo  '  modules_prepare - Set up for building external modules'
	@echo  '  tags/TAGS	  - Generate tags file for editors'
	@echo  '  cscope	  - Generate cscope index'
	@echo  '  gtags           - Generate GNU GLOBAL index'
	@echo  '  kernelrelease	  - Output the release version string (use with make -s)'
	@echo  '  kernelversion	  - Output the version stored in Makefile (use with make -s)'
	@echo  '  image_name	  - Output the image name (use with make -s)'
	@echo  '  headers_install - Install sanitised kernel headers to INSTALL_HDR_PATH'; \
	 echo  '                    (default: $(INSTALL_HDR_PATH))'; \
	 echo  ''
	@echo  'Static analysers'
	@echo  '  checkstack      - Generate a list of stack hogs'
	@echo  '  namespacecheck  - Name space analysis on compiled kernel'
	@echo  '  versioncheck    - Sanity check on version.h usage'
	@echo  '  includecheck    - Check for duplicate included header files'
	@echo  '  export_report   - List the usages of all exported symbols'
	@echo  '  headers_check   - Sanity check on exported headers'
	@echo  '  headerdep       - Detect inclusion cycles in headers'
	@$(MAKE) -f $(srctree)/scripts/Makefile.help checker-help
	@echo  ''
	@echo  'Kernel selftest'
	@echo  '  kselftest       - Build and run kernel selftest (run as root)'
	@echo  '                    Build, install, and boot kernel before'
	@echo  '                    running kselftest on it'
	@echo  '  kselftest-clean - Remove all generated kselftest files'
	@echo  '  kselftest-merge - Merge all the config dependencies of kselftest to existed'
	@echo  '                    .config.'
	@echo  ''
	@echo  'Kernel packaging:'
	@$(MAKE) $(build)=$(package-dir) help
	@echo  ''
	@echo  'Documentation targets:'
	@$(MAKE) -f $(srctree)/Documentation/Makefile.sphinx dochelp
	@echo  ''
	@$(MAKE) -f $(srctree)/Documentation/DocBook/Makefile dochelp
	@echo  ''
	@echo  'Architecture specific targets ($(SRCARCH)):'
	@$(if $(archhelp),$(archhelp),\
		echo '  No architecture specific help defined for $(SRCARCH)')
	@echo  ''
	@$(if $(boards), \
		$(foreach b, $(boards), \
		printf "  %-24s - Build for %s\\n" $(b) $(subst _defconfig,,$(b));) \
		echo '')
	@$(if $(board-dirs), \
		$(foreach b, $(board-dirs), \
		printf "  %-16s - Show %s-specific targets\\n" help-$(b) $(b);) \
		printf "  %-16s - Show all of the above\\n" help-boards; \
		echo '')

	@echo  '  make V=0|1 [targets] 0 => quiet build (default), 1 => verbose build'
	@echo  '  make V=2   [targets] 2 => give reason for rebuild of target'
	@echo  '  make O=dir [targets] Locate all output files in "dir", including .config'
	@echo  '  make C=1   [targets] Check all c source with $$CHECK (sparse by default)'
	@echo  '  make C=2   [targets] Force check of all c source with $$CHECK'
	@echo  '  make RECORDMCOUNT_WARN=1 [targets] Warn about ignored mcount sections'
	@echo  '  make W=n   [targets] Enable extra gcc checks, n=1,2,3 where'
	@echo  '		1: warnings which may be relevant and do not occur too often'
	@echo  '		2: warnings which occur quite often but may still be relevant'
	@echo  '		3: more obscure warnings, can most likely be ignored'
	@echo  '		Multiple levels can be combined with W=12 or W=123'
	@echo  ''
	@echo  'Execute "make" or "make all" to build all targets marked with [*] '
	@echo  'For further info see the ./README file'


help-board-dirs := $(addprefix help-,$(board-dirs))

help-boards: $(help-board-dirs)

boards-per-dir = $(sort $(notdir $(wildcard $(srctree)/arch/$(SRCARCH)/configs/$*/*_defconfig)))

$(help-board-dirs): help-%:
	@echo  'Architecture specific targets ($(SRCARCH) $*):'
	@$(if $(boards-per-dir), \
		$(foreach b, $(boards-per-dir), \
		printf "  %-24s - Build for %s\\n" $*/$(b) $(subst _defconfig,,$(b));) \
		echo '')


# Documentation targets
# ---------------------------------------------------------------------------
DOC_TARGETS := xmldocs sgmldocs psdocs latexdocs pdfdocs htmldocs mandocs installmandocs epubdocs cleandocs
PHONY += $(DOC_TARGETS)
$(DOC_TARGETS): scripts_basic FORCE
	$(Q)$(MAKE) $(build)=scripts build_docproc build_check-lc_ctype
	$(Q)$(MAKE) $(build)=Documentation -f $(srctree)/Documentation/Makefile.sphinx $@
	$(Q)$(MAKE) $(build)=Documentation/DocBook $@

else # KBUILD_EXTMOD

###
# External module support.
# When building external modules the kernel used as basis is considered
# read-only, and no consistency checks are made and the make
# system is not used on the basis kernel. If updates are required
# in the basis kernel ordinary make commands (without M=...) must
# be used.
#
# The following are the only valid targets when building external
# modules.
# make M=dir clean     Delete all automatically generated files
# make M=dir modules   Make all modules in specified dir
# make M=dir	       Same as 'make M=dir modules'
# make M=dir modules_install
#                      Install the modules built in the module directory
#                      Assumes install directory is already created

# We are always building modules
KBUILD_MODULES := 1

PHONY += $(objtree)/Module.symvers
$(objtree)/Module.symvers:
	@test -e $(objtree)/Module.symvers || ( \
	echo; \
	echo "  WARNING: Symbol version dump $(objtree)/Module.symvers"; \
	echo "           is missing; modules will have no dependencies and modversions."; \
	echo )

module-dirs := $(addprefix _module_,$(KBUILD_EXTMOD))
PHONY += $(module-dirs) modules
$(module-dirs): prepare $(objtree)/Module.symvers
	$(Q)$(MAKE) $(build)=$(patsubst _module_%,%,$@)

modules: $(module-dirs)
	@$(kecho) '  Building modules, stage 2.';
	$(Q)$(MAKE) -f $(srctree)/scripts/Makefile.modpost

PHONY += modules_install
modules_install: _emodinst_ _emodinst_post

install-dir := $(if $(INSTALL_MOD_DIR),$(INSTALL_MOD_DIR),extra)
PHONY += _emodinst_
_emodinst_:
	$(Q)mkdir -p $(MODLIB)/$(install-dir)
	$(Q)$(MAKE) -f $(srctree)/scripts/Makefile.modinst

PHONY += _emodinst_post
_emodinst_post: _emodinst_
	$(call cmd,depmod)

clean-dirs := $(addprefix _clean_,$(KBUILD_EXTMOD))

PHONY += $(clean-dirs) clean
$(clean-dirs):
	$(Q)$(MAKE) $(clean)=$(patsubst _clean_%,%,$@)

clean:	rm-dirs := $(MODVERDIR)
clean: rm-files := $(KBUILD_EXTMOD)/Module.symvers

PHONY += help
help:
	@echo  '  Building external modules.'
	@echo  '  Syntax: make -C path/to/kernel/src M=$$PWD target'
	@echo  ''
	@echo  '  modules         - default target, build the module(s)'
	@echo  '  modules_install - install the module'
	@echo  '  clean           - remove generated files in module directory only'
	@echo  ''

# Dummies...
PHONY += prepare scripts
prepare:
	$(cmd_crmodverdir)
scripts: ;
endif # KBUILD_EXTMOD

clean: $(clean-dirs)
	$(call cmd,rmdirs)
	$(call cmd,rmfiles)
	@find $(if $(KBUILD_EXTMOD), $(KBUILD_EXTMOD), .) $(RCS_FIND_IGNORE) \
		\( -name '*.[oas]' -o -name '*.ko' -o -name '.*.cmd' \
		-o -name '*.ko.*' \
		-o -name '*.dwo'  \
		-o -name '*.su'  \
		-o -name '.*.d' -o -name '.*.tmp' -o -name '*.mod.c' \
		-o -name '*.symtypes' -o -name 'modules.order' \
		-o -name modules.builtin -o -name '.tmp_*.o.*' \
		-o -name '*.c.[012]*.*' \
		-o -name '*.ll' \
		-o -name '*.gcno' \
		-o -name '*.*.symversions' \) -type f -print | xargs rm -f

# Generate tags for editors
# ---------------------------------------------------------------------------
quiet_cmd_tags = GEN     $@
      cmd_tags = $(CONFIG_SHELL) $(srctree)/scripts/tags.sh $@

tags TAGS cscope gtags: FORCE
	$(call cmd,tags)

# Scripts to check various things for consistency
# ---------------------------------------------------------------------------

PHONY += includecheck versioncheck coccicheck namespacecheck export_report

includecheck:
	find $(srctree)/* $(RCS_FIND_IGNORE) \
		-name '*.[hcS]' -type f -print | sort \
		| xargs $(PERL) -w $(srctree)/scripts/checkincludes.pl

versioncheck:
	find $(srctree)/* $(RCS_FIND_IGNORE) \
		-name '*.[hcS]' -type f -print | sort \
		| xargs $(PERL) -w $(srctree)/scripts/checkversion.pl

coccicheck:
	$(Q)$(CONFIG_SHELL) $(srctree)/scripts/$@

namespacecheck:
	$(PERL) $(srctree)/scripts/namespace.pl

export_report:
	$(PERL) $(srctree)/scripts/export_report.pl

endif #ifeq ($(config-targets),1)
endif #ifeq ($(mixed-targets),1)

PHONY += checkstack kernelrelease kernelversion image_name

# UML needs a little special treatment here.  It wants to use the host
# toolchain, so needs $(SUBARCH) passed to checkstack.pl.  Everyone
# else wants $(ARCH), including people doing cross-builds, which means
# that $(SUBARCH) doesn't work here.
ifeq ($(ARCH), um)
CHECKSTACK_ARCH := $(SUBARCH)
else
CHECKSTACK_ARCH := $(ARCH)
endif
checkstack:
	$(OBJDUMP) -d vmlinux $$(find . -name '*.ko') | \
	$(PERL) $(src)/scripts/checkstack.pl $(CHECKSTACK_ARCH)

kernelrelease:
	@echo "$(KERNELVERSION)$$($(CONFIG_SHELL) $(srctree)/scripts/setlocalversion $(srctree))"

kernelversion:
	@echo $(KERNELVERSION)

image_name:
	@echo $(KBUILD_IMAGE)

# Clear a bunch of variables before executing the submake
tools/: FORCE
	$(Q)mkdir -p $(objtree)/tools
	$(Q)$(MAKE) LDFLAGS= MAKEFLAGS="$(tools_silent) $(filter --j% -j,$(MAKEFLAGS))" O=$(shell cd $(objtree) && /bin/pwd) subdir=tools -C $(src)/tools/

tools/%: FORCE
	$(Q)mkdir -p $(objtree)/tools
	$(Q)$(MAKE) LDFLAGS= MAKEFLAGS="$(tools_silent) $(filter --j% -j,$(MAKEFLAGS))" O=$(shell cd $(objtree) && /bin/pwd) subdir=tools -C $(src)/tools/ $*

# Single targets
# ---------------------------------------------------------------------------
# Single targets are compatible with:
# - build with mixed source and output
# - build with separate output dir 'make O=...'
# - external modules
#
#  target-dir => where to store outputfile
#  build-dir  => directory in kernel source tree to use

ifeq ($(KBUILD_EXTMOD),)
        build-dir  = $(patsubst %/,%,$(dir $@))
        target-dir = $(dir $@)
else
        zap-slash=$(filter-out .,$(patsubst %/,%,$(dir $@)))
        build-dir  = $(KBUILD_EXTMOD)$(if $(zap-slash),/$(zap-slash))
        target-dir = $(if $(KBUILD_EXTMOD),$(dir $<),$(dir $@))
endif

%.s: %.c prepare scripts FORCE
	$(Q)$(MAKE) $(build)=$(build-dir) $(target-dir)$(notdir $@)
%.i: %.c prepare scripts FORCE
	$(Q)$(MAKE) $(build)=$(build-dir) $(target-dir)$(notdir $@)
%.o: %.c prepare scripts FORCE
	$(Q)$(MAKE) $(build)=$(build-dir) $(target-dir)$(notdir $@)
%.lst: %.c prepare scripts FORCE
	$(Q)$(MAKE) $(build)=$(build-dir) $(target-dir)$(notdir $@)
%.s: %.S prepare scripts FORCE
	$(Q)$(MAKE) $(build)=$(build-dir) $(target-dir)$(notdir $@)
%.o: %.S prepare scripts FORCE
	$(Q)$(MAKE) $(build)=$(build-dir) $(target-dir)$(notdir $@)
%.symtypes: %.c prepare scripts FORCE
	$(Q)$(MAKE) $(build)=$(build-dir) $(target-dir)$(notdir $@)
%.ll: %.c prepare scripts FORCE
	$(Q)$(MAKE) $(build)=$(build-dir) $(target-dir)$(notdir $@)

# Modules
/: prepare scripts FORCE
	$(Q)$(MAKE) KBUILD_MODULES=$(if $(CONFIG_MODULES),1) \
	$(build)=$(build-dir)
# Make sure the latest headers are built for Documentation
Documentation/ samples/: headers_install
%/: prepare scripts FORCE
	$(Q)$(MAKE) KBUILD_MODULES=$(if $(CONFIG_MODULES),1) \
	$(build)=$(build-dir)
%.ko: prepare scripts FORCE
	$(Q)$(MAKE) KBUILD_MODULES=$(if $(CONFIG_MODULES),1)   \
	$(build)=$(build-dir) $(@:.ko=.o)
	$(Q)$(MAKE) -f $(srctree)/scripts/Makefile.modpost

# FIXME Should go into a make.lib or something
# ===========================================================================

quiet_cmd_rmdirs = $(if $(wildcard $(rm-dirs)),CLEAN   $(wildcard $(rm-dirs)))
      cmd_rmdirs = rm -rf $(rm-dirs)

quiet_cmd_rmfiles = $(if $(wildcard $(rm-files)),CLEAN   $(wildcard $(rm-files)))
      cmd_rmfiles = rm -f $(rm-files)

# Run depmod only if we have System.map and depmod is executable
quiet_cmd_depmod = DEPMOD  $(KERNELRELEASE)
      cmd_depmod = $(CONFIG_SHELL) $(srctree)/scripts/depmod.sh $(DEPMOD) \
                   $(KERNELRELEASE) "$(patsubst y,_,$(CONFIG_HAVE_UNDERSCORE_SYMBOL_PREFIX))"

# Create temporary dir for module support files
# clean it up only when building all modules
cmd_crmodverdir = $(Q)mkdir -p $(MODVERDIR) \
                  $(if $(KBUILD_MODULES),; rm -f $(MODVERDIR)/*)

# read all saved command lines

targets := $(wildcard $(sort $(targets)))
cmd_files := $(wildcard .*.cmd $(foreach f,$(targets),$(dir $(f)).$(notdir $(f)).cmd))

ifneq ($(cmd_files),)
  $(cmd_files): ;	# Do not try to update included dependency files
  include $(cmd_files)
endif

endif	# skip-makefile

PHONY += FORCE
FORCE:

# Declare the contents of the .PHONY variable as phony.  We keep that
# information in a variable so we can use it in if_changed and friends.
.PHONY: $(PHONY)<|MERGE_RESOLUTION|>--- conflicted
+++ resolved
@@ -348,11 +348,7 @@
 # Make variables (CC, etc...)
 AS		= $(CROSS_COMPILE)as
 LD		= $(CROSS_COMPILE)ld
-<<<<<<< HEAD
 CC		= $(CROSS_COMPILE)gcc
-=======
-REAL_CC		= $(CROSS_COMPILE)gcc
->>>>>>> f8921dd3
 LDGOLD		= $(CROSS_COMPILE)ld.gold
 CPP		= $(CC) -E
 AR		= $(CROSS_COMPILE)ar
@@ -368,10 +364,6 @@
 PYTHON		= python
 CHECK		= sparse
 
-# Use the wrapper for the compiler.  This wrapper scans for new
-# warnings and causes the build to stop upon encountering them
-CC		= $(PYTHON) $(srctree)/scripts/gcc-wrapper.py $(REAL_CC)
-
 CHECKFLAGS     := -D__linux__ -Dlinux -D__STDC__ -Dunix -D__unix__ \
 		  -Wbitwise -Wno-return-void $(CF)
 NOSTDINC_FLAGS  =
@@ -540,18 +532,11 @@
 KBUILD_CFLAGS += $(call cc-disable-warning, gnu)
 KBUILD_CFLAGS += $(call cc-disable-warning, address-of-packed-member)
 KBUILD_CFLAGS += $(call cc-disable-warning, duplicate-decl-specifier)
-<<<<<<< HEAD
 KBUILD_CFLAGS += $(call cc-disable-warning, undefined-optimized)
 KBUILD_CFLAGS += $(call cc-disable-warning, tautological-constant-out-of-range-compare)
 
 # Quiet clang warning: comparison of unsigned expression < 0 is always false
 
-=======
-KBUILD_CFLAGS += -Wno-undefined-optimized
-KBUILD_CFLAGS += -Wno-tautological-constant-out-of-range-compare
-
-# Quiet clang warning: comparison of unsigned expression < 0 is always false
->>>>>>> f8921dd3
 KBUILD_CFLAGS += $(call cc-disable-warning, tautological-compare)
 # CLANG uses a _MergedGlobals as optimization, but this breaks modpost, as the
 # source of a reference will be _MergedGlobals and not on of the whitelisted names.
@@ -564,10 +549,7 @@
 KBUILD_AFLAGS	+= $(CLANG_FLAGS)
 else
 
-<<<<<<< HEAD
 KBUILD_CFLAGS += $(call cc-option,-fno-delete-null-pointer-checks,)
-=======
->>>>>>> f8921dd3
 # These warnings generated too much noise in a regular build.
 # Use make W=1 to enable them (see scripts/Makefile.build)
 KBUILD_CFLAGS += $(call cc-disable-warning, unused-but-set-variable)
@@ -774,16 +756,13 @@
 endif
 
 ifdef CONFIG_CC_OPTIMIZE_FOR_SIZE
-<<<<<<< HEAD
 KBUILD_CFLAGS	+= -O3 $(call cc-disable-warning,maybe-uninitialized,)
 else
 ifdef CONFIG_PROFILE_ALL_BRANCHES
 KBUILD_CFLAGS	+= -O3 $(call cc-disable-warning,maybe-uninitialized,)
-=======
-KBUILD_CFLAGS   += -Os
->>>>>>> f8921dd3
 else
 KBUILD_CFLAGS   += -O3
+endif
 endif
 
 ifdef CONFIG_CC_WERROR
@@ -852,10 +831,7 @@
 KBUILD_CFLAGS += $(call cc-disable-warning, format-invalid-specifier)
 KBUILD_CFLAGS += $(call cc-disable-warning, gnu)
 KBUILD_CFLAGS += $(call cc-disable-warning, duplicate-decl-specifier)
-<<<<<<< HEAD
 KBUILD_CFLAGS += -mcpu=cortex-a55 -mtune=cortex-a55
-=======
->>>>>>> f8921dd3
 # Quiet clang warning: comparison of unsigned expression < 0 is always false
 KBUILD_CFLAGS += $(call cc-disable-warning, tautological-compare)
 # CLANG uses a _MergedGlobals as optimization, but this breaks modpost, as the
