/*
 *  linux/mm/page_alloc.c
 *
 *  Manages the free list, the system allocates free pages here.
 *  Note that kmalloc() lives in slab.c
 *
 *  Copyright (C) 1991, 1992, 1993, 1994  Linus Torvalds
 *  Swap reorganised 29.12.95, Stephen Tweedie
 *  Support of BIGMEM added by Gerhard Wichert, Siemens AG, July 1999
 *  Reshaped it to be a zoned allocator, Ingo Molnar, Red Hat, 1999
 *  Discontiguous memory support, Kanoj Sarcar, SGI, Nov 1999
 *  Zone balancing, Kanoj Sarcar, SGI, Jan 2000
 *  Per cpu hot/cold page lists, bulk allocation, Martin J. Bligh, Sept 2002
 *          (lots of bits borrowed from Ingo Molnar & Andrew Morton)
 */

#include <linux/stddef.h>
#include <linux/mm.h>
#include <linux/swap.h>
#include <linux/interrupt.h>
#include <linux/pagemap.h>
#include <linux/jiffies.h>
#include <linux/bootmem.h>
#include <linux/memblock.h>
#include <linux/compiler.h>
#include <linux/kernel.h>
#include <linux/kmemcheck.h>
#include <linux/kasan.h>
#include <linux/module.h>
#include <linux/suspend.h>
#include <linux/pagevec.h>
#include <linux/blkdev.h>
#include <linux/slab.h>
#include <linux/ratelimit.h>
#include <linux/oom.h>
#include <linux/notifier.h>
#include <linux/topology.h>
#include <linux/sysctl.h>
#include <linux/cpu.h>
#include <linux/cpuset.h>
#include <linux/memory_hotplug.h>
#include <linux/nodemask.h>
#include <linux/vmalloc.h>
#include <linux/vmstat.h>
#include <linux/mempolicy.h>
#include <linux/memremap.h>
#include <linux/stop_machine.h>
#include <linux/sort.h>
#include <linux/pfn.h>
#include <linux/backing-dev.h>
#include <linux/fault-inject.h>
#include <linux/page-isolation.h>
#include <linux/page_ext.h>
#include <linux/debugobjects.h>
#include <linux/kmemleak.h>
#include <linux/compaction.h>
#include <trace/events/kmem.h>
#include <linux/prefetch.h>
#include <linux/mm_inline.h>
#include <linux/migrate.h>
#include <linux/page_ext.h>
#include <linux/hugetlb.h>
#include <linux/sched/rt.h>
#include <linux/page_owner.h>
#include <linux/kthread.h>
#include <linux/memcontrol.h>
<<<<<<< HEAD
#include <linux/show_mem_notifier.h>
=======
>>>>>>> dd05251a
#include <linux/psi.h>

#include <asm/sections.h>
#include <asm/tlbflush.h>
#include <asm/div64.h>
#include "internal.h"

/* prevent >1 _updater_ of zone percpu pageset ->high and ->batch fields */
static DEFINE_MUTEX(pcp_batch_high_lock);
#define MIN_PERCPU_PAGELIST_FRACTION	(8)

#ifdef CONFIG_USE_PERCPU_NUMA_NODE_ID
DEFINE_PER_CPU(int, numa_node);
EXPORT_PER_CPU_SYMBOL(numa_node);
#endif

#ifdef CONFIG_HAVE_MEMORYLESS_NODES
/*
 * N.B., Do NOT reference the '_numa_mem_' per cpu variable directly.
 * It will not be defined when CONFIG_HAVE_MEMORYLESS_NODES is not defined.
 * Use the accessor functions set_numa_mem(), numa_mem_id() and cpu_to_mem()
 * defined in <linux/topology.h>.
 */
DEFINE_PER_CPU(int, _numa_mem_);		/* Kernel "local memory" node */
EXPORT_PER_CPU_SYMBOL(_numa_mem_);
int _node_numa_mem_[MAX_NUMNODES];
#endif

#ifdef CONFIG_GCC_PLUGIN_LATENT_ENTROPY
volatile unsigned long latent_entropy __latent_entropy;
EXPORT_SYMBOL(latent_entropy);
#endif

/*
 * Array of node states.
 */
nodemask_t node_states[NR_NODE_STATES] __read_mostly = {
	[N_POSSIBLE] = NODE_MASK_ALL,
	[N_ONLINE] = { { [0] = 1UL } },
#ifndef CONFIG_NUMA
	[N_NORMAL_MEMORY] = { { [0] = 1UL } },
#ifdef CONFIG_HIGHMEM
	[N_HIGH_MEMORY] = { { [0] = 1UL } },
#endif
#ifdef CONFIG_MOVABLE_NODE
	[N_MEMORY] = { { [0] = 1UL } },
#endif
	[N_CPU] = { { [0] = 1UL } },
#endif	/* NUMA */
};
EXPORT_SYMBOL(node_states);

/* Protect totalram_pages and zone->managed_pages */
static DEFINE_SPINLOCK(managed_page_count_lock);

unsigned long totalram_pages __read_mostly;
unsigned long totalreserve_pages __read_mostly;
unsigned long totalcma_pages __read_mostly;

int percpu_pagelist_fraction;
gfp_t gfp_allowed_mask __read_mostly = GFP_BOOT_MASK;

/*
 * A cached value of the page's pageblock's migratetype, used when the page is
 * put on a pcplist. Used to avoid the pageblock migratetype lookup when
 * freeing from pcplists in most cases, at the cost of possibly becoming stale.
 * Also the migratetype set in the page does not necessarily match the pcplist
 * index, e.g. page might have MIGRATE_CMA set but be on a pcplist with any
 * other index - this ensures that it will be put on the correct CMA freelist.
 */
static inline int get_pcppage_migratetype(struct page *page)
{
	return page->index;
}

static inline void set_pcppage_migratetype(struct page *page, int migratetype)
{
	page->index = migratetype;
}

#ifdef CONFIG_PM_SLEEP
/*
 * The following functions are used by the suspend/hibernate code to temporarily
 * change gfp_allowed_mask in order to avoid using I/O during memory allocations
 * while devices are suspended.  To avoid races with the suspend/hibernate code,
 * they should always be called with pm_mutex held (gfp_allowed_mask also should
 * only be modified with pm_mutex held, unless the suspend/hibernate code is
 * guaranteed not to run in parallel with that modification).
 */

static gfp_t saved_gfp_mask;

void pm_restore_gfp_mask(void)
{
	WARN_ON(!mutex_is_locked(&pm_mutex));
	if (saved_gfp_mask) {
		gfp_allowed_mask = saved_gfp_mask;
		saved_gfp_mask = 0;
	}
}

void pm_restrict_gfp_mask(void)
{
	WARN_ON(!mutex_is_locked(&pm_mutex));
	WARN_ON(saved_gfp_mask);
	saved_gfp_mask = gfp_allowed_mask;
	gfp_allowed_mask &= ~(__GFP_IO | __GFP_FS);
}

bool pm_suspended_storage(void)
{
	if ((gfp_allowed_mask & (__GFP_IO | __GFP_FS)) == (__GFP_IO | __GFP_FS))
		return false;
	return true;
}
#endif /* CONFIG_PM_SLEEP */

#ifdef CONFIG_HUGETLB_PAGE_SIZE_VARIABLE
unsigned int pageblock_order __read_mostly;
#endif

static void __free_pages_ok(struct page *page, unsigned int order);

/*
 * results with 256, 32 in the lowmem_reserve sysctl:
 *	1G machine -> (16M dma, 800M-16M normal, 1G-800M high)
 *	1G machine -> (16M dma, 784M normal, 224M high)
 *	NORMAL allocation will leave 784M/256 of ram reserved in the ZONE_DMA
 *	HIGHMEM allocation will leave 224M/32 of ram reserved in ZONE_NORMAL
 *	HIGHMEM allocation will leave (224M+784M)/256 of ram reserved in ZONE_DMA
 *
 * TBD: should special case ZONE_DMA32 machines here - in those we normally
 * don't need any ZONE_NORMAL reservation
 */
int sysctl_lowmem_reserve_ratio[MAX_NR_ZONES-1] = {
#ifdef CONFIG_ZONE_DMA
	 256,
#endif
#ifdef CONFIG_ZONE_DMA32
	 256,
#endif
#ifdef CONFIG_HIGHMEM
	 32,
#endif
	 32,
};

EXPORT_SYMBOL(totalram_pages);

static char * const zone_names[MAX_NR_ZONES] = {
#ifdef CONFIG_ZONE_DMA
	 "DMA",
#endif
#ifdef CONFIG_ZONE_DMA32
	 "DMA32",
#endif
	 "Normal",
#ifdef CONFIG_HIGHMEM
	 "HighMem",
#endif
	 "Movable",
#ifdef CONFIG_ZONE_DEVICE
	 "Device",
#endif
};

char * const migratetype_names[MIGRATE_TYPES] = {
	"Unmovable",
	"Movable",
	"Reclaimable",
#ifdef CONFIG_CMA
	"CMA",
#endif
	"HighAtomic",
#ifdef CONFIG_MEMORY_ISOLATION
	"Isolate",
#endif
};

compound_page_dtor * const compound_page_dtors[] = {
	NULL,
	free_compound_page,
#ifdef CONFIG_HUGETLB_PAGE
	free_huge_page,
#endif
#ifdef CONFIG_TRANSPARENT_HUGEPAGE
	free_transhuge_page,
#endif
};

/*
 * Try to keep at least this much lowmem free.  Do not allow normal
 * allocations below this point, only high priority ones. Automatically
 * tuned according to the amount of memory in the system.
 */
int min_free_kbytes = 1024;
int user_min_free_kbytes = -1;
int watermark_scale_factor;

/*
 * Extra memory for the system to try freeing. Used to temporarily
 * free memory, to make space for new workloads. Anyone can allocate
 * down to the min watermarks controlled by min_free_kbytes above.
 */
<<<<<<< HEAD
int extra_free_kbytes;

#ifdef CONFIG_KSWAPD_LAZY_RECLAIM
atomic_t alloc_ongoing = ATOMIC_INIT(0);
#endif
=======
int extra_free_kbytes = 0;

>>>>>>> dd05251a
static unsigned long __meminitdata nr_kernel_pages;
static unsigned long __meminitdata nr_all_pages;
static unsigned long __meminitdata dma_reserve;

#ifdef CONFIG_HAVE_MEMBLOCK_NODE_MAP
static unsigned long __meminitdata arch_zone_lowest_possible_pfn[MAX_NR_ZONES];
static unsigned long __meminitdata arch_zone_highest_possible_pfn[MAX_NR_ZONES];
static unsigned long __initdata required_kernelcore;
static unsigned long __initdata required_movablecore;
static unsigned long __meminitdata zone_movable_pfn[MAX_NUMNODES];
static bool mirrored_kernelcore;

/* movable_zone is the "real" zone pages in ZONE_MOVABLE are taken from */
int movable_zone;
EXPORT_SYMBOL(movable_zone);
#endif /* CONFIG_HAVE_MEMBLOCK_NODE_MAP */

#if MAX_NUMNODES > 1
int nr_node_ids __read_mostly = MAX_NUMNODES;
int nr_online_nodes __read_mostly = 1;
EXPORT_SYMBOL(nr_node_ids);
EXPORT_SYMBOL(nr_online_nodes);
#endif

int page_group_by_mobility_disabled __read_mostly;

#ifdef CONFIG_DEFERRED_STRUCT_PAGE_INIT

/*
 * Determine how many pages need to be initialized durig early boot
 * (non-deferred initialization).
 * The value of first_deferred_pfn will be set later, once non-deferred pages
 * are initialized, but for now set it ULONG_MAX.
 */
static inline void reset_deferred_meminit(pg_data_t *pgdat)
{
	phys_addr_t start_addr, end_addr;
	unsigned long max_pgcnt;
	unsigned long reserved;

	/*
	 * Initialise at least 2G of a node but also take into account that
	 * two large system hashes that can take up 1GB for 0.25TB/node.
	 */
	max_pgcnt = max(2UL << (30 - PAGE_SHIFT),
			(pgdat->node_spanned_pages >> 8));

	/*
	 * Compensate the all the memblock reservations (e.g. crash kernel)
	 * from the initial estimation to make sure we will initialize enough
	 * memory to boot.
	 */
	start_addr = PFN_PHYS(pgdat->node_start_pfn);
	end_addr = PFN_PHYS(pgdat->node_start_pfn + max_pgcnt);
	reserved = memblock_reserved_memory_within(start_addr, end_addr);
	max_pgcnt += PHYS_PFN(reserved);

	pgdat->static_init_pgcnt = min(max_pgcnt, pgdat->node_spanned_pages);
	pgdat->first_deferred_pfn = ULONG_MAX;
}

/* Returns true if the struct page for the pfn is uninitialised */
static inline bool __meminit early_page_uninitialised(unsigned long pfn)
{
	int nid = early_pfn_to_nid(pfn);

	if (node_online(nid) && pfn >= NODE_DATA(nid)->first_deferred_pfn)
		return true;

	return false;
}

/*
 * Returns false when the remaining initialisation should be deferred until
 * later in the boot cycle when it can be parallelised.
 */
static inline bool update_defer_init(pg_data_t *pgdat,
				unsigned long pfn, unsigned long zone_end,
				unsigned long *nr_initialised)
{
	/* Always populate low zones for address-contrained allocations */
	if (zone_end < pgdat_end_pfn(pgdat))
		return true;
	(*nr_initialised)++;
	if ((*nr_initialised > pgdat->static_init_pgcnt) &&
	    (pfn & (PAGES_PER_SECTION - 1)) == 0) {
		pgdat->first_deferred_pfn = pfn;
		return false;
	}

	return true;
}
#else
static inline void reset_deferred_meminit(pg_data_t *pgdat)
{
}

static inline bool early_page_uninitialised(unsigned long pfn)
{
	return false;
}

static inline bool update_defer_init(pg_data_t *pgdat,
				unsigned long pfn, unsigned long zone_end,
				unsigned long *nr_initialised)
{
	return true;
}
#endif

/* Return a pointer to the bitmap storing bits affecting a block of pages */
static inline unsigned long *get_pageblock_bitmap(struct page *page,
							unsigned long pfn)
{
#ifdef CONFIG_SPARSEMEM
	return __pfn_to_section(pfn)->pageblock_flags;
#else
	return page_zone(page)->pageblock_flags;
#endif /* CONFIG_SPARSEMEM */
}

static inline int pfn_to_bitidx(struct page *page, unsigned long pfn)
{
#ifdef CONFIG_SPARSEMEM
	pfn &= (PAGES_PER_SECTION-1);
	return (pfn >> pageblock_order) * NR_PAGEBLOCK_BITS;
#else
	pfn = pfn - round_down(page_zone(page)->zone_start_pfn, pageblock_nr_pages);
	return (pfn >> pageblock_order) * NR_PAGEBLOCK_BITS;
#endif /* CONFIG_SPARSEMEM */
}

/**
 * get_pfnblock_flags_mask - Return the requested group of flags for the pageblock_nr_pages block of pages
 * @page: The page within the block of interest
 * @pfn: The target page frame number
 * @end_bitidx: The last bit of interest to retrieve
 * @mask: mask of bits that the caller is interested in
 *
 * Return: pageblock_bits flags
 */
static __always_inline unsigned long __get_pfnblock_flags_mask(struct page *page,
					unsigned long pfn,
					unsigned long end_bitidx,
					unsigned long mask)
{
	unsigned long *bitmap;
	unsigned long bitidx, word_bitidx;
	unsigned long word;

	bitmap = get_pageblock_bitmap(page, pfn);
	bitidx = pfn_to_bitidx(page, pfn);
	word_bitidx = bitidx / BITS_PER_LONG;
	bitidx &= (BITS_PER_LONG-1);

	word = bitmap[word_bitidx];
	bitidx += end_bitidx;
	return (word >> (BITS_PER_LONG - bitidx - 1)) & mask;
}

unsigned long get_pfnblock_flags_mask(struct page *page, unsigned long pfn,
					unsigned long end_bitidx,
					unsigned long mask)
{
	return __get_pfnblock_flags_mask(page, pfn, end_bitidx, mask);
}

static __always_inline int get_pfnblock_migratetype(struct page *page, unsigned long pfn)
{
	return __get_pfnblock_flags_mask(page, pfn, PB_migrate_end, MIGRATETYPE_MASK);
}

/**
 * set_pfnblock_flags_mask - Set the requested group of flags for a pageblock_nr_pages block of pages
 * @page: The page within the block of interest
 * @flags: The flags to set
 * @pfn: The target page frame number
 * @end_bitidx: The last bit of interest
 * @mask: mask of bits that the caller is interested in
 */
void set_pfnblock_flags_mask(struct page *page, unsigned long flags,
					unsigned long pfn,
					unsigned long end_bitidx,
					unsigned long mask)
{
	unsigned long *bitmap;
	unsigned long bitidx, word_bitidx;
	unsigned long old_word, word;

	BUILD_BUG_ON(NR_PAGEBLOCK_BITS != 4);

	bitmap = get_pageblock_bitmap(page, pfn);
	bitidx = pfn_to_bitidx(page, pfn);
	word_bitidx = bitidx / BITS_PER_LONG;
	bitidx &= (BITS_PER_LONG-1);

	VM_BUG_ON_PAGE(!zone_spans_pfn(page_zone(page), pfn), page);

	bitidx += end_bitidx;
	mask <<= (BITS_PER_LONG - bitidx - 1);
	flags <<= (BITS_PER_LONG - bitidx - 1);

	word = READ_ONCE(bitmap[word_bitidx]);
	for (;;) {
		old_word = cmpxchg(&bitmap[word_bitidx], word, (word & ~mask) | flags);
		if (word == old_word)
			break;
		word = old_word;
	}
}

void set_pageblock_migratetype(struct page *page, int migratetype)
{
	if (unlikely(page_group_by_mobility_disabled &&
		     migratetype < MIGRATE_PCPTYPES))
		migratetype = MIGRATE_UNMOVABLE;

	set_pageblock_flags_group(page, (unsigned long)migratetype,
					PB_migrate, PB_migrate_end);
}

#ifdef CONFIG_DEBUG_VM
static int page_outside_zone_boundaries(struct zone *zone, struct page *page)
{
	int ret = 0;
	unsigned seq;
	unsigned long pfn = page_to_pfn(page);
	unsigned long sp, start_pfn;

	do {
		seq = zone_span_seqbegin(zone);
		start_pfn = zone->zone_start_pfn;
		sp = zone->spanned_pages;
		if (!zone_spans_pfn(zone, pfn))
			ret = 1;
	} while (zone_span_seqretry(zone, seq));

	if (ret)
		pr_err("page 0x%lx outside node %d zone %s [ 0x%lx - 0x%lx ]\n",
			pfn, zone_to_nid(zone), zone->name,
			start_pfn, start_pfn + sp);

	return ret;
}

static int page_is_consistent(struct zone *zone, struct page *page)
{
	if (!pfn_valid_within(page_to_pfn(page)))
		return 0;
	if (zone != page_zone(page))
		return 0;

	return 1;
}
/*
 * Temporary debugging check for pages not lying within a given zone.
 */
static int bad_range(struct zone *zone, struct page *page)
{
	if (page_outside_zone_boundaries(zone, page))
		return 1;
	if (!page_is_consistent(zone, page))
		return 1;

	return 0;
}
#else
static inline int bad_range(struct zone *zone, struct page *page)
{
	return 0;
}
#endif

static void bad_page(struct page *page, const char *reason,
		unsigned long bad_flags)
{
	static unsigned long resume;
	static unsigned long nr_shown;
	static unsigned long nr_unshown;

	/*
	 * Allow a burst of 60 reports, then keep quiet for that minute;
	 * or allow a steady drip of one report per second.
	 */
	if (nr_shown == 60) {
		if (time_before(jiffies, resume)) {
			nr_unshown++;
			goto out;
		}
		if (nr_unshown) {
			pr_alert(
			      "BUG: Bad page state: %lu messages suppressed\n",
				nr_unshown);
			nr_unshown = 0;
		}
		nr_shown = 0;
	}
	if (nr_shown++ == 0)
		resume = jiffies + 60 * HZ;

	pr_alert("BUG: Bad page state in process %s  pfn:%05lx\n",
		current->comm, page_to_pfn(page));
	__dump_page(page, reason);
	bad_flags &= page->flags;
	if (bad_flags)
		pr_alert("bad because of flags: %#lx(%pGp)\n",
						bad_flags, &bad_flags);
	dump_page_owner(page);

	print_modules();
	dump_stack();
out:
	/* Leave bad fields for debug, except PageBuddy could make trouble */
	page_mapcount_reset(page); /* remove PageBuddy */
	add_taint(TAINT_BAD_PAGE, LOCKDEP_NOW_UNRELIABLE);
}

/*
 * Higher-order pages are called "compound pages".  They are structured thusly:
 *
 * The first PAGE_SIZE page is called the "head page" and have PG_head set.
 *
 * The remaining PAGE_SIZE pages are called "tail pages". PageTail() is encoded
 * in bit 0 of page->compound_head. The rest of bits is pointer to head page.
 *
 * The first tail page's ->compound_dtor holds the offset in array of compound
 * page destructors. See compound_page_dtors.
 *
 * The first tail page's ->compound_order holds the order of allocation.
 * This usage means that zero-order pages may not be compound.
 */

void free_compound_page(struct page *page)
{
	__free_pages_ok(page, compound_order(page));
}

void prep_compound_page(struct page *page, unsigned int order)
{
	int i;
	int nr_pages = 1 << order;

	set_compound_page_dtor(page, COMPOUND_PAGE_DTOR);
	set_compound_order(page, order);
	__SetPageHead(page);
	for (i = 1; i < nr_pages; i++) {
		struct page *p = page + i;
		set_page_count(p, 0);
		p->mapping = TAIL_MAPPING;
		set_compound_head(p, page);
	}
	atomic_set(compound_mapcount_ptr(page), -1);
}

#ifdef CONFIG_DEBUG_PAGEALLOC
unsigned int _debug_guardpage_minorder;
bool _debug_pagealloc_enabled __read_mostly
			= IS_ENABLED(CONFIG_DEBUG_PAGEALLOC_ENABLE_DEFAULT);
EXPORT_SYMBOL(_debug_pagealloc_enabled);
bool _debug_guardpage_enabled __read_mostly;

static int __init early_debug_pagealloc(char *buf)
{
	if (!buf)
		return -EINVAL;
	return kstrtobool(buf, &_debug_pagealloc_enabled);
}
early_param("debug_pagealloc", early_debug_pagealloc);

static bool need_debug_guardpage(void)
{
	/* If we don't use debug_pagealloc, we don't need guard page */
	if (!debug_pagealloc_enabled())
		return false;

	if (!debug_guardpage_minorder())
		return false;

	return true;
}

static void init_debug_guardpage(void)
{
	if (!debug_pagealloc_enabled())
		return;

	if (!debug_guardpage_minorder())
		return;

	_debug_guardpage_enabled = true;
}

struct page_ext_operations debug_guardpage_ops = {
	.need = need_debug_guardpage,
	.init = init_debug_guardpage,
};

static int __init debug_guardpage_minorder_setup(char *buf)
{
	unsigned long res;

	if (kstrtoul(buf, 10, &res) < 0 ||  res > MAX_ORDER / 2) {
		pr_err("Bad debug_guardpage_minorder value\n");
		return 0;
	}
	_debug_guardpage_minorder = res;
	pr_info("Setting debug_guardpage_minorder to %lu\n", res);
	return 0;
}
early_param("debug_guardpage_minorder", debug_guardpage_minorder_setup);

static inline bool set_page_guard(struct zone *zone, struct page *page,
				unsigned int order, int migratetype)
{
	struct page_ext *page_ext;

	if (!debug_guardpage_enabled())
		return false;

	if (order >= debug_guardpage_minorder())
		return false;

	page_ext = lookup_page_ext(page);
	if (unlikely(!page_ext))
		return false;

	__set_bit(PAGE_EXT_DEBUG_GUARD, &page_ext->flags);

	INIT_LIST_HEAD(&page->lru);
	set_page_private(page, order);
	/* Guard pages are not available for any usage */
	__mod_zone_freepage_state(zone, -(1 << order), migratetype);

	return true;
}

static inline void clear_page_guard(struct zone *zone, struct page *page,
				unsigned int order, int migratetype)
{
	struct page_ext *page_ext;

	if (!debug_guardpage_enabled())
		return;

	page_ext = lookup_page_ext(page);
	if (unlikely(!page_ext))
		return;

	__clear_bit(PAGE_EXT_DEBUG_GUARD, &page_ext->flags);

	set_page_private(page, 0);
	if (!is_migrate_isolate(migratetype))
		__mod_zone_freepage_state(zone, (1 << order), migratetype);
}
#else
struct page_ext_operations debug_guardpage_ops;
static inline bool set_page_guard(struct zone *zone, struct page *page,
			unsigned int order, int migratetype) { return false; }
static inline void clear_page_guard(struct zone *zone, struct page *page,
				unsigned int order, int migratetype) {}
#endif

static inline void set_page_order(struct page *page, unsigned int order)
{
	set_page_private(page, order);
	__SetPageBuddy(page);
}

static inline void rmv_page_order(struct page *page)
{
	__ClearPageBuddy(page);
	set_page_private(page, 0);
}

/*
 * This function checks whether a page is free && is the buddy
 * we can do coalesce a page and its buddy if
 * (a) the buddy is not in a hole &&
 * (b) the buddy is in the buddy system &&
 * (c) a page and its buddy have the same order &&
 * (d) a page and its buddy are in the same zone.
 *
 * For recording whether a page is in the buddy system, we set ->_mapcount
 * PAGE_BUDDY_MAPCOUNT_VALUE.
 * Setting, clearing, and testing _mapcount PAGE_BUDDY_MAPCOUNT_VALUE is
 * serialized by zone->lock.
 *
 * For recording page's order, we use page_private(page).
 */
static inline int page_is_buddy(struct page *page, struct page *buddy,
							unsigned int order)
{
	if (!pfn_valid_within(page_to_pfn(buddy)))
		return 0;

	if (page_is_guard(buddy) && page_order(buddy) == order) {
		if (page_zone_id(page) != page_zone_id(buddy))
			return 0;

		VM_BUG_ON_PAGE(page_count(buddy) != 0, buddy);

		return 1;
	}

	if (PageBuddy(buddy) && page_order(buddy) == order) {
		/*
		 * zone check is done late to avoid uselessly
		 * calculating zone/node ids for pages that could
		 * never merge.
		 */
		if (page_zone_id(page) != page_zone_id(buddy))
			return 0;

		VM_BUG_ON_PAGE(page_count(buddy) != 0, buddy);

		return 1;
	}
	return 0;
}

/*
 * Freeing function for a buddy system allocator.
 *
 * The concept of a buddy system is to maintain direct-mapped table
 * (containing bit values) for memory blocks of various "orders".
 * The bottom level table contains the map for the smallest allocatable
 * units of memory (here, pages), and each level above it describes
 * pairs of units from the levels below, hence, "buddies".
 * At a high level, all that happens here is marking the table entry
 * at the bottom level available, and propagating the changes upward
 * as necessary, plus some accounting needed to play nicely with other
 * parts of the VM system.
 * At each level, we keep a list of pages, which are heads of continuous
 * free pages of length of (1 << order) and marked with _mapcount
 * PAGE_BUDDY_MAPCOUNT_VALUE. Page's order is recorded in page_private(page)
 * field.
 * So when we are allocating or freeing one, we can derive the state of the
 * other.  That is, if we allocate a small block, and both were
 * free, the remainder of the region must be split into blocks.
 * If a block is freed, and its buddy is also free, then this
 * triggers coalescing into a block of larger size.
 *
 * -- nyc
 */

static inline void __free_one_page(struct page *page,
		unsigned long pfn,
		struct zone *zone, unsigned int order,
		int migratetype)
{
	unsigned long page_idx;
	unsigned long combined_idx;
	unsigned long uninitialized_var(buddy_idx);
	struct page *buddy;
	unsigned int max_order;

	max_order = min_t(unsigned int, MAX_ORDER, pageblock_order + 1);

	VM_BUG_ON(!zone_is_initialized(zone));
	VM_BUG_ON_PAGE(page->flags & PAGE_FLAGS_CHECK_AT_PREP, page);

	VM_BUG_ON(migratetype == -1);
	if (likely(!is_migrate_isolate(migratetype)))
		__mod_zone_freepage_state(zone, 1 << order, migratetype);

	page_idx = pfn & ((1 << MAX_ORDER) - 1);

	VM_BUG_ON_PAGE(page_idx & ((1 << order) - 1), page);
	VM_BUG_ON_PAGE(bad_range(zone, page), page);

continue_merging:
	while (order < max_order - 1) {
		buddy_idx = __find_buddy_index(page_idx, order);
		buddy = page + (buddy_idx - page_idx);
		if (!page_is_buddy(page, buddy, order))
			goto done_merging;
		/*
		 * Our buddy is free or it is CONFIG_DEBUG_PAGEALLOC guard page,
		 * merge with it and move up one order.
		 */
		if (page_is_guard(buddy)) {
			clear_page_guard(zone, buddy, order, migratetype);
		} else {
			list_del(&buddy->lru);
			zone->free_area[order].nr_free--;
			rmv_page_order(buddy);
		}
		combined_idx = buddy_idx & page_idx;
		page = page + (combined_idx - page_idx);
		page_idx = combined_idx;
		order++;
	}
	if (max_order < MAX_ORDER) {
		/* If we are here, it means order is >= pageblock_order.
		 * We want to prevent merge between freepages on isolate
		 * pageblock and normal pageblock. Without this, pageblock
		 * isolation could cause incorrect freepage or CMA accounting.
		 *
		 * We don't want to hit this code for the more frequent
		 * low-order merging.
		 */
		if (unlikely(has_isolate_pageblock(zone))) {
			int buddy_mt;

			buddy_idx = __find_buddy_index(page_idx, order);
			buddy = page + (buddy_idx - page_idx);
			buddy_mt = get_pageblock_migratetype(buddy);

			if (migratetype != buddy_mt
					&& (is_migrate_isolate(migratetype) ||
						is_migrate_isolate(buddy_mt)))
				goto done_merging;
		}
		max_order++;
		goto continue_merging;
	}

done_merging:
	set_page_order(page, order);

	/*
	 * If this is not the largest possible page, check if the buddy
	 * of the next-highest order is free. If it is, it's possible
	 * that pages are being freed that will coalesce soon. In case,
	 * that is happening, add the free page to the tail of the list
	 * so it's less likely to be used soon and more likely to be merged
	 * as a higher order page
	 */
	if ((order < MAX_ORDER-2) && pfn_valid_within(page_to_pfn(buddy))) {
		struct page *higher_page, *higher_buddy;
		combined_idx = buddy_idx & page_idx;
		higher_page = page + (combined_idx - page_idx);
		buddy_idx = __find_buddy_index(combined_idx, order + 1);
		higher_buddy = higher_page + (buddy_idx - combined_idx);
		if (page_is_buddy(higher_page, higher_buddy, order + 1)) {
			list_add_tail(&page->lru,
				&zone->free_area[order].free_list[migratetype]);
			goto out;
		}
	}

	list_add(&page->lru, &zone->free_area[order].free_list[migratetype]);
out:
	zone->free_area[order].nr_free++;
}

/*
 * A bad page could be due to a number of fields. Instead of multiple branches,
 * try and check multiple fields with one check. The caller must do a detailed
 * check if necessary.
 */
static inline bool page_expected_state(struct page *page,
					unsigned long check_flags)
{
	if (unlikely(atomic_read(&page->_mapcount) != -1))
		return false;

	if (unlikely((unsigned long)page->mapping |
			page_ref_count(page) |
#ifdef CONFIG_MEMCG
			(unsigned long)page->mem_cgroup |
#endif
			(page->flags & check_flags)))
		return false;

	return true;
}

static void free_pages_check_bad(struct page *page)
{
	const char *bad_reason;
	unsigned long bad_flags;

	bad_reason = NULL;
	bad_flags = 0;

	if (unlikely(atomic_read(&page->_mapcount) != -1))
		bad_reason = "nonzero mapcount";
	if (unlikely(page->mapping != NULL))
		bad_reason = "non-NULL mapping";
	if (unlikely(page_ref_count(page) != 0))
		bad_reason = "nonzero _refcount";
	if (unlikely(page->flags & PAGE_FLAGS_CHECK_AT_FREE)) {
		bad_reason = "PAGE_FLAGS_CHECK_AT_FREE flag(s) set";
		bad_flags = PAGE_FLAGS_CHECK_AT_FREE;
	}
#ifdef CONFIG_MEMCG
	if (unlikely(page->mem_cgroup))
		bad_reason = "page still charged to cgroup";
#endif
	bad_page(page, bad_reason, bad_flags);
}

static inline int free_pages_check(struct page *page)
{
	if (likely(page_expected_state(page, PAGE_FLAGS_CHECK_AT_FREE)))
		return 0;

	/* Something has gone sideways, find it */
	free_pages_check_bad(page);
	return 1;
}

static int free_tail_pages_check(struct page *head_page, struct page *page)
{
	int ret = 1;

	/*
	 * We rely page->lru.next never has bit 0 set, unless the page
	 * is PageTail(). Let's make sure that's true even for poisoned ->lru.
	 */
	BUILD_BUG_ON((unsigned long)LIST_POISON1 & 1);

	if (!IS_ENABLED(CONFIG_DEBUG_VM)) {
		ret = 0;
		goto out;
	}
	switch (page - head_page) {
	case 1:
		/* the first tail page: ->mapping is compound_mapcount() */
		if (unlikely(compound_mapcount(page))) {
			bad_page(page, "nonzero compound_mapcount", 0);
			goto out;
		}
		break;
	case 2:
		/*
		 * the second tail page: ->mapping is
		 * page_deferred_list().next -- ignore value.
		 */
		break;
	default:
		if (page->mapping != TAIL_MAPPING) {
			bad_page(page, "corrupted mapping in tail page", 0);
			goto out;
		}
		break;
	}
	if (unlikely(!PageTail(page))) {
		bad_page(page, "PageTail not set", 0);
		goto out;
	}
	if (unlikely(compound_head(page) != head_page)) {
		bad_page(page, "compound_head not consistent", 0);
		goto out;
	}
	ret = 0;
out:
	page->mapping = NULL;
	clear_compound_head(page);
	return ret;
}

static __always_inline bool free_pages_prepare(struct page *page,
					unsigned int order, bool check_free)
{
	int bad = 0;

	VM_BUG_ON_PAGE(PageTail(page), page);

	trace_mm_page_free(page, order);
	kmemcheck_free_shadow(page, order);

	/*
	 * Check tail pages before head page information is cleared to
	 * avoid checking PageCompound for order-0 pages.
	 */
	if (unlikely(order)) {
		bool compound = PageCompound(page);
		int i;

		VM_BUG_ON_PAGE(compound && compound_order(page) != order, page);

		if (compound)
			ClearPageDoubleMap(page);
		for (i = 1; i < (1 << order); i++) {
			if (compound)
				bad += free_tail_pages_check(page, page + i);
			if (unlikely(free_pages_check(page + i))) {
				bad++;
				continue;
			}
			(page + i)->flags &= ~PAGE_FLAGS_CHECK_AT_PREP;
		}
	}
	if (PageMappingFlags(page))
		page->mapping = NULL;
	if (memcg_kmem_enabled() && PageKmemcg(page))
		memcg_kmem_uncharge(page, order);
	if (check_free)
		bad += free_pages_check(page);
	if (bad)
		return false;

	page_cpupid_reset_last(page);
	page->flags &= ~PAGE_FLAGS_CHECK_AT_PREP;
	reset_page_owner(page, order);

	if (!PageHighMem(page)) {
		debug_check_no_locks_freed(page_address(page),
					   PAGE_SIZE << order);
		debug_check_no_obj_freed(page_address(page),
					   PAGE_SIZE << order);
	}
	arch_free_page(page, order);
	kernel_poison_pages(page, 1 << order, 0);
	kernel_map_pages(page, 1 << order, 0);
	kasan_free_pages(page, order);

	return true;
}

#ifdef CONFIG_DEBUG_VM
static inline bool free_pcp_prepare(struct page *page)
{
	return free_pages_prepare(page, 0, true);
}

static inline bool bulkfree_pcp_prepare(struct page *page)
{
	return false;
}
#else
static bool free_pcp_prepare(struct page *page)
{
	return free_pages_prepare(page, 0, false);
}

static bool bulkfree_pcp_prepare(struct page *page)
{
	return free_pages_check(page);
}
#endif /* CONFIG_DEBUG_VM */

/*
 * Frees a number of pages from the PCP lists
 * Assumes all pages on list are in same zone, and of same order.
 * count is the number of pages to free.
 *
 * If the zone was previously in an "all pages pinned" state then look to
 * see if this freeing clears that state.
 *
 * And clear the zone's pages_scanned counter, to hold off the "all pages are
 * pinned" detection logic.
 */
static void free_pcppages_bulk(struct zone *zone, int count,
					struct per_cpu_pages *pcp)
{
	int migratetype = 0;
	int batch_free = 0;
	bool isolated_pageblocks;

	spin_lock(&zone->lock);
	isolated_pageblocks = has_isolate_pageblock(zone);

	/*
	 * Ensure proper count is passed which otherwise would stuck in the
	 * below while (list_empty(list)) loop.
	 */
	count = min(pcp->count, count);
	while (count) {
		struct page *page;
		struct list_head *list;

		/*
		 * Remove pages from lists in a round-robin fashion. A
		 * batch_free count is maintained that is incremented when an
		 * empty list is encountered.  This is so more pages are freed
		 * off fuller lists instead of spinning excessively around empty
		 * lists
		 */
		do {
			batch_free++;
			if (++migratetype == MIGRATE_PCPTYPES)
				migratetype = 0;
			list = &pcp->lists[migratetype];
		} while (list_empty(list));

		/* This is the only non-empty list. Free them all. */
		if (batch_free == MIGRATE_PCPTYPES)
			batch_free = count;

		do {
			int mt;	/* migratetype of the to-be-freed page */

			page = list_last_entry(list, struct page, lru);
			/* must delete as __free_one_page list manipulates */
			list_del(&page->lru);

			mt = get_pcppage_migratetype(page);
			/* MIGRATE_ISOLATE page should not go to pcplists */
			VM_BUG_ON_PAGE(is_migrate_isolate(mt), page);
			/* Pageblock could have been isolated meanwhile */
			if (unlikely(isolated_pageblocks))
				mt = get_pageblock_migratetype(page);

			if (bulkfree_pcp_prepare(page))
				continue;

			__free_one_page(page, page_to_pfn(page), zone, 0, mt);
			trace_mm_page_pcpu_drain(page, 0, mt);
		} while (--count && --batch_free && !list_empty(list));
	}
	spin_unlock(&zone->lock);
}

static void free_one_page(struct zone *zone,
				struct page *page, unsigned long pfn,
				unsigned int order,
				int migratetype)
{
	spin_lock(&zone->lock);
	if (unlikely(has_isolate_pageblock(zone) ||
		is_migrate_isolate(migratetype))) {
		migratetype = get_pfnblock_migratetype(page, pfn);
	}
	__free_one_page(page, pfn, zone, order, migratetype);
	spin_unlock(&zone->lock);
}

static void __meminit __init_single_page(struct page *page, unsigned long pfn,
				unsigned long zone, int nid)
{
	set_page_links(page, zone, nid, pfn);
	init_page_count(page);
	page_mapcount_reset(page);
	page_cpupid_reset_last(page);

	INIT_LIST_HEAD(&page->lru);
#ifdef WANT_PAGE_VIRTUAL
	/* The shift won't overflow because ZONE_NORMAL is below 4G. */
	if (!is_highmem_idx(zone))
		set_page_address(page, __va(pfn << PAGE_SHIFT));
#endif
}

static void __meminit __init_single_pfn(unsigned long pfn, unsigned long zone,
					int nid)
{
	return __init_single_page(pfn_to_page(pfn), pfn, zone, nid);
}

#ifdef CONFIG_DEFERRED_STRUCT_PAGE_INIT
static void init_reserved_page(unsigned long pfn)
{
	pg_data_t *pgdat;
	int nid, zid;

	if (!early_page_uninitialised(pfn))
		return;

	nid = early_pfn_to_nid(pfn);
	pgdat = NODE_DATA(nid);

	for (zid = 0; zid < MAX_NR_ZONES; zid++) {
		struct zone *zone = &pgdat->node_zones[zid];

		if (pfn >= zone->zone_start_pfn && pfn < zone_end_pfn(zone))
			break;
	}
	__init_single_pfn(pfn, zid, nid);
}
#else
static inline void init_reserved_page(unsigned long pfn)
{
}
#endif /* CONFIG_DEFERRED_STRUCT_PAGE_INIT */

/*
 * Initialised pages do not have PageReserved set. This function is
 * called for each range allocated by the bootmem allocator and
 * marks the pages PageReserved. The remaining valid pages are later
 * sent to the buddy page allocator.
 */
void __meminit reserve_bootmem_region(phys_addr_t start, phys_addr_t end)
{
	unsigned long start_pfn = PFN_DOWN(start);
	unsigned long end_pfn = PFN_UP(end);

	for (; start_pfn < end_pfn; start_pfn++) {
		if (pfn_valid(start_pfn)) {
			struct page *page = pfn_to_page(start_pfn);

			init_reserved_page(start_pfn);

			/* Avoid false-positive PageTail() */
			INIT_LIST_HEAD(&page->lru);

			SetPageReserved(page);
		}
	}
}

static void __free_pages_ok(struct page *page, unsigned int order)
{
	unsigned long flags;
	int migratetype;
	unsigned long pfn = page_to_pfn(page);

	if (!free_pages_prepare(page, order, true))
		return;

	migratetype = get_pfnblock_migratetype(page, pfn);
	local_irq_save(flags);
	__count_vm_events(PGFREE, 1 << order);
	free_one_page(page_zone(page), page, pfn, order, migratetype);
	local_irq_restore(flags);
}

static void __free_pages_boot_core(struct page *page, unsigned int order)
{
	unsigned int nr_pages = 1 << order;
	struct page *p = page;
	unsigned int loop;

	prefetchw(p);
	for (loop = 0; loop < (nr_pages - 1); loop++, p++) {
		prefetchw(p + 1);
		__ClearPageReserved(p);
		set_page_count(p, 0);
	}
	__ClearPageReserved(p);
	set_page_count(p, 0);

	page_zone(page)->managed_pages += nr_pages;
	set_page_refcounted(page);
	__free_pages(page, order);
}

#if defined(CONFIG_HAVE_ARCH_EARLY_PFN_TO_NID) || \
	defined(CONFIG_HAVE_MEMBLOCK_NODE_MAP)

static struct mminit_pfnnid_cache early_pfnnid_cache __meminitdata;

int __meminit early_pfn_to_nid(unsigned long pfn)
{
	static DEFINE_SPINLOCK(early_pfn_lock);
	int nid;

	spin_lock(&early_pfn_lock);
	nid = __early_pfn_to_nid(pfn, &early_pfnnid_cache);
	if (nid < 0)
		nid = first_online_node;
	spin_unlock(&early_pfn_lock);

	return nid;
}
#endif

#ifdef CONFIG_NODES_SPAN_OTHER_NODES
static inline bool __meminit meminit_pfn_in_nid(unsigned long pfn, int node,
					struct mminit_pfnnid_cache *state)
{
	int nid;

	nid = __early_pfn_to_nid(pfn, state);
	if (nid >= 0 && nid != node)
		return false;
	return true;
}

/* Only safe to use early in boot when initialisation is single-threaded */
static inline bool __meminit early_pfn_in_nid(unsigned long pfn, int node)
{
	return meminit_pfn_in_nid(pfn, node, &early_pfnnid_cache);
}

#else

static inline bool __meminit early_pfn_in_nid(unsigned long pfn, int node)
{
	return true;
}
static inline bool __meminit meminit_pfn_in_nid(unsigned long pfn, int node,
					struct mminit_pfnnid_cache *state)
{
	return true;
}
#endif


void __free_pages_bootmem(struct page *page, unsigned long pfn,
							unsigned int order)
{
	if (early_page_uninitialised(pfn))
		return;
	return __free_pages_boot_core(page, order);
}

/*
 * Check that the whole (or subset of) a pageblock given by the interval of
 * [start_pfn, end_pfn) is valid and within the same zone, before scanning it
 * with the migration of free compaction scanner. The scanners then need to
 * use only pfn_valid_within() check for arches that allow holes within
 * pageblocks.
 *
 * Return struct page pointer of start_pfn, or NULL if checks were not passed.
 *
 * It's possible on some configurations to have a setup like node0 node1 node0
 * i.e. it's possible that all pages within a zones range of pages do not
 * belong to a single zone. We assume that a border between node0 and node1
 * can occur within a single pageblock, but not a node0 node1 node0
 * interleaving within a single pageblock. It is therefore sufficient to check
 * the first and last page of a pageblock and avoid checking each individual
 * page in a pageblock.
 */
struct page *__pageblock_pfn_to_page(unsigned long start_pfn,
				     unsigned long end_pfn, struct zone *zone)
{
	struct page *start_page;
	struct page *end_page;

	/* end_pfn is one past the range we are checking */
	end_pfn--;

	if (!pfn_valid(start_pfn) || !pfn_valid(end_pfn))
		return NULL;

	start_page = pfn_to_page(start_pfn);

	if (page_zone(start_page) != zone)
		return NULL;

	end_page = pfn_to_page(end_pfn);

	/* This gives a shorter code than deriving page_zone(end_page) */
	if (page_zone_id(start_page) != page_zone_id(end_page))
		return NULL;

	return start_page;
}

void set_zone_contiguous(struct zone *zone)
{
	unsigned long block_start_pfn = zone->zone_start_pfn;
	unsigned long block_end_pfn;

	block_end_pfn = ALIGN(block_start_pfn + 1, pageblock_nr_pages);
	for (; block_start_pfn < zone_end_pfn(zone);
			block_start_pfn = block_end_pfn,
			 block_end_pfn += pageblock_nr_pages) {

		block_end_pfn = min(block_end_pfn, zone_end_pfn(zone));

		if (!__pageblock_pfn_to_page(block_start_pfn,
					     block_end_pfn, zone))
			return;
		cond_resched();
	}

	/* We confirm that there is no hole */
	zone->contiguous = true;
}

void clear_zone_contiguous(struct zone *zone)
{
	zone->contiguous = false;
}

#ifdef CONFIG_DEFERRED_STRUCT_PAGE_INIT
static void __init deferred_free_range(struct page *page,
					unsigned long pfn, int nr_pages)
{
	int i;

	if (!page)
		return;

	/* Free a large naturally-aligned chunk if possible */
	if (nr_pages == pageblock_nr_pages &&
	    (pfn & (pageblock_nr_pages - 1)) == 0) {
		set_pageblock_migratetype(page, MIGRATE_MOVABLE);
		__free_pages_boot_core(page, pageblock_order);
		return;
	}

	for (i = 0; i < nr_pages; i++, page++, pfn++) {
		if ((pfn & (pageblock_nr_pages - 1)) == 0)
			set_pageblock_migratetype(page, MIGRATE_MOVABLE);
		__free_pages_boot_core(page, 0);
	}
}

/* Completion tracking for deferred_init_memmap() threads */
static atomic_t pgdat_init_n_undone __initdata;
static __initdata DECLARE_COMPLETION(pgdat_init_all_done_comp);

static inline void __init pgdat_init_report_one_done(void)
{
	if (atomic_dec_and_test(&pgdat_init_n_undone))
		complete(&pgdat_init_all_done_comp);
}

/* Initialise remaining memory on a node */
static int __init deferred_init_memmap(void *data)
{
	pg_data_t *pgdat = data;
	int nid = pgdat->node_id;
	struct mminit_pfnnid_cache nid_init_state = { };
	unsigned long start = jiffies;
	unsigned long nr_pages = 0;
	unsigned long walk_start, walk_end;
	int i, zid;
	struct zone *zone;
	unsigned long first_init_pfn = pgdat->first_deferred_pfn;
	const struct cpumask *cpumask = cpumask_of_node(pgdat->node_id);

	if (first_init_pfn == ULONG_MAX) {
		pgdat_init_report_one_done();
		return 0;
	}

	/* Bind memory initialisation thread to a local node if possible */
	if (!cpumask_empty(cpumask))
		set_cpus_allowed_ptr(current, cpumask);

	/* Sanity check boundaries */
	BUG_ON(pgdat->first_deferred_pfn < pgdat->node_start_pfn);
	BUG_ON(pgdat->first_deferred_pfn > pgdat_end_pfn(pgdat));
	pgdat->first_deferred_pfn = ULONG_MAX;

	/* Only the highest zone is deferred so find it */
	for (zid = 0; zid < MAX_NR_ZONES; zid++) {
		zone = pgdat->node_zones + zid;
		if (first_init_pfn < zone_end_pfn(zone))
			break;
	}

	for_each_mem_pfn_range(i, nid, &walk_start, &walk_end, NULL) {
		unsigned long pfn, end_pfn;
		struct page *page = NULL;
		struct page *free_base_page = NULL;
		unsigned long free_base_pfn = 0;
		int nr_to_free = 0;

		end_pfn = min(walk_end, zone_end_pfn(zone));
		pfn = first_init_pfn;
		if (pfn < walk_start)
			pfn = walk_start;
		if (pfn < zone->zone_start_pfn)
			pfn = zone->zone_start_pfn;

		for (; pfn < end_pfn; pfn++) {
			if (!pfn_valid_within(pfn))
				goto free_range;

			/*
			 * Ensure pfn_valid is checked every
			 * pageblock_nr_pages for memory holes
			 */
			if ((pfn & (pageblock_nr_pages - 1)) == 0) {
				if (!pfn_valid(pfn)) {
					page = NULL;
					goto free_range;
				}
			}

			if (!meminit_pfn_in_nid(pfn, nid, &nid_init_state)) {
				page = NULL;
				goto free_range;
			}

			/* Minimise pfn page lookups and scheduler checks */
			if (page && (pfn & (pageblock_nr_pages - 1)) != 0) {
				page++;
			} else {
				nr_pages += nr_to_free;
				deferred_free_range(free_base_page,
						free_base_pfn, nr_to_free);
				free_base_page = NULL;
				free_base_pfn = nr_to_free = 0;

				page = pfn_to_page(pfn);
				cond_resched();
			}

			if (page->flags) {
				VM_BUG_ON(page_zone(page) != zone);
				goto free_range;
			}

			__init_single_page(page, pfn, zid, nid);
			if (!free_base_page) {
				free_base_page = page;
				free_base_pfn = pfn;
				nr_to_free = 0;
			}
			nr_to_free++;

			/* Where possible, batch up pages for a single free */
			continue;
free_range:
			/* Free the current block of pages to allocator */
			nr_pages += nr_to_free;
			deferred_free_range(free_base_page, free_base_pfn,
								nr_to_free);
			free_base_page = NULL;
			free_base_pfn = nr_to_free = 0;
		}
		/* Free the last block of pages to allocator */
		nr_pages += nr_to_free;
		deferred_free_range(free_base_page, free_base_pfn, nr_to_free);

		first_init_pfn = max(end_pfn, first_init_pfn);
	}

	/* Sanity check that the next zone really is unpopulated */
	WARN_ON(++zid < MAX_NR_ZONES && populated_zone(++zone));

	pr_info("node %d initialised, %lu pages in %ums\n", nid, nr_pages,
					jiffies_to_msecs(jiffies - start));

	pgdat_init_report_one_done();
	return 0;
}
#endif /* CONFIG_DEFERRED_STRUCT_PAGE_INIT */

void __init page_alloc_init_late(void)
{
	struct zone *zone;

#ifdef CONFIG_DEFERRED_STRUCT_PAGE_INIT
	int nid;

	/* There will be num_node_state(N_MEMORY) threads */
	atomic_set(&pgdat_init_n_undone, num_node_state(N_MEMORY));
	for_each_node_state(nid, N_MEMORY) {
		kthread_run(deferred_init_memmap, NODE_DATA(nid), "pgdatinit%d", nid);
	}

	/* Block until all are initialised */
	wait_for_completion(&pgdat_init_all_done_comp);

	/* Reinit limits that are based on free pages after the kernel is up */
	files_maxfiles_init();
#endif
#ifdef CONFIG_ARCH_DISCARD_MEMBLOCK
	/* Discard memblock private memory */
	memblock_discard();
#endif

	for_each_populated_zone(zone)
		set_zone_contiguous(zone);
}

#ifdef CONFIG_CMA
/* Free whole pageblock and set its migration type to MIGRATE_CMA. */
void __init init_cma_reserved_pageblock(struct page *page)
{
	unsigned i = pageblock_nr_pages;
	struct page *p = page;

	do {
		__ClearPageReserved(p);
		set_page_count(p, 0);
	} while (++p, --i);

	set_pageblock_migratetype(page, MIGRATE_CMA);

	if (pageblock_order >= MAX_ORDER) {
		i = pageblock_nr_pages;
		p = page;
		do {
			set_page_refcounted(p);
			__free_pages(p, MAX_ORDER - 1);
			p += MAX_ORDER_NR_PAGES;
		} while (i -= MAX_ORDER_NR_PAGES);
	} else {
		set_page_refcounted(page);
		__free_pages(page, pageblock_order);
	}

	adjust_managed_page_count(page, pageblock_nr_pages);
}
#endif

/*
 * The order of subdivision here is critical for the IO subsystem.
 * Please do not alter this order without good reasons and regression
 * testing. Specifically, as large blocks of memory are subdivided,
 * the order in which smaller blocks are delivered depends on the order
 * they're subdivided in this function. This is the primary factor
 * influencing the order in which pages are delivered to the IO
 * subsystem according to empirical testing, and this is also justified
 * by considering the behavior of a buddy system containing a single
 * large block of memory acted on by a series of small allocations.
 * This behavior is a critical factor in sglist merging's success.
 *
 * -- nyc
 */
static inline void expand(struct zone *zone, struct page *page,
	int low, int high, struct free_area *area,
	int migratetype)
{
	unsigned long size = 1 << high;

	while (high > low) {
		area--;
		high--;
		size >>= 1;
		VM_BUG_ON_PAGE(bad_range(zone, &page[size]), &page[size]);

		/*
		 * Mark as guard pages (or page), that will allow to
		 * merge back to allocator when buddy will be freed.
		 * Corresponding page table entries will not be touched,
		 * pages will stay not present in virtual address space
		 */
		if (set_page_guard(zone, &page[size], high, migratetype))
			continue;

		list_add(&page[size].lru, &area->free_list[migratetype]);
		area->nr_free++;
		set_page_order(&page[size], high);
	}
}

static void check_new_page_bad(struct page *page)
{
	const char *bad_reason = NULL;
	unsigned long bad_flags = 0;

	if (unlikely(atomic_read(&page->_mapcount) != -1))
		bad_reason = "nonzero mapcount";
	if (unlikely(page->mapping != NULL))
		bad_reason = "non-NULL mapping";
	if (unlikely(page_ref_count(page) != 0))
		bad_reason = "nonzero _count";
	if (unlikely(page->flags & __PG_HWPOISON)) {
		bad_reason = "HWPoisoned (hardware-corrupted)";
		bad_flags = __PG_HWPOISON;
		/* Don't complain about hwpoisoned pages */
		page_mapcount_reset(page); /* remove PageBuddy */
		return;
	}
	if (unlikely(page->flags & PAGE_FLAGS_CHECK_AT_PREP)) {
		bad_reason = "PAGE_FLAGS_CHECK_AT_PREP flag set";
		bad_flags = PAGE_FLAGS_CHECK_AT_PREP;
	}
#ifdef CONFIG_MEMCG
	if (unlikely(page->mem_cgroup))
		bad_reason = "page still charged to cgroup";
#endif
	bad_page(page, bad_reason, bad_flags);
}

/*
 * This page is about to be returned from the page allocator
 */
static inline int check_new_page(struct page *page)
{
	if (likely(page_expected_state(page,
				PAGE_FLAGS_CHECK_AT_PREP|__PG_HWPOISON)))
		return 0;

	check_new_page_bad(page);
	return 1;
}

static inline bool free_pages_prezeroed(void)
{
	return IS_ENABLED(CONFIG_PAGE_POISONING_ZERO) &&
		page_poisoning_enabled();
}

#ifdef CONFIG_DEBUG_VM
static bool check_pcp_refill(struct page *page)
{
	return false;
}

static bool check_new_pcp(struct page *page)
{
	return check_new_page(page);
}
#else
static bool check_pcp_refill(struct page *page)
{
	return check_new_page(page);
}
static bool check_new_pcp(struct page *page)
{
	return false;
}
#endif /* CONFIG_DEBUG_VM */

static bool check_new_pages(struct page *page, unsigned int order)
{
	int i;
	for (i = 0; i < (1 << order); i++) {
		struct page *p = page + i;

		if (unlikely(check_new_page(p)))
			return true;
	}

	return false;
}

inline void post_alloc_hook(struct page *page, unsigned int order,
				gfp_t gfp_flags)
{
	set_page_private(page, 0);
	set_page_refcounted(page);

	arch_alloc_page(page, order);
	kasan_alloc_pages(page, order);
	kernel_map_pages(page, 1 << order, 1);
	kernel_poison_pages(page, 1 << order, 1);
	set_page_owner(page, order, gfp_flags);
}

static void prep_new_page(struct page *page, unsigned int order, gfp_t gfp_flags,
							unsigned int alloc_flags)
{
	int i;

	post_alloc_hook(page, order, gfp_flags);

	if (!free_pages_prezeroed() && (gfp_flags & __GFP_ZERO))
		for (i = 0; i < (1 << order); i++)
			clear_highpage(page + i);

	if (order && (gfp_flags & __GFP_COMP))
		prep_compound_page(page, order);

	/*
	 * page is set pfmemalloc when ALLOC_NO_WATERMARKS was necessary to
	 * allocate the page. The expectation is that the caller is taking
	 * steps that will free more memory. The caller should avoid the page
	 * being used for !PFMEMALLOC purposes.
	 */
	if (alloc_flags & ALLOC_NO_WATERMARKS)
		set_page_pfmemalloc(page);
	else
		clear_page_pfmemalloc(page);
}

/*
 * Go through the free lists for the given migratetype and remove
 * the smallest available page from the freelists
 */
static inline
struct page *__rmqueue_smallest(struct zone *zone, unsigned int order,
						int migratetype)
{
	unsigned int current_order;
	struct free_area *area;
	struct page *page;

	/* Find a page of the appropriate size in the preferred list */
	for (current_order = order; current_order < MAX_ORDER; ++current_order) {
		area = &(zone->free_area[current_order]);
		page = list_first_entry_or_null(&area->free_list[migratetype],
							struct page, lru);
		if (!page)
			continue;
		list_del(&page->lru);
		rmv_page_order(page);
		area->nr_free--;
		expand(zone, page, order, current_order, area, migratetype);
		set_pcppage_migratetype(page, migratetype);
		return page;
	}

	return NULL;
}


/*
 * This array describes the order lists are fallen back to when
 * the free lists for the desirable migrate type are depleted
 */
static int fallbacks[MIGRATE_TYPES][4] = {
	[MIGRATE_UNMOVABLE]   = { MIGRATE_RECLAIMABLE, MIGRATE_MOVABLE,   MIGRATE_TYPES },
	[MIGRATE_RECLAIMABLE] = { MIGRATE_UNMOVABLE,   MIGRATE_MOVABLE,   MIGRATE_TYPES },
	[MIGRATE_MOVABLE]     = { MIGRATE_RECLAIMABLE, MIGRATE_UNMOVABLE, MIGRATE_TYPES },
#ifdef CONFIG_CMA
	[MIGRATE_CMA]         = { MIGRATE_TYPES }, /* Never used */
#endif
#ifdef CONFIG_MEMORY_ISOLATION
	[MIGRATE_ISOLATE]     = { MIGRATE_TYPES }, /* Never used */
#endif
};

int *get_migratetype_fallbacks(int mtype)
{
	return fallbacks[mtype];
}

#ifdef CONFIG_CMA
static struct page *__rmqueue_cma_fallback(struct zone *zone,
					unsigned int order)
{
	return __rmqueue_smallest(zone, order, MIGRATE_CMA);
}
#else
static inline struct page *__rmqueue_cma_fallback(struct zone *zone,
					unsigned int order) { return NULL; }
#endif

/*
 * Move the free pages in a range to the free lists of the requested type.
 * Note that start_page and end_pages are not aligned on a pageblock
 * boundary. If alignment is required, use move_freepages_block()
 */
int move_freepages(struct zone *zone,
			  struct page *start_page, struct page *end_page,
			  int migratetype)
{
	struct page *page;
	unsigned int order;
	int pages_moved = 0;

#ifndef CONFIG_HOLES_IN_ZONE
	/*
	 * page_zone is not safe to call in this context when
	 * CONFIG_HOLES_IN_ZONE is set. This bug check is probably redundant
	 * anyway as we check zone boundaries in move_freepages_block().
	 * Remove at a later date when no bug reports exist related to
	 * grouping pages by mobility
	 */
	VM_BUG_ON(page_zone(start_page) != page_zone(end_page));
#endif

	for (page = start_page; page <= end_page;) {
		if (!pfn_valid_within(page_to_pfn(page))) {
			page++;
			continue;
		}

		/* Make sure we are not inadvertently changing nodes */
		VM_BUG_ON_PAGE(page_to_nid(page) != zone_to_nid(zone), page);

		if (!PageBuddy(page)) {
			page++;
			continue;
		}

		order = page_order(page);
		list_move(&page->lru,
			  &zone->free_area[order].free_list[migratetype]);
		page += 1 << order;
		pages_moved += 1 << order;
	}

	return pages_moved;
}

int move_freepages_block(struct zone *zone, struct page *page,
				int migratetype)
{
	unsigned long start_pfn, end_pfn;
	struct page *start_page, *end_page;

	start_pfn = page_to_pfn(page);
	start_pfn = start_pfn & ~(pageblock_nr_pages-1);
	start_page = pfn_to_page(start_pfn);
	end_page = start_page + pageblock_nr_pages - 1;
	end_pfn = start_pfn + pageblock_nr_pages - 1;

	/* Do not cross zone boundaries */
	if (!zone_spans_pfn(zone, start_pfn))
		start_page = page;
	if (!zone_spans_pfn(zone, end_pfn))
		return 0;

	return move_freepages(zone, start_page, end_page, migratetype);
}

static void change_pageblock_range(struct page *pageblock_page,
					int start_order, int migratetype)
{
	int nr_pageblocks = 1 << (start_order - pageblock_order);

	while (nr_pageblocks--) {
		set_pageblock_migratetype(pageblock_page, migratetype);
		pageblock_page += pageblock_nr_pages;
	}
}

/*
 * When we are falling back to another migratetype during allocation, try to
 * steal extra free pages from the same pageblocks to satisfy further
 * allocations, instead of polluting multiple pageblocks.
 *
 * If we are stealing a relatively large buddy page, it is likely there will
 * be more free pages in the pageblock, so try to steal them all. For
 * reclaimable and unmovable allocations, we steal regardless of page size,
 * as fragmentation caused by those allocations polluting movable pageblocks
 * is worse than movable allocations stealing from unmovable and reclaimable
 * pageblocks.
 */
static bool can_steal_fallback(unsigned int order, int start_mt)
{
	/*
	 * Leaving this order check is intended, although there is
	 * relaxed order check in next check. The reason is that
	 * we can actually steal whole pageblock if this condition met,
	 * but, below check doesn't guarantee it and that is just heuristic
	 * so could be changed anytime.
	 */
	if (order >= pageblock_order)
		return true;

	if (order >= pageblock_order / 2 ||
		start_mt == MIGRATE_RECLAIMABLE ||
		start_mt == MIGRATE_UNMOVABLE ||
		page_group_by_mobility_disabled)
		return true;

	return false;
}

/*
 * This function implements actual steal behaviour. If order is large enough,
 * we can steal whole pageblock. If not, we first move freepages in this
 * pageblock and check whether half of pages are moved or not. If half of
 * pages are moved, we can change migratetype of pageblock and permanently
 * use it's pages as requested migratetype in the future.
 */
static void steal_suitable_fallback(struct zone *zone, struct page *page,
							  int start_type)
{
	unsigned int current_order = page_order(page);
	int pages;

	/* Take ownership for orders >= pageblock_order */
	if (current_order >= pageblock_order) {
		change_pageblock_range(page, current_order, start_type);
		return;
	}

	pages = move_freepages_block(zone, page, start_type);

	/* Claim the whole block if over half of it is free */
	if (pages >= (1 << (pageblock_order-1)) ||
			page_group_by_mobility_disabled)
		set_pageblock_migratetype(page, start_type);
}

/*
 * Check whether there is a suitable fallback freepage with requested order.
 * If only_stealable is true, this function returns fallback_mt only if
 * we can steal other freepages all together. This would help to reduce
 * fragmentation due to mixed migratetype pages in one pageblock.
 */
int find_suitable_fallback(struct free_area *area, unsigned int order,
			int migratetype, bool only_stealable, bool *can_steal)
{
	int i;
	int fallback_mt;

	if (area->nr_free == 0)
		return -1;

	*can_steal = false;
	for (i = 0;; i++) {
		fallback_mt = fallbacks[migratetype][i];
		if (fallback_mt == MIGRATE_TYPES)
			break;

		if (list_empty(&area->free_list[fallback_mt]))
			continue;

		if (can_steal_fallback(order, migratetype))
			*can_steal = true;

		if (!only_stealable)
			return fallback_mt;

		if (*can_steal)
			return fallback_mt;
	}

	return -1;
}

/*
 * Reserve a pageblock for exclusive use of high-order atomic allocations if
 * there are no empty page blocks that contain a page with a suitable order
 */
static void reserve_highatomic_pageblock(struct page *page, struct zone *zone,
				unsigned int alloc_order)
{
	int mt;
	unsigned long max_managed, flags;

	/*
	 * Limit the number reserved to 1 pageblock or roughly 1% of a zone.
	 * Check is race-prone but harmless.
	 */
	max_managed = (zone->managed_pages / 100) + pageblock_nr_pages;
	if (zone->nr_reserved_highatomic >= max_managed)
		return;

	spin_lock_irqsave(&zone->lock, flags);

	/* Recheck the nr_reserved_highatomic limit under the lock */
	if (zone->nr_reserved_highatomic >= max_managed)
		goto out_unlock;

	/* Yoink! */
	mt = get_pageblock_migratetype(page);
	if (mt != MIGRATE_HIGHATOMIC &&
			!is_migrate_isolate(mt) && !is_migrate_cma(mt)) {
		zone->nr_reserved_highatomic += pageblock_nr_pages;
		set_pageblock_migratetype(page, MIGRATE_HIGHATOMIC);
		move_freepages_block(zone, page, MIGRATE_HIGHATOMIC);
	}

out_unlock:
	spin_unlock_irqrestore(&zone->lock, flags);
}

/*
 * Used when an allocation is about to fail under memory pressure. This
 * potentially hurts the reliability of high-order allocations when under
 * intense memory pressure but failed atomic allocations should be easier
 * to recover from than an OOM.
 *
 * If @force is true, try to unreserve a pageblock even though highatomic
 * pageblock is exhausted.
 */
static bool unreserve_highatomic_pageblock(const struct alloc_context *ac,
						bool force)
{
	struct zonelist *zonelist = ac->zonelist;
	unsigned long flags;
	struct zoneref *z;
	struct zone *zone;
	struct page *page;
	int order;
	bool ret;

	for_each_zone_zonelist_nodemask(zone, z, zonelist, ac->high_zoneidx,
								ac->nodemask) {
		/*
		 * Preserve at least one pageblock unless memory pressure
		 * is really high.
		 */
		if (!force && zone->nr_reserved_highatomic <=
					pageblock_nr_pages)
			continue;

		spin_lock_irqsave(&zone->lock, flags);
		for (order = 0; order < MAX_ORDER; order++) {
			struct free_area *area = &(zone->free_area[order]);

			page = list_first_entry_or_null(
					&area->free_list[MIGRATE_HIGHATOMIC],
					struct page, lru);
			if (!page)
				continue;

			/*
			 * In page freeing path, migratetype change is racy so
			 * we can counter several free pages in a pageblock
			 * in this loop althoug we changed the pageblock type
			 * from highatomic to ac->migratetype. So we should
			 * adjust the count once.
			 */
			if (get_pageblock_migratetype(page) ==
							MIGRATE_HIGHATOMIC) {
				/*
				 * It should never happen but changes to
				 * locking could inadvertently allow a per-cpu
				 * drain to add pages to MIGRATE_HIGHATOMIC
				 * while unreserving so be safe and watch for
				 * underflows.
				 */
				zone->nr_reserved_highatomic -= min(
						pageblock_nr_pages,
						zone->nr_reserved_highatomic);
			}

			/*
			 * Convert to ac->migratetype and avoid the normal
			 * pageblock stealing heuristics. Minimally, the caller
			 * is doing the work and needs the pages. More
			 * importantly, if the block was always converted to
			 * MIGRATE_UNMOVABLE or another type then the number
			 * of pageblocks that cannot be completely freed
			 * may increase.
			 */
			set_pageblock_migratetype(page, ac->migratetype);
			ret = move_freepages_block(zone, page, ac->migratetype);
			if (ret) {
				spin_unlock_irqrestore(&zone->lock, flags);
				return ret;
			}
		}
		spin_unlock_irqrestore(&zone->lock, flags);
	}

	return false;
}

/* Remove an element from the buddy allocator from the fallback list */
static inline struct page *
__rmqueue_fallback(struct zone *zone, unsigned int order, int start_migratetype)
{
	struct free_area *area;
	unsigned int current_order;
	struct page *page;
	int fallback_mt;
	bool can_steal;

	/* Find the largest possible block of pages in the other list */
	for (current_order = MAX_ORDER-1;
				current_order >= order && current_order <= MAX_ORDER-1;
				--current_order) {
		area = &(zone->free_area[current_order]);
		fallback_mt = find_suitable_fallback(area, current_order,
				start_migratetype, false, &can_steal);
		if (fallback_mt == -1)
			continue;

		page = list_first_entry(&area->free_list[fallback_mt],
						struct page, lru);
		if (can_steal &&
			get_pageblock_migratetype(page) != MIGRATE_HIGHATOMIC)
			steal_suitable_fallback(zone, page, start_migratetype);

		/* Remove the page from the freelists */
		area->nr_free--;
		list_del(&page->lru);
		rmv_page_order(page);

		expand(zone, page, order, current_order, area,
					start_migratetype);
		/*
		 * The pcppage_migratetype may differ from pageblock's
		 * migratetype depending on the decisions in
		 * find_suitable_fallback(). This is OK as long as it does not
		 * differ for MIGRATE_CMA pageblocks. Those can be used as
		 * fallback only via special __rmqueue_cma_fallback() function
		 */
		set_pcppage_migratetype(page, start_migratetype);

		trace_mm_page_alloc_extfrag(page, order, current_order,
			start_migratetype, fallback_mt);

		return page;
	}

	return NULL;
}

/*
 * Do the hard work of removing an element from the buddy allocator.
 * Call me with the zone->lock already held.
 */
static struct page *__rmqueue(struct zone *zone, unsigned int order,
				int migratetype)
{
	struct page *page;

	page = __rmqueue_smallest(zone, order, migratetype);
	if (unlikely(!page)) {
		page = __rmqueue_fallback(zone, order, migratetype);
	}

	trace_mm_page_alloc_zone_locked(page, order, migratetype);
	return page;
}

#ifdef CONFIG_CMA
static struct page *__rmqueue_cma(struct zone *zone, unsigned int order)
{
	struct page *page = 0;
	if (IS_ENABLED(CONFIG_CMA))
		if (!zone->cma_alloc)
			page = __rmqueue_cma_fallback(zone, order);
	trace_mm_page_alloc_zone_locked(page, order, MIGRATE_CMA);
	return page;
}
#else
static inline struct page *__rmqueue_cma(struct zone *zone, unsigned int order)
{
	return NULL;
}
#endif

/*
 * Obtain a specified number of elements from the buddy allocator, all under
 * a single hold of the lock, for efficiency.  Add them to the supplied list.
 * Returns the number of new pages which were placed at *list.
 */
static int rmqueue_bulk(struct zone *zone, unsigned int order,
			unsigned long count, struct list_head *list,
			int migratetype, bool cold)
{
	int i, alloced = 0;

	spin_lock(&zone->lock);
	for (i = 0; i < count; ++i) {
		struct page *page;

		/*
		 * If migrate type CMA is being requested only try to
		 * satisfy the request with CMA pages to try and increase
		 * CMA utlization.
		 */
		if (is_migrate_cma(migratetype))
			page = __rmqueue_cma(zone, order);
		else
			page = __rmqueue(zone, order, migratetype);
		if (unlikely(page == NULL))
			break;

		if (unlikely(check_pcp_refill(page)))
			continue;

		/*
		 * Split buddy pages returned by expand() are received here
		 * in physical page order. The page is added to the callers and
		 * list and the list head then moves forward. From the callers
		 * perspective, the linked list is ordered by page number in
		 * some conditions. This is useful for IO devices that can
		 * merge IO requests if the physical pages are ordered
		 * properly.
		 */
		if (likely(!cold))
			list_add(&page->lru, list);
		else
			list_add_tail(&page->lru, list);
		list = &page->lru;
		alloced++;
		if (is_migrate_cma(get_pcppage_migratetype(page)))
			__mod_zone_page_state(zone, NR_FREE_CMA_PAGES,
					      -(1 << order));
	}

	/*
	 * i pages were removed from the buddy list even if some leak due
	 * to check_pcp_refill failing so adjust NR_FREE_PAGES based
	 * on i. Do not confuse with 'alloced' which is the number of
	 * pages added to the pcp list.
	 */
	__mod_zone_page_state(zone, NR_FREE_PAGES, -(i << order));
	spin_unlock(&zone->lock);
	return alloced;
}

/*
 * Return the pcp list that corresponds to the migrate type if that list isn't
 * empty.
 * If the list is empty return NULL.
 */
static struct list_head *get_populated_pcp_list(struct zone *zone,
			unsigned int order, struct per_cpu_pages *pcp,
			int migratetype, int cold)
{
	struct list_head *list = &pcp->lists[migratetype];

	if (list_empty(list)) {
		pcp->count += rmqueue_bulk(zone, order,
				pcp->batch, list,
				migratetype, cold);

		if (list_empty(list))
			list = NULL;
	}
	return list;
}

#ifdef CONFIG_NUMA
/*
 * Called from the vmstat counter updater to drain pagesets of this
 * currently executing processor on remote nodes after they have
 * expired.
 *
 * Note that this function must be called with the thread pinned to
 * a single processor.
 */
void drain_zone_pages(struct zone *zone, struct per_cpu_pages *pcp)
{
	unsigned long flags;
	int to_drain, batch;

	local_irq_save(flags);
	batch = READ_ONCE(pcp->batch);
	to_drain = min(pcp->count, batch);
	if (to_drain > 0) {
		free_pcppages_bulk(zone, to_drain, pcp);
		pcp->count -= to_drain;
	}
	local_irq_restore(flags);
}
#endif

/*
 * Drain pcplists of the indicated processor and zone.
 *
 * The processor must either be the current processor and the
 * thread pinned to the current processor or a processor that
 * is not online.
 */
static void drain_pages_zone(unsigned int cpu, struct zone *zone)
{
	unsigned long flags;
	struct per_cpu_pageset *pset;
	struct per_cpu_pages *pcp;

	local_irq_save(flags);
	pset = per_cpu_ptr(zone->pageset, cpu);

	pcp = &pset->pcp;
	if (pcp->count) {
		free_pcppages_bulk(zone, pcp->count, pcp);
		pcp->count = 0;
	}
	local_irq_restore(flags);
}

/*
 * Drain pcplists of all zones on the indicated processor.
 *
 * The processor must either be the current processor and the
 * thread pinned to the current processor or a processor that
 * is not online.
 */
static void drain_pages(unsigned int cpu)
{
	struct zone *zone;

	for_each_populated_zone(zone) {
		drain_pages_zone(cpu, zone);
	}
}

/*
 * Spill all of this CPU's per-cpu pages back into the buddy allocator.
 *
 * The CPU has to be pinned. When zone parameter is non-NULL, spill just
 * the single zone's pages.
 */
void drain_local_pages(void *z)
{
	struct zone *zone = (struct zone *)z;
	int cpu = smp_processor_id();

	if (zone)
		drain_pages_zone(cpu, zone);
	else
		drain_pages(cpu);
}

/*
 * Spill all the per-cpu pages from all CPUs back into the buddy allocator.
 *
 * When zone parameter is non-NULL, spill just the single zone's pages.
 *
 * Note that this code is protected against sending an IPI to an offline
 * CPU but does not guarantee sending an IPI to newly hotplugged CPUs:
 * on_each_cpu_mask() blocks hotplug and won't talk to offlined CPUs but
 * nothing keeps CPUs from showing up after we populated the cpumask and
 * before the call to on_each_cpu_mask().
 */
void drain_all_pages(struct zone *zone)
{
	int cpu;

	/*
	 * Allocate in the BSS so we wont require allocation in
	 * direct reclaim path for CONFIG_CPUMASK_OFFSTACK=y
	 */
	static cpumask_t cpus_with_pcps;

	/*
	 * We don't care about racing with CPU hotplug event
	 * as offline notification will cause the notified
	 * cpu to drain that CPU pcps and on_each_cpu_mask
	 * disables preemption as part of its processing
	 */
	for_each_online_cpu(cpu) {
		struct per_cpu_pageset *pcp;
		struct zone *z;
		bool has_pcps = false;

		if (zone) {
			pcp = per_cpu_ptr(zone->pageset, cpu);
			if (pcp->pcp.count)
				has_pcps = true;
		} else {
			for_each_populated_zone(z) {
				pcp = per_cpu_ptr(z->pageset, cpu);
				if (pcp->pcp.count) {
					has_pcps = true;
					break;
				}
			}
		}

		if (has_pcps)
			cpumask_set_cpu(cpu, &cpus_with_pcps);
		else
			cpumask_clear_cpu(cpu, &cpus_with_pcps);
	}
	on_each_cpu_mask(&cpus_with_pcps, drain_local_pages, zone, 1);
}

#ifdef CONFIG_HIBERNATION

void mark_free_pages(struct zone *zone)
{
	unsigned long pfn, max_zone_pfn;
	unsigned long flags;
	unsigned int order, t;
	struct page *page;

	if (zone_is_empty(zone))
		return;

	spin_lock_irqsave(&zone->lock, flags);

	max_zone_pfn = zone_end_pfn(zone);
	for (pfn = zone->zone_start_pfn; pfn < max_zone_pfn; pfn++)
		if (pfn_valid(pfn)) {
			page = pfn_to_page(pfn);

			if (page_zone(page) != zone)
				continue;

			if (!swsusp_page_is_forbidden(page))
				swsusp_unset_page_free(page);
		}

	for_each_migratetype_order(order, t) {
		list_for_each_entry(page,
				&zone->free_area[order].free_list[t], lru) {
			unsigned long i;

			pfn = page_to_pfn(page);
			for (i = 0; i < (1UL << order); i++)
				swsusp_set_page_free(pfn_to_page(pfn + i));
		}
	}
	spin_unlock_irqrestore(&zone->lock, flags);
}
#endif /* CONFIG_PM */

/*
 * Free a 0-order page
 * cold == true ? free a cold page : free a hot page
 */
void free_hot_cold_page(struct page *page, bool cold)
{
	struct zone *zone = page_zone(page);
	struct per_cpu_pages *pcp;
	unsigned long flags;
	unsigned long pfn = page_to_pfn(page);
	int migratetype;

	if (!free_pcp_prepare(page))
		return;

	migratetype = get_pfnblock_migratetype(page, pfn);
	set_pcppage_migratetype(page, migratetype);
	local_irq_save(flags);
	__count_vm_event(PGFREE);

	/*
	 * We only track unmovable, reclaimable and movable on pcp lists.
	 * Free ISOLATE pages back to the allocator because they are being
	 * offlined but treat RESERVE as movable pages so we can get those
	 * areas back if necessary. Otherwise, we may have to free
	 * excessively into the page allocator
	 */
	if (migratetype >= MIGRATE_PCPTYPES) {
		if (unlikely(is_migrate_isolate(migratetype))) {
			free_one_page(zone, page, pfn, 0, migratetype);
			goto out;
		}
		migratetype = MIGRATE_MOVABLE;
	}

	pcp = &this_cpu_ptr(zone->pageset)->pcp;
	if (!cold)
		list_add(&page->lru, &pcp->lists[migratetype]);
	else
		list_add_tail(&page->lru, &pcp->lists[migratetype]);
	pcp->count++;
	if (pcp->count >= pcp->high) {
		unsigned long batch = READ_ONCE(pcp->batch);
		free_pcppages_bulk(zone, batch, pcp);
		pcp->count -= batch;
	}

out:
	local_irq_restore(flags);
}

/*
 * Free a list of 0-order pages
 */
void free_hot_cold_page_list(struct list_head *list, bool cold)
{
	struct page *page, *next;

	list_for_each_entry_safe(page, next, list, lru) {
		trace_mm_page_free_batched(page, cold);
		free_hot_cold_page(page, cold);
	}
}

/*
 * split_page takes a non-compound higher-order page, and splits it into
 * n (1<<order) sub-pages: page[0..n]
 * Each sub-page must be freed individually.
 *
 * Note: this is probably too low level an operation for use in drivers.
 * Please consult with lkml before using this in your driver.
 */
void split_page(struct page *page, unsigned int order)
{
	int i;

	VM_BUG_ON_PAGE(PageCompound(page), page);
	VM_BUG_ON_PAGE(!page_count(page), page);

#ifdef CONFIG_KMEMCHECK
	/*
	 * Split shadow pages too, because free(page[0]) would
	 * otherwise free the whole shadow.
	 */
	if (kmemcheck_page_is_tracked(page))
		split_page(virt_to_page(page[0].shadow), order);
#endif

	for (i = 1; i < (1 << order); i++)
		set_page_refcounted(page + i);
	split_page_owner(page, order);
}
EXPORT_SYMBOL_GPL(split_page);

int __isolate_free_page(struct page *page, unsigned int order)
{
	unsigned long watermark;
	struct zone *zone;
	int mt;

	BUG_ON(!PageBuddy(page));

	zone = page_zone(page);
	mt = get_pageblock_migratetype(page);

	if (!is_migrate_isolate(mt)) {
		/*
		 * Obey watermarks as if the page was being allocated. We can
		 * emulate a high-order watermark check with a raised order-0
		 * watermark, because we already know our high-order page
		 * exists.
		 */
		watermark = min_wmark_pages(zone) + (1UL << order);
		if (!zone_watermark_ok(zone, 0, watermark, 0, ALLOC_CMA))
			return 0;

		__mod_zone_freepage_state(zone, -(1UL << order), mt);
	}

	/* Remove page from free list */
	list_del(&page->lru);
	zone->free_area[order].nr_free--;
	rmv_page_order(page);

	/*
	 * Set the pageblock if the isolated page is at least half of a
	 * pageblock
	 */
	if (order >= pageblock_order - 1) {
		struct page *endpage = page + (1 << order) - 1;
		for (; page < endpage; page += pageblock_nr_pages) {
			int mt = get_pageblock_migratetype(page);
			if (!is_migrate_isolate(mt) && !is_migrate_cma(mt)
				&& mt != MIGRATE_HIGHATOMIC)
				set_pageblock_migratetype(page,
							  MIGRATE_MOVABLE);
		}
	}


	return 1UL << order;
}

/*
 * Update NUMA hit/miss statistics
 *
 * Must be called with interrupts disabled.
 */
static inline void zone_statistics(struct zone *preferred_zone, struct zone *z,
								gfp_t flags)
{
#ifdef CONFIG_NUMA
	enum zone_stat_item local_stat = NUMA_LOCAL;

	if (z->node != numa_node_id())
		local_stat = NUMA_OTHER;

	if (z->node == preferred_zone->node)
		__inc_zone_state(z, NUMA_HIT);
	else {
		__inc_zone_state(z, NUMA_MISS);
		__inc_zone_state(preferred_zone, NUMA_FOREIGN);
	}
	__inc_zone_state(z, local_stat);
#endif
}

/*
 * Allocate a page from the given zone. Use pcplists for order-0 allocations.
 */
static inline
struct page *buffered_rmqueue(struct zone *preferred_zone,
			struct zone *zone, unsigned int order,
			gfp_t gfp_flags, unsigned int alloc_flags,
			int migratetype)
{
	unsigned long flags;
	struct page *page = NULL;
	bool cold = ((gfp_flags & __GFP_COLD) != 0);

	if (likely(order == 0)) {
		struct per_cpu_pages *pcp;
		struct list_head *list = NULL;

		local_irq_save(flags);
		do {
			pcp = &this_cpu_ptr(zone->pageset)->pcp;

			/* First try to get CMA pages */
			if (migratetype == MIGRATE_MOVABLE &&
				gfp_flags & __GFP_CMA) {
				list = get_populated_pcp_list(zone, 0, pcp,
						get_cma_migrate_type(), cold);
			}

			if (list == NULL) {
				/*
				 * Either CMA is not suitable or there are no
				 * free CMA pages.
				 */
				list = get_populated_pcp_list(zone, 0, pcp,
					migratetype, cold);
				if (unlikely(list == NULL) ||
					unlikely(list_empty(list)))
					goto failed;
			}

			if (cold)
				page = list_last_entry(list, struct page, lru);
			else
				page = list_first_entry(list, struct page, lru);

			list_del(&page->lru);
			pcp->count--;

		} while (check_new_pcp(page));
	} else {
		/*
		 * We most definitely don't want callers attempting to
		 * allocate greater than order-1 page units with __GFP_NOFAIL.
		 */
		WARN_ON_ONCE((gfp_flags & __GFP_NOFAIL) && (order > 1));
		spin_lock_irqsave(&zone->lock, flags);

		do {
			page = NULL;
			if (alloc_flags & ALLOC_HARDER) {
				page = __rmqueue_smallest(zone, order, MIGRATE_HIGHATOMIC);
				if (page)
					trace_mm_page_alloc_zone_locked(page, order, migratetype);
			}
			if (!page && migratetype == MIGRATE_MOVABLE &&
					gfp_flags & __GFP_CMA)
				page = __rmqueue_cma(zone, order);

			if (!page)
				page = __rmqueue(zone, order, migratetype);
		} while (page && check_new_pages(page, order));

		spin_unlock(&zone->lock);
		if (!page)
			goto failed;
		__mod_zone_freepage_state(zone, -(1 << order),
					  get_pcppage_migratetype(page));
	}

	__count_zid_vm_events(PGALLOC, page_zonenum(page), 1 << order);
	zone_statistics(preferred_zone, zone, gfp_flags);
	local_irq_restore(flags);

	VM_BUG_ON_PAGE(bad_range(zone, page), page);
	return page;

failed:
	local_irq_restore(flags);
	return NULL;
}

#ifdef CONFIG_FAIL_PAGE_ALLOC

static struct {
	struct fault_attr attr;

	bool ignore_gfp_highmem;
	bool ignore_gfp_reclaim;
	u32 min_order;
} fail_page_alloc = {
	.attr = FAULT_ATTR_INITIALIZER,
	.ignore_gfp_reclaim = true,
	.ignore_gfp_highmem = true,
	.min_order = 1,
};

static int __init setup_fail_page_alloc(char *str)
{
	return setup_fault_attr(&fail_page_alloc.attr, str);
}
__setup("fail_page_alloc=", setup_fail_page_alloc);

static bool should_fail_alloc_page(gfp_t gfp_mask, unsigned int order)
{
	if (order < fail_page_alloc.min_order)
		return false;
	if (gfp_mask & __GFP_NOFAIL)
		return false;
	if (fail_page_alloc.ignore_gfp_highmem && (gfp_mask & __GFP_HIGHMEM))
		return false;
	if (fail_page_alloc.ignore_gfp_reclaim &&
			(gfp_mask & __GFP_DIRECT_RECLAIM))
		return false;

	return should_fail(&fail_page_alloc.attr, 1 << order);
}

#ifdef CONFIG_FAULT_INJECTION_DEBUG_FS

static int __init fail_page_alloc_debugfs(void)
{
	umode_t mode = S_IFREG | S_IRUSR | S_IWUSR;
	struct dentry *dir;

	dir = fault_create_debugfs_attr("fail_page_alloc", NULL,
					&fail_page_alloc.attr);
	if (IS_ERR(dir))
		return PTR_ERR(dir);

	if (!debugfs_create_bool("ignore-gfp-wait", mode, dir,
				&fail_page_alloc.ignore_gfp_reclaim))
		goto fail;
	if (!debugfs_create_bool("ignore-gfp-highmem", mode, dir,
				&fail_page_alloc.ignore_gfp_highmem))
		goto fail;
	if (!debugfs_create_u32("min-order", mode, dir,
				&fail_page_alloc.min_order))
		goto fail;

	return 0;
fail:
	debugfs_remove_recursive(dir);

	return -ENOMEM;
}

late_initcall(fail_page_alloc_debugfs);

#endif /* CONFIG_FAULT_INJECTION_DEBUG_FS */

#else /* CONFIG_FAIL_PAGE_ALLOC */

static inline bool should_fail_alloc_page(gfp_t gfp_mask, unsigned int order)
{
	return false;
}

#endif /* CONFIG_FAIL_PAGE_ALLOC */

/*
 * Return true if free base pages are above 'mark'. For high-order checks it
 * will return true of the order-0 watermark is reached and there is at least
 * one free page of a suitable size. Checking now avoids taking the zone lock
 * to check in the allocation paths if no pages are free.
 */
bool __zone_watermark_ok(struct zone *z, unsigned int order, unsigned long mark,
			 int classzone_idx, unsigned int alloc_flags,
			 long free_pages)
{
	long min = mark;
	int o;
	const bool alloc_harder = (alloc_flags & ALLOC_HARDER);

	/* free_pages may go negative - that's OK */
	free_pages -= (1 << order) - 1;

	if (alloc_flags & ALLOC_HIGH)
		min -= min / 2;

	/*
	 * If the caller does not have rights to ALLOC_HARDER then subtract
	 * the high-atomic reserves. This will over-estimate the size of the
	 * atomic reserve but it avoids a search.
	 */
	if (likely(!alloc_harder))
		free_pages -= z->nr_reserved_highatomic;
	else
		min -= min / 4;

#ifdef CONFIG_CMA
	/* If allocation can't use CMA areas don't use free CMA pages */
	if (!(alloc_flags & ALLOC_CMA))
		free_pages -= zone_page_state(z, NR_FREE_CMA_PAGES);
#endif

	/*
	 * Check watermarks for an order-0 allocation request. If these
	 * are not met, then a high-order request also cannot go ahead
	 * even if a suitable page happened to be free.
	 */
	if (free_pages <= min + z->lowmem_reserve[classzone_idx])
		return false;

	/* If this is an order-0 request then the watermark is fine */
	if (!order)
		return true;

	/* For a high-order request, check at least one suitable page is free */
	for (o = order; o < MAX_ORDER; o++) {
		struct free_area *area = &z->free_area[o];
		int mt;

		if (!area->nr_free)
			continue;

		for (mt = 0; mt < MIGRATE_PCPTYPES; mt++) {
#ifdef CONFIG_CMA
			/*
			 * Note that this check is needed only
			 * when MIGRATE_CMA < MIGRATE_PCPTYPES.
			 */
			if (mt == MIGRATE_CMA)
				continue;
#endif
			if (!list_empty(&area->free_list[mt]))
				return true;
		}

#ifdef CONFIG_CMA
		if ((alloc_flags & ALLOC_CMA) &&
		    !list_empty(&area->free_list[MIGRATE_CMA])) {
			return true;
		}
#endif
		if (alloc_harder &&
			!list_empty(&area->free_list[MIGRATE_HIGHATOMIC]))
			return true;
	}
	return false;
}

bool zone_watermark_ok(struct zone *z, unsigned int order, unsigned long mark,
		      int classzone_idx, unsigned int alloc_flags)
{
	return __zone_watermark_ok(z, order, mark, classzone_idx, alloc_flags,
					zone_page_state(z, NR_FREE_PAGES));
}

static inline bool zone_watermark_fast(struct zone *z, unsigned int order,
		unsigned long mark, int classzone_idx, unsigned int alloc_flags)
{
	long free_pages = zone_page_state(z, NR_FREE_PAGES);
	long cma_pages = 0;

#ifdef CONFIG_CMA
	/* If allocation can't use CMA areas don't use free CMA pages */
	if (!(alloc_flags & ALLOC_CMA))
		cma_pages = zone_page_state(z, NR_FREE_CMA_PAGES);
#endif

	/*
	 * Fast check for order-0 only. If this fails then the reserves
	 * need to be calculated. There is a corner case where the check
	 * passes but only the high-order atomic reserve are free. If
	 * the caller is !atomic then it'll uselessly search the free
	 * list. That corner case is then slower but it is harmless.
	 */
	if (!order && (free_pages - cma_pages) > mark + z->lowmem_reserve[classzone_idx])
		return true;

	return __zone_watermark_ok(z, order, mark, classzone_idx, alloc_flags,
					free_pages);
}

bool zone_watermark_ok_safe(struct zone *z, unsigned int order,
			unsigned long mark, int classzone_idx)
{
	long free_pages = zone_page_state(z, NR_FREE_PAGES);

	if (z->percpu_drift_mark && free_pages < z->percpu_drift_mark)
		free_pages = zone_page_state_snapshot(z, NR_FREE_PAGES);

	return __zone_watermark_ok(z, order, mark, classzone_idx, 0,
								free_pages);
}

#ifdef CONFIG_NUMA
static bool zone_allows_reclaim(struct zone *local_zone, struct zone *zone)
{
	return node_distance(zone_to_nid(local_zone), zone_to_nid(zone)) <=
				RECLAIM_DISTANCE;
}
#else	/* CONFIG_NUMA */
static bool zone_allows_reclaim(struct zone *local_zone, struct zone *zone)
{
	return true;
}
#endif	/* CONFIG_NUMA */

/*
 * get_page_from_freelist goes through the zonelist trying to allocate
 * a page.
 */
static struct page *
get_page_from_freelist(gfp_t gfp_mask, unsigned int order, int alloc_flags,
						const struct alloc_context *ac)
{
	struct zoneref *z = ac->preferred_zoneref;
	struct zone *zone;
	struct pglist_data *last_pgdat_dirty_limit = NULL;

	/*
	 * Scan zonelist, looking for a zone with enough free.
	 * See also __cpuset_node_allowed() comment in kernel/cpuset.c.
	 */
	for_next_zone_zonelist_nodemask(zone, z, ac->zonelist, ac->high_zoneidx,
								ac->nodemask) {
		struct page *page;
		unsigned long mark;

		if (cpusets_enabled() &&
			(alloc_flags & ALLOC_CPUSET) &&
			!__cpuset_zone_allowed(zone, gfp_mask))
				continue;
		/*
		 * When allocating a page cache page for writing, we
		 * want to get it from a node that is within its dirty
		 * limit, such that no single node holds more than its
		 * proportional share of globally allowed dirty pages.
		 * The dirty limits take into account the node's
		 * lowmem reserves and high watermark so that kswapd
		 * should be able to balance it without having to
		 * write pages from its LRU list.
		 *
		 * XXX: For now, allow allocations to potentially
		 * exceed the per-node dirty limit in the slowpath
		 * (spread_dirty_pages unset) before going into reclaim,
		 * which is important when on a NUMA setup the allowed
		 * nodes are together not big enough to reach the
		 * global limit.  The proper fix for these situations
		 * will require awareness of nodes in the
		 * dirty-throttling and the flusher threads.
		 */
		if (ac->spread_dirty_pages) {
			if (last_pgdat_dirty_limit == zone->zone_pgdat)
				continue;

			if (!node_dirty_ok(zone->zone_pgdat)) {
				last_pgdat_dirty_limit = zone->zone_pgdat;
				continue;
			}
		}

		mark = zone->watermark[alloc_flags & ALLOC_WMARK_MASK];
		if (!zone_watermark_fast(zone, order, mark,
				       ac_classzone_idx(ac), alloc_flags)) {
			int ret;

			/* Checked here to keep the fast path fast */
			BUILD_BUG_ON(ALLOC_NO_WATERMARKS < NR_WMARK);
			if (alloc_flags & ALLOC_NO_WATERMARKS)
				goto try_this_zone;

			if (node_reclaim_mode == 0 ||
			    !zone_allows_reclaim(ac->preferred_zoneref->zone, zone))
				continue;

			ret = node_reclaim(zone->zone_pgdat, gfp_mask, order);
			switch (ret) {
			case NODE_RECLAIM_NOSCAN:
				/* did not scan */
				continue;
			case NODE_RECLAIM_FULL:
				/* scanned but unreclaimable */
				continue;
			default:
				/* did we reclaim enough */
				if (zone_watermark_ok(zone, order, mark,
						ac_classzone_idx(ac), alloc_flags))
					goto try_this_zone;

				continue;
			}
		}

try_this_zone:
		page = buffered_rmqueue(ac->preferred_zoneref->zone, zone, order,
				gfp_mask, alloc_flags, ac->migratetype);
		if (page) {
			prep_new_page(page, order, gfp_mask, alloc_flags);

			/*
			 * If this is a high-order atomic allocation then check
			 * if the pageblock should be reserved for the future
			 */
			if (unlikely(order && (alloc_flags & ALLOC_HARDER)))
				reserve_highatomic_pageblock(page, zone, order);

			return page;
		}
	}

	return NULL;
}

/*
 * Large machines with many possible nodes should not always dump per-node
 * meminfo in irq context.
 */
static inline bool should_suppress_show_mem(void)
{
	bool ret = false;

#if NODES_SHIFT > 8
	ret = in_interrupt();
#endif
	return ret;
}

static void warn_alloc_show_mem(gfp_t gfp_mask)
{
	unsigned int filter = SHOW_MEM_FILTER_NODES;
	static DEFINE_RATELIMIT_STATE(show_mem_rs, HZ, 1);

	if (should_suppress_show_mem() || !__ratelimit(&show_mem_rs))
		return;

	/*
	 * This documents exceptions given to allocations in certain
	 * contexts that are allowed to allocate outside current's set
	 * of allowed nodes.
	 */
	if (!(gfp_mask & __GFP_NOMEMALLOC))
		if (test_thread_flag(TIF_MEMDIE) ||
		    (current->flags & (PF_MEMALLOC | PF_EXITING)))
			filter &= ~SHOW_MEM_FILTER_NODES;
	if (in_interrupt() || !(gfp_mask & __GFP_DIRECT_RECLAIM))
		filter &= ~SHOW_MEM_FILTER_NODES;

	show_mem(filter);
}

void warn_alloc(gfp_t gfp_mask, const char *fmt, ...)
{
	struct va_format vaf;
	va_list args;
	static DEFINE_RATELIMIT_STATE(nopage_rs, DEFAULT_RATELIMIT_INTERVAL,
				      DEFAULT_RATELIMIT_BURST);

	if ((gfp_mask & __GFP_NOWARN) || !__ratelimit(&nopage_rs) ||
	    debug_guardpage_minorder() > 0)
		return;

	pr_warn("%s: ", current->comm);

	va_start(args, fmt);
	vaf.fmt = fmt;
	vaf.va = &args;
	pr_cont("%pV", &vaf);
	va_end(args);

	pr_cont(", mode:%#x(%pGg)\n", gfp_mask, &gfp_mask);

	dump_stack();
	warn_alloc_show_mem(gfp_mask);
}

static inline struct page *
__alloc_pages_may_oom(gfp_t gfp_mask, unsigned int order,
	const struct alloc_context *ac, unsigned long *did_some_progress)
{
	struct oom_control oc = {
		.zonelist = ac->zonelist,
		.nodemask = ac->nodemask,
		.memcg = NULL,
		.gfp_mask = gfp_mask,
		.order = order,
	};
	struct page *page;

	*did_some_progress = 0;

	/*
	 * Acquire the oom lock.  If that fails, somebody else is
	 * making progress for us.
	 */
	if (!mutex_trylock(&oom_lock)) {
		*did_some_progress = 1;
		schedule_timeout_uninterruptible(1);
		return NULL;
	}

	/*
	 * Go through the zonelist yet one more time, keep very high watermark
	 * here, this is only to catch a parallel oom killing, we must fail if
	 * we're still under heavy pressure.
	 */
	page = get_page_from_freelist(gfp_mask | __GFP_HARDWALL, order,
					ALLOC_WMARK_HIGH|ALLOC_CPUSET, ac);
	if (page)
		goto out;

	if (!(gfp_mask & __GFP_NOFAIL)) {
		/* Coredumps can quickly deplete all memory reserves */
		if (current->flags & PF_DUMPCORE)
			goto out;
		/* The OOM killer will not help higher order allocs */
		if (order > PAGE_ALLOC_COSTLY_ORDER)
			goto out;
		/* The OOM killer does not needlessly kill tasks for lowmem */
		if (ac->high_zoneidx < ZONE_NORMAL)
			goto out;
		if (pm_suspended_storage())
			goto out;
		/*
		 * XXX: GFP_NOFS allocations should rather fail than rely on
		 * other request to make a forward progress.
		 * We are in an unfortunate situation where out_of_memory cannot
		 * do much for this context but let's try it to at least get
		 * access to memory reserved if the current task is killed (see
		 * out_of_memory). Once filesystems are ready to handle allocation
		 * failures more gracefully we should just bail out here.
		 */

		/* The OOM killer may not free memory on a specific node */
		if (gfp_mask & __GFP_THISNODE)
			goto out;
	}
	/* Exhausted what can be done so it's blamo time */
	if (out_of_memory(&oc) || WARN_ON_ONCE(gfp_mask & __GFP_NOFAIL)) {
		*did_some_progress = 1;

		if (gfp_mask & __GFP_NOFAIL) {
			page = get_page_from_freelist(gfp_mask, order,
					ALLOC_NO_WATERMARKS|ALLOC_CPUSET, ac);
			/*
			 * fallback to ignore cpuset restriction if our nodes
			 * are depleted
			 */
			if (!page)
				page = get_page_from_freelist(gfp_mask, order,
					ALLOC_NO_WATERMARKS, ac);
		}
	}
out:
	mutex_unlock(&oom_lock);
	return page;
}

/*
 * Maximum number of compaction retries wit a progress before OOM
 * killer is consider as the only way to move forward.
 */
#define MAX_COMPACT_RETRIES 16

#ifdef CONFIG_COMPACTION
/* Try memory compaction for high-order allocations before reclaim */
static struct page *
__alloc_pages_direct_compact(gfp_t gfp_mask, unsigned int order,
		unsigned int alloc_flags, const struct alloc_context *ac,
		enum compact_priority prio, enum compact_result *compact_result)
{
	struct page *page;
	unsigned long pflags;
	unsigned int noreclaim_flag = current->flags & PF_MEMALLOC;

	if (!order)
		return NULL;

	psi_memstall_enter(&pflags);
	current->flags |= PF_MEMALLOC;

	*compact_result = try_to_compact_pages(gfp_mask, order, alloc_flags, ac,
									prio);

	current->flags = (current->flags & ~PF_MEMALLOC) | noreclaim_flag;
	psi_memstall_leave(&pflags);

	if (*compact_result <= COMPACT_INACTIVE)
		return NULL;

	/*
	 * At least in one zone compaction wasn't deferred or skipped, so let's
	 * count a compaction stall
	 */
	count_vm_event(COMPACTSTALL);

	page = get_page_from_freelist(gfp_mask, order, alloc_flags, ac);

	if (page) {
		struct zone *zone = page_zone(page);

		zone->compact_blockskip_flush = false;
		compaction_defer_reset(zone, order, true);
		count_vm_event(COMPACTSUCCESS);
		return page;
	}

	/*
	 * It's bad if compaction run occurs and fails. The most likely reason
	 * is that pages exist, but not enough to satisfy watermarks.
	 */
	count_vm_event(COMPACTFAIL);

	cond_resched();

	return NULL;
}

#ifdef CONFIG_ANDROID_LOW_MEMORY_KILLER
static inline bool
should_compact_lmk_retry(struct alloc_context *ac, int order, int alloc_flags)
{
	struct zone *zone;
	struct zoneref *z;

	/* Let costly order requests check for compaction progress */
	if (order > PAGE_ALLOC_COSTLY_ORDER)
		return false;

	/*
	 * For (0 < order < PAGE_ALLOC_COSTLY_ORDER) allow the shrinkers
	 * to run and free up memory. Do not let these allocations fail
	 * if shrinkers can free up memory. This is similar to
	 * should_compact_retry implementation for !CONFIG_COMPACTION.
	 */
	for_each_zone_zonelist_nodemask(zone, z, ac->zonelist,
				ac->high_zoneidx, ac->nodemask) {
		unsigned long available;

		available = zone_reclaimable_pages(zone);
		available +=
			zone_page_state_snapshot(zone, NR_FREE_PAGES);

		if (__zone_watermark_ok(zone, 0, min_wmark_pages(zone),
			ac_classzone_idx(ac), alloc_flags, available))
			return true;
	}

	return false;
}
#else
static inline bool
should_compact_lmk_retry(struct alloc_context *ac, int order, int alloc_flags)
{
	return false;
}
#endif

static inline bool
should_compact_retry(struct alloc_context *ac, int order, int alloc_flags,
		     enum compact_result compact_result,
		     enum compact_priority *compact_priority,
		     int *compaction_retries)
{
	int max_retries = MAX_COMPACT_RETRIES;
	int min_priority;

	if (!order)
		return false;

	if (should_compact_lmk_retry(ac, order, alloc_flags))
		return true;

	if (compaction_made_progress(compact_result))
		(*compaction_retries)++;

	/*
	 * compaction considers all the zone as desperately out of memory
	 * so it doesn't really make much sense to retry except when the
	 * failure could be caused by insufficient priority
	 */
	if (compaction_failed(compact_result))
		goto check_priority;

	/*
	 * make sure the compaction wasn't deferred or didn't bail out early
	 * due to locks contention before we declare that we should give up.
	 * But do not retry if the given zonelist is not suitable for
	 * compaction.
	 */
	if (compaction_withdrawn(compact_result))
		return compaction_zonelist_suitable(ac, order, alloc_flags);

	/*
	 * !costly requests are much more important than __GFP_REPEAT
	 * costly ones because they are de facto nofail and invoke OOM
	 * killer to move on while costly can fail and users are ready
	 * to cope with that. 1/4 retries is rather arbitrary but we
	 * would need much more detailed feedback from compaction to
	 * make a better decision.
	 */
	if (order > PAGE_ALLOC_COSTLY_ORDER)
		max_retries /= 4;
	if (*compaction_retries <= max_retries)
		return true;

	/*
	 * Make sure there are attempts at the highest priority if we exhausted
	 * all retries or failed at the lower priorities.
	 */
check_priority:
	min_priority = (order > PAGE_ALLOC_COSTLY_ORDER) ?
			MIN_COMPACT_COSTLY_PRIORITY : MIN_COMPACT_PRIORITY;
	if (*compact_priority > min_priority) {
		(*compact_priority)--;
		*compaction_retries = 0;
		return true;
	}
	return false;
}
#else
static inline struct page *
__alloc_pages_direct_compact(gfp_t gfp_mask, unsigned int order,
		unsigned int alloc_flags, const struct alloc_context *ac,
		enum compact_priority prio, enum compact_result *compact_result)
{
	*compact_result = COMPACT_SKIPPED;
	return NULL;
}

static inline bool
should_compact_retry(struct alloc_context *ac, unsigned int order, int alloc_flags,
		     enum compact_result compact_result,
		     enum compact_priority *compact_priority,
		     int *compaction_retries)
{
	struct zone *zone;
	struct zoneref *z;

	if (!order || order > PAGE_ALLOC_COSTLY_ORDER)
		return false;

	/*
	 * There are setups with compaction disabled which would prefer to loop
	 * inside the allocator rather than hit the oom killer prematurely.
	 * Let's give them a good hope and keep retrying while the order-0
	 * watermarks are OK.
	 */
	for_each_zone_zonelist_nodemask(zone, z, ac->zonelist, ac->high_zoneidx,
					ac->nodemask) {
		if (zone_watermark_ok(zone, 0, min_wmark_pages(zone),
					ac_classzone_idx(ac), alloc_flags))
			return true;
	}
	return false;
}
#endif /* CONFIG_COMPACTION */

/* Perform direct synchronous page reclaim */
static int
__perform_reclaim(gfp_t gfp_mask, unsigned int order,
					const struct alloc_context *ac)
{
	struct reclaim_state reclaim_state;
	int progress;
	unsigned long pflags;

	cond_resched();

	/* We now go into synchronous reclaim */
	cpuset_memory_pressure_bump();
	psi_memstall_enter(&pflags);
	current->flags |= PF_MEMALLOC;
	lockdep_set_current_reclaim_state(gfp_mask);
	reclaim_state.reclaimed_slab = 0;
	current->reclaim_state = &reclaim_state;

	progress = try_to_free_pages(ac->zonelist, order, gfp_mask,
								ac->nodemask);

	current->reclaim_state = NULL;
	lockdep_clear_current_reclaim_state();
	current->flags &= ~PF_MEMALLOC;
	psi_memstall_leave(&pflags);

	cond_resched();

	return progress;
}

/* The really slow allocator path where we enter direct reclaim */
static inline struct page *
__alloc_pages_direct_reclaim(gfp_t gfp_mask, unsigned int order,
		unsigned int alloc_flags, const struct alloc_context *ac,
		unsigned long *did_some_progress)
{
	struct page *page = NULL;
	bool drained = false;

	*did_some_progress = __perform_reclaim(gfp_mask, order, ac);
	if (unlikely(!(*did_some_progress)))
		return NULL;

retry:
	page = get_page_from_freelist(gfp_mask, order, alloc_flags, ac);

	/*
	 * If an allocation failed after direct reclaim, it could be because
	 * pages are pinned on the per-cpu lists or in high alloc reserves.
	 * Shrink them them and try again
	 */
	if (!page && !drained) {
		unreserve_highatomic_pageblock(ac, false);
		drain_all_pages(NULL);
		drained = true;
		goto retry;
	}

	return page;
}

static void wake_all_kswapds(unsigned int order, const struct alloc_context *ac)
{
	struct zoneref *z;
	struct zone *zone;
	pg_data_t *last_pgdat = NULL;
#ifdef CONFIG_KSWAPD_LAZY_RECLAIM
	struct task_struct *kswapd;
#endif

	for_each_zone_zonelist_nodemask(zone, z, ac->zonelist,
					ac->high_zoneidx, ac->nodemask) {
		if (last_pgdat != zone->zone_pgdat)
			wakeup_kswapd(zone, order, ac->high_zoneidx);
		last_pgdat = zone->zone_pgdat;
#ifdef CONFIG_KSWAPD_LAZY_RECLAIM
		kswapd = zone->zone_pgdat->kswapd;

		/* early state check to prevent memory barrier and spinlock */
		if (ac->lr_handle && kswapd->state == TASK_INTERRUPTIBLE)
			wake_up_state(kswapd, TASK_INTERRUPTIBLE);
#endif
	}
}

static inline unsigned int
gfp_to_alloc_flags(gfp_t gfp_mask)
{
	unsigned int alloc_flags = ALLOC_WMARK_MIN | ALLOC_CPUSET;

	/* __GFP_HIGH is assumed to be the same as ALLOC_HIGH to save a branch. */
	BUILD_BUG_ON(__GFP_HIGH != (__force gfp_t) ALLOC_HIGH);

	/*
	 * The caller may dip into page reserves a bit more if the caller
	 * cannot run direct reclaim, or if the caller has realtime scheduling
	 * policy or is asking for __GFP_HIGH memory.  GFP_ATOMIC requests will
	 * set both ALLOC_HARDER (__GFP_ATOMIC) and ALLOC_HIGH (__GFP_HIGH).
	 */
	alloc_flags |= (__force int) (gfp_mask & __GFP_HIGH);

	if (gfp_mask & __GFP_ATOMIC) {
		/*
		 * Not worth trying to allocate harder for __GFP_NOMEMALLOC even
		 * if it can't schedule.
		 */
		if (!(gfp_mask & __GFP_NOMEMALLOC))
			alloc_flags |= ALLOC_HARDER;
		/*
		 * Ignore cpuset mems for GFP_ATOMIC rather than fail, see the
		 * comment for __cpuset_node_allowed().
		 */
		alloc_flags &= ~ALLOC_CPUSET;
	} else if (unlikely(rt_task(current)) && !in_interrupt())
		alloc_flags |= ALLOC_HARDER;

#ifdef CONFIG_CMA
	if (gfpflags_to_migratetype(gfp_mask) == MIGRATE_MOVABLE)
		alloc_flags |= ALLOC_CMA;
#endif
	return alloc_flags;
}

bool gfp_pfmemalloc_allowed(gfp_t gfp_mask)
{
	if (unlikely(gfp_mask & __GFP_NOMEMALLOC))
		return false;

	if (gfp_mask & __GFP_MEMALLOC)
		return true;
	if (in_serving_softirq() && (current->flags & PF_MEMALLOC))
		return true;
	if (!in_interrupt() &&
			((current->flags & PF_MEMALLOC) ||
			 unlikely(test_thread_flag(TIF_MEMDIE))))
		return true;

	return false;
}

/*
 * Checks whether it makes sense to retry the reclaim to make a forward progress
 * for the given allocation request.
 *
 * We give up when we either have tried MAX_RECLAIM_RETRIES in a row
 * without success, or when we couldn't even meet the watermark if we
 * reclaimed all remaining pages on the LRU lists.
 *
 * Returns true if a retry is viable or false to enter the oom path.
 */
static inline bool
should_reclaim_retry(gfp_t gfp_mask, unsigned order,
		     struct alloc_context *ac, int alloc_flags,
		     bool did_some_progress, int *no_progress_loops)
{
	struct zone *zone;
	struct zoneref *z;

	/*
	 * Costly allocations might have made a progress but this doesn't mean
	 * their order will become available due to high fragmentation so
	 * always increment the no progress counter for them
	 */
	if ((did_some_progress && order <= PAGE_ALLOC_COSTLY_ORDER) ||
			IS_ENABLED(CONFIG_ANDROID_LOW_MEMORY_KILLER))
		*no_progress_loops = 0;
	else
		(*no_progress_loops)++;

	/*
	 * Make sure we converge to OOM if we cannot make any progress
	 * several times in the row.
	 */
	if (*no_progress_loops > MAX_RECLAIM_RETRIES) {
		/* Before OOM, exhaust highatomic_reserve */
		return unreserve_highatomic_pageblock(ac, true);
	}

	/*
	 * Keep reclaiming pages while there is a chance this will lead
	 * somewhere.  If none of the target zones can satisfy our allocation
	 * request even if all reclaimable pages are considered then we are
	 * screwed and have to go OOM.
	 */
	for_each_zone_zonelist_nodemask(zone, z, ac->zonelist, ac->high_zoneidx,
					ac->nodemask) {
		unsigned long available;
		unsigned long reclaimable;

		available = reclaimable = zone_reclaimable_pages(zone);
		available += zone_page_state_snapshot(zone, NR_FREE_PAGES);

		/*
		 * Would the allocation succeed if we reclaimed all
		 * reclaimable pages?
		 */
		if (__zone_watermark_ok(zone, order, min_wmark_pages(zone),
				ac_classzone_idx(ac), alloc_flags, available)) {
			/*
			 * If we didn't make any progress and have a lot of
			 * dirty + writeback pages then we should wait for
			 * an IO to complete to slow down the reclaim and
			 * prevent from pre mature OOM
			 */
			if (!did_some_progress) {
				unsigned long write_pending;

				write_pending = zone_page_state_snapshot(zone,
							NR_ZONE_WRITE_PENDING);

				if (2 * write_pending > reclaimable) {
					congestion_wait(BLK_RW_ASYNC, HZ/10);
					return true;
				}
			}

			/*
			 * Memory allocation/reclaim might be called from a WQ
			 * context and the current implementation of the WQ
			 * concurrency control doesn't recognize that
			 * a particular WQ is congested if the worker thread is
			 * looping without ever sleeping. Therefore we have to
			 * do a short sleep here rather than calling
			 * cond_resched().
			 */
			if (current->flags & PF_WQ_WORKER)
				schedule_timeout_uninterruptible(1);
			else
				cond_resched();

			return true;
		}
	}

	return false;
}

static inline struct page *
__alloc_pages_slowpath(gfp_t gfp_mask, unsigned int order,
						struct alloc_context *ac)
{
	bool can_direct_reclaim = gfp_mask & __GFP_DIRECT_RECLAIM;
	struct page *page = NULL;
	unsigned int alloc_flags;
	unsigned long did_some_progress;
	enum compact_priority compact_priority;
	enum compact_result compact_result;
	int compaction_retries;
	int no_progress_loops;
	unsigned int cpuset_mems_cookie;
	pg_data_t *pgdat = ac->preferred_zoneref->zone->zone_pgdat;
	bool woke_kswapd = false;

	/*
	 * In the slowpath, we sanity check order to avoid ever trying to
	 * reclaim >= MAX_ORDER areas which will never succeed. Callers may
	 * be using allocators in order of preference for an area that is
	 * too large.
	 */
	if (order >= MAX_ORDER) {
		WARN_ON_ONCE(!(gfp_mask & __GFP_NOWARN));
		return NULL;
	}

	/*
	 * We also sanity check to catch abuse of atomic reserves being used by
	 * callers that are not in atomic context.
	 */
	if (WARN_ON_ONCE((gfp_mask & (__GFP_ATOMIC|__GFP_DIRECT_RECLAIM)) ==
				(__GFP_ATOMIC|__GFP_DIRECT_RECLAIM)))
		gfp_mask &= ~__GFP_ATOMIC;

retry_cpuset:
	compaction_retries = 0;
	no_progress_loops = 0;
	compact_priority = DEF_COMPACT_PRIORITY;
	cpuset_mems_cookie = read_mems_allowed_begin();
	/*
	 * We need to recalculate the starting point for the zonelist iterator
	 * because we might have used different nodemask in the fast path, or
	 * there was a cpuset modification and we are retrying - otherwise we
	 * could end up iterating over non-eligible zones endlessly.
	 */
	ac->preferred_zoneref = first_zones_zonelist(ac->zonelist,
					ac->high_zoneidx, ac->nodemask);
	if (!ac->preferred_zoneref->zone)
		goto nopage;


	/*
	 * The fast path uses conservative alloc_flags to succeed only until
	 * kswapd needs to be woken up, and to avoid the cost of setting up
	 * alloc_flags precisely. So we do that now.
	 */
	alloc_flags = gfp_to_alloc_flags(gfp_mask);

	if (gfp_mask & __GFP_KSWAPD_RECLAIM) {
		if (!woke_kswapd) {
			atomic_inc(&pgdat->kswapd_waiters);
			woke_kswapd = true;
		}
		wake_all_kswapds(order, ac);
	}

	/*
	 * The adjusted alloc_flags might result in immediate success, so try
	 * that first
	 */
	page = get_page_from_freelist(gfp_mask, order, alloc_flags, ac);
	if (page)
		goto got_pg;

	/*
	 * For costly allocations, try direct compaction first, as it's likely
	 * that we have enough base pages and don't need to reclaim. Don't try
	 * that for allocations that are allowed to ignore watermarks, as the
	 * ALLOC_NO_WATERMARKS attempt didn't yet happen.
	 */
	if (can_direct_reclaim && order > PAGE_ALLOC_COSTLY_ORDER &&
		!gfp_pfmemalloc_allowed(gfp_mask)) {
		page = __alloc_pages_direct_compact(gfp_mask, order,
						alloc_flags, ac,
						INIT_COMPACT_PRIORITY,
						&compact_result);
		if (page)
			goto got_pg;

		/*
		 * Checks for costly allocations with __GFP_NORETRY, which
		 * includes THP page fault allocations
		 */
		if (gfp_mask & __GFP_NORETRY) {
			/*
			 * If compaction is deferred for high-order allocations,
			 * it is because sync compaction recently failed. If
			 * this is the case and the caller requested a THP
			 * allocation, we do not want to heavily disrupt the
			 * system, so we fail the allocation instead of entering
			 * direct reclaim.
			 */
			if (compact_result == COMPACT_DEFERRED)
				goto nopage;

			/*
			 * Looks like reclaim/compaction is worth trying, but
			 * sync compaction could be very expensive, so keep
			 * using async compaction.
			 */
			compact_priority = INIT_COMPACT_PRIORITY;
		}
	}

retry:
	/* Ensure kswapd doesn't accidentally go to sleep as long as we loop */
	if (gfp_mask & __GFP_KSWAPD_RECLAIM)
		wake_all_kswapds(order, ac);

	if (gfp_pfmemalloc_allowed(gfp_mask))
		alloc_flags = ALLOC_NO_WATERMARKS;

	/*
	 * Reset the zonelist iterators if memory policies can be ignored.
	 * These allocations are high priority and system rather than user
	 * orientated.
	 */
	if (!(alloc_flags & ALLOC_CPUSET) || (alloc_flags & ALLOC_NO_WATERMARKS)) {
		ac->preferred_zoneref = first_zones_zonelist(ac->zonelist,
					ac->high_zoneidx, ac->nodemask);
	}

	/* Attempt with potentially adjusted zonelist and alloc_flags */
	page = get_page_from_freelist(gfp_mask, order, alloc_flags, ac);
	if (page)
		goto got_pg;

	/* Caller is not willing to reclaim, we can't balance anything */
	if (!can_direct_reclaim) {
		/*
		 * All existing users of the __GFP_NOFAIL are blockable, so warn
		 * of any new users that actually allow this type of allocation
		 * to fail.
		 */
		WARN_ON_ONCE(gfp_mask & __GFP_NOFAIL);
		goto nopage;
	}

	/* Avoid recursion of direct reclaim */
	if (current->flags & PF_MEMALLOC) {
		/*
		 * __GFP_NOFAIL request from this context is rather bizarre
		 * because we cannot reclaim anything and only can loop waiting
		 * for somebody to do a work for us.
		 */
		if (WARN_ON_ONCE(gfp_mask & __GFP_NOFAIL)) {
			cond_resched();
			goto retry;
		}
		goto nopage;
	}

	/* Avoid allocations with no watermarks from looping endlessly */
	if (test_thread_flag(TIF_MEMDIE) && !(gfp_mask & __GFP_NOFAIL))
		goto nopage;


	/* Try direct reclaim and then allocating */
	page = __alloc_pages_direct_reclaim(gfp_mask, order, alloc_flags, ac,
							&did_some_progress);
	if (page)
		goto got_pg;

	/* Try direct compaction and then allocating */
	page = __alloc_pages_direct_compact(gfp_mask, order, alloc_flags, ac,
					compact_priority, &compact_result);
	if (page)
		goto got_pg;

	/* Do not loop if specifically requested */
	if (gfp_mask & __GFP_NORETRY)
		goto nopage;

	/*
	 * Do not retry costly high order allocations unless they are
	 * __GFP_REPEAT
	 */
	if (order > PAGE_ALLOC_COSTLY_ORDER && !(gfp_mask & __GFP_REPEAT))
		goto nopage;

	if (should_reclaim_retry(gfp_mask, order, ac, alloc_flags,
				 did_some_progress > 0, &no_progress_loops))
		goto retry;

	/*
	 * It doesn't make any sense to retry for the compaction if the order-0
	 * reclaim is not able to make any progress because the current
	 * implementation of the compaction depends on the sufficient amount
	 * of free memory (see __compaction_suitable)
	 */
	if ((did_some_progress > 0 ||
			IS_ENABLED(CONFIG_ANDROID_LOW_MEMORY_KILLER)) &&
			should_compact_retry(ac, order, alloc_flags,
				compact_result, &compact_priority,
				&compaction_retries))
		goto retry;

	/*
	 * It's possible we raced with cpuset update so the OOM would be
	 * premature (see below the nopage: label for full explanation).
	 */
	if (read_mems_allowed_retry(cpuset_mems_cookie))
		goto retry_cpuset;

	/* Reclaim has failed us, start killing things */
	page = __alloc_pages_may_oom(gfp_mask, order, ac, &did_some_progress);
	if (page)
		goto got_pg;

	/* Retry as long as the OOM killer is making progress */
	if (did_some_progress) {
		no_progress_loops = 0;
		goto retry;
	}

nopage:
	/*
	 * When updating a task's mems_allowed or mempolicy nodemask, it is
	 * possible to race with parallel threads in such a way that our
	 * allocation can fail while the mask is being updated. If we are about
	 * to fail, check if the cpuset changed during allocation and if so,
	 * retry.
	 */
	if (read_mems_allowed_retry(cpuset_mems_cookie))
		goto retry_cpuset;

got_pg:
	if (woke_kswapd)
		atomic_dec(&pgdat->kswapd_waiters);
	if (!page)
		warn_alloc(gfp_mask,
				"page allocation failure: order:%u", order);
	return page;
}

/*
 * This is the 'heart' of the zoned buddy allocator.
 */
struct page *
__alloc_pages_nodemask(gfp_t gfp_mask, unsigned int order,
			struct zonelist *zonelist, nodemask_t *nodemask)
{
	struct page *page;
	unsigned int alloc_flags = ALLOC_WMARK_LOW;
	gfp_t alloc_mask = gfp_mask; /* The gfp_t that was actually used for allocation */
	struct alloc_context ac = {
		.high_zoneidx = gfp_zone(gfp_mask),
		.zonelist = zonelist,
		.nodemask = nodemask,
		.migratetype = gfpflags_to_migratetype(gfp_mask),
#ifdef CONFIG_KSWAPD_LAZY_RECLAIM
		.lr_handle = false,
#endif
	};

	if (cpusets_enabled()) {
		alloc_mask |= __GFP_HARDWALL;
		alloc_flags |= ALLOC_CPUSET;
		if (!ac.nodemask)
			ac.nodemask = &cpuset_current_mems_allowed;
	}

	gfp_mask &= gfp_allowed_mask;

	lockdep_trace_alloc(gfp_mask);

	might_sleep_if(gfp_mask & __GFP_DIRECT_RECLAIM);

	if (should_fail_alloc_page(gfp_mask, order))
		return NULL;

	/*
	 * Check the zones suitable for the gfp_mask contain at least one
	 * valid zone. It's possible to have an empty zonelist as a result
	 * of __GFP_THISNODE and a memoryless node
	 */
	if (unlikely(!zonelist->_zonerefs->zone))
		return NULL;
#ifdef CONFIG_KSWAPD_LAZY_RECLAIM
	if (current->signal->oom_score_adj <= vm_breath_priority) {
		ac.lr_handle = true;
		atomic_inc(&alloc_ongoing);
	}
#endif

	if (IS_ENABLED(CONFIG_CMA) && ac.migratetype == MIGRATE_MOVABLE)
		alloc_flags |= ALLOC_CMA;

	/* Dirty zone balancing only done in the fast path */
	ac.spread_dirty_pages = (gfp_mask & __GFP_WRITE);

	/*
	 * The preferred zone is used for statistics but crucially it is
	 * also used as the starting point for the zonelist iterator. It
	 * may get reset for allocations that ignore memory policies.
	 */
	ac.preferred_zoneref = first_zones_zonelist(ac.zonelist,
					ac.high_zoneidx, ac.nodemask);
	if (!ac.preferred_zoneref->zone) {
		page = NULL;
		/*
		 * This might be due to race with cpuset_current_mems_allowed
		 * update, so make sure we retry with original nodemask in the
		 * slow path.
		 */
		goto no_zone;
	}

	/* First allocation attempt */
	page = get_page_from_freelist(alloc_mask, order, alloc_flags, &ac);
	if (likely(page))
		goto out;

no_zone:
	/*
	 * Runtime PM, block IO and its error handling path can deadlock
	 * because I/O on the device might not complete.
	 */
	alloc_mask = memalloc_noio_flags(gfp_mask);
	ac.spread_dirty_pages = false;

	/*
	 * Restore the original nodemask if it was potentially replaced with
	 * &cpuset_current_mems_allowed to optimize the fast-path attempt.
	 */
	if (unlikely(ac.nodemask != nodemask))
		ac.nodemask = nodemask;

	page = __alloc_pages_slowpath(alloc_mask, order, &ac);

out:
	if (memcg_kmem_enabled() && (gfp_mask & __GFP_ACCOUNT) && page &&
	    unlikely(memcg_kmem_charge(page, gfp_mask, order) != 0)) {
		__free_pages(page, order);
		page = NULL;
	}

	if (kmemcheck_enabled && page)
		kmemcheck_pagealloc_alloc(page, order, gfp_mask);

	trace_mm_page_alloc(page, order, alloc_mask, ac.migratetype);
#ifdef CONFIG_KSWAPD_LAZY_RECLAIM
	if (ac.lr_handle)
		atomic_dec(&alloc_ongoing);
#endif

	return page;
}
EXPORT_SYMBOL(__alloc_pages_nodemask);

/*
 * Common helper functions.
 */
unsigned long __get_free_pages(gfp_t gfp_mask, unsigned int order)
{
	struct page *page;

	/*
	 * __get_free_pages() returns a 32-bit address, which cannot represent
	 * a highmem page
	 */
	VM_BUG_ON((gfp_mask & __GFP_HIGHMEM) != 0);

	page = alloc_pages(gfp_mask, order);
	if (!page)
		return 0;
	return (unsigned long) page_address(page);
}
EXPORT_SYMBOL(__get_free_pages);

unsigned long get_zeroed_page(gfp_t gfp_mask)
{
	return __get_free_pages(gfp_mask | __GFP_ZERO, 0);
}
EXPORT_SYMBOL(get_zeroed_page);

void __free_pages(struct page *page, unsigned int order)
{
	if (put_page_testzero(page)) {
		if (order == 0)
			free_hot_cold_page(page, false);
		else
			__free_pages_ok(page, order);
	}
}

EXPORT_SYMBOL(__free_pages);

void free_pages(unsigned long addr, unsigned int order)
{
	if (addr != 0) {
		VM_BUG_ON(!virt_addr_valid((void *)addr));
		__free_pages(virt_to_page((void *)addr), order);
	}
}

EXPORT_SYMBOL(free_pages);

/*
 * Page Fragment:
 *  An arbitrary-length arbitrary-offset area of memory which resides
 *  within a 0 or higher order page.  Multiple fragments within that page
 *  are individually refcounted, in the page's reference counter.
 *
 * The page_frag functions below provide a simple allocation framework for
 * page fragments.  This is used by the network stack and network device
 * drivers to provide a backing region of memory for use as either an
 * sk_buff->head, or to be used in the "frags" portion of skb_shared_info.
 */
static struct page *__page_frag_refill(struct page_frag_cache *nc,
				       gfp_t gfp_mask)
{
	struct page *page = NULL;
	gfp_t gfp = gfp_mask;

#if (PAGE_SIZE < PAGE_FRAG_CACHE_MAX_SIZE)
	gfp_mask |= __GFP_COMP | __GFP_NOWARN | __GFP_NORETRY |
		    __GFP_NOMEMALLOC;
	page = alloc_pages_node(NUMA_NO_NODE, gfp_mask,
				PAGE_FRAG_CACHE_MAX_ORDER);
	nc->size = page ? PAGE_FRAG_CACHE_MAX_SIZE : PAGE_SIZE;
#endif
	if (unlikely(!page))
		page = alloc_pages_node(NUMA_NO_NODE, gfp, 0);

	nc->va = page ? page_address(page) : NULL;

	return page;
}

void *__alloc_page_frag(struct page_frag_cache *nc,
			unsigned int fragsz, gfp_t gfp_mask)
{
	unsigned int size = PAGE_SIZE;
	struct page *page;
	int offset;

	if (unlikely(!nc->va)) {
refill:
		page = __page_frag_refill(nc, gfp_mask);
		if (!page)
			return NULL;

#if (PAGE_SIZE < PAGE_FRAG_CACHE_MAX_SIZE)
		/* if size can vary use size else just use PAGE_SIZE */
		size = nc->size;
#endif
		/* Even if we own the page, we do not use atomic_set().
		 * This would break get_page_unless_zero() users.
		 */
		page_ref_add(page, PAGE_FRAG_CACHE_MAX_SIZE);

		/* reset page count bias and offset to start of new frag */
		nc->pfmemalloc = page_is_pfmemalloc(page);
		nc->pagecnt_bias = PAGE_FRAG_CACHE_MAX_SIZE + 1;
		nc->offset = size;
	}

	offset = nc->offset - fragsz;
	if (unlikely(offset < 0)) {
		page = virt_to_page(nc->va);

		if (!page_ref_sub_and_test(page, nc->pagecnt_bias))
			goto refill;

#if (PAGE_SIZE < PAGE_FRAG_CACHE_MAX_SIZE)
		/* if size can vary use size else just use PAGE_SIZE */
		size = nc->size;
#endif
		/* OK, page count is 0, we can safely set it */
		set_page_count(page, PAGE_FRAG_CACHE_MAX_SIZE + 1);

		/* reset page count bias and offset to start of new frag */
		nc->pagecnt_bias = PAGE_FRAG_CACHE_MAX_SIZE + 1;
		offset = size - fragsz;
	}

	nc->pagecnt_bias--;
	nc->offset = offset;

	return nc->va + offset;
}
EXPORT_SYMBOL(__alloc_page_frag);

/*
 * Frees a page fragment allocated out of either a compound or order 0 page.
 */
void __free_page_frag(void *addr)
{
	struct page *page = virt_to_head_page(addr);

	if (unlikely(put_page_testzero(page)))
		__free_pages_ok(page, compound_order(page));
}
EXPORT_SYMBOL(__free_page_frag);

static void *make_alloc_exact(unsigned long addr, unsigned int order,
		size_t size)
{
	if (addr) {
		unsigned long alloc_end = addr + (PAGE_SIZE << order);
		unsigned long used = addr + PAGE_ALIGN(size);

		split_page(virt_to_page((void *)addr), order);
		while (used < alloc_end) {
			free_page(used);
			used += PAGE_SIZE;
		}
	}
	return (void *)addr;
}

/**
 * alloc_pages_exact - allocate an exact number physically-contiguous pages.
 * @size: the number of bytes to allocate
 * @gfp_mask: GFP flags for the allocation
 *
 * This function is similar to alloc_pages(), except that it allocates the
 * minimum number of pages to satisfy the request.  alloc_pages() can only
 * allocate memory in power-of-two pages.
 *
 * This function is also limited by MAX_ORDER.
 *
 * Memory allocated by this function must be released by free_pages_exact().
 */
void *alloc_pages_exact(size_t size, gfp_t gfp_mask)
{
	unsigned int order = get_order(size);
	unsigned long addr;

	addr = __get_free_pages(gfp_mask, order);
	return make_alloc_exact(addr, order, size);
}
EXPORT_SYMBOL(alloc_pages_exact);

/**
 * alloc_pages_exact_nid - allocate an exact number of physically-contiguous
 *			   pages on a node.
 * @nid: the preferred node ID where memory should be allocated
 * @size: the number of bytes to allocate
 * @gfp_mask: GFP flags for the allocation
 *
 * Like alloc_pages_exact(), but try to allocate on node nid first before falling
 * back.
 */
void * __meminit alloc_pages_exact_nid(int nid, size_t size, gfp_t gfp_mask)
{
	unsigned int order = get_order(size);
	struct page *p = alloc_pages_node(nid, gfp_mask, order);
	if (!p)
		return NULL;
	return make_alloc_exact((unsigned long)page_address(p), order, size);
}

/**
 * free_pages_exact - release memory allocated via alloc_pages_exact()
 * @virt: the value returned by alloc_pages_exact.
 * @size: size of allocation, same value as passed to alloc_pages_exact().
 *
 * Release the memory allocated by a previous call to alloc_pages_exact.
 */
void free_pages_exact(void *virt, size_t size)
{
	unsigned long addr = (unsigned long)virt;
	unsigned long end = addr + PAGE_ALIGN(size);

	while (addr < end) {
		free_page(addr);
		addr += PAGE_SIZE;
	}
}
EXPORT_SYMBOL(free_pages_exact);

/**
 * nr_free_zone_pages - count number of pages beyond high watermark
 * @offset: The zone index of the highest zone
 *
 * nr_free_zone_pages() counts the number of counts pages which are beyond the
 * high watermark within all zones at or below a given zone index.  For each
 * zone, the number of pages is calculated as:
 *     managed_pages - high_pages
 */
static unsigned long nr_free_zone_pages(int offset)
{
	struct zoneref *z;
	struct zone *zone;

	/* Just pick one node, since fallback list is circular */
	unsigned long sum = 0;

	struct zonelist *zonelist = node_zonelist(numa_node_id(), GFP_KERNEL);

	for_each_zone_zonelist(zone, z, zonelist, offset) {
		unsigned long size = zone->managed_pages;
		unsigned long high = high_wmark_pages(zone);
		if (size > high)
			sum += size - high;
	}

	return sum;
}

/**
 * nr_free_buffer_pages - count number of pages beyond high watermark
 *
 * nr_free_buffer_pages() counts the number of pages which are beyond the high
 * watermark within ZONE_DMA and ZONE_NORMAL.
 */
unsigned long nr_free_buffer_pages(void)
{
	return nr_free_zone_pages(gfp_zone(GFP_USER));
}
EXPORT_SYMBOL_GPL(nr_free_buffer_pages);

/**
 * nr_free_pagecache_pages - count number of pages beyond high watermark
 *
 * nr_free_pagecache_pages() counts the number of pages which are beyond the
 * high watermark within all zones.
 */
unsigned long nr_free_pagecache_pages(void)
{
	return nr_free_zone_pages(gfp_zone(GFP_HIGHUSER_MOVABLE));
}

static inline void show_node(struct zone *zone)
{
	if (IS_ENABLED(CONFIG_NUMA))
		printk("Node %d ", zone_to_nid(zone));
}

long si_mem_available(void)
{
	long available;
	unsigned long pagecache;
	unsigned long wmark_low = 0;
	unsigned long pages[NR_LRU_LISTS];
	struct zone *zone;
	int lru;

	for (lru = LRU_BASE; lru < NR_LRU_LISTS; lru++)
		pages[lru] = global_node_page_state(NR_LRU_BASE + lru);

	for_each_zone(zone)
		wmark_low += zone->watermark[WMARK_LOW];

	/*
	 * Estimate the amount of memory available for userspace allocations,
	 * without causing swapping.
	 */
	available = global_page_state(NR_FREE_PAGES) - totalreserve_pages;

	/*
	 * Not all the page cache can be freed, otherwise the system will
	 * start swapping. Assume at least half of the page cache, or the
	 * low watermark worth of cache, needs to stay.
	 */
	pagecache = pages[LRU_ACTIVE_FILE] + pages[LRU_INACTIVE_FILE];
	pagecache -= min(pagecache / 2, wmark_low);
	available += pagecache;

	/*
	 * Part of the reclaimable slab consists of items that are in use,
	 * and cannot be freed. Cap this estimate at the low watermark.
	 */
	available += global_page_state(NR_SLAB_RECLAIMABLE) -
		     min(global_page_state(NR_SLAB_RECLAIMABLE) / 2, wmark_low);

	/*
	 * Part of the kernel memory, which can be released under memory
	 * pressure.
	 */
	available += global_node_page_state(NR_INDIRECTLY_RECLAIMABLE_BYTES) >>
		PAGE_SHIFT;

	if (available < 0)
		available = 0;
	return available;
}
EXPORT_SYMBOL_GPL(si_mem_available);

void si_meminfo(struct sysinfo *val)
{
	val->totalram = totalram_pages;
	val->sharedram = global_node_page_state(NR_SHMEM);
	val->freeram = global_page_state(NR_FREE_PAGES);
	val->bufferram = nr_blockdev_pages();
	val->totalhigh = totalhigh_pages;
	val->freehigh = nr_free_highpages();
	val->mem_unit = PAGE_SIZE;
}

EXPORT_SYMBOL(si_meminfo);

#ifdef CONFIG_NUMA
void si_meminfo_node(struct sysinfo *val, int nid)
{
	int zone_type;		/* needs to be signed */
	unsigned long managed_pages = 0;
	unsigned long managed_highpages = 0;
	unsigned long free_highpages = 0;
	pg_data_t *pgdat = NODE_DATA(nid);

	for (zone_type = 0; zone_type < MAX_NR_ZONES; zone_type++)
		managed_pages += pgdat->node_zones[zone_type].managed_pages;
	val->totalram = managed_pages;
	val->sharedram = node_page_state(pgdat, NR_SHMEM);
	val->freeram = sum_zone_node_page_state(nid, NR_FREE_PAGES);
#ifdef CONFIG_HIGHMEM
	for (zone_type = 0; zone_type < MAX_NR_ZONES; zone_type++) {
		struct zone *zone = &pgdat->node_zones[zone_type];

		if (is_highmem(zone)) {
			managed_highpages += zone->managed_pages;
			free_highpages += zone_page_state(zone, NR_FREE_PAGES);
		}
	}
	val->totalhigh = managed_highpages;
	val->freehigh = free_highpages;
#else
	val->totalhigh = managed_highpages;
	val->freehigh = free_highpages;
#endif
	val->mem_unit = PAGE_SIZE;
}
#endif

/*
 * Determine whether the node should be displayed or not, depending on whether
 * SHOW_MEM_FILTER_NODES was passed to show_free_areas().
 */
bool skip_free_areas_node(unsigned int flags, int nid)
{
	bool ret = false;
	unsigned int cpuset_mems_cookie;

	if (!(flags & SHOW_MEM_FILTER_NODES))
		goto out;

	do {
		cpuset_mems_cookie = read_mems_allowed_begin();
		ret = !node_isset(nid, cpuset_current_mems_allowed);
	} while (read_mems_allowed_retry(cpuset_mems_cookie));
out:
	return ret;
}

#define K(x) ((x) << (PAGE_SHIFT-10))

static void show_migration_types(unsigned char type)
{
	static const char types[MIGRATE_TYPES] = {
		[MIGRATE_UNMOVABLE]	= 'U',
		[MIGRATE_MOVABLE]	= 'M',
		[MIGRATE_RECLAIMABLE]	= 'E',
		[MIGRATE_HIGHATOMIC]	= 'H',
#ifdef CONFIG_CMA
		[MIGRATE_CMA]		= 'C',
#endif
#ifdef CONFIG_MEMORY_ISOLATION
		[MIGRATE_ISOLATE]	= 'I',
#endif
	};
	char tmp[MIGRATE_TYPES + 1];
	char *p = tmp;
	int i;

	for (i = 0; i < MIGRATE_TYPES; i++) {
		if (type & (1 << i))
			*p++ = types[i];
	}

	*p = '\0';
	printk(KERN_CONT "(%s) ", tmp);
}

/*
 * Show free area list (used inside shift_scroll-lock stuff)
 * We also calculate the percentage fragmentation. We do this by counting the
 * memory on each free list with the exception of the first item on the list.
 *
 * Bits in @filter:
 * SHOW_MEM_FILTER_NODES: suppress nodes that are not allowed by current's
 *   cpuset.
 */
void show_free_areas(unsigned int filter)
{
	unsigned long free_pcp = 0;
	int cpu;
	struct zone *zone;
	pg_data_t *pgdat;

	for_each_populated_zone(zone) {
		if (skip_free_areas_node(filter, zone_to_nid(zone)))
			continue;

		for_each_online_cpu(cpu)
			free_pcp += per_cpu_ptr(zone->pageset, cpu)->pcp.count;
	}

	printk("active_anon:%lu inactive_anon:%lu isolated_anon:%lu\n"
		" active_file:%lu inactive_file:%lu isolated_file:%lu\n"
		" unevictable:%lu dirty:%lu writeback:%lu unstable:%lu\n"
		" slab_reclaimable:%lu slab_unreclaimable:%lu\n"
		" mapped:%lu shmem:%lu pagetables:%lu bounce:%lu\n"
/* bin.zhong@ASTI add for CONFIG_SMART_BOOST */
		" ramboost:%lu\n"
		" free:%lu free_pcp:%lu free_cma:%lu\n",
		global_node_page_state(NR_ACTIVE_ANON),
		global_node_page_state(NR_INACTIVE_ANON),
		global_node_page_state(NR_ISOLATED_ANON),
		global_node_page_state(NR_ACTIVE_FILE),
		global_node_page_state(NR_INACTIVE_FILE),
		global_node_page_state(NR_ISOLATED_FILE),
		global_node_page_state(NR_UNEVICTABLE),
		global_node_page_state(NR_FILE_DIRTY),
		global_node_page_state(NR_WRITEBACK),
		global_node_page_state(NR_UNSTABLE_NFS),
		global_page_state(NR_SLAB_RECLAIMABLE),
		global_page_state(NR_SLAB_UNRECLAIMABLE),
		global_node_page_state(NR_FILE_MAPPED),
		global_node_page_state(NR_SHMEM),
		global_page_state(NR_PAGETABLE),
		global_page_state(NR_BOUNCE),
/* bin.zhong@ASTI add for CONFIG_SMART_BOOST */
		UID_LRU_SIZE,
		global_page_state(NR_FREE_PAGES),
		free_pcp,
		global_page_state(NR_FREE_CMA_PAGES));

	for_each_online_pgdat(pgdat) {
		printk("Node %d"
			" active_anon:%lukB"
			" inactive_anon:%lukB"
			" active_file:%lukB"
			" inactive_file:%lukB"
			" unevictable:%lukB"
			" isolated(anon):%lukB"
			" isolated(file):%lukB"
			" mapped:%lukB"
			" dirty:%lukB"
			" writeback:%lukB"
			" shmem:%lukB"
#ifdef CONFIG_TRANSPARENT_HUGEPAGE
			" shmem_thp: %lukB"
			" shmem_pmdmapped: %lukB"
			" anon_thp: %lukB"
#endif
			" writeback_tmp:%lukB"
			" unstable:%lukB"
			" all_unreclaimable? %s"
			"\n",
			pgdat->node_id,
			K(node_page_state(pgdat, NR_ACTIVE_ANON)),
			K(node_page_state(pgdat, NR_INACTIVE_ANON)),
			K(node_page_state(pgdat, NR_ACTIVE_FILE)),
			K(node_page_state(pgdat, NR_INACTIVE_FILE)),
			K(node_page_state(pgdat, NR_UNEVICTABLE)),
			K(node_page_state(pgdat, NR_ISOLATED_ANON)),
			K(node_page_state(pgdat, NR_ISOLATED_FILE)),
			K(node_page_state(pgdat, NR_FILE_MAPPED)),
			K(node_page_state(pgdat, NR_FILE_DIRTY)),
			K(node_page_state(pgdat, NR_WRITEBACK)),
			K(node_page_state(pgdat, NR_SHMEM)),
#ifdef CONFIG_TRANSPARENT_HUGEPAGE
			K(node_page_state(pgdat, NR_SHMEM_THPS) * HPAGE_PMD_NR),
			K(node_page_state(pgdat, NR_SHMEM_PMDMAPPED)
					* HPAGE_PMD_NR),
			K(node_page_state(pgdat, NR_ANON_THPS) * HPAGE_PMD_NR),
#endif
			K(node_page_state(pgdat, NR_WRITEBACK_TEMP)),
			K(node_page_state(pgdat, NR_UNSTABLE_NFS)),
			pgdat->kswapd_failures >= MAX_RECLAIM_RETRIES ?
				"yes" : "no");
	}

	for_each_populated_zone(zone) {
		int i;

		if (skip_free_areas_node(filter, zone_to_nid(zone)))
			continue;

		free_pcp = 0;
		for_each_online_cpu(cpu)
			free_pcp += per_cpu_ptr(zone->pageset, cpu)->pcp.count;

		show_node(zone);
		printk(KERN_CONT
			"%s"
			" free:%lukB"
			" min:%lukB"
			" low:%lukB"
			" high:%lukB"
			" active_anon:%lukB"
			" inactive_anon:%lukB"
			" active_file:%lukB"
			" inactive_file:%lukB"
			" unevictable:%lukB"
			" writepending:%lukB"
			" present:%lukB"
			" managed:%lukB"
			" mlocked:%lukB"
			" slab_reclaimable:%lukB"
			" slab_unreclaimable:%lukB"
			" kernel_stack:%lukB"
			" pagetables:%lukB"
			" bounce:%lukB"
			" free_pcp:%lukB"
			" local_pcp:%ukB"
/* bin.zhong@ASTI add for CONFIG_SMART_BOOST */
			" ramboost:%lukB"
			" free_cma:%lukB"
			"\n",
			zone->name,
			K(zone_page_state(zone, NR_FREE_PAGES)),
			K(min_wmark_pages(zone)),
			K(low_wmark_pages(zone)),
			K(high_wmark_pages(zone)),
			K(zone_page_state(zone, NR_ZONE_ACTIVE_ANON)),
			K(zone_page_state(zone, NR_ZONE_INACTIVE_ANON)),
			K(zone_page_state(zone, NR_ZONE_ACTIVE_FILE)),
			K(zone_page_state(zone, NR_ZONE_INACTIVE_FILE)),
			K(zone_page_state(zone, NR_ZONE_UNEVICTABLE)),
			K(zone_page_state(zone, NR_ZONE_WRITE_PENDING)),
			K(zone->present_pages),
			K(zone->managed_pages),
			K(zone_page_state(zone, NR_MLOCK)),
			K(zone_page_state(zone, NR_SLAB_RECLAIMABLE)),
			K(zone_page_state(zone, NR_SLAB_UNRECLAIMABLE)),
			zone_page_state(zone, NR_KERNEL_STACK_KB),
			K(zone_page_state(zone, NR_PAGETABLE)),
			K(zone_page_state(zone, NR_BOUNCE)),
			K(free_pcp),
			K(this_cpu_read(zone->pageset->pcp.count)),
/* bin.zhong@ASTI add for CONFIG_SMART_BOOST */
			K(ZONE_UID_LRU_SIZE(zone)),
			K(zone_page_state(zone, NR_FREE_CMA_PAGES)));
		printk("lowmem_reserve[]:");
		for (i = 0; i < MAX_NR_ZONES; i++)
			printk(KERN_CONT " %ld", zone->lowmem_reserve[i]);
		printk(KERN_CONT "\n");
	}

	for_each_populated_zone(zone) {
		unsigned int order;
		unsigned long nr[MAX_ORDER], flags, total = 0;
		unsigned char types[MAX_ORDER];

		if (skip_free_areas_node(filter, zone_to_nid(zone)))
			continue;
		show_node(zone);
		printk(KERN_CONT "%s: ", zone->name);

		spin_lock_irqsave(&zone->lock, flags);
		for (order = 0; order < MAX_ORDER; order++) {
			struct free_area *area = &zone->free_area[order];
			int type;

			nr[order] = area->nr_free;
			total += nr[order] << order;

			types[order] = 0;
			for (type = 0; type < MIGRATE_TYPES; type++) {
				if (!list_empty(&area->free_list[type]))
					types[order] |= 1 << type;
			}
		}
		spin_unlock_irqrestore(&zone->lock, flags);
		for (order = 0; order < MAX_ORDER; order++) {
			printk(KERN_CONT "%lu*%lukB ",
			       nr[order], K(1UL) << order);
			if (nr[order])
				show_migration_types(types[order]);
		}
		printk(KERN_CONT "= %lukB\n", K(total));
	}

	hugetlb_show_meminfo();

	printk("%ld total pagecache pages\n", global_node_page_state(NR_FILE_PAGES));

	show_swap_cache_info();
}

static void zoneref_set_zone(struct zone *zone, struct zoneref *zoneref)
{
	zoneref->zone = zone;
	zoneref->zone_idx = zone_idx(zone);
}

/*
 * Builds allocation fallback zone lists.
 *
 * Add all populated zones of a node to the zonelist.
 */
static int build_zonelists_node(pg_data_t *pgdat, struct zonelist *zonelist,
				int nr_zones)
{
	struct zone *zone;
	enum zone_type zone_type = MAX_NR_ZONES;

	do {
		zone_type--;
		zone = pgdat->node_zones + zone_type;
		if (managed_zone(zone)) {
			zoneref_set_zone(zone,
				&zonelist->_zonerefs[nr_zones++]);
			check_highest_zone(zone_type);
		}
	} while (zone_type);

	return nr_zones;
}


/*
 *  zonelist_order:
 *  0 = automatic detection of better ordering.
 *  1 = order by ([node] distance, -zonetype)
 *  2 = order by (-zonetype, [node] distance)
 *
 *  If not NUMA, ZONELIST_ORDER_ZONE and ZONELIST_ORDER_NODE will create
 *  the same zonelist. So only NUMA can configure this param.
 */
#define ZONELIST_ORDER_DEFAULT  0
#define ZONELIST_ORDER_NODE     1
#define ZONELIST_ORDER_ZONE     2

/* zonelist order in the kernel.
 * set_zonelist_order() will set this to NODE or ZONE.
 */
static int current_zonelist_order = ZONELIST_ORDER_DEFAULT;
static char zonelist_order_name[3][8] = {"Default", "Node", "Zone"};


#ifdef CONFIG_NUMA
/* The value user specified ....changed by config */
static int user_zonelist_order = ZONELIST_ORDER_DEFAULT;
/* string for sysctl */
#define NUMA_ZONELIST_ORDER_LEN	16
char numa_zonelist_order[16] = "default";

/*
 * interface for configure zonelist ordering.
 * command line option "numa_zonelist_order"
 *	= "[dD]efault	- default, automatic configuration.
 *	= "[nN]ode 	- order by node locality, then by zone within node
 *	= "[zZ]one      - order by zone, then by locality within zone
 */

static int __parse_numa_zonelist_order(char *s)
{
	if (*s == 'd' || *s == 'D') {
		user_zonelist_order = ZONELIST_ORDER_DEFAULT;
	} else if (*s == 'n' || *s == 'N') {
		user_zonelist_order = ZONELIST_ORDER_NODE;
	} else if (*s == 'z' || *s == 'Z') {
		user_zonelist_order = ZONELIST_ORDER_ZONE;
	} else {
		pr_warn("Ignoring invalid numa_zonelist_order value:  %s\n", s);
		return -EINVAL;
	}
	return 0;
}

static __init int setup_numa_zonelist_order(char *s)
{
	int ret;

	if (!s)
		return 0;

	ret = __parse_numa_zonelist_order(s);
	if (ret == 0)
		strlcpy(numa_zonelist_order, s, NUMA_ZONELIST_ORDER_LEN);

	return ret;
}
early_param("numa_zonelist_order", setup_numa_zonelist_order);

/*
 * sysctl handler for numa_zonelist_order
 */
int numa_zonelist_order_handler(struct ctl_table *table, int write,
		void __user *buffer, size_t *length,
		loff_t *ppos)
{
	char saved_string[NUMA_ZONELIST_ORDER_LEN];
	int ret;
	static DEFINE_MUTEX(zl_order_mutex);

	mutex_lock(&zl_order_mutex);
	if (write) {
		if (strlen((char *)table->data) >= NUMA_ZONELIST_ORDER_LEN) {
			ret = -EINVAL;
			goto out;
		}
		strcpy(saved_string, (char *)table->data);
	}
	ret = proc_dostring(table, write, buffer, length, ppos);
	if (ret)
		goto out;
	if (write) {
		int oldval = user_zonelist_order;

		ret = __parse_numa_zonelist_order((char *)table->data);
		if (ret) {
			/*
			 * bogus value.  restore saved string
			 */
			strncpy((char *)table->data, saved_string,
				NUMA_ZONELIST_ORDER_LEN);
			user_zonelist_order = oldval;
		} else if (oldval != user_zonelist_order) {
			mutex_lock(&zonelists_mutex);
			build_all_zonelists(NULL, NULL, false);
			mutex_unlock(&zonelists_mutex);
		}
	}
out:
	mutex_unlock(&zl_order_mutex);
	return ret;
}


#define MAX_NODE_LOAD (nr_online_nodes)
static int node_load[MAX_NUMNODES];

/**
 * find_next_best_node - find the next node that should appear in a given node's fallback list
 * @node: node whose fallback list we're appending
 * @used_node_mask: nodemask_t of already used nodes
 *
 * We use a number of factors to determine which is the next node that should
 * appear on a given node's fallback list.  The node should not have appeared
 * already in @node's fallback list, and it should be the next closest node
 * according to the distance array (which contains arbitrary distance values
 * from each node to each node in the system), and should also prefer nodes
 * with no CPUs, since presumably they'll have very little allocation pressure
 * on them otherwise.
 * It returns -1 if no node is found.
 */
static int find_next_best_node(int node, nodemask_t *used_node_mask)
{
	int n, val;
	int min_val = INT_MAX;
	int best_node = NUMA_NO_NODE;
	const struct cpumask *tmp = cpumask_of_node(0);

	/* Use the local node if we haven't already */
	if (!node_isset(node, *used_node_mask)) {
		node_set(node, *used_node_mask);
		return node;
	}

	for_each_node_state(n, N_MEMORY) {

		/* Don't want a node to appear more than once */
		if (node_isset(n, *used_node_mask))
			continue;

		/* Use the distance array to find the distance */
		val = node_distance(node, n);

		/* Penalize nodes under us ("prefer the next node") */
		val += (n < node);

		/* Give preference to headless and unused nodes */
		tmp = cpumask_of_node(n);
		if (!cpumask_empty(tmp))
			val += PENALTY_FOR_NODE_WITH_CPUS;

		/* Slight preference for less loaded node */
		val *= (MAX_NODE_LOAD*MAX_NUMNODES);
		val += node_load[n];

		if (val < min_val) {
			min_val = val;
			best_node = n;
		}
	}

	if (best_node >= 0)
		node_set(best_node, *used_node_mask);

	return best_node;
}


/*
 * Build zonelists ordered by node and zones within node.
 * This results in maximum locality--normal zone overflows into local
 * DMA zone, if any--but risks exhausting DMA zone.
 */
static void build_zonelists_in_node_order(pg_data_t *pgdat, int node)
{
	int j;
	struct zonelist *zonelist;

	zonelist = &pgdat->node_zonelists[ZONELIST_FALLBACK];
	for (j = 0; zonelist->_zonerefs[j].zone != NULL; j++)
		;
	j = build_zonelists_node(NODE_DATA(node), zonelist, j);
	zonelist->_zonerefs[j].zone = NULL;
	zonelist->_zonerefs[j].zone_idx = 0;
}

/*
 * Build gfp_thisnode zonelists
 */
static void build_thisnode_zonelists(pg_data_t *pgdat)
{
	int j;
	struct zonelist *zonelist;

	zonelist = &pgdat->node_zonelists[ZONELIST_NOFALLBACK];
	j = build_zonelists_node(pgdat, zonelist, 0);
	zonelist->_zonerefs[j].zone = NULL;
	zonelist->_zonerefs[j].zone_idx = 0;
}

/*
 * Build zonelists ordered by zone and nodes within zones.
 * This results in conserving DMA zone[s] until all Normal memory is
 * exhausted, but results in overflowing to remote node while memory
 * may still exist in local DMA zone.
 */
static int node_order[MAX_NUMNODES];

static void build_zonelists_in_zone_order(pg_data_t *pgdat, int nr_nodes)
{
	int pos, j, node;
	int zone_type;		/* needs to be signed */
	struct zone *z;
	struct zonelist *zonelist;

	zonelist = &pgdat->node_zonelists[ZONELIST_FALLBACK];
	pos = 0;
	for (zone_type = MAX_NR_ZONES - 1; zone_type >= 0; zone_type--) {
		for (j = 0; j < nr_nodes; j++) {
			node = node_order[j];
			z = &NODE_DATA(node)->node_zones[zone_type];
			if (managed_zone(z)) {
				zoneref_set_zone(z,
					&zonelist->_zonerefs[pos++]);
				check_highest_zone(zone_type);
			}
		}
	}
	zonelist->_zonerefs[pos].zone = NULL;
	zonelist->_zonerefs[pos].zone_idx = 0;
}

#if defined(CONFIG_64BIT)
/*
 * Devices that require DMA32/DMA are relatively rare and do not justify a
 * penalty to every machine in case the specialised case applies. Default
 * to Node-ordering on 64-bit NUMA machines
 */
static int default_zonelist_order(void)
{
	return ZONELIST_ORDER_NODE;
}
#else
/*
 * On 32-bit, the Normal zone needs to be preserved for allocations accessible
 * by the kernel. If processes running on node 0 deplete the low memory zone
 * then reclaim will occur more frequency increasing stalls and potentially
 * be easier to OOM if a large percentage of the zone is under writeback or
 * dirty. The problem is significantly worse if CONFIG_HIGHPTE is not set.
 * Hence, default to zone ordering on 32-bit.
 */
static int default_zonelist_order(void)
{
	return ZONELIST_ORDER_ZONE;
}
#endif /* CONFIG_64BIT */

static void set_zonelist_order(void)
{
	if (user_zonelist_order == ZONELIST_ORDER_DEFAULT)
		current_zonelist_order = default_zonelist_order();
	else
		current_zonelist_order = user_zonelist_order;
}

static void build_zonelists(pg_data_t *pgdat)
{
	int i, node, load;
	nodemask_t used_mask;
	int local_node, prev_node;
	struct zonelist *zonelist;
	unsigned int order = current_zonelist_order;

	/* initialize zonelists */
	for (i = 0; i < MAX_ZONELISTS; i++) {
		zonelist = pgdat->node_zonelists + i;
		zonelist->_zonerefs[0].zone = NULL;
		zonelist->_zonerefs[0].zone_idx = 0;
	}

	/* NUMA-aware ordering of nodes */
	local_node = pgdat->node_id;
	load = nr_online_nodes;
	prev_node = local_node;
	nodes_clear(used_mask);

	memset(node_order, 0, sizeof(node_order));
	i = 0;

	while ((node = find_next_best_node(local_node, &used_mask)) >= 0) {
		/*
		 * We don't want to pressure a particular node.
		 * So adding penalty to the first node in same
		 * distance group to make it round-robin.
		 */
		if (node_distance(local_node, node) !=
		    node_distance(local_node, prev_node))
			node_load[node] = load;

		prev_node = node;
		load--;
		if (order == ZONELIST_ORDER_NODE)
			build_zonelists_in_node_order(pgdat, node);
		else
			node_order[i++] = node;	/* remember order */
	}

	if (order == ZONELIST_ORDER_ZONE) {
		/* calculate node order -- i.e., DMA last! */
		build_zonelists_in_zone_order(pgdat, i);
	}

	build_thisnode_zonelists(pgdat);
}

#ifdef CONFIG_HAVE_MEMORYLESS_NODES
/*
 * Return node id of node used for "local" allocations.
 * I.e., first node id of first zone in arg node's generic zonelist.
 * Used for initializing percpu 'numa_mem', which is used primarily
 * for kernel allocations, so use GFP_KERNEL flags to locate zonelist.
 */
int local_memory_node(int node)
{
	struct zoneref *z;

	z = first_zones_zonelist(node_zonelist(node, GFP_KERNEL),
				   gfp_zone(GFP_KERNEL),
				   NULL);
	return z->zone->node;
}
#endif

static void setup_min_unmapped_ratio(void);
static void setup_min_slab_ratio(void);
#else	/* CONFIG_NUMA */

static void set_zonelist_order(void)
{
	current_zonelist_order = ZONELIST_ORDER_ZONE;
}

static void build_zonelists(pg_data_t *pgdat)
{
	int node, local_node;
	enum zone_type j;
	struct zonelist *zonelist;

	local_node = pgdat->node_id;

	zonelist = &pgdat->node_zonelists[ZONELIST_FALLBACK];
	j = build_zonelists_node(pgdat, zonelist, 0);

	/*
	 * Now we build the zonelist so that it contains the zones
	 * of all the other nodes.
	 * We don't want to pressure a particular node, so when
	 * building the zones for node N, we make sure that the
	 * zones coming right after the local ones are those from
	 * node N+1 (modulo N)
	 */
	for (node = local_node + 1; node < MAX_NUMNODES; node++) {
		if (!node_online(node))
			continue;
		j = build_zonelists_node(NODE_DATA(node), zonelist, j);
	}
	for (node = 0; node < local_node; node++) {
		if (!node_online(node))
			continue;
		j = build_zonelists_node(NODE_DATA(node), zonelist, j);
	}

	zonelist->_zonerefs[j].zone = NULL;
	zonelist->_zonerefs[j].zone_idx = 0;
}

#endif	/* CONFIG_NUMA */

/*
 * Boot pageset table. One per cpu which is going to be used for all
 * zones and all nodes. The parameters will be set in such a way
 * that an item put on a list will immediately be handed over to
 * the buddy list. This is safe since pageset manipulation is done
 * with interrupts disabled.
 *
 * The boot_pagesets must be kept even after bootup is complete for
 * unused processors and/or zones. They do play a role for bootstrapping
 * hotplugged processors.
 *
 * zoneinfo_show() and maybe other functions do
 * not check if the processor is online before following the pageset pointer.
 * Other parts of the kernel may not check if the zone is available.
 */
static void setup_pageset(struct per_cpu_pageset *p, unsigned long batch);
static DEFINE_PER_CPU(struct per_cpu_pageset, boot_pageset);
static void setup_zone_pageset(struct zone *zone);

/*
 * Global mutex to protect against size modification of zonelists
 * as well as to serialize pageset setup for the new populated zone.
 */
DEFINE_MUTEX(zonelists_mutex);

/* return values int ....just for stop_machine() */
static int __build_all_zonelists(void *data)
{
	int nid;
	int cpu;
	pg_data_t *self = data;

#ifdef CONFIG_NUMA
	memset(node_load, 0, sizeof(node_load));
#endif

	if (self && !node_online(self->node_id)) {
		build_zonelists(self);
	}

	for_each_online_node(nid) {
		pg_data_t *pgdat = NODE_DATA(nid);

		build_zonelists(pgdat);
	}

	/*
	 * Initialize the boot_pagesets that are going to be used
	 * for bootstrapping processors. The real pagesets for
	 * each zone will be allocated later when the per cpu
	 * allocator is available.
	 *
	 * boot_pagesets are used also for bootstrapping offline
	 * cpus if the system is already booted because the pagesets
	 * are needed to initialize allocators on a specific cpu too.
	 * F.e. the percpu allocator needs the page allocator which
	 * needs the percpu allocator in order to allocate its pagesets
	 * (a chicken-egg dilemma).
	 */
	for_each_possible_cpu(cpu) {
		setup_pageset(&per_cpu(boot_pageset, cpu), 0);

#ifdef CONFIG_HAVE_MEMORYLESS_NODES
		/*
		 * We now know the "local memory node" for each node--
		 * i.e., the node of the first zone in the generic zonelist.
		 * Set up numa_mem percpu variable for on-line cpus.  During
		 * boot, only the boot cpu should be on-line;  we'll init the
		 * secondary cpus' numa_mem as they come on-line.  During
		 * node/memory hotplug, we'll fixup all on-line cpus.
		 */
		if (cpu_online(cpu))
			set_cpu_numa_mem(cpu, local_memory_node(cpu_to_node(cpu)));
#endif
	}

	return 0;
}

static noinline void __init
build_all_zonelists_init(void)
{
	__build_all_zonelists(NULL);
	mminit_verify_zonelist();
	cpuset_init_current_mems_allowed();
}

/*
 * Called with zonelists_mutex held always
 * unless system_state == SYSTEM_BOOTING.
 *
 * __ref due to (1) call of __meminit annotated setup_zone_pageset
 * [we're only called with non-NULL zone through __meminit paths] and
 * (2) call of __init annotated helper build_all_zonelists_init
 * [protected by SYSTEM_BOOTING].
 */
void __ref build_all_zonelists(pg_data_t *pgdat, struct zone *zone,
			       bool hotplug_context)
{
	set_zonelist_order();

	if (system_state == SYSTEM_BOOTING && !hotplug_context) {
		build_all_zonelists_init();
	} else {
#ifdef CONFIG_MEMORY_HOTPLUG
		if (zone)
			setup_zone_pageset(zone);
#endif
		/* we have to stop all cpus to guarantee there is no user
		   of zonelist */
		stop_machine(__build_all_zonelists, pgdat, NULL);
		/* cpuset refresh routine should be here */
	}
	vm_total_pages = nr_free_pagecache_pages();
	/*
	 * Disable grouping by mobility if the number of pages in the
	 * system is too low to allow the mechanism to work. It would be
	 * more accurate, but expensive to check per-zone. This check is
	 * made on memory-hotadd so a system can start with mobility
	 * disabled and enable it later
	 */
	if (vm_total_pages < (pageblock_nr_pages * MIGRATE_TYPES))
		page_group_by_mobility_disabled = 1;
	else
		page_group_by_mobility_disabled = 0;

	pr_info("Built %i zonelists in %s order, mobility grouping %s.  Total pages: %ld\n",
		nr_online_nodes,
		zonelist_order_name[current_zonelist_order],
		page_group_by_mobility_disabled ? "off" : "on",
		vm_total_pages);
#ifdef CONFIG_NUMA
	pr_info("Policy zone: %s\n", zone_names[policy_zone]);
#endif
}

/*
 * Initially all pages are reserved - free ones are freed
 * up by free_all_bootmem() once the early boot process is
 * done. Non-atomic initialization, single-pass.
 */
void __meminit memmap_init_zone(unsigned long size, int nid, unsigned long zone,
		unsigned long start_pfn, enum memmap_context context)
{
	struct vmem_altmap *altmap = to_vmem_altmap(__pfn_to_phys(start_pfn));
	unsigned long end_pfn = start_pfn + size;
	pg_data_t *pgdat = NODE_DATA(nid);
	unsigned long pfn;
	unsigned long nr_initialised = 0;
#ifdef CONFIG_HAVE_MEMBLOCK_NODE_MAP
	struct memblock_region *r = NULL, *tmp;
#endif

	if (highest_memmap_pfn < end_pfn - 1)
		highest_memmap_pfn = end_pfn - 1;

	/*
	 * Honor reservation requested by the driver for this ZONE_DEVICE
	 * memory
	 */
	if (altmap && start_pfn == altmap->base_pfn)
		start_pfn += altmap->reserve;

	for (pfn = start_pfn; pfn < end_pfn; pfn++) {
		/*
		 * There can be holes in boot-time mem_map[]s handed to this
		 * function.  They do not exist on hotplugged memory.
		 */
		if (context != MEMMAP_EARLY)
			goto not_early;

		if (!early_pfn_valid(pfn))
			continue;
		if (!early_pfn_in_nid(pfn, nid))
			continue;
		if (!update_defer_init(pgdat, pfn, end_pfn, &nr_initialised))
			break;

#ifdef CONFIG_HAVE_MEMBLOCK_NODE_MAP
		/*
		 * Check given memblock attribute by firmware which can affect
		 * kernel memory layout.  If zone==ZONE_MOVABLE but memory is
		 * mirrored, it's an overlapped memmap init. skip it.
		 */
		if (mirrored_kernelcore && zone == ZONE_MOVABLE) {
			if (!r || pfn >= memblock_region_memory_end_pfn(r)) {
				for_each_memblock(memory, tmp)
					if (pfn < memblock_region_memory_end_pfn(tmp))
						break;
				r = tmp;
			}
			if (pfn >= memblock_region_memory_base_pfn(r) &&
			    memblock_is_mirror(r)) {
				/* already initialized as NORMAL */
				pfn = memblock_region_memory_end_pfn(r);
				continue;
			}
		}
#endif

not_early:
		/*
		 * Mark the block movable so that blocks are reserved for
		 * movable at startup. This will force kernel allocations
		 * to reserve their blocks rather than leaking throughout
		 * the address space during boot when many long-lived
		 * kernel allocations are made.
		 *
		 * bitmap is created for zone's valid pfn range. but memmap
		 * can be created for invalid pages (for alignment)
		 * check here not to call set_pageblock_migratetype() against
		 * pfn out of zone.
		 */
		if (!(pfn & (pageblock_nr_pages - 1))) {
			struct page *page = pfn_to_page(pfn);

			__init_single_page(page, pfn, zone, nid);
			set_pageblock_migratetype(page, MIGRATE_MOVABLE);
		} else {
			__init_single_pfn(pfn, zone, nid);
		}
	}
}

static void __meminit zone_init_free_lists(struct zone *zone)
{
	unsigned int order, t;
	for_each_migratetype_order(order, t) {
		INIT_LIST_HEAD(&zone->free_area[order].free_list[t]);
		zone->free_area[order].nr_free = 0;
	}
}

#ifndef __HAVE_ARCH_MEMMAP_INIT
#define memmap_init(size, nid, zone, start_pfn) \
	memmap_init_zone((size), (nid), (zone), (start_pfn), MEMMAP_EARLY)
#endif

static int zone_batchsize(struct zone *zone)
{
#ifdef CONFIG_MMU
	int batch;

	/*
	 * The per-cpu-pages pools are set to around 1000th of the
	 * size of the zone.  But no more than 1/2 of a meg.
	 *
	 * OK, so we don't know how big the cache is.  So guess.
	 */
	batch = zone->managed_pages / 1024;
	if (batch * PAGE_SIZE > 512 * 1024)
		batch = (512 * 1024) / PAGE_SIZE;
	batch /= 4;		/* We effectively *= 4 below */
	if (batch < 1)
		batch = 1;

	/*
	 * Clamp the batch to a 2^n - 1 value. Having a power
	 * of 2 value was found to be more likely to have
	 * suboptimal cache aliasing properties in some cases.
	 *
	 * For example if 2 tasks are alternately allocating
	 * batches of pages, one task can end up with a lot
	 * of pages of one half of the possible page colors
	 * and the other with pages of the other colors.
	 */
	batch = rounddown_pow_of_two(batch + batch/2) - 1;

	return batch;

#else
	/* The deferral and batching of frees should be suppressed under NOMMU
	 * conditions.
	 *
	 * The problem is that NOMMU needs to be able to allocate large chunks
	 * of contiguous memory as there's no hardware page translation to
	 * assemble apparent contiguous memory from discontiguous pages.
	 *
	 * Queueing large contiguous runs of pages for batching, however,
	 * causes the pages to actually be freed in smaller chunks.  As there
	 * can be a significant delay between the individual batches being
	 * recycled, this leads to the once large chunks of space being
	 * fragmented and becoming unavailable for high-order allocations.
	 */
	return 0;
#endif
}

/*
 * pcp->high and pcp->batch values are related and dependent on one another:
 * ->batch must never be higher then ->high.
 * The following function updates them in a safe manner without read side
 * locking.
 *
 * Any new users of pcp->batch and pcp->high should ensure they can cope with
 * those fields changing asynchronously (acording the the above rule).
 *
 * mutex_is_locked(&pcp_batch_high_lock) required when calling this function
 * outside of boot time (or some other assurance that no concurrent updaters
 * exist).
 */
static void pageset_update(struct per_cpu_pages *pcp, unsigned long high,
		unsigned long batch)
{
       /* start with a fail safe value for batch */
	pcp->batch = 1;
	smp_wmb();

       /* Update high, then batch, in order */
	pcp->high = high;
	smp_wmb();

	pcp->batch = batch;
}

/* a companion to pageset_set_high() */
static void pageset_set_batch(struct per_cpu_pageset *p, unsigned long batch)
{
	pageset_update(&p->pcp, 6 * batch, max(1UL, 1 * batch));
}

static void pageset_init(struct per_cpu_pageset *p)
{
	struct per_cpu_pages *pcp;
	int migratetype;

	memset(p, 0, sizeof(*p));

	pcp = &p->pcp;
	pcp->count = 0;
	for (migratetype = 0; migratetype < MIGRATE_PCPTYPES; migratetype++)
		INIT_LIST_HEAD(&pcp->lists[migratetype]);
}

static void setup_pageset(struct per_cpu_pageset *p, unsigned long batch)
{
	pageset_init(p);
	pageset_set_batch(p, batch);
}

/*
 * pageset_set_high() sets the high water mark for hot per_cpu_pagelist
 * to the value high for the pageset p.
 */
static void pageset_set_high(struct per_cpu_pageset *p,
				unsigned long high)
{
	unsigned long batch = max(1UL, high / 4);
	if ((high / 4) > (PAGE_SHIFT * 8))
		batch = PAGE_SHIFT * 8;

	pageset_update(&p->pcp, high, batch);
}

static void pageset_set_high_and_batch(struct zone *zone,
				       struct per_cpu_pageset *pcp)
{
	if (percpu_pagelist_fraction)
		pageset_set_high(pcp,
			(zone->managed_pages /
				percpu_pagelist_fraction));
	else
		pageset_set_batch(pcp, zone_batchsize(zone));
}

static void __meminit zone_pageset_init(struct zone *zone, int cpu)
{
	struct per_cpu_pageset *pcp = per_cpu_ptr(zone->pageset, cpu);

	pageset_init(pcp);
	pageset_set_high_and_batch(zone, pcp);
}

static void __meminit setup_zone_pageset(struct zone *zone)
{
	int cpu;
	zone->pageset = alloc_percpu(struct per_cpu_pageset);
	for_each_possible_cpu(cpu)
		zone_pageset_init(zone, cpu);
}

/*
 * Allocate per cpu pagesets and initialize them.
 * Before this call only boot pagesets were available.
 */
void __init setup_per_cpu_pageset(void)
{
	struct pglist_data *pgdat;
	struct zone *zone;

	for_each_populated_zone(zone)
		setup_zone_pageset(zone);

	for_each_online_pgdat(pgdat)
		pgdat->per_cpu_nodestats =
			alloc_percpu(struct per_cpu_nodestat);
}

static __meminit void zone_pcp_init(struct zone *zone)
{
	/*
	 * per cpu subsystem is not up at this point. The following code
	 * relies on the ability of the linker to provide the
	 * offset of a (static) per cpu variable into the per cpu area.
	 */
	zone->pageset = &boot_pageset;

	if (populated_zone(zone))
		printk(KERN_DEBUG "  %s zone: %lu pages, LIFO batch:%u\n",
			zone->name, zone->present_pages,
					 zone_batchsize(zone));
}

int __meminit init_currently_empty_zone(struct zone *zone,
					unsigned long zone_start_pfn,
					unsigned long size)
{
	struct pglist_data *pgdat = zone->zone_pgdat;

	pgdat->nr_zones = zone_idx(zone) + 1;

	zone->zone_start_pfn = zone_start_pfn;

	mminit_dprintk(MMINIT_TRACE, "memmap_init",
			"Initialising map node %d zone %lu pfns %lu -> %lu\n",
			pgdat->node_id,
			(unsigned long)zone_idx(zone),
			zone_start_pfn, (zone_start_pfn + size));

	zone_init_free_lists(zone);
	zone->initialized = 1;

	return 0;
}

#ifdef CONFIG_HAVE_MEMBLOCK_NODE_MAP
#ifndef CONFIG_HAVE_ARCH_EARLY_PFN_TO_NID

/*
 * Required by SPARSEMEM. Given a PFN, return what node the PFN is on.
 */
int __meminit __early_pfn_to_nid(unsigned long pfn,
					struct mminit_pfnnid_cache *state)
{
	unsigned long start_pfn, end_pfn;
	int nid;

	if (state->last_start <= pfn && pfn < state->last_end)
		return state->last_nid;

	nid = memblock_search_pfn_nid(pfn, &start_pfn, &end_pfn);
	if (nid != -1) {
		state->last_start = start_pfn;
		state->last_end = end_pfn;
		state->last_nid = nid;
	}

	return nid;
}
#endif /* CONFIG_HAVE_ARCH_EARLY_PFN_TO_NID */

/**
 * free_bootmem_with_active_regions - Call memblock_free_early_nid for each active range
 * @nid: The node to free memory on. If MAX_NUMNODES, all nodes are freed.
 * @max_low_pfn: The highest PFN that will be passed to memblock_free_early_nid
 *
 * If an architecture guarantees that all ranges registered contain no holes
 * and may be freed, this this function may be used instead of calling
 * memblock_free_early_nid() manually.
 */
void __init free_bootmem_with_active_regions(int nid, unsigned long max_low_pfn)
{
	unsigned long start_pfn, end_pfn;
	int i, this_nid;

	for_each_mem_pfn_range(i, nid, &start_pfn, &end_pfn, &this_nid) {
		start_pfn = min(start_pfn, max_low_pfn);
		end_pfn = min(end_pfn, max_low_pfn);

		if (start_pfn < end_pfn)
			memblock_free_early_nid(PFN_PHYS(start_pfn),
					(end_pfn - start_pfn) << PAGE_SHIFT,
					this_nid);
	}
}

/**
 * sparse_memory_present_with_active_regions - Call memory_present for each active range
 * @nid: The node to call memory_present for. If MAX_NUMNODES, all nodes will be used.
 *
 * If an architecture guarantees that all ranges registered contain no holes and may
 * be freed, this function may be used instead of calling memory_present() manually.
 */
void __init sparse_memory_present_with_active_regions(int nid)
{
	unsigned long start_pfn, end_pfn;
	int i, this_nid;

	for_each_mem_pfn_range(i, nid, &start_pfn, &end_pfn, &this_nid)
		memory_present(this_nid, start_pfn, end_pfn);
}

/**
 * get_pfn_range_for_nid - Return the start and end page frames for a node
 * @nid: The nid to return the range for. If MAX_NUMNODES, the min and max PFN are returned.
 * @start_pfn: Passed by reference. On return, it will have the node start_pfn.
 * @end_pfn: Passed by reference. On return, it will have the node end_pfn.
 *
 * It returns the start and end page frame of a node based on information
 * provided by memblock_set_node(). If called for a node
 * with no available memory, a warning is printed and the start and end
 * PFNs will be 0.
 */
void __meminit get_pfn_range_for_nid(unsigned int nid,
			unsigned long *start_pfn, unsigned long *end_pfn)
{
	unsigned long this_start_pfn, this_end_pfn;
	int i;

	*start_pfn = -1UL;
	*end_pfn = 0;

	for_each_mem_pfn_range(i, nid, &this_start_pfn, &this_end_pfn, NULL) {
		*start_pfn = min(*start_pfn, this_start_pfn);
		*end_pfn = max(*end_pfn, this_end_pfn);
	}

	if (*start_pfn == -1UL)
		*start_pfn = 0;
}

/*
 * This finds a zone that can be used for ZONE_MOVABLE pages. The
 * assumption is made that zones within a node are ordered in monotonic
 * increasing memory addresses so that the "highest" populated zone is used
 */
static void __init find_usable_zone_for_movable(void)
{
	int zone_index;
	for (zone_index = MAX_NR_ZONES - 1; zone_index >= 0; zone_index--) {
		if (zone_index == ZONE_MOVABLE)
			continue;

		if (arch_zone_highest_possible_pfn[zone_index] >
				arch_zone_lowest_possible_pfn[zone_index])
			break;
	}

	VM_BUG_ON(zone_index == -1);
	movable_zone = zone_index;
}

/*
 * The zone ranges provided by the architecture do not include ZONE_MOVABLE
 * because it is sized independent of architecture. Unlike the other zones,
 * the starting point for ZONE_MOVABLE is not fixed. It may be different
 * in each node depending on the size of each node and how evenly kernelcore
 * is distributed. This helper function adjusts the zone ranges
 * provided by the architecture for a given node by using the end of the
 * highest usable zone for ZONE_MOVABLE. This preserves the assumption that
 * zones within a node are in order of monotonic increases memory addresses
 */
static void __meminit adjust_zone_range_for_zone_movable(int nid,
					unsigned long zone_type,
					unsigned long node_start_pfn,
					unsigned long node_end_pfn,
					unsigned long *zone_start_pfn,
					unsigned long *zone_end_pfn)
{
	/* Only adjust if ZONE_MOVABLE is on this node */
	if (zone_movable_pfn[nid]) {
		/* Size ZONE_MOVABLE */
		if (zone_type == ZONE_MOVABLE) {
			*zone_start_pfn = zone_movable_pfn[nid];
			*zone_end_pfn = min(node_end_pfn,
				arch_zone_highest_possible_pfn[movable_zone]);

		/* Adjust for ZONE_MOVABLE starting within this range */
		} else if (!mirrored_kernelcore &&
			*zone_start_pfn < zone_movable_pfn[nid] &&
			*zone_end_pfn > zone_movable_pfn[nid]) {
			*zone_end_pfn = zone_movable_pfn[nid];

		/* Check if this whole range is within ZONE_MOVABLE */
		} else if (*zone_start_pfn >= zone_movable_pfn[nid])
			*zone_start_pfn = *zone_end_pfn;
	}
}

/*
 * Return the number of pages a zone spans in a node, including holes
 * present_pages = zone_spanned_pages_in_node() - zone_absent_pages_in_node()
 */
static unsigned long __meminit zone_spanned_pages_in_node(int nid,
					unsigned long zone_type,
					unsigned long node_start_pfn,
					unsigned long node_end_pfn,
					unsigned long *zone_start_pfn,
					unsigned long *zone_end_pfn,
					unsigned long *ignored)
{
	unsigned long zone_low = arch_zone_lowest_possible_pfn[zone_type];
	unsigned long zone_high = arch_zone_highest_possible_pfn[zone_type];
	/* When hotadd a new node from cpu_up(), the node should be empty */
	if (!node_start_pfn && !node_end_pfn)
		return 0;

	/* Get the start and end of the zone */
	*zone_start_pfn = clamp(node_start_pfn, zone_low, zone_high);
	*zone_end_pfn = clamp(node_end_pfn, zone_low, zone_high);
	adjust_zone_range_for_zone_movable(nid, zone_type,
				node_start_pfn, node_end_pfn,
				zone_start_pfn, zone_end_pfn);

	/* Check that this node has pages within the zone's required range */
	if (*zone_end_pfn < node_start_pfn || *zone_start_pfn > node_end_pfn)
		return 0;

	/* Move the zone boundaries inside the node if necessary */
	*zone_end_pfn = min(*zone_end_pfn, node_end_pfn);
	*zone_start_pfn = max(*zone_start_pfn, node_start_pfn);

	/* Return the spanned pages */
	return *zone_end_pfn - *zone_start_pfn;
}

/*
 * Return the number of holes in a range on a node. If nid is MAX_NUMNODES,
 * then all holes in the requested range will be accounted for.
 */
unsigned long __meminit __absent_pages_in_range(int nid,
				unsigned long range_start_pfn,
				unsigned long range_end_pfn)
{
	unsigned long nr_absent = range_end_pfn - range_start_pfn;
	unsigned long start_pfn, end_pfn;
	int i;

	for_each_mem_pfn_range(i, nid, &start_pfn, &end_pfn, NULL) {
		start_pfn = clamp(start_pfn, range_start_pfn, range_end_pfn);
		end_pfn = clamp(end_pfn, range_start_pfn, range_end_pfn);
		nr_absent -= end_pfn - start_pfn;
	}
	return nr_absent;
}

/**
 * absent_pages_in_range - Return number of page frames in holes within a range
 * @start_pfn: The start PFN to start searching for holes
 * @end_pfn: The end PFN to stop searching for holes
 *
 * It returns the number of pages frames in memory holes within a range.
 */
unsigned long __init absent_pages_in_range(unsigned long start_pfn,
							unsigned long end_pfn)
{
	return __absent_pages_in_range(MAX_NUMNODES, start_pfn, end_pfn);
}

/* Return the number of page frames in holes in a zone on a node */
static unsigned long __meminit zone_absent_pages_in_node(int nid,
					unsigned long zone_type,
					unsigned long node_start_pfn,
					unsigned long node_end_pfn,
					unsigned long *ignored)
{
	unsigned long zone_low = arch_zone_lowest_possible_pfn[zone_type];
	unsigned long zone_high = arch_zone_highest_possible_pfn[zone_type];
	unsigned long zone_start_pfn, zone_end_pfn;
	unsigned long nr_absent;

	/* When hotadd a new node from cpu_up(), the node should be empty */
	if (!node_start_pfn && !node_end_pfn)
		return 0;

	zone_start_pfn = clamp(node_start_pfn, zone_low, zone_high);
	zone_end_pfn = clamp(node_end_pfn, zone_low, zone_high);

	adjust_zone_range_for_zone_movable(nid, zone_type,
			node_start_pfn, node_end_pfn,
			&zone_start_pfn, &zone_end_pfn);
	nr_absent = __absent_pages_in_range(nid, zone_start_pfn, zone_end_pfn);

	/*
	 * ZONE_MOVABLE handling.
	 * Treat pages to be ZONE_MOVABLE in ZONE_NORMAL as absent pages
	 * and vice versa.
	 */
	if (mirrored_kernelcore && zone_movable_pfn[nid]) {
		unsigned long start_pfn, end_pfn;
		struct memblock_region *r;

		for_each_memblock(memory, r) {
			start_pfn = clamp(memblock_region_memory_base_pfn(r),
					  zone_start_pfn, zone_end_pfn);
			end_pfn = clamp(memblock_region_memory_end_pfn(r),
					zone_start_pfn, zone_end_pfn);

			if (zone_type == ZONE_MOVABLE &&
			    memblock_is_mirror(r))
				nr_absent += end_pfn - start_pfn;

			if (zone_type == ZONE_NORMAL &&
			    !memblock_is_mirror(r))
				nr_absent += end_pfn - start_pfn;
		}
	}

	return nr_absent;
}

#else /* CONFIG_HAVE_MEMBLOCK_NODE_MAP */
static inline unsigned long __meminit zone_spanned_pages_in_node(int nid,
					unsigned long zone_type,
					unsigned long node_start_pfn,
					unsigned long node_end_pfn,
					unsigned long *zone_start_pfn,
					unsigned long *zone_end_pfn,
					unsigned long *zones_size)
{
	unsigned int zone;

	*zone_start_pfn = node_start_pfn;
	for (zone = 0; zone < zone_type; zone++)
		*zone_start_pfn += zones_size[zone];

	*zone_end_pfn = *zone_start_pfn + zones_size[zone_type];

	return zones_size[zone_type];
}

static inline unsigned long __meminit zone_absent_pages_in_node(int nid,
						unsigned long zone_type,
						unsigned long node_start_pfn,
						unsigned long node_end_pfn,
						unsigned long *zholes_size)
{
	if (!zholes_size)
		return 0;

	return zholes_size[zone_type];
}

#endif /* CONFIG_HAVE_MEMBLOCK_NODE_MAP */

static void __meminit calculate_node_totalpages(struct pglist_data *pgdat,
						unsigned long node_start_pfn,
						unsigned long node_end_pfn,
						unsigned long *zones_size,
						unsigned long *zholes_size)
{
	unsigned long realtotalpages = 0, totalpages = 0;
	enum zone_type i;

	for (i = 0; i < MAX_NR_ZONES; i++) {
		struct zone *zone = pgdat->node_zones + i;
		unsigned long zone_start_pfn, zone_end_pfn;
		unsigned long size, real_size;

		size = zone_spanned_pages_in_node(pgdat->node_id, i,
						  node_start_pfn,
						  node_end_pfn,
						  &zone_start_pfn,
						  &zone_end_pfn,
						  zones_size);
		real_size = size - zone_absent_pages_in_node(pgdat->node_id, i,
						  node_start_pfn, node_end_pfn,
						  zholes_size);
		if (size)
			zone->zone_start_pfn = zone_start_pfn;
		else
			zone->zone_start_pfn = 0;
		zone->spanned_pages = size;
		zone->present_pages = real_size;

		totalpages += size;
		realtotalpages += real_size;
	}

	pgdat->node_spanned_pages = totalpages;
	pgdat->node_present_pages = realtotalpages;
	printk(KERN_DEBUG "On node %d totalpages: %lu\n", pgdat->node_id,
							realtotalpages);
}

#ifndef CONFIG_SPARSEMEM
/*
 * Calculate the size of the zone->blockflags rounded to an unsigned long
 * Start by making sure zonesize is a multiple of pageblock_order by rounding
 * up. Then use 1 NR_PAGEBLOCK_BITS worth of bits per pageblock, finally
 * round what is now in bits to nearest long in bits, then return it in
 * bytes.
 */
static unsigned long __init usemap_size(unsigned long zone_start_pfn, unsigned long zonesize)
{
	unsigned long usemapsize;

	zonesize += zone_start_pfn & (pageblock_nr_pages-1);
	usemapsize = roundup(zonesize, pageblock_nr_pages);
	usemapsize = usemapsize >> pageblock_order;
	usemapsize *= NR_PAGEBLOCK_BITS;
	usemapsize = roundup(usemapsize, 8 * sizeof(unsigned long));

	return usemapsize / 8;
}

static void __init setup_usemap(struct pglist_data *pgdat,
				struct zone *zone,
				unsigned long zone_start_pfn,
				unsigned long zonesize)
{
	unsigned long usemapsize = usemap_size(zone_start_pfn, zonesize);
	zone->pageblock_flags = NULL;
	if (usemapsize)
		zone->pageblock_flags =
			memblock_virt_alloc_node_nopanic(usemapsize,
							 pgdat->node_id);
}
#else
static inline void setup_usemap(struct pglist_data *pgdat, struct zone *zone,
				unsigned long zone_start_pfn, unsigned long zonesize) {}
#endif /* CONFIG_SPARSEMEM */

#ifdef CONFIG_HUGETLB_PAGE_SIZE_VARIABLE

/* Initialise the number of pages represented by NR_PAGEBLOCK_BITS */
void __paginginit set_pageblock_order(void)
{
	unsigned int order;

	/* Check that pageblock_nr_pages has not already been setup */
	if (pageblock_order)
		return;

	if (HPAGE_SHIFT > PAGE_SHIFT)
		order = HUGETLB_PAGE_ORDER;
	else
		order = MAX_ORDER - 1;

	/*
	 * Assume the largest contiguous order of interest is a huge page.
	 * This value may be variable depending on boot parameters on IA64 and
	 * powerpc.
	 */
	pageblock_order = order;
}
#else /* CONFIG_HUGETLB_PAGE_SIZE_VARIABLE */

/*
 * When CONFIG_HUGETLB_PAGE_SIZE_VARIABLE is not set, set_pageblock_order()
 * is unused as pageblock_order is set at compile-time. See
 * include/linux/pageblock-flags.h for the values of pageblock_order based on
 * the kernel config
 */
void __paginginit set_pageblock_order(void)
{
}

#endif /* CONFIG_HUGETLB_PAGE_SIZE_VARIABLE */

static unsigned long __paginginit calc_memmap_size(unsigned long spanned_pages,
						   unsigned long present_pages)
{
	unsigned long pages = spanned_pages;

	/*
	 * Provide a more accurate estimation if there are holes within
	 * the zone and SPARSEMEM is in use. If there are holes within the
	 * zone, each populated memory region may cost us one or two extra
	 * memmap pages due to alignment because memmap pages for each
	 * populated regions may not naturally algined on page boundary.
	 * So the (present_pages >> 4) heuristic is a tradeoff for that.
	 */
	if (spanned_pages > present_pages + (present_pages >> 4) &&
	    IS_ENABLED(CONFIG_SPARSEMEM))
		pages = present_pages;

	return PAGE_ALIGN(pages * sizeof(struct page)) >> PAGE_SHIFT;
}

/*
 * Set up the zone data structures:
 *   - mark all pages reserved
 *   - mark all memory queues empty
 *   - clear the memory bitmaps
 *
 * NOTE: pgdat should get zeroed by caller.
 */
static void __paginginit free_area_init_core(struct pglist_data *pgdat)
{
	enum zone_type j;
	int nid = pgdat->node_id;
	int ret;

	pgdat_resize_init(pgdat);
#ifdef CONFIG_NUMA_BALANCING
	spin_lock_init(&pgdat->numabalancing_migrate_lock);
	pgdat->numabalancing_migrate_nr_pages = 0;
	pgdat->numabalancing_migrate_next_window = jiffies;
#endif
#ifdef CONFIG_TRANSPARENT_HUGEPAGE
	spin_lock_init(&pgdat->split_queue_lock);
	INIT_LIST_HEAD(&pgdat->split_queue);
	pgdat->split_queue_len = 0;
#endif
	init_waitqueue_head(&pgdat->kswapd_wait);
	init_waitqueue_head(&pgdat->pfmemalloc_wait);
#ifdef CONFIG_COMPACTION
	init_waitqueue_head(&pgdat->kcompactd_wait);
#endif
	pgdat_page_ext_init(pgdat);
	spin_lock_init(&pgdat->lru_lock);
	lruvec_init(node_lruvec(pgdat));
	pgdat->kswapd_waiters = (atomic_t)ATOMIC_INIT(0);

	for (j = 0; j < MAX_NR_ZONES; j++) {
		struct zone *zone = pgdat->node_zones + j;
		unsigned long size, realsize, freesize, memmap_pages;
		unsigned long zone_start_pfn = zone->zone_start_pfn;

		size = zone->spanned_pages;
		realsize = freesize = zone->present_pages;

		/*
		 * Adjust freesize so that it accounts for how much memory
		 * is used by this zone for memmap. This affects the watermark
		 * and per-cpu initialisations
		 */
		memmap_pages = calc_memmap_size(size, realsize);
		if (!is_highmem_idx(j)) {
			if (freesize >= memmap_pages) {
				freesize -= memmap_pages;
				if (memmap_pages)
					printk(KERN_DEBUG
					       "  %s zone: %lu pages used for memmap\n",
					       zone_names[j], memmap_pages);
			} else
				pr_warn("  %s zone: %lu pages exceeds freesize %lu\n",
					zone_names[j], memmap_pages, freesize);
		}

		/* Account for reserved pages */
		if (j == 0 && freesize > dma_reserve) {
			freesize -= dma_reserve;
			printk(KERN_DEBUG "  %s zone: %lu pages reserved\n",
					zone_names[0], dma_reserve);
		}

		if (!is_highmem_idx(j))
			nr_kernel_pages += freesize;
		/* Charge for highmem memmap if there are enough kernel pages */
		else if (nr_kernel_pages > memmap_pages * 2)
			nr_kernel_pages -= memmap_pages;
		nr_all_pages += freesize;

		/*
		 * Set an approximate value for lowmem here, it will be adjusted
		 * when the bootmem allocator frees pages into the buddy system.
		 * And all highmem pages will be managed by the buddy system.
		 */
		zone->managed_pages = is_highmem_idx(j) ? realsize : freesize;
#ifdef CONFIG_NUMA
		zone->node = nid;
#endif
		zone->name = zone_names[j];
		zone->zone_pgdat = pgdat;
		spin_lock_init(&zone->lock);
		zone_seqlock_init(zone);
		zone_pcp_init(zone);

		if (!size)
			continue;

		set_pageblock_order();
		setup_usemap(pgdat, zone, zone_start_pfn, size);
		ret = init_currently_empty_zone(zone, zone_start_pfn, size);
		BUG_ON(ret);
		memmap_init(size, nid, j, zone_start_pfn);
	}
}

static void __ref alloc_node_mem_map(struct pglist_data *pgdat)
{
	unsigned long __maybe_unused start = 0;
	unsigned long __maybe_unused offset = 0;

	/* Skip empty nodes */
	if (!pgdat->node_spanned_pages)
		return;

#ifdef CONFIG_FLAT_NODE_MEM_MAP
	start = pgdat->node_start_pfn & ~(MAX_ORDER_NR_PAGES - 1);
	offset = pgdat->node_start_pfn - start;
	/* ia64 gets its own node_mem_map, before this, without bootmem */
	if (!pgdat->node_mem_map) {
		unsigned long size, end;
		struct page *map;

		/*
		 * The zone's endpoints aren't required to be MAX_ORDER
		 * aligned but the node_mem_map endpoints must be in order
		 * for the buddy allocator to function correctly.
		 */
		end = pgdat_end_pfn(pgdat);
		end = ALIGN(end, MAX_ORDER_NR_PAGES);
		size =  (end - start) * sizeof(struct page);
		map = alloc_remap(pgdat->node_id, size);
		if (!map)
			map = memblock_virt_alloc_node_nopanic(size,
							       pgdat->node_id);
		pgdat->node_mem_map = map + offset;
	}
#ifndef CONFIG_NEED_MULTIPLE_NODES
	/*
	 * With no DISCONTIG, the global mem_map is just set as node 0's
	 */
	if (pgdat == NODE_DATA(0)) {
		mem_map = NODE_DATA(0)->node_mem_map;
#if defined(CONFIG_HAVE_MEMBLOCK_NODE_MAP) || defined(CONFIG_FLATMEM)
		if (page_to_pfn(mem_map) != pgdat->node_start_pfn)
			mem_map -= offset;
#endif /* CONFIG_HAVE_MEMBLOCK_NODE_MAP */
	}
#endif
#endif /* CONFIG_FLAT_NODE_MEM_MAP */
}

void __paginginit free_area_init_node(int nid, unsigned long *zones_size,
		unsigned long node_start_pfn, unsigned long *zholes_size)
{
	pg_data_t *pgdat = NODE_DATA(nid);
	unsigned long start_pfn = 0;
	unsigned long end_pfn = 0;

	/* pg_data_t should be reset to zero when it's allocated */
	WARN_ON(pgdat->nr_zones || pgdat->kswapd_classzone_idx);

	pgdat->node_id = nid;
	pgdat->node_start_pfn = node_start_pfn;
	pgdat->per_cpu_nodestats = NULL;
#ifdef CONFIG_HAVE_MEMBLOCK_NODE_MAP
	get_pfn_range_for_nid(nid, &start_pfn, &end_pfn);
	pr_info("Initmem setup node %d [mem %#018Lx-%#018Lx]\n", nid,
		(u64)start_pfn << PAGE_SHIFT,
		end_pfn ? ((u64)end_pfn << PAGE_SHIFT) - 1 : 0);
#else
	start_pfn = node_start_pfn;
#endif
	calculate_node_totalpages(pgdat, start_pfn, end_pfn,
				  zones_size, zholes_size);

	alloc_node_mem_map(pgdat);
#ifdef CONFIG_FLAT_NODE_MEM_MAP
	printk(KERN_DEBUG "free_area_init_node: node %d, pgdat %08lx, node_mem_map %08lx\n",
		nid, (unsigned long)pgdat,
		(unsigned long)pgdat->node_mem_map);
#endif

	reset_deferred_meminit(pgdat);
	free_area_init_core(pgdat);
}

#ifdef CONFIG_HAVE_MEMBLOCK_NODE_MAP

#if MAX_NUMNODES > 1
/*
 * Figure out the number of possible node ids.
 */
void __init setup_nr_node_ids(void)
{
	unsigned int highest;

	highest = find_last_bit(node_possible_map.bits, MAX_NUMNODES);
	nr_node_ids = highest + 1;
}
#endif

/**
 * node_map_pfn_alignment - determine the maximum internode alignment
 *
 * This function should be called after node map is populated and sorted.
 * It calculates the maximum power of two alignment which can distinguish
 * all the nodes.
 *
 * For example, if all nodes are 1GiB and aligned to 1GiB, the return value
 * would indicate 1GiB alignment with (1 << (30 - PAGE_SHIFT)).  If the
 * nodes are shifted by 256MiB, 256MiB.  Note that if only the last node is
 * shifted, 1GiB is enough and this function will indicate so.
 *
 * This is used to test whether pfn -> nid mapping of the chosen memory
 * model has fine enough granularity to avoid incorrect mapping for the
 * populated node map.
 *
 * Returns the determined alignment in pfn's.  0 if there is no alignment
 * requirement (single node).
 */
unsigned long __init node_map_pfn_alignment(void)
{
	unsigned long accl_mask = 0, last_end = 0;
	unsigned long start, end, mask;
	int last_nid = -1;
	int i, nid;

	for_each_mem_pfn_range(i, MAX_NUMNODES, &start, &end, &nid) {
		if (!start || last_nid < 0 || last_nid == nid) {
			last_nid = nid;
			last_end = end;
			continue;
		}

		/*
		 * Start with a mask granular enough to pin-point to the
		 * start pfn and tick off bits one-by-one until it becomes
		 * too coarse to separate the current node from the last.
		 */
		mask = ~((1 << __ffs(start)) - 1);
		while (mask && last_end <= (start & (mask << 1)))
			mask <<= 1;

		/* accumulate all internode masks */
		accl_mask |= mask;
	}

	/* convert mask to number of pages */
	return ~accl_mask + 1;
}

/* Find the lowest pfn for a node */
static unsigned long __init find_min_pfn_for_node(int nid)
{
	unsigned long min_pfn = ULONG_MAX;
	unsigned long start_pfn;
	int i;

	for_each_mem_pfn_range(i, nid, &start_pfn, NULL, NULL)
		min_pfn = min(min_pfn, start_pfn);

	if (min_pfn == ULONG_MAX) {
		pr_warn("Could not find start_pfn for node %d\n", nid);
		return 0;
	}

	return min_pfn;
}

/**
 * find_min_pfn_with_active_regions - Find the minimum PFN registered
 *
 * It returns the minimum PFN based on information provided via
 * memblock_set_node().
 */
unsigned long __init find_min_pfn_with_active_regions(void)
{
	return find_min_pfn_for_node(MAX_NUMNODES);
}

/*
 * early_calculate_totalpages()
 * Sum pages in active regions for movable zone.
 * Populate N_MEMORY for calculating usable_nodes.
 */
static unsigned long __init early_calculate_totalpages(void)
{
	unsigned long totalpages = 0;
	unsigned long start_pfn, end_pfn;
	int i, nid;

	for_each_mem_pfn_range(i, MAX_NUMNODES, &start_pfn, &end_pfn, &nid) {
		unsigned long pages = end_pfn - start_pfn;

		totalpages += pages;
		if (pages)
			node_set_state(nid, N_MEMORY);
	}
	return totalpages;
}

/*
 * Find the PFN the Movable zone begins in each node. Kernel memory
 * is spread evenly between nodes as long as the nodes have enough
 * memory. When they don't, some nodes will have more kernelcore than
 * others
 */
static void __init find_zone_movable_pfns_for_nodes(void)
{
	int i, nid;
	unsigned long usable_startpfn;
	unsigned long kernelcore_node, kernelcore_remaining;
	/* save the state before borrow the nodemask */
	nodemask_t saved_node_state = node_states[N_MEMORY];
	unsigned long totalpages = early_calculate_totalpages();
	int usable_nodes = nodes_weight(node_states[N_MEMORY]);
	struct memblock_region *r;

	/* Need to find movable_zone earlier when movable_node is specified. */
	find_usable_zone_for_movable();

	/*
	 * If movable_node is specified, ignore kernelcore and movablecore
	 * options.
	 */
	if (movable_node_is_enabled()) {
		for_each_memblock(memory, r) {
			if (!memblock_is_hotpluggable(r))
				continue;

			nid = r->nid;

			usable_startpfn = PFN_DOWN(r->base);
			zone_movable_pfn[nid] = zone_movable_pfn[nid] ?
				min(usable_startpfn, zone_movable_pfn[nid]) :
				usable_startpfn;
		}

		goto out2;
	}

	/*
	 * If kernelcore=mirror is specified, ignore movablecore option
	 */
	if (mirrored_kernelcore) {
		bool mem_below_4gb_not_mirrored = false;

		for_each_memblock(memory, r) {
			if (memblock_is_mirror(r))
				continue;

			nid = r->nid;

			usable_startpfn = memblock_region_memory_base_pfn(r);

			if (usable_startpfn < 0x100000) {
				mem_below_4gb_not_mirrored = true;
				continue;
			}

			zone_movable_pfn[nid] = zone_movable_pfn[nid] ?
				min(usable_startpfn, zone_movable_pfn[nid]) :
				usable_startpfn;
		}

		if (mem_below_4gb_not_mirrored)
			pr_warn("This configuration results in unmirrored kernel memory.");

		goto out2;
	}

	/*
	 * If movablecore=nn[KMG] was specified, calculate what size of
	 * kernelcore that corresponds so that memory usable for
	 * any allocation type is evenly spread. If both kernelcore
	 * and movablecore are specified, then the value of kernelcore
	 * will be used for required_kernelcore if it's greater than
	 * what movablecore would have allowed.
	 */
	if (required_movablecore) {
		unsigned long corepages;

		/*
		 * Round-up so that ZONE_MOVABLE is at least as large as what
		 * was requested by the user
		 */
		required_movablecore =
			roundup(required_movablecore, MAX_ORDER_NR_PAGES);
		required_movablecore = min(totalpages, required_movablecore);
		corepages = totalpages - required_movablecore;

		required_kernelcore = max(required_kernelcore, corepages);
	}

	/*
	 * If kernelcore was not specified or kernelcore size is larger
	 * than totalpages, there is no ZONE_MOVABLE.
	 */
	if (!required_kernelcore || required_kernelcore >= totalpages)
		goto out;

	/* usable_startpfn is the lowest possible pfn ZONE_MOVABLE can be at */
	usable_startpfn = arch_zone_lowest_possible_pfn[movable_zone];

restart:
	/* Spread kernelcore memory as evenly as possible throughout nodes */
	kernelcore_node = required_kernelcore / usable_nodes;
	for_each_node_state(nid, N_MEMORY) {
		unsigned long start_pfn, end_pfn;

		/*
		 * Recalculate kernelcore_node if the division per node
		 * now exceeds what is necessary to satisfy the requested
		 * amount of memory for the kernel
		 */
		if (required_kernelcore < kernelcore_node)
			kernelcore_node = required_kernelcore / usable_nodes;

		/*
		 * As the map is walked, we track how much memory is usable
		 * by the kernel using kernelcore_remaining. When it is
		 * 0, the rest of the node is usable by ZONE_MOVABLE
		 */
		kernelcore_remaining = kernelcore_node;

		/* Go through each range of PFNs within this node */
		for_each_mem_pfn_range(i, nid, &start_pfn, &end_pfn, NULL) {
			unsigned long size_pages;

			start_pfn = max(start_pfn, zone_movable_pfn[nid]);
			if (start_pfn >= end_pfn)
				continue;

			/* Account for what is only usable for kernelcore */
			if (start_pfn < usable_startpfn) {
				unsigned long kernel_pages;
				kernel_pages = min(end_pfn, usable_startpfn)
								- start_pfn;

				kernelcore_remaining -= min(kernel_pages,
							kernelcore_remaining);
				required_kernelcore -= min(kernel_pages,
							required_kernelcore);

				/* Continue if range is now fully accounted */
				if (end_pfn <= usable_startpfn) {

					/*
					 * Push zone_movable_pfn to the end so
					 * that if we have to rebalance
					 * kernelcore across nodes, we will
					 * not double account here
					 */
					zone_movable_pfn[nid] = end_pfn;
					continue;
				}
				start_pfn = usable_startpfn;
			}

			/*
			 * The usable PFN range for ZONE_MOVABLE is from
			 * start_pfn->end_pfn. Calculate size_pages as the
			 * number of pages used as kernelcore
			 */
			size_pages = end_pfn - start_pfn;
			if (size_pages > kernelcore_remaining)
				size_pages = kernelcore_remaining;
			zone_movable_pfn[nid] = start_pfn + size_pages;

			/*
			 * Some kernelcore has been met, update counts and
			 * break if the kernelcore for this node has been
			 * satisfied
			 */
			required_kernelcore -= min(required_kernelcore,
								size_pages);
			kernelcore_remaining -= size_pages;
			if (!kernelcore_remaining)
				break;
		}
	}

	/*
	 * If there is still required_kernelcore, we do another pass with one
	 * less node in the count. This will push zone_movable_pfn[nid] further
	 * along on the nodes that still have memory until kernelcore is
	 * satisfied
	 */
	usable_nodes--;
	if (usable_nodes && required_kernelcore > usable_nodes)
		goto restart;

out2:
	/* Align start of ZONE_MOVABLE on all nids to MAX_ORDER_NR_PAGES */
	for (nid = 0; nid < MAX_NUMNODES; nid++)
		zone_movable_pfn[nid] =
			roundup(zone_movable_pfn[nid], MAX_ORDER_NR_PAGES);

out:
	/* restore the node_state */
	node_states[N_MEMORY] = saved_node_state;
}

/* Any regular or high memory on that node ? */
static void check_for_memory(pg_data_t *pgdat, int nid)
{
	enum zone_type zone_type;

	if (N_MEMORY == N_NORMAL_MEMORY)
		return;

	for (zone_type = 0; zone_type <= ZONE_MOVABLE - 1; zone_type++) {
		struct zone *zone = &pgdat->node_zones[zone_type];
		if (populated_zone(zone)) {
			node_set_state(nid, N_HIGH_MEMORY);
			if (N_NORMAL_MEMORY != N_HIGH_MEMORY &&
			    zone_type <= ZONE_NORMAL)
				node_set_state(nid, N_NORMAL_MEMORY);
			break;
		}
	}
}

/**
 * free_area_init_nodes - Initialise all pg_data_t and zone data
 * @max_zone_pfn: an array of max PFNs for each zone
 *
 * This will call free_area_init_node() for each active node in the system.
 * Using the page ranges provided by memblock_set_node(), the size of each
 * zone in each node and their holes is calculated. If the maximum PFN
 * between two adjacent zones match, it is assumed that the zone is empty.
 * For example, if arch_max_dma_pfn == arch_max_dma32_pfn, it is assumed
 * that arch_max_dma32_pfn has no pages. It is also assumed that a zone
 * starts where the previous one ended. For example, ZONE_DMA32 starts
 * at arch_max_dma_pfn.
 */
void __init free_area_init_nodes(unsigned long *max_zone_pfn)
{
	unsigned long start_pfn, end_pfn;
	int i, nid;

	/* Record where the zone boundaries are */
	memset(arch_zone_lowest_possible_pfn, 0,
				sizeof(arch_zone_lowest_possible_pfn));
	memset(arch_zone_highest_possible_pfn, 0,
				sizeof(arch_zone_highest_possible_pfn));

	start_pfn = find_min_pfn_with_active_regions();

	for (i = 0; i < MAX_NR_ZONES; i++) {
		if (i == ZONE_MOVABLE)
			continue;

		end_pfn = max(max_zone_pfn[i], start_pfn);
		arch_zone_lowest_possible_pfn[i] = start_pfn;
		arch_zone_highest_possible_pfn[i] = end_pfn;

		start_pfn = end_pfn;
	}
	arch_zone_lowest_possible_pfn[ZONE_MOVABLE] = 0;
	arch_zone_highest_possible_pfn[ZONE_MOVABLE] = 0;

	/* Find the PFNs that ZONE_MOVABLE begins at in each node */
	memset(zone_movable_pfn, 0, sizeof(zone_movable_pfn));
	find_zone_movable_pfns_for_nodes();

	/* Print out the zone ranges */
	pr_info("Zone ranges:\n");
	for (i = 0; i < MAX_NR_ZONES; i++) {
		if (i == ZONE_MOVABLE)
			continue;
		pr_info("  %-8s ", zone_names[i]);
		if (arch_zone_lowest_possible_pfn[i] ==
				arch_zone_highest_possible_pfn[i])
			pr_cont("empty\n");
		else
			pr_cont("[mem %#018Lx-%#018Lx]\n",
				(u64)arch_zone_lowest_possible_pfn[i]
					<< PAGE_SHIFT,
				((u64)arch_zone_highest_possible_pfn[i]
					<< PAGE_SHIFT) - 1);
	}

	/* Print out the PFNs ZONE_MOVABLE begins at in each node */
	pr_info("Movable zone start for each node\n");
	for (i = 0; i < MAX_NUMNODES; i++) {
		if (zone_movable_pfn[i])
			pr_info("  Node %d: %#018Lx\n", i,
			       (u64)zone_movable_pfn[i] << PAGE_SHIFT);
	}

	/* Print out the early node map */
	pr_info("Early memory node ranges\n");
	for_each_mem_pfn_range(i, MAX_NUMNODES, &start_pfn, &end_pfn, &nid)
		pr_info("  node %3d: [mem %#018Lx-%#018Lx]\n", nid,
			(u64)start_pfn << PAGE_SHIFT,
			((u64)end_pfn << PAGE_SHIFT) - 1);

	/* Initialise every node */
	mminit_verify_pageflags_layout();
	setup_nr_node_ids();
	for_each_online_node(nid) {
		pg_data_t *pgdat = NODE_DATA(nid);
		free_area_init_node(nid, NULL,
				find_min_pfn_for_node(nid), NULL);

		/* Any memory on that node */
		if (pgdat->node_present_pages)
			node_set_state(nid, N_MEMORY);
		check_for_memory(pgdat, nid);
	}
}

static int __init cmdline_parse_core(char *p, unsigned long *core)
{
	unsigned long long coremem;
	if (!p)
		return -EINVAL;

	coremem = memparse(p, &p);
	*core = coremem >> PAGE_SHIFT;

	/* Paranoid check that UL is enough for the coremem value */
	WARN_ON((coremem >> PAGE_SHIFT) > ULONG_MAX);

	return 0;
}

/*
 * kernelcore=size sets the amount of memory for use for allocations that
 * cannot be reclaimed or migrated.
 */
static int __init cmdline_parse_kernelcore(char *p)
{
	/* parse kernelcore=mirror */
	if (parse_option_str(p, "mirror")) {
		mirrored_kernelcore = true;
		return 0;
	}

	return cmdline_parse_core(p, &required_kernelcore);
}

/*
 * movablecore=size sets the amount of memory for use for allocations that
 * can be reclaimed or migrated.
 */
static int __init cmdline_parse_movablecore(char *p)
{
	return cmdline_parse_core(p, &required_movablecore);
}

early_param("kernelcore", cmdline_parse_kernelcore);
early_param("movablecore", cmdline_parse_movablecore);

#endif /* CONFIG_HAVE_MEMBLOCK_NODE_MAP */

void adjust_managed_page_count(struct page *page, long count)
{
	spin_lock(&managed_page_count_lock);
	page_zone(page)->managed_pages += count;
	totalram_pages += count;
#ifdef CONFIG_HIGHMEM
	if (PageHighMem(page))
		totalhigh_pages += count;
#endif
	spin_unlock(&managed_page_count_lock);
}
EXPORT_SYMBOL(adjust_managed_page_count);

unsigned long free_reserved_area(void *start, void *end, int poison, char *s)
{
	void *pos;
	unsigned long pages = 0;

	start = (void *)PAGE_ALIGN((unsigned long)start);
	end = (void *)((unsigned long)end & PAGE_MASK);
	for (pos = start; pos < end; pos += PAGE_SIZE, pages++) {
		if ((unsigned int)poison <= 0xFF)
			memset(pos, poison, PAGE_SIZE);
		free_reserved_page(virt_to_page(pos));
	}

	if (pages && s)
		pr_info("Freeing %s memory: %ldK\n",
			s, pages << (PAGE_SHIFT - 10));

	return pages;
}
EXPORT_SYMBOL(free_reserved_area);

#ifdef	CONFIG_HIGHMEM
void free_highmem_page(struct page *page)
{
	__free_reserved_page(page);
	totalram_pages++;
	page_zone(page)->managed_pages++;
	totalhigh_pages++;
}
#endif


void __init mem_init_print_info(const char *str)
{
	unsigned long physpages, codesize, datasize, rosize, bss_size;
	unsigned long init_code_size, init_data_size;

	physpages = get_num_physpages();
	codesize = _etext - _stext;
	datasize = _edata - _sdata;
	rosize = __end_rodata - __start_rodata;
	bss_size = __bss_stop - __bss_start;
	init_data_size = __init_end - __init_begin;
	init_code_size = _einittext - _sinittext;

	/*
	 * Detect special cases and adjust section sizes accordingly:
	 * 1) .init.* may be embedded into .data sections
	 * 2) .init.text.* may be out of [__init_begin, __init_end],
	 *    please refer to arch/tile/kernel/vmlinux.lds.S.
	 * 3) .rodata.* may be embedded into .text or .data sections.
	 */
#define adj_init_size(start, end, size, pos, adj) \
	do { \
		if (start <= pos && pos < end && size > adj) \
			size -= adj; \
	} while (0)

	adj_init_size(__init_begin, __init_end, init_data_size,
		     _sinittext, init_code_size);
	adj_init_size(_stext, _etext, codesize, _sinittext, init_code_size);
	adj_init_size(_sdata, _edata, datasize, __init_begin, init_data_size);
	adj_init_size(_stext, _etext, codesize, __start_rodata, rosize);
	adj_init_size(_sdata, _edata, datasize, __start_rodata, rosize);

#undef	adj_init_size

	pr_info("Memory: %luK/%luK available (%luK kernel code, %luK rwdata, %luK rodata, %luK init, %luK bss, %luK reserved, %luK cma-reserved"
#ifdef	CONFIG_HIGHMEM
		", %luK highmem"
#endif
		"%s%s)\n",
		nr_free_pages() << (PAGE_SHIFT - 10),
		physpages << (PAGE_SHIFT - 10),
		codesize >> 10, datasize >> 10, rosize >> 10,
		(init_data_size + init_code_size) >> 10, bss_size >> 10,
		(physpages - totalram_pages - totalcma_pages) << (PAGE_SHIFT - 10),
		totalcma_pages << (PAGE_SHIFT - 10),
#ifdef	CONFIG_HIGHMEM
		totalhigh_pages << (PAGE_SHIFT - 10),
#endif
		str ? ", " : "", str ? str : "");
}

/**
 * set_dma_reserve - set the specified number of pages reserved in the first zone
 * @new_dma_reserve: The number of pages to mark reserved
 *
 * The per-cpu batchsize and zone watermarks are determined by managed_pages.
 * In the DMA zone, a significant percentage may be consumed by kernel image
 * and other unfreeable allocations which can skew the watermarks badly. This
 * function may optionally be used to account for unfreeable pages in the
 * first zone (e.g., ZONE_DMA). The effect will be lower watermarks and
 * smaller per-cpu batchsize.
 */
void __init set_dma_reserve(unsigned long new_dma_reserve)
{
	dma_reserve = new_dma_reserve;
}

void __init free_area_init(unsigned long *zones_size)
{
	free_area_init_node(0, zones_size,
			__pa(PAGE_OFFSET) >> PAGE_SHIFT, NULL);
}

static int page_alloc_cpu_notify(struct notifier_block *self,
				 unsigned long action, void *hcpu)
{
	int cpu = (unsigned long)hcpu;

	if (action == CPU_DEAD || action == CPU_DEAD_FROZEN) {
		lru_add_drain_cpu(cpu);
		drain_pages(cpu);

		/*
		 * Spill the event counters of the dead processor
		 * into the current processors event counters.
		 * This artificially elevates the count of the current
		 * processor.
		 */
		vm_events_fold_cpu(cpu);

		/*
		 * Zero the differential counters of the dead processor
		 * so that the vm statistics are consistent.
		 *
		 * This is only okay since the processor is dead and cannot
		 * race with what we are doing.
		 */
		cpu_vm_stats_fold(cpu);
	}
	return NOTIFY_OK;
}

void __init page_alloc_init(void)
{
	hotcpu_notifier(page_alloc_cpu_notify, 0);
}

/*
 * calculate_totalreserve_pages - called when sysctl_lowmem_reserve_ratio
 *	or min_free_kbytes changes.
 */
static void calculate_totalreserve_pages(void)
{
	struct pglist_data *pgdat;
	unsigned long reserve_pages = 0;
	enum zone_type i, j;

	for_each_online_pgdat(pgdat) {

		pgdat->totalreserve_pages = 0;

		for (i = 0; i < MAX_NR_ZONES; i++) {
			struct zone *zone = pgdat->node_zones + i;
			long max = 0;

			/* Find valid and maximum lowmem_reserve in the zone */
			for (j = i; j < MAX_NR_ZONES; j++) {
				if (zone->lowmem_reserve[j] > max)
					max = zone->lowmem_reserve[j];
			}

			/* we treat the high watermark as reserved pages. */
			max += high_wmark_pages(zone);

			if (max > zone->managed_pages)
				max = zone->managed_pages;

			pgdat->totalreserve_pages += max;

			reserve_pages += max;
		}
	}
	totalreserve_pages = reserve_pages;
}

/*
 * setup_per_zone_lowmem_reserve - called whenever
 *	sysctl_lowmem_reserve_ratio changes.  Ensures that each zone
 *	has a correct pages reserved value, so an adequate number of
 *	pages are left in the zone after a successful __alloc_pages().
 */
static void setup_per_zone_lowmem_reserve(void)
{
	struct pglist_data *pgdat;
	enum zone_type j, idx;

	for_each_online_pgdat(pgdat) {
		for (j = 0; j < MAX_NR_ZONES; j++) {
			struct zone *zone = pgdat->node_zones + j;
			unsigned long managed_pages = zone->managed_pages;

			zone->lowmem_reserve[j] = 0;

			idx = j;
			while (idx) {
				struct zone *lower_zone;

				idx--;

				if (sysctl_lowmem_reserve_ratio[idx] < 1)
					sysctl_lowmem_reserve_ratio[idx] = 1;

				lower_zone = pgdat->node_zones + idx;
				lower_zone->lowmem_reserve[j] = managed_pages /
					sysctl_lowmem_reserve_ratio[idx];
				managed_pages += lower_zone->managed_pages;
			}
		}
	}

	/* update totalreserve_pages */
	calculate_totalreserve_pages();
}

static void __setup_per_zone_wmarks(void)
{
	unsigned long pages_min = min_free_kbytes >> (PAGE_SHIFT - 10);
	unsigned long pages_low = extra_free_kbytes >> (PAGE_SHIFT - 10);
	unsigned long lowmem_pages = 0;
	struct zone *zone;
	unsigned long flags;

	/* Calculate total number of !ZONE_HIGHMEM pages */
	for_each_zone(zone) {
		if (!is_highmem(zone))
			lowmem_pages += zone->managed_pages;
	}

	for_each_zone(zone) {
		u64 min, low;

		spin_lock_irqsave(&zone->lock, flags);
		min = (u64)pages_min * zone->managed_pages;
		do_div(min, lowmem_pages);
		low = (u64)pages_low * zone->managed_pages;
		do_div(low, vm_total_pages);

		if (is_highmem(zone)) {
			/*
			 * __GFP_HIGH and PF_MEMALLOC allocations usually don't
			 * need highmem pages, so cap pages_min to a small
			 * value here.
			 *
			 * The WMARK_HIGH-WMARK_LOW and (WMARK_LOW-WMARK_MIN)
			 * deltas control asynch page reclaim, and so should
			 * not be capped for highmem.
			 */
			unsigned long min_pages;

			min_pages = zone->managed_pages / 1024;
			min_pages = clamp(min_pages, SWAP_CLUSTER_MAX, 128UL);
			zone->watermark[WMARK_MIN] = min_pages;
		} else {
			/*
			 * If it's a lowmem zone, reserve a number of pages
			 * proportionate to the zone's size.
			 */
			zone->watermark[WMARK_MIN] = min;
		}

		/*
		 * Set the kswapd watermarks distance according to the
		 * scale factor in proportion to available memory, but
		 * ensure a minimum size on small systems.
		 */
		min = max_t(u64, min >> 2,
			    mult_frac(zone->managed_pages,
				      watermark_scale_factor, 10000));

		zone->watermark[WMARK_LOW]  = min_wmark_pages(zone) +
					low + min;
		zone->watermark[WMARK_HIGH] = min_wmark_pages(zone) +
					low + min * 2;

		spin_unlock_irqrestore(&zone->lock, flags);
	}

	/* update totalreserve_pages */
	calculate_totalreserve_pages();
}

/**
 * setup_per_zone_wmarks - called when min_free_kbytes changes
 * or when memory is hot-{added|removed}
 *
 * Ensures that the watermark[min,low,high] values for each zone are set
 * correctly with respect to min_free_kbytes.
 */
void setup_per_zone_wmarks(void)
{
	mutex_lock(&zonelists_mutex);
	__setup_per_zone_wmarks();
	mutex_unlock(&zonelists_mutex);
}

/*
 * Initialise min_free_kbytes.
 *
 * For small machines we want it small (128k min).  For large machines
 * we want it large (64MB max).  But it is not linear, because network
 * bandwidth does not increase linearly with machine size.  We use
 *
 *	min_free_kbytes = 4 * sqrt(lowmem_kbytes), for better accuracy:
 *	min_free_kbytes = sqrt(lowmem_kbytes * 16)
 *
 * which yields
 *
 * 16MB:	512k
 * 32MB:	724k
 * 64MB:	1024k
 * 128MB:	1448k
 * 256MB:	2048k
 * 512MB:	2896k
 * 1024MB:	4096k
 * 2048MB:	5792k
 * 4096MB:	8192k
 * 8192MB:	11584k
 * 16384MB:	16384k
 */
int __meminit init_per_zone_wmark_min(void)
{
	unsigned long lowmem_kbytes;
	int new_min_free_kbytes;

	lowmem_kbytes = nr_free_buffer_pages() * (PAGE_SIZE >> 10);
	new_min_free_kbytes = int_sqrt(lowmem_kbytes * 16);

	if (new_min_free_kbytes > user_min_free_kbytes) {
		min_free_kbytes = new_min_free_kbytes;
		if (min_free_kbytes < 128)
			min_free_kbytes = 128;
		if (min_free_kbytes > 65536)
			min_free_kbytes = 65536;
	} else {
		pr_warn("min_free_kbytes is not updated to %d because user defined value %d is preferred\n",
				new_min_free_kbytes, user_min_free_kbytes);
	}
	setup_per_zone_wmarks();
	refresh_zone_stat_thresholds();
	setup_per_zone_lowmem_reserve();

#ifdef CONFIG_NUMA
	setup_min_unmapped_ratio();
	setup_min_slab_ratio();
#endif

	return 0;
}
postcore_initcall(init_per_zone_wmark_min)

/*
 * min_free_kbytes_sysctl_handler - just a wrapper around proc_dointvec() so
 *	that we can call two helper functions whenever min_free_kbytes
 *	or extra_free_kbytes changes.
 */
int min_free_kbytes_sysctl_handler(struct ctl_table *table, int write,
	void __user *buffer, size_t *length, loff_t *ppos)
{
	int rc;

	rc = proc_dointvec_minmax(table, write, buffer, length, ppos);
	if (rc)
		return rc;

	if (write) {
		user_min_free_kbytes = min_free_kbytes;
		setup_per_zone_wmarks();
	}
	return 0;
}

int watermark_scale_factor_sysctl_handler(struct ctl_table *table, int write,
	void __user *buffer, size_t *length, loff_t *ppos)
{
	int rc;

	rc = proc_dointvec_minmax(table, write, buffer, length, ppos);
	if (rc)
		return rc;

	if (write)
		setup_per_zone_wmarks();

	return 0;
}

#ifdef CONFIG_NUMA
static void setup_min_unmapped_ratio(void)
{
	pg_data_t *pgdat;
	struct zone *zone;

	for_each_online_pgdat(pgdat)
		pgdat->min_unmapped_pages = 0;

	for_each_zone(zone)
		zone->zone_pgdat->min_unmapped_pages += (zone->managed_pages *
				sysctl_min_unmapped_ratio) / 100;
}


int sysctl_min_unmapped_ratio_sysctl_handler(struct ctl_table *table, int write,
	void __user *buffer, size_t *length, loff_t *ppos)
{
	int rc;

	rc = proc_dointvec_minmax(table, write, buffer, length, ppos);
	if (rc)
		return rc;

	setup_min_unmapped_ratio();

	return 0;
}

static void setup_min_slab_ratio(void)
{
	pg_data_t *pgdat;
	struct zone *zone;

	for_each_online_pgdat(pgdat)
		pgdat->min_slab_pages = 0;

	for_each_zone(zone)
		zone->zone_pgdat->min_slab_pages += (zone->managed_pages *
				sysctl_min_slab_ratio) / 100;
}

int sysctl_min_slab_ratio_sysctl_handler(struct ctl_table *table, int write,
	void __user *buffer, size_t *length, loff_t *ppos)
{
	int rc;

	rc = proc_dointvec_minmax(table, write, buffer, length, ppos);
	if (rc)
		return rc;

	setup_min_slab_ratio();

	return 0;
}
#endif

/*
 * lowmem_reserve_ratio_sysctl_handler - just a wrapper around
 *	proc_dointvec() so that we can call setup_per_zone_lowmem_reserve()
 *	whenever sysctl_lowmem_reserve_ratio changes.
 *
 * The reserve ratio obviously has absolutely no relation with the
 * minimum watermarks. The lowmem reserve ratio can only make sense
 * if in function of the boot time zone sizes.
 */
int lowmem_reserve_ratio_sysctl_handler(struct ctl_table *table, int write,
	void __user *buffer, size_t *length, loff_t *ppos)
{
	proc_dointvec_minmax(table, write, buffer, length, ppos);
	setup_per_zone_lowmem_reserve();
	return 0;
}

/*
 * percpu_pagelist_fraction - changes the pcp->high for each zone on each
 * cpu.  It is the fraction of total pages in each zone that a hot per cpu
 * pagelist can have before it gets flushed back to buddy allocator.
 */
int percpu_pagelist_fraction_sysctl_handler(struct ctl_table *table, int write,
	void __user *buffer, size_t *length, loff_t *ppos)
{
	struct zone *zone;
	int old_percpu_pagelist_fraction;
	int ret;

	mutex_lock(&pcp_batch_high_lock);
	old_percpu_pagelist_fraction = percpu_pagelist_fraction;

	ret = proc_dointvec_minmax(table, write, buffer, length, ppos);
	if (!write || ret < 0)
		goto out;

	/* Sanity checking to avoid pcp imbalance */
	if (percpu_pagelist_fraction &&
	    percpu_pagelist_fraction < MIN_PERCPU_PAGELIST_FRACTION) {
		percpu_pagelist_fraction = old_percpu_pagelist_fraction;
		ret = -EINVAL;
		goto out;
	}

	/* No change? */
	if (percpu_pagelist_fraction == old_percpu_pagelist_fraction)
		goto out;

	for_each_populated_zone(zone) {
		unsigned int cpu;

		for_each_possible_cpu(cpu)
			pageset_set_high_and_batch(zone,
					per_cpu_ptr(zone->pageset, cpu));
	}
out:
	mutex_unlock(&pcp_batch_high_lock);
	return ret;
}

#ifdef CONFIG_NUMA
int hashdist = HASHDIST_DEFAULT;

static int __init set_hashdist(char *str)
{
	if (!str)
		return 0;
	hashdist = simple_strtoul(str, &str, 0);
	return 1;
}
__setup("hashdist=", set_hashdist);
#endif

#ifndef __HAVE_ARCH_RESERVED_KERNEL_PAGES
/*
 * Returns the number of pages that arch has reserved but
 * is not known to alloc_large_system_hash().
 */
static unsigned long __init arch_reserved_kernel_pages(void)
{
	return 0;
}
#endif

/*
 * allocate a large system hash table from bootmem
 * - it is assumed that the hash table must contain an exact power-of-2
 *   quantity of entries
 * - limit is the number of hash buckets, not the total allocation size
 */
void *__init alloc_large_system_hash(const char *tablename,
				     unsigned long bucketsize,
				     unsigned long numentries,
				     int scale,
				     int flags,
				     unsigned int *_hash_shift,
				     unsigned int *_hash_mask,
				     unsigned long low_limit,
				     unsigned long high_limit)
{
	unsigned long long max = high_limit;
	unsigned long log2qty, size;
	void *table = NULL;

	/* allow the kernel cmdline to have a say */
	if (!numentries) {
		/* round applicable memory size up to nearest megabyte */
		numentries = nr_kernel_pages;
		numentries -= arch_reserved_kernel_pages();

		/* It isn't necessary when PAGE_SIZE >= 1MB */
		if (PAGE_SHIFT < 20)
			numentries = round_up(numentries, (1<<20)/PAGE_SIZE);

		/* limit to 1 bucket per 2^scale bytes of low memory */
		if (scale > PAGE_SHIFT)
			numentries >>= (scale - PAGE_SHIFT);
		else
			numentries <<= (PAGE_SHIFT - scale);

		/* Make sure we've got at least a 0-order allocation.. */
		if (unlikely(flags & HASH_SMALL)) {
			/* Makes no sense without HASH_EARLY */
			WARN_ON(!(flags & HASH_EARLY));
			if (!(numentries >> *_hash_shift)) {
				numentries = 1UL << *_hash_shift;
				BUG_ON(!numentries);
			}
		} else if (unlikely((numentries * bucketsize) < PAGE_SIZE))
			numentries = PAGE_SIZE / bucketsize;
	}
	numentries = roundup_pow_of_two(numentries);

	/* limit allocation size to 1/16 total memory by default */
	if (max == 0) {
		max = ((unsigned long long)nr_all_pages << PAGE_SHIFT) >> 4;
		do_div(max, bucketsize);
	}
	max = min(max, 0x80000000ULL);

	if (numentries < low_limit)
		numentries = low_limit;
	if (numentries > max)
		numentries = max;

	log2qty = ilog2(numentries);

	do {
		size = bucketsize << log2qty;
		if (flags & HASH_EARLY)
			table = memblock_virt_alloc_nopanic(size, 0);
		else if (hashdist)
			table = __vmalloc(size, GFP_ATOMIC, PAGE_KERNEL);
		else {
			/*
			 * If bucketsize is not a power-of-two, we may free
			 * some pages at the end of hash table which
			 * alloc_pages_exact() automatically does
			 */
			if (get_order(size) < MAX_ORDER) {
				table = alloc_pages_exact(size, GFP_ATOMIC);
				kmemleak_alloc(table, size, 1, GFP_ATOMIC);
			}
		}
	} while (!table && size > PAGE_SIZE && --log2qty);

	if (!table)
		panic("Failed to allocate %s hash table\n", tablename);

	pr_info("%s hash table entries: %ld (order: %d, %lu bytes)\n",
		tablename, 1UL << log2qty, ilog2(size) - PAGE_SHIFT, size);

	if (_hash_shift)
		*_hash_shift = log2qty;
	if (_hash_mask)
		*_hash_mask = (1 << log2qty) - 1;

	return table;
}

/*
 * This function checks whether pageblock includes unmovable pages or not.
 * If @count is not zero, it is okay to include less @count unmovable pages
 *
 * PageLRU check without isolation or lru_lock could race so that
 * MIGRATE_MOVABLE block might include unmovable pages. It means you can't
 * expect this function should be exact.
 */
bool has_unmovable_pages(struct zone *zone, struct page *page, int count,
			 bool skip_hwpoisoned_pages)
{
	unsigned long pfn, iter, found;
	int mt;

	/*
	 * For avoiding noise data, lru_add_drain_all() should be called
	 * If ZONE_MOVABLE, the zone never contains unmovable pages
	 */
	if (zone_idx(zone) == ZONE_MOVABLE)
		return false;
	mt = get_pageblock_migratetype(page);
	if (mt == MIGRATE_MOVABLE || is_migrate_cma(mt))
		return false;

	pfn = page_to_pfn(page);
	for (found = 0, iter = 0; iter < pageblock_nr_pages; iter++) {
		unsigned long check = pfn + iter;

		if (!pfn_valid_within(check))
			continue;

		page = pfn_to_page(check);

		/*
		 * Hugepages are not in LRU lists, but they're movable.
		 * We need not scan over tail pages bacause we don't
		 * handle each tail page individually in migration.
		 */
		if (PageHuge(page)) {
			iter = round_up(iter + 1, 1<<compound_order(page)) - 1;
			continue;
		}

		/*
		 * We can't use page_count without pin a page
		 * because another CPU can free compound page.
		 * This check already skips compound tails of THP
		 * because their page->_refcount is zero at all time.
		 */
		if (!page_ref_count(page)) {
			if (PageBuddy(page))
				iter += (1 << page_order(page)) - 1;
			continue;
		}

		/*
		 * The HWPoisoned page may be not in buddy system, and
		 * page_count() is not 0.
		 */
		if (skip_hwpoisoned_pages && PageHWPoison(page))
			continue;

		if (!PageLRU(page))
			found++;
		/*
		 * If there are RECLAIMABLE pages, we need to check
		 * it.  But now, memory offline itself doesn't call
		 * shrink_node_slabs() and it still to be fixed.
		 */
		/*
		 * If the page is not RAM, page_count()should be 0.
		 * we don't need more check. This is an _used_ not-movable page.
		 *
		 * The problematic thing here is PG_reserved pages. PG_reserved
		 * is set to both of a memory hole page and a _used_ kernel
		 * page at boot.
		 */
		if (found > count)
			return true;
	}
	return false;
}

bool is_pageblock_removable_nolock(struct page *page)
{
	struct zone *zone;
	unsigned long pfn;

	/*
	 * We have to be careful here because we are iterating over memory
	 * sections which are not zone aware so we might end up outside of
	 * the zone but still within the section.
	 * We have to take care about the node as well. If the node is offline
	 * its NODE_DATA will be NULL - see page_zone.
	 */
	if (!node_online(page_to_nid(page)))
		return false;

	zone = page_zone(page);
	pfn = page_to_pfn(page);
	if (!zone_spans_pfn(zone, pfn))
		return false;

	return !has_unmovable_pages(zone, page, 0, true);
}

#if (defined(CONFIG_MEMORY_ISOLATION) && defined(CONFIG_COMPACTION)) || defined(CONFIG_CMA)

static unsigned long pfn_max_align_down(unsigned long pfn)
{
	return pfn & ~(max_t(unsigned long, MAX_ORDER_NR_PAGES,
			     pageblock_nr_pages) - 1);
}

static unsigned long pfn_max_align_up(unsigned long pfn)
{
	return ALIGN(pfn, max_t(unsigned long, MAX_ORDER_NR_PAGES,
				pageblock_nr_pages));
}

/* [start, end) must belong to a single zone. */
static int __alloc_contig_migrate_range(struct compact_control *cc,
					unsigned long start, unsigned long end)
{
	/* This function is based on compact_zone() from compaction.c. */
	unsigned long nr_reclaimed;
	unsigned long pfn = start;
	unsigned int tries = 0;
	int ret = 0;

	migrate_prep();

	while (pfn < end || !list_empty(&cc->migratepages)) {
		if (fatal_signal_pending(current)) {
			ret = -EINTR;
			break;
		}

		if (list_empty(&cc->migratepages)) {
			cc->nr_migratepages = 0;
			pfn = isolate_migratepages_range(cc, pfn, end);
			if (!pfn) {
				ret = -EINTR;
				break;
			}
			tries = 0;
		} else if (++tries == 5) {
			ret = ret < 0 ? ret : -EBUSY;
			break;
		}

		nr_reclaimed = reclaim_clean_pages_from_list(cc->zone,
							&cc->migratepages);
		cc->nr_migratepages -= nr_reclaimed;

		ret = migrate_pages(&cc->migratepages, alloc_migrate_target,
				    NULL, 0, cc->mode, MR_CMA);
	}
	if (ret < 0) {
		putback_movable_pages(&cc->migratepages);
		return ret;
	}
	return 0;
}

/**
 * alloc_contig_range() -- tries to allocate given range of pages
 * @start:	start PFN to allocate
 * @end:	one-past-the-last PFN to allocate
 * @migratetype:	migratetype of the underlaying pageblocks (either
 *			#MIGRATE_MOVABLE or #MIGRATE_CMA).  All pageblocks
 *			in range must have the same migratetype and it must
 *			be either of the two.
 *
 * The PFN range does not have to be pageblock or MAX_ORDER_NR_PAGES
 * aligned, however it's the caller's responsibility to guarantee that
 * we are the only thread that changes migrate type of pageblocks the
 * pages fall in.
 *
 * The PFN range must belong to a single zone.
 *
 * Returns zero on success or negative error code.  On success all
 * pages which PFN is in [start, end) are allocated for the caller and
 * need to be freed with free_contig_range().
 */
int alloc_contig_range(unsigned long start, unsigned long end,
		       unsigned migratetype)
{
	unsigned long outer_start, outer_end;
	unsigned int order;
	int ret = 0;

	struct compact_control cc = {
		.nr_migratepages = 0,
		.order = -1,
		.zone = page_zone(pfn_to_page(start)),
		.mode = MIGRATE_SYNC,
		.ignore_skip_hint = true,
	};
	INIT_LIST_HEAD(&cc.migratepages);

	/*
	 * What we do here is we mark all pageblocks in range as
	 * MIGRATE_ISOLATE.  Because pageblock and max order pages may
	 * have different sizes, and due to the way page allocator
	 * work, we align the range to biggest of the two pages so
	 * that page allocator won't try to merge buddies from
	 * different pageblocks and change MIGRATE_ISOLATE to some
	 * other migration type.
	 *
	 * Once the pageblocks are marked as MIGRATE_ISOLATE, we
	 * migrate the pages from an unaligned range (ie. pages that
	 * we are interested in).  This will put all the pages in
	 * range back to page allocator as MIGRATE_ISOLATE.
	 *
	 * When this is done, we take the pages in range from page
	 * allocator removing them from the buddy system.  This way
	 * page allocator will never consider using them.
	 *
	 * This lets us mark the pageblocks back as
	 * MIGRATE_CMA/MIGRATE_MOVABLE so that free pages in the
	 * aligned range but not in the unaligned, original range are
	 * put back to page allocator so that buddy can use them.
	 */

	ret = start_isolate_page_range(pfn_max_align_down(start),
				       pfn_max_align_up(end), migratetype,
				       false);
	if (ret)
		return ret;

	cc.zone->cma_alloc = 1;
	/*
	 * In case of -EBUSY, we'd like to know which page causes problem.
	 * So, just fall through. test_pages_isolated() has a tracepoint
	 * which will report the busy page.
	 *
	 * It is possible that busy pages could become available before
	 * the call to test_pages_isolated, and the range will actually be
	 * allocated.  So, if we fall through be sure to clear ret so that
	 * -EBUSY is not accidentally used or returned to caller.
	 */
	ret = __alloc_contig_migrate_range(&cc, start, end);
	if (ret && ret != -EBUSY)
		goto done;
	ret =0;

	/*
	 * Pages from [start, end) are within a MAX_ORDER_NR_PAGES
	 * aligned blocks that are marked as MIGRATE_ISOLATE.  What's
	 * more, all pages in [start, end) are free in page allocator.
	 * What we are going to do is to allocate all pages from
	 * [start, end) (that is remove them from page allocator).
	 *
	 * The only problem is that pages at the beginning and at the
	 * end of interesting range may be not aligned with pages that
	 * page allocator holds, ie. they can be part of higher order
	 * pages.  Because of this, we reserve the bigger range and
	 * once this is done free the pages we are not interested in.
	 *
	 * We don't have to hold zone->lock here because the pages are
	 * isolated thus they won't get removed from buddy.
	 */

	lru_add_drain_all();
	drain_all_pages(cc.zone);

	order = 0;
	outer_start = start;
	while (!PageBuddy(pfn_to_page(outer_start))) {
		if (++order >= MAX_ORDER) {
			outer_start = start;
			break;
		}
		outer_start &= ~0UL << order;
	}

	if (outer_start != start) {
		order = page_order(pfn_to_page(outer_start));

		/*
		 * outer_start page could be small order buddy page and
		 * it doesn't include start page. Adjust outer_start
		 * in this case to report failed page properly
		 * on tracepoint in test_pages_isolated()
		 */
		if (outer_start + (1UL << order) <= start)
			outer_start = start;
	}

	/* Make sure the range is really isolated. */
	ret = test_pages_isolated(outer_start, end, false);
	if (ret) {
		pr_info_ratelimited("%s: [%lx, %lx) PFNs busy\n",
			__func__, outer_start, end);
		goto done;
	}

	/* Grab isolated pages from freelists. */
	outer_end = isolate_freepages_range(&cc, outer_start, end);
	if (!outer_end) {
		ret = -EBUSY;
		goto done;
	}

	/* Free head and tail (if any) */
	if (start != outer_start)
		free_contig_range(outer_start, start - outer_start);
	if (end != outer_end)
		free_contig_range(end, outer_end - end);

done:
	undo_isolate_page_range(pfn_max_align_down(start),
				pfn_max_align_up(end), migratetype);
	cc.zone->cma_alloc = 0;
	return ret;
}

void free_contig_range(unsigned long pfn, unsigned nr_pages)
{
	unsigned int count = 0;

	for (; nr_pages--; pfn++) {
		struct page *page = pfn_to_page(pfn);

		count += page_count(page) != 1;
		__free_page(page);
	}
	WARN(count != 0, "%d pages are still in use!\n", count);
}
#endif

#ifdef CONFIG_MEMORY_HOTPLUG
/*
 * The zone indicated has a new number of managed_pages; batch sizes and percpu
 * page high values need to be recalulated.
 */
void __meminit zone_pcp_update(struct zone *zone)
{
	unsigned cpu;
	mutex_lock(&pcp_batch_high_lock);
	for_each_possible_cpu(cpu)
		pageset_set_high_and_batch(zone,
				per_cpu_ptr(zone->pageset, cpu));
	mutex_unlock(&pcp_batch_high_lock);
}
#endif

void zone_pcp_reset(struct zone *zone)
{
	unsigned long flags;
	int cpu;
	struct per_cpu_pageset *pset;

	/* avoid races with drain_pages()  */
	local_irq_save(flags);
	if (zone->pageset != &boot_pageset) {
		for_each_online_cpu(cpu) {
			pset = per_cpu_ptr(zone->pageset, cpu);
			drain_zonestat(zone, pset);
		}
		free_percpu(zone->pageset);
		zone->pageset = &boot_pageset;
	}
	local_irq_restore(flags);
}

#ifdef CONFIG_MEMORY_HOTREMOVE
/*
 * All pages in the range must be in a single zone and isolated
 * before calling this.
 */
void
__offline_isolated_pages(unsigned long start_pfn, unsigned long end_pfn)
{
	struct page *page;
	struct zone *zone;
	unsigned int order, i;
	unsigned long pfn;
	unsigned long flags;
	/* find the first valid pfn */
	for (pfn = start_pfn; pfn < end_pfn; pfn++)
		if (pfn_valid(pfn))
			break;
	if (pfn == end_pfn)
		return;
	zone = page_zone(pfn_to_page(pfn));
	spin_lock_irqsave(&zone->lock, flags);
	pfn = start_pfn;
	while (pfn < end_pfn) {
		if (!pfn_valid(pfn)) {
			pfn++;
			continue;
		}
		page = pfn_to_page(pfn);
		/*
		 * The HWPoisoned page may be not in buddy system, and
		 * page_count() is not 0.
		 */
		if (unlikely(!PageBuddy(page) && PageHWPoison(page))) {
			pfn++;
			SetPageReserved(page);
			continue;
		}

		BUG_ON(page_count(page));
		BUG_ON(!PageBuddy(page));
		order = page_order(page);
#ifdef CONFIG_DEBUG_VM
		pr_info("remove from free list %lx %d %lx\n",
			pfn, 1 << order, end_pfn);
#endif
		list_del(&page->lru);
		rmv_page_order(page);
		zone->free_area[order].nr_free--;
		for (i = 0; i < (1 << order); i++)
			SetPageReserved((page+i));
		pfn += (1 << order);
	}
	spin_unlock_irqrestore(&zone->lock, flags);
}
#endif

bool is_free_buddy_page(struct page *page)
{
	struct zone *zone = page_zone(page);
	unsigned long pfn = page_to_pfn(page);
	unsigned long flags;
	unsigned int order;

	spin_lock_irqsave(&zone->lock, flags);
	for (order = 0; order < MAX_ORDER; order++) {
		struct page *page_head = page - (pfn & ((1 << order) - 1));

		if (PageBuddy(page_head) && page_order(page_head) >= order)
			break;
	}
	spin_unlock_irqrestore(&zone->lock, flags);

	return order < MAX_ORDER;
}<|MERGE_RESOLUTION|>--- conflicted
+++ resolved
@@ -64,10 +64,7 @@
 #include <linux/page_owner.h>
 #include <linux/kthread.h>
 #include <linux/memcontrol.h>
-<<<<<<< HEAD
 #include <linux/show_mem_notifier.h>
-=======
->>>>>>> dd05251a
 #include <linux/psi.h>
 
 #include <asm/sections.h>
@@ -272,16 +269,11 @@
  * free memory, to make space for new workloads. Anyone can allocate
  * down to the min watermarks controlled by min_free_kbytes above.
  */
-<<<<<<< HEAD
 int extra_free_kbytes;
 
 #ifdef CONFIG_KSWAPD_LAZY_RECLAIM
 atomic_t alloc_ongoing = ATOMIC_INIT(0);
 #endif
-=======
-int extra_free_kbytes = 0;
-
->>>>>>> dd05251a
 static unsigned long __meminitdata nr_kernel_pages;
 static unsigned long __meminitdata nr_all_pages;
 static unsigned long __meminitdata dma_reserve;
