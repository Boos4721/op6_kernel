#ifndef __NET_CFG80211_H
#define __NET_CFG80211_H
/*
 * 802.11 device and configuration interface
 *
 * Copyright 2006-2010	Johannes Berg <johannes@sipsolutions.net>
 * Copyright 2013-2014 Intel Mobile Communications GmbH
 * Copyright 2015-2016	Intel Deutschland GmbH
 *
 * This program is free software; you can redistribute it and/or modify
 * it under the terms of the GNU General Public License version 2 as
 * published by the Free Software Foundation.
 */

#include <linux/netdevice.h>
#include <linux/debugfs.h>
#include <linux/list.h>
#include <linux/bug.h>
#include <linux/netlink.h>
#include <linux/skbuff.h>
#include <linux/nl80211.h>
#include <linux/if_ether.h>
#include <linux/ieee80211.h>
#include <linux/net.h>
#include <net/regulatory.h>

/* backport support for new cfg80211 ops "update_connect_params" */
#define CFG80211_UPDATE_CONNECT_PARAMS 1

/**
 *  backport support for NL80211_EXT_FEATURE_MGMT_TX_RANDOM_TA
 *  and NL80211_EXT_FEATURE_MGMT_TX_RANDOM_TA_CONNECTED.
 */
#define CFG80211_RAND_TA_FOR_PUBLIC_ACTION_FRAME 1

/* backport support for NL80211_EXT_FEATURE_SCHED_SCAN_RELATIVE_RSSI */
#define CFG80211_REPORT_BETTER_BSS_IN_SCHED_SCAN 1

/* backport support for specifying reason for connect timeout */
#define CFG80211_CONNECT_TIMEOUT_REASON_CODE 1

/* Indicate backport support for the new connect done api */
#define CFG80211_CONNECT_DONE 1

/* Indicate backport support for FILS SK offload in cfg80211 */
#define CFG80211_FILS_SK_OFFLOAD_SUPPORT 1

/* Indicate support for including KEK length in rekey data */
#define CFG80211_REKEY_DATA_KEK_LEN 1

/**
 * Indicate backport support for the new cfg80211_roamed event which unifies the
 * old APIs cfg80211_roamed and cfg80211_roamed_bss and takes a structure to
 * update roam information to the kernel.
 */
#define CFG80211_ROAMED_API_UNIFIED 1

/* Indicate backport support for DBS scan control */
#define CFG80211_SCAN_DBS_CONTROL_SUPPORT 1

/* Indicate backport support for per chain rssi scan */
#define CFG80211_SCAN_PER_CHAIN_RSSI_SUPPORT 1

/* Indicate backport support for external authentication*/
#define CFG80211_EXTERNAL_AUTH_SUPPORT 1

/* Indicate backport support for processing user cell base hint */
#define CFG80211_USER_HINT_CELL_BASE_SELF_MANAGED 1

<<<<<<< HEAD
=======
/* Indicate backport support for external authentication in AP mode */
#define CFG80211_EXTERNAL_AUTH_AP_SUPPORT 1

/* Indicate backport support for DH IE creation/update*/
#define CFG80211_EXTERNAL_DH_UPDATE_SUPPORT 1

>>>>>>> e276e60d
/**
 * DOC: Introduction
 *
 * cfg80211 is the configuration API for 802.11 devices in Linux. It bridges
 * userspace and drivers, and offers some utility functionality associated
 * with 802.11. cfg80211 must, directly or indirectly via mac80211, be used
 * by all modern wireless drivers in Linux, so that they offer a consistent
 * API through nl80211. For backward compatibility, cfg80211 also offers
 * wireless extensions to userspace, but hides them from drivers completely.
 *
 * Additionally, cfg80211 contains code to help enforce regulatory spectrum
 * use restrictions.
 */


/**
 * DOC: Device registration
 *
 * In order for a driver to use cfg80211, it must register the hardware device
 * with cfg80211. This happens through a number of hardware capability structs
 * described below.
 *
 * The fundamental structure for each device is the 'wiphy', of which each
 * instance describes a physical wireless device connected to the system. Each
 * such wiphy can have zero, one, or many virtual interfaces associated with
 * it, which need to be identified as such by pointing the network interface's
 * @ieee80211_ptr pointer to a &struct wireless_dev which further describes
 * the wireless part of the interface, normally this struct is embedded in the
 * network interface's private data area. Drivers can optionally allow creating
 * or destroying virtual interfaces on the fly, but without at least one or the
 * ability to create some the wireless device isn't useful.
 *
 * Each wiphy structure contains device capability information, and also has
 * a pointer to the various operations the driver offers. The definitions and
 * structures here describe these capabilities in detail.
 */

struct wiphy;

/*
 * wireless hardware capability structures
 */

/**
 * enum ieee80211_channel_flags - channel flags
 *
 * Channel flags set by the regulatory control code.
 *
 * @IEEE80211_CHAN_DISABLED: This channel is disabled.
 * @IEEE80211_CHAN_NO_IR: do not initiate radiation, this includes
 * 	sending probe requests or beaconing.
 * @IEEE80211_CHAN_RADAR: Radar detection is required on this channel.
 * @IEEE80211_CHAN_NO_HT40PLUS: extension channel above this channel
 * 	is not permitted.
 * @IEEE80211_CHAN_NO_HT40MINUS: extension channel below this channel
 * 	is not permitted.
 * @IEEE80211_CHAN_NO_OFDM: OFDM is not allowed on this channel.
 * @IEEE80211_CHAN_NO_80MHZ: If the driver supports 80 MHz on the band,
 *	this flag indicates that an 80 MHz channel cannot use this
 *	channel as the control or any of the secondary channels.
 *	This may be due to the driver or due to regulatory bandwidth
 *	restrictions.
 * @IEEE80211_CHAN_NO_160MHZ: If the driver supports 160 MHz on the band,
 *	this flag indicates that an 160 MHz channel cannot use this
 *	channel as the control or any of the secondary channels.
 *	This may be due to the driver or due to regulatory bandwidth
 *	restrictions.
 * @IEEE80211_CHAN_INDOOR_ONLY: see %NL80211_FREQUENCY_ATTR_INDOOR_ONLY
 * @IEEE80211_CHAN_IR_CONCURRENT: see %NL80211_FREQUENCY_ATTR_IR_CONCURRENT
 * @IEEE80211_CHAN_NO_20MHZ: 20 MHz bandwidth is not permitted
 *	on this channel.
 * @IEEE80211_CHAN_NO_10MHZ: 10 MHz bandwidth is not permitted
 *	on this channel.
 *
 */
enum ieee80211_channel_flags {
	IEEE80211_CHAN_DISABLED		= 1<<0,
	IEEE80211_CHAN_NO_IR		= 1<<1,
	/* hole at 1<<2 */
	IEEE80211_CHAN_RADAR		= 1<<3,
	IEEE80211_CHAN_NO_HT40PLUS	= 1<<4,
	IEEE80211_CHAN_NO_HT40MINUS	= 1<<5,
	IEEE80211_CHAN_NO_OFDM		= 1<<6,
	IEEE80211_CHAN_NO_80MHZ		= 1<<7,
	IEEE80211_CHAN_NO_160MHZ	= 1<<8,
	IEEE80211_CHAN_INDOOR_ONLY	= 1<<9,
	IEEE80211_CHAN_IR_CONCURRENT	= 1<<10,
	IEEE80211_CHAN_NO_20MHZ		= 1<<11,
	IEEE80211_CHAN_NO_10MHZ		= 1<<12,
};

#define IEEE80211_CHAN_NO_HT40 \
	(IEEE80211_CHAN_NO_HT40PLUS | IEEE80211_CHAN_NO_HT40MINUS)

#define IEEE80211_DFS_MIN_CAC_TIME_MS		60000
#define IEEE80211_DFS_MIN_NOP_TIME_MS		(30 * 60 * 1000)

/**
 * struct ieee80211_channel - channel definition
 *
 * This structure describes a single channel for use
 * with cfg80211.
 *
 * @center_freq: center frequency in MHz
 * @hw_value: hardware-specific value for the channel
 * @flags: channel flags from &enum ieee80211_channel_flags.
 * @orig_flags: channel flags at registration time, used by regulatory
 *	code to support devices with additional restrictions
 * @band: band this channel belongs to.
 * @max_antenna_gain: maximum antenna gain in dBi
 * @max_power: maximum transmission power (in dBm)
 * @max_reg_power: maximum regulatory transmission power (in dBm)
 * @beacon_found: helper to regulatory code to indicate when a beacon
 *	has been found on this channel. Use regulatory_hint_found_beacon()
 *	to enable this, this is useful only on 5 GHz band.
 * @orig_mag: internal use
 * @orig_mpwr: internal use
 * @dfs_state: current state of this channel. Only relevant if radar is required
 *	on this channel.
 * @dfs_state_entered: timestamp (jiffies) when the dfs state was entered.
 * @dfs_cac_ms: DFS CAC time in milliseconds, this is valid for DFS channels.
 */
struct ieee80211_channel {
	enum nl80211_band band;
	u16 center_freq;
	u16 hw_value;
	u32 flags;
	int max_antenna_gain;
	int max_power;
	int max_reg_power;
	bool beacon_found;
	u32 orig_flags;
	int orig_mag, orig_mpwr;
	enum nl80211_dfs_state dfs_state;
	unsigned long dfs_state_entered;
	unsigned int dfs_cac_ms;
};

/**
 * enum ieee80211_rate_flags - rate flags
 *
 * Hardware/specification flags for rates. These are structured
 * in a way that allows using the same bitrate structure for
 * different bands/PHY modes.
 *
 * @IEEE80211_RATE_SHORT_PREAMBLE: Hardware can send with short
 *	preamble on this bitrate; only relevant in 2.4GHz band and
 *	with CCK rates.
 * @IEEE80211_RATE_MANDATORY_A: This bitrate is a mandatory rate
 *	when used with 802.11a (on the 5 GHz band); filled by the
 *	core code when registering the wiphy.
 * @IEEE80211_RATE_MANDATORY_B: This bitrate is a mandatory rate
 *	when used with 802.11b (on the 2.4 GHz band); filled by the
 *	core code when registering the wiphy.
 * @IEEE80211_RATE_MANDATORY_G: This bitrate is a mandatory rate
 *	when used with 802.11g (on the 2.4 GHz band); filled by the
 *	core code when registering the wiphy.
 * @IEEE80211_RATE_ERP_G: This is an ERP rate in 802.11g mode.
 * @IEEE80211_RATE_SUPPORTS_5MHZ: Rate can be used in 5 MHz mode
 * @IEEE80211_RATE_SUPPORTS_10MHZ: Rate can be used in 10 MHz mode
 */
enum ieee80211_rate_flags {
	IEEE80211_RATE_SHORT_PREAMBLE	= 1<<0,
	IEEE80211_RATE_MANDATORY_A	= 1<<1,
	IEEE80211_RATE_MANDATORY_B	= 1<<2,
	IEEE80211_RATE_MANDATORY_G	= 1<<3,
	IEEE80211_RATE_ERP_G		= 1<<4,
	IEEE80211_RATE_SUPPORTS_5MHZ	= 1<<5,
	IEEE80211_RATE_SUPPORTS_10MHZ	= 1<<6,
};

/**
 * enum ieee80211_bss_type - BSS type filter
 *
 * @IEEE80211_BSS_TYPE_ESS: Infrastructure BSS
 * @IEEE80211_BSS_TYPE_PBSS: Personal BSS
 * @IEEE80211_BSS_TYPE_IBSS: Independent BSS
 * @IEEE80211_BSS_TYPE_MBSS: Mesh BSS
 * @IEEE80211_BSS_TYPE_ANY: Wildcard value for matching any BSS type
 */
enum ieee80211_bss_type {
	IEEE80211_BSS_TYPE_ESS,
	IEEE80211_BSS_TYPE_PBSS,
	IEEE80211_BSS_TYPE_IBSS,
	IEEE80211_BSS_TYPE_MBSS,
	IEEE80211_BSS_TYPE_ANY
};

/**
 * enum ieee80211_privacy - BSS privacy filter
 *
 * @IEEE80211_PRIVACY_ON: privacy bit set
 * @IEEE80211_PRIVACY_OFF: privacy bit clear
 * @IEEE80211_PRIVACY_ANY: Wildcard value for matching any privacy setting
 */
enum ieee80211_privacy {
	IEEE80211_PRIVACY_ON,
	IEEE80211_PRIVACY_OFF,
	IEEE80211_PRIVACY_ANY
};

#define IEEE80211_PRIVACY(x)	\
	((x) ? IEEE80211_PRIVACY_ON : IEEE80211_PRIVACY_OFF)

/**
 * struct ieee80211_rate - bitrate definition
 *
 * This structure describes a bitrate that an 802.11 PHY can
 * operate with. The two values @hw_value and @hw_value_short
 * are only for driver use when pointers to this structure are
 * passed around.
 *
 * @flags: rate-specific flags
 * @bitrate: bitrate in units of 100 Kbps
 * @hw_value: driver/hardware value for this rate
 * @hw_value_short: driver/hardware value for this rate when
 *	short preamble is used
 */
struct ieee80211_rate {
	u32 flags;
	u16 bitrate;
	u16 hw_value, hw_value_short;
};

/**
 * struct ieee80211_sta_ht_cap - STA's HT capabilities
 *
 * This structure describes most essential parameters needed
 * to describe 802.11n HT capabilities for an STA.
 *
 * @ht_supported: is HT supported by the STA
 * @cap: HT capabilities map as described in 802.11n spec
 * @ampdu_factor: Maximum A-MPDU length factor
 * @ampdu_density: Minimum A-MPDU spacing
 * @mcs: Supported MCS rates
 */
struct ieee80211_sta_ht_cap {
	u16 cap; /* use IEEE80211_HT_CAP_ */
	bool ht_supported;
	u8 ampdu_factor;
	u8 ampdu_density;
	struct ieee80211_mcs_info mcs;
};

/**
 * struct ieee80211_sta_vht_cap - STA's VHT capabilities
 *
 * This structure describes most essential parameters needed
 * to describe 802.11ac VHT capabilities for an STA.
 *
 * @vht_supported: is VHT supported by the STA
 * @cap: VHT capabilities map as described in 802.11ac spec
 * @vht_mcs: Supported VHT MCS rates
 */
struct ieee80211_sta_vht_cap {
	bool vht_supported;
	u32 cap; /* use IEEE80211_VHT_CAP_ */
	struct ieee80211_vht_mcs_info vht_mcs;
};

/**
 * struct ieee80211_supported_band - frequency band definition
 *
 * This structure describes a frequency band a wiphy
 * is able to operate in.
 *
 * @channels: Array of channels the hardware can operate in
 *	in this band.
 * @band: the band this structure represents
 * @n_channels: Number of channels in @channels
 * @bitrates: Array of bitrates the hardware can operate with
 *	in this band. Must be sorted to give a valid "supported
 *	rates" IE, i.e. CCK rates first, then OFDM.
 * @n_bitrates: Number of bitrates in @bitrates
 * @ht_cap: HT capabilities in this band
 * @vht_cap: VHT capabilities in this band
 */
struct ieee80211_supported_band {
	struct ieee80211_channel *channels;
	struct ieee80211_rate *bitrates;
	enum nl80211_band band;
	int n_channels;
	int n_bitrates;
	struct ieee80211_sta_ht_cap ht_cap;
	struct ieee80211_sta_vht_cap vht_cap;
};

/*
 * Wireless hardware/device configuration structures and methods
 */

/**
 * DOC: Actions and configuration
 *
 * Each wireless device and each virtual interface offer a set of configuration
 * operations and other actions that are invoked by userspace. Each of these
 * actions is described in the operations structure, and the parameters these
 * operations use are described separately.
 *
 * Additionally, some operations are asynchronous and expect to get status
 * information via some functions that drivers need to call.
 *
 * Scanning and BSS list handling with its associated functionality is described
 * in a separate chapter.
 */

#define VHT_MUMIMO_GROUPS_DATA_LEN (WLAN_MEMBERSHIP_LEN +\
				    WLAN_USER_POSITION_LEN)

/**
 * struct vif_params - describes virtual interface parameters
 * @use_4addr: use 4-address frames
 * @macaddr: address to use for this virtual interface.
 *	If this parameter is set to zero address the driver may
 *	determine the address as needed.
 *	This feature is only fully supported by drivers that enable the
 *	%NL80211_FEATURE_MAC_ON_CREATE flag.  Others may support creating
 **	only p2p devices with specified MAC.
 * @vht_mumimo_groups: MU-MIMO groupID. used for monitoring only
 *	 packets belonging to that MU-MIMO groupID.
 */
struct vif_params {
	int use_4addr;
	u8 macaddr[ETH_ALEN];
	u8 vht_mumimo_groups[VHT_MUMIMO_GROUPS_DATA_LEN];
};

/**
 * struct key_params - key information
 *
 * Information about a key
 *
 * @key: key material
 * @key_len: length of key material
 * @cipher: cipher suite selector
 * @seq: sequence counter (IV/PN) for TKIP and CCMP keys, only used
 *	with the get_key() callback, must be in little endian,
 *	length given by @seq_len.
 * @seq_len: length of @seq.
 */
struct key_params {
	const u8 *key;
	const u8 *seq;
	int key_len;
	int seq_len;
	u32 cipher;
};

/**
 * struct cfg80211_chan_def - channel definition
 * @chan: the (control) channel
 * @width: channel width
 * @center_freq1: center frequency of first segment
 * @center_freq2: center frequency of second segment
 *	(only with 80+80 MHz)
 */
struct cfg80211_chan_def {
	struct ieee80211_channel *chan;
	enum nl80211_chan_width width;
	u32 center_freq1;
	u32 center_freq2;
};

/**
 * cfg80211_get_chandef_type - return old channel type from chandef
 * @chandef: the channel definition
 *
 * Return: The old channel type (NOHT, HT20, HT40+/-) from a given
 * chandef, which must have a bandwidth allowing this conversion.
 */
static inline enum nl80211_channel_type
cfg80211_get_chandef_type(const struct cfg80211_chan_def *chandef)
{
	switch (chandef->width) {
	case NL80211_CHAN_WIDTH_20_NOHT:
		return NL80211_CHAN_NO_HT;
	case NL80211_CHAN_WIDTH_20:
		return NL80211_CHAN_HT20;
	case NL80211_CHAN_WIDTH_40:
		if (chandef->center_freq1 > chandef->chan->center_freq)
			return NL80211_CHAN_HT40PLUS;
		return NL80211_CHAN_HT40MINUS;
	default:
		WARN_ON(1);
		return NL80211_CHAN_NO_HT;
	}
}

/**
 * cfg80211_chandef_create - create channel definition using channel type
 * @chandef: the channel definition struct to fill
 * @channel: the control channel
 * @chantype: the channel type
 *
 * Given a channel type, create a channel definition.
 */
void cfg80211_chandef_create(struct cfg80211_chan_def *chandef,
			     struct ieee80211_channel *channel,
			     enum nl80211_channel_type chantype);

/**
 * cfg80211_chandef_identical - check if two channel definitions are identical
 * @chandef1: first channel definition
 * @chandef2: second channel definition
 *
 * Return: %true if the channels defined by the channel definitions are
 * identical, %false otherwise.
 */
static inline bool
cfg80211_chandef_identical(const struct cfg80211_chan_def *chandef1,
			   const struct cfg80211_chan_def *chandef2)
{
	return (chandef1->chan == chandef2->chan &&
		chandef1->width == chandef2->width &&
		chandef1->center_freq1 == chandef2->center_freq1 &&
		chandef1->center_freq2 == chandef2->center_freq2);
}

/**
 * cfg80211_chandef_compatible - check if two channel definitions are compatible
 * @chandef1: first channel definition
 * @chandef2: second channel definition
 *
 * Return: %NULL if the given channel definitions are incompatible,
 * chandef1 or chandef2 otherwise.
 */
const struct cfg80211_chan_def *
cfg80211_chandef_compatible(const struct cfg80211_chan_def *chandef1,
			    const struct cfg80211_chan_def *chandef2);

/**
 * cfg80211_chandef_valid - check if a channel definition is valid
 * @chandef: the channel definition to check
 * Return: %true if the channel definition is valid. %false otherwise.
 */
bool cfg80211_chandef_valid(const struct cfg80211_chan_def *chandef);

/**
 * cfg80211_chandef_usable - check if secondary channels can be used
 * @wiphy: the wiphy to validate against
 * @chandef: the channel definition to check
 * @prohibited_flags: the regulatory channel flags that must not be set
 * Return: %true if secondary channels are usable. %false otherwise.
 */
bool cfg80211_chandef_usable(struct wiphy *wiphy,
			     const struct cfg80211_chan_def *chandef,
			     u32 prohibited_flags);

/**
 * cfg80211_chandef_dfs_required - checks if radar detection is required
 * @wiphy: the wiphy to validate against
 * @chandef: the channel definition to check
 * @iftype: the interface type as specified in &enum nl80211_iftype
 * Returns:
 *	1 if radar detection is required, 0 if it is not, < 0 on error
 */
int cfg80211_chandef_dfs_required(struct wiphy *wiphy,
				  const struct cfg80211_chan_def *chandef,
				  enum nl80211_iftype iftype);

/**
 * ieee80211_chandef_rate_flags - returns rate flags for a channel
 *
 * In some channel types, not all rates may be used - for example CCK
 * rates may not be used in 5/10 MHz channels.
 *
 * @chandef: channel definition for the channel
 *
 * Returns: rate flags which apply for this channel
 */
static inline enum ieee80211_rate_flags
ieee80211_chandef_rate_flags(struct cfg80211_chan_def *chandef)
{
	switch (chandef->width) {
	case NL80211_CHAN_WIDTH_5:
		return IEEE80211_RATE_SUPPORTS_5MHZ;
	case NL80211_CHAN_WIDTH_10:
		return IEEE80211_RATE_SUPPORTS_10MHZ;
	default:
		break;
	}
	return 0;
}

/**
 * ieee80211_chandef_max_power - maximum transmission power for the chandef
 *
 * In some regulations, the transmit power may depend on the configured channel
 * bandwidth which may be defined as dBm/MHz. This function returns the actual
 * max_power for non-standard (20 MHz) channels.
 *
 * @chandef: channel definition for the channel
 *
 * Returns: maximum allowed transmission power in dBm for the chandef
 */
static inline int
ieee80211_chandef_max_power(struct cfg80211_chan_def *chandef)
{
	switch (chandef->width) {
	case NL80211_CHAN_WIDTH_5:
		return min(chandef->chan->max_reg_power - 6,
			   chandef->chan->max_power);
	case NL80211_CHAN_WIDTH_10:
		return min(chandef->chan->max_reg_power - 3,
			   chandef->chan->max_power);
	default:
		break;
	}
	return chandef->chan->max_power;
}

/**
 * enum survey_info_flags - survey information flags
 *
 * @SURVEY_INFO_NOISE_DBM: noise (in dBm) was filled in
 * @SURVEY_INFO_IN_USE: channel is currently being used
 * @SURVEY_INFO_TIME: active time (in ms) was filled in
 * @SURVEY_INFO_TIME_BUSY: busy time was filled in
 * @SURVEY_INFO_TIME_EXT_BUSY: extension channel busy time was filled in
 * @SURVEY_INFO_TIME_RX: receive time was filled in
 * @SURVEY_INFO_TIME_TX: transmit time was filled in
 * @SURVEY_INFO_TIME_SCAN: scan time was filled in
 *
 * Used by the driver to indicate which info in &struct survey_info
 * it has filled in during the get_survey().
 */
enum survey_info_flags {
	SURVEY_INFO_NOISE_DBM		= BIT(0),
	SURVEY_INFO_IN_USE		= BIT(1),
	SURVEY_INFO_TIME		= BIT(2),
	SURVEY_INFO_TIME_BUSY		= BIT(3),
	SURVEY_INFO_TIME_EXT_BUSY	= BIT(4),
	SURVEY_INFO_TIME_RX		= BIT(5),
	SURVEY_INFO_TIME_TX		= BIT(6),
	SURVEY_INFO_TIME_SCAN		= BIT(7),
};

/**
 * struct survey_info - channel survey response
 *
 * @channel: the channel this survey record reports, may be %NULL for a single
 *	record to report global statistics
 * @filled: bitflag of flags from &enum survey_info_flags
 * @noise: channel noise in dBm. This and all following fields are
 *	optional
 * @time: amount of time in ms the radio was turn on (on the channel)
 * @time_busy: amount of time the primary channel was sensed busy
 * @time_ext_busy: amount of time the extension channel was sensed busy
 * @time_rx: amount of time the radio spent receiving data
 * @time_tx: amount of time the radio spent transmitting data
 * @time_scan: amount of time the radio spent for scanning
 *
 * Used by dump_survey() to report back per-channel survey information.
 *
 * This structure can later be expanded with things like
 * channel duty cycle etc.
 */
struct survey_info {
	struct ieee80211_channel *channel;
	u64 time;
	u64 time_busy;
	u64 time_ext_busy;
	u64 time_rx;
	u64 time_tx;
	u64 time_scan;
	u32 filled;
	s8 noise;
};

#define CFG80211_MAX_WEP_KEYS	4

/**
 * struct cfg80211_crypto_settings - Crypto settings
 * @wpa_versions: indicates which, if any, WPA versions are enabled
 *	(from enum nl80211_wpa_versions)
 * @cipher_group: group key cipher suite (or 0 if unset)
 * @n_ciphers_pairwise: number of AP supported unicast ciphers
 * @ciphers_pairwise: unicast key cipher suites
 * @n_akm_suites: number of AKM suites
 * @akm_suites: AKM suites
 * @control_port: Whether user space controls IEEE 802.1X port, i.e.,
 *	sets/clears %NL80211_STA_FLAG_AUTHORIZED. If true, the driver is
 *	required to assume that the port is unauthorized until authorized by
 *	user space. Otherwise, port is marked authorized by default.
 * @control_port_ethertype: the control port protocol that should be
 *	allowed through even on unauthorized ports
 * @control_port_no_encrypt: TRUE to prevent encryption of control port
 *	protocol frames.
 * @wep_keys: static WEP keys, if not NULL points to an array of
 *	CFG80211_MAX_WEP_KEYS WEP keys
 * @wep_tx_key: key index (0..3) of the default TX static WEP key
 */
struct cfg80211_crypto_settings {
	u32 wpa_versions;
	u32 cipher_group;
	int n_ciphers_pairwise;
	u32 ciphers_pairwise[NL80211_MAX_NR_CIPHER_SUITES];
	int n_akm_suites;
	u32 akm_suites[NL80211_MAX_NR_AKM_SUITES];
	bool control_port;
	__be16 control_port_ethertype;
	bool control_port_no_encrypt;
	struct key_params *wep_keys;
	int wep_tx_key;
};

/**
 * struct cfg80211_beacon_data - beacon data
 * @head: head portion of beacon (before TIM IE)
 *	or %NULL if not changed
 * @tail: tail portion of beacon (after TIM IE)
 *	or %NULL if not changed
 * @head_len: length of @head
 * @tail_len: length of @tail
 * @beacon_ies: extra information element(s) to add into Beacon frames or %NULL
 * @beacon_ies_len: length of beacon_ies in octets
 * @proberesp_ies: extra information element(s) to add into Probe Response
 *	frames or %NULL
 * @proberesp_ies_len: length of proberesp_ies in octets
 * @assocresp_ies: extra information element(s) to add into (Re)Association
 *	Response frames or %NULL
 * @assocresp_ies_len: length of assocresp_ies in octets
 * @probe_resp_len: length of probe response template (@probe_resp)
 * @probe_resp: probe response template (AP mode only)
 */
struct cfg80211_beacon_data {
	const u8 *head, *tail;
	const u8 *beacon_ies;
	const u8 *proberesp_ies;
	const u8 *assocresp_ies;
	const u8 *probe_resp;

	size_t head_len, tail_len;
	size_t beacon_ies_len;
	size_t proberesp_ies_len;
	size_t assocresp_ies_len;
	size_t probe_resp_len;
};

struct mac_address {
	u8 addr[ETH_ALEN];
};

/**
 * struct cfg80211_acl_data - Access control list data
 *
 * @acl_policy: ACL policy to be applied on the station's
 *	entry specified by mac_addr
 * @n_acl_entries: Number of MAC address entries passed
 * @mac_addrs: List of MAC addresses of stations to be used for ACL
 */
struct cfg80211_acl_data {
	enum nl80211_acl_policy acl_policy;
	int n_acl_entries;

	/* Keep it last */
	struct mac_address mac_addrs[];
};

/*
 * cfg80211_bitrate_mask - masks for bitrate control
 */
struct cfg80211_bitrate_mask {
	struct {
		u32 legacy;
		u8 ht_mcs[IEEE80211_HT_MCS_MASK_LEN];
		u16 vht_mcs[NL80211_VHT_NSS_MAX];
		enum nl80211_txrate_gi gi;
	} control[NUM_NL80211_BANDS];
};

/**
 * enum cfg80211_ap_settings_flags - AP settings flags
 *
 * Used by cfg80211_ap_settings
 *
 * @AP_SETTINGS_EXTERNAL_AUTH_SUPPORT: AP supports external authentication
 */
enum cfg80211_ap_settings_flags {
	AP_SETTINGS_EXTERNAL_AUTH_SUPPORT = BIT(0),
};

/**
 * struct cfg80211_ap_settings - AP configuration
 *
 * Used to configure an AP interface.
 *
 * @chandef: defines the channel to use
 * @beacon: beacon data
 * @beacon_interval: beacon interval
 * @dtim_period: DTIM period
 * @ssid: SSID to be used in the BSS (note: may be %NULL if not provided from
 *	user space)
 * @ssid_len: length of @ssid
 * @hidden_ssid: whether to hide the SSID in Beacon/Probe Response frames
 * @crypto: crypto settings
 * @privacy: the BSS uses privacy
 * @auth_type: Authentication type (algorithm)
 * @smps_mode: SMPS mode
 * @inactivity_timeout: time in seconds to determine station's inactivity.
 * @p2p_ctwindow: P2P CT Window
 * @p2p_opp_ps: P2P opportunistic PS
 * @acl: ACL configuration used by the drivers which has support for
 *	MAC address based access control
 * @pbss: If set, start as a PCP instead of AP. Relevant for DMG
 *	networks.
 * @beacon_rate: bitrate to be used for beacons
 * @flags: flags, as defined in enum cfg80211_ap_settings_flags
 */
struct cfg80211_ap_settings {
	struct cfg80211_chan_def chandef;

	struct cfg80211_beacon_data beacon;

	int beacon_interval, dtim_period;
	const u8 *ssid;
	size_t ssid_len;
	enum nl80211_hidden_ssid hidden_ssid;
	struct cfg80211_crypto_settings crypto;
	bool privacy;
	enum nl80211_auth_type auth_type;
	enum nl80211_smps_mode smps_mode;
	int inactivity_timeout;
	u8 p2p_ctwindow;
	bool p2p_opp_ps;
	const struct cfg80211_acl_data *acl;
	bool pbss;
	struct cfg80211_bitrate_mask beacon_rate;
	u32 flags;
};

/**
 * struct cfg80211_csa_settings - channel switch settings
 *
 * Used for channel switch
 *
 * @chandef: defines the channel to use after the switch
 * @beacon_csa: beacon data while performing the switch
 * @counter_offsets_beacon: offsets of the counters within the beacon (tail)
 * @counter_offsets_presp: offsets of the counters within the probe response
 * @n_counter_offsets_beacon: number of csa counters the beacon (tail)
 * @n_counter_offsets_presp: number of csa counters in the probe response
 * @beacon_after: beacon data to be used on the new channel
 * @radar_required: whether radar detection is required on the new channel
 * @block_tx: whether transmissions should be blocked while changing
 * @count: number of beacons until switch
 */
struct cfg80211_csa_settings {
	struct cfg80211_chan_def chandef;
	struct cfg80211_beacon_data beacon_csa;
	const u16 *counter_offsets_beacon;
	const u16 *counter_offsets_presp;
	unsigned int n_counter_offsets_beacon;
	unsigned int n_counter_offsets_presp;
	struct cfg80211_beacon_data beacon_after;
	bool radar_required;
	bool block_tx;
	u8 count;
};

/**
 * struct iface_combination_params - input parameters for interface combinations
 *
 * Used to pass interface combination parameters
 *
 * @num_different_channels: the number of different channels we want
 *	to use for verification
 * @radar_detect: a bitmap where each bit corresponds to a channel
 *	width where radar detection is needed, as in the definition of
 *	&struct ieee80211_iface_combination.@radar_detect_widths
 * @iftype_num: array with the number of interfaces of each interface
 *	type.  The index is the interface type as specified in &enum
 *	nl80211_iftype.
 * @new_beacon_int: set this to the beacon interval of a new interface
 *	that's not operating yet, if such is to be checked as part of
 *	the verification
 */
struct iface_combination_params {
	int num_different_channels;
	u8 radar_detect;
	int iftype_num[NUM_NL80211_IFTYPES];
	u32 new_beacon_int;
};

/**
 * enum station_parameters_apply_mask - station parameter values to apply
 * @STATION_PARAM_APPLY_UAPSD: apply new uAPSD parameters (uapsd_queues, max_sp)
 * @STATION_PARAM_APPLY_CAPABILITY: apply new capability
 * @STATION_PARAM_APPLY_PLINK_STATE: apply new plink state
 *
 * Not all station parameters have in-band "no change" signalling,
 * for those that don't these flags will are used.
 */
enum station_parameters_apply_mask {
	STATION_PARAM_APPLY_UAPSD = BIT(0),
	STATION_PARAM_APPLY_CAPABILITY = BIT(1),
	STATION_PARAM_APPLY_PLINK_STATE = BIT(2),
};

/**
 * struct station_parameters - station parameters
 *
 * Used to change and create a new station.
 *
 * @vlan: vlan interface station should belong to
 * @supported_rates: supported rates in IEEE 802.11 format
 *	(or NULL for no change)
 * @supported_rates_len: number of supported rates
 * @sta_flags_mask: station flags that changed
 *	(bitmask of BIT(%NL80211_STA_FLAG_...))
 * @sta_flags_set: station flags values
 *	(bitmask of BIT(%NL80211_STA_FLAG_...))
 * @listen_interval: listen interval or -1 for no change
 * @aid: AID or zero for no change
 * @peer_aid: mesh peer AID or zero for no change
 * @plink_action: plink action to take
 * @plink_state: set the peer link state for a station
 * @ht_capa: HT capabilities of station
 * @vht_capa: VHT capabilities of station
 * @uapsd_queues: bitmap of queues configured for uapsd. same format
 *	as the AC bitmap in the QoS info field
 * @max_sp: max Service Period. same format as the MAX_SP in the
 *	QoS info field (but already shifted down)
 * @sta_modify_mask: bitmap indicating which parameters changed
 *	(for those that don't have a natural "no change" value),
 *	see &enum station_parameters_apply_mask
 * @local_pm: local link-specific mesh power save mode (no change when set
 *	to unknown)
 * @capability: station capability
 * @ext_capab: extended capabilities of the station
 * @ext_capab_len: number of extended capabilities
 * @supported_channels: supported channels in IEEE 802.11 format
 * @supported_channels_len: number of supported channels
 * @supported_oper_classes: supported oper classes in IEEE 802.11 format
 * @supported_oper_classes_len: number of supported operating classes
 * @opmode_notif: operating mode field from Operating Mode Notification
 * @opmode_notif_used: information if operating mode field is used
 * @support_p2p_ps: information if station supports P2P PS mechanism
 */
struct station_parameters {
	const u8 *supported_rates;
	struct net_device *vlan;
	u32 sta_flags_mask, sta_flags_set;
	u32 sta_modify_mask;
	int listen_interval;
	u16 aid;
	u16 peer_aid;
	u8 supported_rates_len;
	u8 plink_action;
	u8 plink_state;
	const struct ieee80211_ht_cap *ht_capa;
	const struct ieee80211_vht_cap *vht_capa;
	u8 uapsd_queues;
	u8 max_sp;
	enum nl80211_mesh_power_mode local_pm;
	u16 capability;
	const u8 *ext_capab;
	u8 ext_capab_len;
	const u8 *supported_channels;
	u8 supported_channels_len;
	const u8 *supported_oper_classes;
	u8 supported_oper_classes_len;
	u8 opmode_notif;
	bool opmode_notif_used;
	int support_p2p_ps;
};

/**
 * struct station_del_parameters - station deletion parameters
 *
 * Used to delete a station entry (or all stations).
 *
 * @mac: MAC address of the station to remove or NULL to remove all stations
 * @subtype: Management frame subtype to use for indicating removal
 *	(10 = Disassociation, 12 = Deauthentication)
 * @reason_code: Reason code for the Disassociation/Deauthentication frame
 */
struct station_del_parameters {
	const u8 *mac;
	u8 subtype;
	u16 reason_code;
};

/**
 * enum cfg80211_station_type - the type of station being modified
 * @CFG80211_STA_AP_CLIENT: client of an AP interface
 * @CFG80211_STA_AP_CLIENT_UNASSOC: client of an AP interface that is still
 *	unassociated (update properties for this type of client is permitted)
 * @CFG80211_STA_AP_MLME_CLIENT: client of an AP interface that has
 *	the AP MLME in the device
 * @CFG80211_STA_AP_STA: AP station on managed interface
 * @CFG80211_STA_IBSS: IBSS station
 * @CFG80211_STA_TDLS_PEER_SETUP: TDLS peer on managed interface (dummy entry
 *	while TDLS setup is in progress, it moves out of this state when
 *	being marked authorized; use this only if TDLS with external setup is
 *	supported/used)
 * @CFG80211_STA_TDLS_PEER_ACTIVE: TDLS peer on managed interface (active
 *	entry that is operating, has been marked authorized by userspace)
 * @CFG80211_STA_MESH_PEER_KERNEL: peer on mesh interface (kernel managed)
 * @CFG80211_STA_MESH_PEER_USER: peer on mesh interface (user managed)
 */
enum cfg80211_station_type {
	CFG80211_STA_AP_CLIENT,
	CFG80211_STA_AP_CLIENT_UNASSOC,
	CFG80211_STA_AP_MLME_CLIENT,
	CFG80211_STA_AP_STA,
	CFG80211_STA_IBSS,
	CFG80211_STA_TDLS_PEER_SETUP,
	CFG80211_STA_TDLS_PEER_ACTIVE,
	CFG80211_STA_MESH_PEER_KERNEL,
	CFG80211_STA_MESH_PEER_USER,
};

/**
 * cfg80211_check_station_change - validate parameter changes
 * @wiphy: the wiphy this operates on
 * @params: the new parameters for a station
 * @statype: the type of station being modified
 *
 * Utility function for the @change_station driver method. Call this function
 * with the appropriate station type looking up the station (and checking that
 * it exists). It will verify whether the station change is acceptable, and if
 * not will return an error code. Note that it may modify the parameters for
 * backward compatibility reasons, so don't use them before calling this.
 */
int cfg80211_check_station_change(struct wiphy *wiphy,
				  struct station_parameters *params,
				  enum cfg80211_station_type statype);

/**
 * enum station_info_rate_flags - bitrate info flags
 *
 * Used by the driver to indicate the specific rate transmission
 * type for 802.11n transmissions.
 *
 * @RATE_INFO_FLAGS_MCS: mcs field filled with HT MCS
 * @RATE_INFO_FLAGS_VHT_MCS: mcs field filled with VHT MCS
 * @RATE_INFO_FLAGS_SHORT_GI: 400ns guard interval
 * @RATE_INFO_FLAGS_60G: 60GHz MCS
 */
enum rate_info_flags {
	RATE_INFO_FLAGS_MCS			= BIT(0),
	RATE_INFO_FLAGS_VHT_MCS			= BIT(1),
	RATE_INFO_FLAGS_SHORT_GI		= BIT(2),
	RATE_INFO_FLAGS_60G			= BIT(3),
};

/**
 * enum rate_info_bw - rate bandwidth information
 *
 * Used by the driver to indicate the rate bandwidth.
 *
 * @RATE_INFO_BW_5: 5 MHz bandwidth
 * @RATE_INFO_BW_10: 10 MHz bandwidth
 * @RATE_INFO_BW_20: 20 MHz bandwidth
 * @RATE_INFO_BW_40: 40 MHz bandwidth
 * @RATE_INFO_BW_80: 80 MHz bandwidth
 * @RATE_INFO_BW_160: 160 MHz bandwidth
 */
enum rate_info_bw {
	RATE_INFO_BW_20 = 0,
	RATE_INFO_BW_5,
	RATE_INFO_BW_10,
	RATE_INFO_BW_40,
	RATE_INFO_BW_80,
	RATE_INFO_BW_160,
};

/**
 * struct rate_info - bitrate information
 *
 * Information about a receiving or transmitting bitrate
 *
 * @flags: bitflag of flags from &enum rate_info_flags
 * @mcs: mcs index if struct describes a 802.11n bitrate
 * @legacy: bitrate in 100kbit/s for 802.11abg
 * @nss: number of streams (VHT only)
 * @bw: bandwidth (from &enum rate_info_bw)
 */
struct rate_info {
	u8 flags;
	u8 mcs;
	u16 legacy;
	u8 nss;
	u8 bw;
};

/**
 * enum station_info_rate_flags - bitrate info flags
 *
 * Used by the driver to indicate the specific rate transmission
 * type for 802.11n transmissions.
 *
 * @BSS_PARAM_FLAGS_CTS_PROT: whether CTS protection is enabled
 * @BSS_PARAM_FLAGS_SHORT_PREAMBLE: whether short preamble is enabled
 * @BSS_PARAM_FLAGS_SHORT_SLOT_TIME: whether short slot time is enabled
 */
enum bss_param_flags {
	BSS_PARAM_FLAGS_CTS_PROT	= 1<<0,
	BSS_PARAM_FLAGS_SHORT_PREAMBLE	= 1<<1,
	BSS_PARAM_FLAGS_SHORT_SLOT_TIME	= 1<<2,
};

/**
 * struct sta_bss_parameters - BSS parameters for the attached station
 *
 * Information about the currently associated BSS
 *
 * @flags: bitflag of flags from &enum bss_param_flags
 * @dtim_period: DTIM period for the BSS
 * @beacon_interval: beacon interval
 */
struct sta_bss_parameters {
	u8 flags;
	u8 dtim_period;
	u16 beacon_interval;
};

/**
 * struct cfg80211_tid_stats - per-TID statistics
 * @filled: bitmap of flags using the bits of &enum nl80211_tid_stats to
 *	indicate the relevant values in this struct are filled
 * @rx_msdu: number of received MSDUs
 * @tx_msdu: number of (attempted) transmitted MSDUs
 * @tx_msdu_retries: number of retries (not counting the first) for
 *	transmitted MSDUs
 * @tx_msdu_failed: number of failed transmitted MSDUs
 */
struct cfg80211_tid_stats {
	u32 filled;
	u64 rx_msdu;
	u64 tx_msdu;
	u64 tx_msdu_retries;
	u64 tx_msdu_failed;
};

#define IEEE80211_MAX_CHAINS	4

/**
 * struct station_info - station information
 *
 * Station information filled by driver for get_station() and dump_station.
 *
 * @filled: bitflag of flags using the bits of &enum nl80211_sta_info to
 *	indicate the relevant values in this struct for them
 * @connected_time: time(in secs) since a station is last connected
 * @inactive_time: time since last station activity (tx/rx) in milliseconds
 * @rx_bytes: bytes (size of MPDUs) received from this station
 * @tx_bytes: bytes (size of MPDUs) transmitted to this station
 * @llid: mesh local link id
 * @plid: mesh peer link id
 * @plink_state: mesh peer link state
 * @signal: The signal strength, type depends on the wiphy's signal_type.
 *	For CFG80211_SIGNAL_TYPE_MBM, value is expressed in _dBm_.
 * @signal_avg: Average signal strength, type depends on the wiphy's signal_type.
 *	For CFG80211_SIGNAL_TYPE_MBM, value is expressed in _dBm_.
 * @chains: bitmask for filled values in @chain_signal, @chain_signal_avg
 * @chain_signal: per-chain signal strength of last received packet in dBm
 * @chain_signal_avg: per-chain signal strength average in dBm
 * @txrate: current unicast bitrate from this station
 * @rxrate: current unicast bitrate to this station
 * @rx_packets: packets (MSDUs & MMPDUs) received from this station
 * @tx_packets: packets (MSDUs & MMPDUs) transmitted to this station
 * @tx_retries: cumulative retry counts (MPDUs)
 * @tx_failed: number of failed transmissions (MPDUs) (retries exceeded, no ACK)
 * @rx_dropped_misc:  Dropped for un-specified reason.
 * @bss_param: current BSS parameters
 * @generation: generation number for nl80211 dumps.
 *	This number should increase every time the list of stations
 *	changes, i.e. when a station is added or removed, so that
 *	userspace can tell whether it got a consistent snapshot.
 * @assoc_req_ies: IEs from (Re)Association Request.
 *	This is used only when in AP mode with drivers that do not use
 *	user space MLME/SME implementation. The information is provided for
 *	the cfg80211_new_sta() calls to notify user space of the IEs.
 * @assoc_req_ies_len: Length of assoc_req_ies buffer in octets.
 * @sta_flags: station flags mask & values
 * @beacon_loss_count: Number of times beacon loss event has triggered.
 * @t_offset: Time offset of the station relative to this host.
 * @local_pm: local mesh STA power save mode
 * @peer_pm: peer mesh STA power save mode
 * @nonpeer_pm: non-peer mesh STA power save mode
 * @expected_throughput: expected throughput in kbps (including 802.11 headers)
 *	towards this station.
 * @rx_beacon: number of beacons received from this peer
 * @rx_beacon_signal_avg: signal strength average (in dBm) for beacons received
 *	from this peer
 * @rx_duration: aggregate PPDU duration(usecs) for all the frames from a peer
 * @pertid: per-TID statistics, see &struct cfg80211_tid_stats, using the last
 *	(IEEE80211_NUM_TIDS) index for MSDUs not encapsulated in QoS-MPDUs.
 */
struct station_info {
	u64 filled;
	u32 connected_time;
	u32 inactive_time;
	u64 rx_bytes;
	u64 tx_bytes;
	u16 llid;
	u16 plid;
	u8 plink_state;
	s8 signal;
	s8 signal_avg;

	u8 chains;
	s8 chain_signal[IEEE80211_MAX_CHAINS];
	s8 chain_signal_avg[IEEE80211_MAX_CHAINS];

	struct rate_info txrate;
	struct rate_info rxrate;
	u32 rx_packets;
	u32 tx_packets;
	u32 tx_retries;
	u32 tx_failed;
	u32 rx_dropped_misc;
	struct sta_bss_parameters bss_param;
	struct nl80211_sta_flag_update sta_flags;

	int generation;

	const u8 *assoc_req_ies;
	size_t assoc_req_ies_len;

	u32 beacon_loss_count;
	s64 t_offset;
	enum nl80211_mesh_power_mode local_pm;
	enum nl80211_mesh_power_mode peer_pm;
	enum nl80211_mesh_power_mode nonpeer_pm;

	u32 expected_throughput;

	u64 rx_beacon;
	u64 rx_duration;
	u8 rx_beacon_signal_avg;
	struct cfg80211_tid_stats pertid[IEEE80211_NUM_TIDS + 1];
};

#if IS_ENABLED(CONFIG_CFG80211)
/**
 * cfg80211_get_station - retrieve information about a given station
 * @dev: the device where the station is supposed to be connected to
 * @mac_addr: the mac address of the station of interest
 * @sinfo: pointer to the structure to fill with the information
 *
 * Returns 0 on success and sinfo is filled with the available information
 * otherwise returns a negative error code and the content of sinfo has to be
 * considered undefined.
 */
int cfg80211_get_station(struct net_device *dev, const u8 *mac_addr,
			 struct station_info *sinfo);
#else
static inline int cfg80211_get_station(struct net_device *dev,
				       const u8 *mac_addr,
				       struct station_info *sinfo)
{
	return -ENOENT;
}
#endif

/**
 * enum monitor_flags - monitor flags
 *
 * Monitor interface configuration flags. Note that these must be the bits
 * according to the nl80211 flags.
 *
 * @MONITOR_FLAG_FCSFAIL: pass frames with bad FCS
 * @MONITOR_FLAG_PLCPFAIL: pass frames with bad PLCP
 * @MONITOR_FLAG_CONTROL: pass control frames
 * @MONITOR_FLAG_OTHER_BSS: disable BSSID filtering
 * @MONITOR_FLAG_COOK_FRAMES: report frames after processing
 * @MONITOR_FLAG_ACTIVE: active monitor, ACKs frames on its MAC address
 */
enum monitor_flags {
	MONITOR_FLAG_FCSFAIL		= 1<<NL80211_MNTR_FLAG_FCSFAIL,
	MONITOR_FLAG_PLCPFAIL		= 1<<NL80211_MNTR_FLAG_PLCPFAIL,
	MONITOR_FLAG_CONTROL		= 1<<NL80211_MNTR_FLAG_CONTROL,
	MONITOR_FLAG_OTHER_BSS		= 1<<NL80211_MNTR_FLAG_OTHER_BSS,
	MONITOR_FLAG_COOK_FRAMES	= 1<<NL80211_MNTR_FLAG_COOK_FRAMES,
	MONITOR_FLAG_ACTIVE		= 1<<NL80211_MNTR_FLAG_ACTIVE,
};

/**
 * enum mpath_info_flags -  mesh path information flags
 *
 * Used by the driver to indicate which info in &struct mpath_info it has filled
 * in during get_station() or dump_station().
 *
 * @MPATH_INFO_FRAME_QLEN: @frame_qlen filled
 * @MPATH_INFO_SN: @sn filled
 * @MPATH_INFO_METRIC: @metric filled
 * @MPATH_INFO_EXPTIME: @exptime filled
 * @MPATH_INFO_DISCOVERY_TIMEOUT: @discovery_timeout filled
 * @MPATH_INFO_DISCOVERY_RETRIES: @discovery_retries filled
 * @MPATH_INFO_FLAGS: @flags filled
 */
enum mpath_info_flags {
	MPATH_INFO_FRAME_QLEN		= BIT(0),
	MPATH_INFO_SN			= BIT(1),
	MPATH_INFO_METRIC		= BIT(2),
	MPATH_INFO_EXPTIME		= BIT(3),
	MPATH_INFO_DISCOVERY_TIMEOUT	= BIT(4),
	MPATH_INFO_DISCOVERY_RETRIES	= BIT(5),
	MPATH_INFO_FLAGS		= BIT(6),
};

/**
 * struct mpath_info - mesh path information
 *
 * Mesh path information filled by driver for get_mpath() and dump_mpath().
 *
 * @filled: bitfield of flags from &enum mpath_info_flags
 * @frame_qlen: number of queued frames for this destination
 * @sn: target sequence number
 * @metric: metric (cost) of this mesh path
 * @exptime: expiration time for the mesh path from now, in msecs
 * @flags: mesh path flags
 * @discovery_timeout: total mesh path discovery timeout, in msecs
 * @discovery_retries: mesh path discovery retries
 * @generation: generation number for nl80211 dumps.
 *	This number should increase every time the list of mesh paths
 *	changes, i.e. when a station is added or removed, so that
 *	userspace can tell whether it got a consistent snapshot.
 */
struct mpath_info {
	u32 filled;
	u32 frame_qlen;
	u32 sn;
	u32 metric;
	u32 exptime;
	u32 discovery_timeout;
	u8 discovery_retries;
	u8 flags;

	int generation;
};

/**
 * struct bss_parameters - BSS parameters
 *
 * Used to change BSS parameters (mainly for AP mode).
 *
 * @use_cts_prot: Whether to use CTS protection
 *	(0 = no, 1 = yes, -1 = do not change)
 * @use_short_preamble: Whether the use of short preambles is allowed
 *	(0 = no, 1 = yes, -1 = do not change)
 * @use_short_slot_time: Whether the use of short slot time is allowed
 *	(0 = no, 1 = yes, -1 = do not change)
 * @basic_rates: basic rates in IEEE 802.11 format
 *	(or NULL for no change)
 * @basic_rates_len: number of basic rates
 * @ap_isolate: do not forward packets between connected stations
 * @ht_opmode: HT Operation mode
 * 	(u16 = opmode, -1 = do not change)
 * @p2p_ctwindow: P2P CT Window (-1 = no change)
 * @p2p_opp_ps: P2P opportunistic PS (-1 = no change)
 */
struct bss_parameters {
	int use_cts_prot;
	int use_short_preamble;
	int use_short_slot_time;
	const u8 *basic_rates;
	u8 basic_rates_len;
	int ap_isolate;
	int ht_opmode;
	s8 p2p_ctwindow, p2p_opp_ps;
};

/**
 * struct mesh_config - 802.11s mesh configuration
 *
 * These parameters can be changed while the mesh is active.
 *
 * @dot11MeshRetryTimeout: the initial retry timeout in millisecond units used
 *	by the Mesh Peering Open message
 * @dot11MeshConfirmTimeout: the initial retry timeout in millisecond units
 *	used by the Mesh Peering Open message
 * @dot11MeshHoldingTimeout: the confirm timeout in millisecond units used by
 *	the mesh peering management to close a mesh peering
 * @dot11MeshMaxPeerLinks: the maximum number of peer links allowed on this
 *	mesh interface
 * @dot11MeshMaxRetries: the maximum number of peer link open retries that can
 *	be sent to establish a new peer link instance in a mesh
 * @dot11MeshTTL: the value of TTL field set at a source mesh STA
 * @element_ttl: the value of TTL field set at a mesh STA for path selection
 *	elements
 * @auto_open_plinks: whether we should automatically open peer links when we
 *	detect compatible mesh peers
 * @dot11MeshNbrOffsetMaxNeighbor: the maximum number of neighbors to
 *	synchronize to for 11s default synchronization method
 * @dot11MeshHWMPmaxPREQretries: the number of action frames containing a PREQ
 *	that an originator mesh STA can send to a particular path target
 * @path_refresh_time: how frequently to refresh mesh paths in milliseconds
 * @min_discovery_timeout: the minimum length of time to wait until giving up on
 *	a path discovery in milliseconds
 * @dot11MeshHWMPactivePathTimeout: the time (in TUs) for which mesh STAs
 *	receiving a PREQ shall consider the forwarding information from the
 *	root to be valid. (TU = time unit)
 * @dot11MeshHWMPpreqMinInterval: the minimum interval of time (in TUs) during
 *	which a mesh STA can send only one action frame containing a PREQ
 *	element
 * @dot11MeshHWMPperrMinInterval: the minimum interval of time (in TUs) during
 *	which a mesh STA can send only one Action frame containing a PERR
 *	element
 * @dot11MeshHWMPnetDiameterTraversalTime: the interval of time (in TUs) that
 *	it takes for an HWMP information element to propagate across the mesh
 * @dot11MeshHWMPRootMode: the configuration of a mesh STA as root mesh STA
 * @dot11MeshHWMPRannInterval: the interval of time (in TUs) between root
 *	announcements are transmitted
 * @dot11MeshGateAnnouncementProtocol: whether to advertise that this mesh
 *	station has access to a broader network beyond the MBSS. (This is
 *	missnamed in draft 12.0: dot11MeshGateAnnouncementProtocol set to true
 *	only means that the station will announce others it's a mesh gate, but
 *	not necessarily using the gate announcement protocol. Still keeping the
 *	same nomenclature to be in sync with the spec)
 * @dot11MeshForwarding: whether the Mesh STA is forwarding or non-forwarding
 *	entity (default is TRUE - forwarding entity)
 * @rssi_threshold: the threshold for average signal strength of candidate
 *	station to establish a peer link
 * @ht_opmode: mesh HT protection mode
 *
 * @dot11MeshHWMPactivePathToRootTimeout: The time (in TUs) for which mesh STAs
 *	receiving a proactive PREQ shall consider the forwarding information to
 *	the root mesh STA to be valid.
 *
 * @dot11MeshHWMProotInterval: The interval of time (in TUs) between proactive
 *	PREQs are transmitted.
 * @dot11MeshHWMPconfirmationInterval: The minimum interval of time (in TUs)
 *	during which a mesh STA can send only one Action frame containing
 *	a PREQ element for root path confirmation.
 * @power_mode: The default mesh power save mode which will be the initial
 *	setting for new peer links.
 * @dot11MeshAwakeWindowDuration: The duration in TUs the STA will remain awake
 *	after transmitting its beacon.
 * @plink_timeout: If no tx activity is seen from a STA we've established
 *	peering with for longer than this time (in seconds), then remove it
 *	from the STA's list of peers.  Default is 30 minutes.
 */
struct mesh_config {
	u16 dot11MeshRetryTimeout;
	u16 dot11MeshConfirmTimeout;
	u16 dot11MeshHoldingTimeout;
	u16 dot11MeshMaxPeerLinks;
	u8 dot11MeshMaxRetries;
	u8 dot11MeshTTL;
	u8 element_ttl;
	bool auto_open_plinks;
	u32 dot11MeshNbrOffsetMaxNeighbor;
	u8 dot11MeshHWMPmaxPREQretries;
	u32 path_refresh_time;
	u16 min_discovery_timeout;
	u32 dot11MeshHWMPactivePathTimeout;
	u16 dot11MeshHWMPpreqMinInterval;
	u16 dot11MeshHWMPperrMinInterval;
	u16 dot11MeshHWMPnetDiameterTraversalTime;
	u8 dot11MeshHWMPRootMode;
	u16 dot11MeshHWMPRannInterval;
	bool dot11MeshGateAnnouncementProtocol;
	bool dot11MeshForwarding;
	s32 rssi_threshold;
	u16 ht_opmode;
	u32 dot11MeshHWMPactivePathToRootTimeout;
	u16 dot11MeshHWMProotInterval;
	u16 dot11MeshHWMPconfirmationInterval;
	enum nl80211_mesh_power_mode power_mode;
	u16 dot11MeshAwakeWindowDuration;
	u32 plink_timeout;
};

/**
 * struct mesh_setup - 802.11s mesh setup configuration
 * @chandef: defines the channel to use
 * @mesh_id: the mesh ID
 * @mesh_id_len: length of the mesh ID, at least 1 and at most 32 bytes
 * @sync_method: which synchronization method to use
 * @path_sel_proto: which path selection protocol to use
 * @path_metric: which metric to use
 * @auth_id: which authentication method this mesh is using
 * @ie: vendor information elements (optional)
 * @ie_len: length of vendor information elements
 * @is_authenticated: this mesh requires authentication
 * @is_secure: this mesh uses security
 * @user_mpm: userspace handles all MPM functions
 * @dtim_period: DTIM period to use
 * @beacon_interval: beacon interval to use
 * @mcast_rate: multicat rate for Mesh Node [6Mbps is the default for 802.11a]
 * @basic_rates: basic rates to use when creating the mesh
 * @beacon_rate: bitrate to be used for beacons
 *
 * These parameters are fixed when the mesh is created.
 */
struct mesh_setup {
	struct cfg80211_chan_def chandef;
	const u8 *mesh_id;
	u8 mesh_id_len;
	u8 sync_method;
	u8 path_sel_proto;
	u8 path_metric;
	u8 auth_id;
	const u8 *ie;
	u8 ie_len;
	bool is_authenticated;
	bool is_secure;
	bool user_mpm;
	u8 dtim_period;
	u16 beacon_interval;
	int mcast_rate[NUM_NL80211_BANDS];
	u32 basic_rates;
	struct cfg80211_bitrate_mask beacon_rate;
};

/**
 * struct ocb_setup - 802.11p OCB mode setup configuration
 * @chandef: defines the channel to use
 *
 * These parameters are fixed when connecting to the network
 */
struct ocb_setup {
	struct cfg80211_chan_def chandef;
};

/**
 * struct ieee80211_txq_params - TX queue parameters
 * @ac: AC identifier
 * @txop: Maximum burst time in units of 32 usecs, 0 meaning disabled
 * @cwmin: Minimum contention window [a value of the form 2^n-1 in the range
 *	1..32767]
 * @cwmax: Maximum contention window [a value of the form 2^n-1 in the range
 *	1..32767]
 * @aifs: Arbitration interframe space [0..255]
 */
struct ieee80211_txq_params {
	enum nl80211_ac ac;
	u16 txop;
	u16 cwmin;
	u16 cwmax;
	u8 aifs;
};

/**
 * DOC: Scanning and BSS list handling
 *
 * The scanning process itself is fairly simple, but cfg80211 offers quite
 * a bit of helper functionality. To start a scan, the scan operation will
 * be invoked with a scan definition. This scan definition contains the
 * channels to scan, and the SSIDs to send probe requests for (including the
 * wildcard, if desired). A passive scan is indicated by having no SSIDs to
 * probe. Additionally, a scan request may contain extra information elements
 * that should be added to the probe request. The IEs are guaranteed to be
 * well-formed, and will not exceed the maximum length the driver advertised
 * in the wiphy structure.
 *
 * When scanning finds a BSS, cfg80211 needs to be notified of that, because
 * it is responsible for maintaining the BSS list; the driver should not
 * maintain a list itself. For this notification, various functions exist.
 *
 * Since drivers do not maintain a BSS list, there are also a number of
 * functions to search for a BSS and obtain information about it from the
 * BSS structure cfg80211 maintains. The BSS list is also made available
 * to userspace.
 */

/**
 * struct cfg80211_ssid - SSID description
 * @ssid: the SSID
 * @ssid_len: length of the ssid
 */
struct cfg80211_ssid {
	u8 ssid[IEEE80211_MAX_SSID_LEN];
	u8 ssid_len;
};

/**
 * struct cfg80211_scan_info - information about completed scan
 * @scan_start_tsf: scan start time in terms of the TSF of the BSS that the
 *	wireless device that requested the scan is connected to. If this
 *	information is not available, this field is left zero.
 * @tsf_bssid: the BSSID according to which %scan_start_tsf is set.
 * @aborted: set to true if the scan was aborted for any reason,
 *	userspace will be notified of that
 */
struct cfg80211_scan_info {
	u64 scan_start_tsf;
	u8 tsf_bssid[ETH_ALEN] __aligned(2);
	bool aborted;
};

/**
 * struct cfg80211_scan_request - scan request description
 *
 * @ssids: SSIDs to scan for (active scan only)
 * @n_ssids: number of SSIDs
 * @channels: channels to scan on.
 * @n_channels: total number of channels to scan
 * @scan_width: channel width for scanning
 * @ie: optional information element(s) to add into Probe Request or %NULL
 * @ie_len: length of ie in octets
 * @duration: how long to listen on each channel, in TUs. If
 *	%duration_mandatory is not set, this is the maximum dwell time and
 *	the actual dwell time may be shorter.
 * @duration_mandatory: if set, the scan duration must be as specified by the
 *	%duration field.
 * @flags: bit field of flags controlling operation
 * @rates: bitmap of rates to advertise for each band
 * @wiphy: the wiphy this was for
 * @scan_start: time (in jiffies) when the scan started
 * @wdev: the wireless device to scan for
 * @info: (internal) information about completed scan
 * @notified: (internal) scan request was notified as done or aborted
 * @no_cck: used to send probe requests at non CCK rate in 2GHz band
 * @mac_addr: MAC address used with randomisation
 * @mac_addr_mask: MAC address mask used with randomisation, bits that
 *	are 0 in the mask should be randomised, bits that are 1 should
 *	be taken from the @mac_addr
 * @bssid: BSSID to scan for (most commonly, the wildcard BSSID)
 */
struct cfg80211_scan_request {
	struct cfg80211_ssid *ssids;
	int n_ssids;
	u32 n_channels;
	enum nl80211_bss_scan_width scan_width;
	const u8 *ie;
	size_t ie_len;
	u16 duration;
	bool duration_mandatory;
	u32 flags;

	u32 rates[NUM_NL80211_BANDS];

	struct wireless_dev *wdev;

	u8 mac_addr[ETH_ALEN] __aligned(2);
	u8 mac_addr_mask[ETH_ALEN] __aligned(2);
	u8 bssid[ETH_ALEN] __aligned(2);

	/* internal */
	struct wiphy *wiphy;
	unsigned long scan_start;
	struct cfg80211_scan_info info;
	bool notified;
	bool no_cck;

	/* keep last */
	struct ieee80211_channel *channels[0];
};

static inline void get_random_mask_addr(u8 *buf, const u8 *addr, const u8 *mask)
{
	int i;

	get_random_bytes(buf, ETH_ALEN);
	for (i = 0; i < ETH_ALEN; i++) {
		buf[i] &= ~mask[i];
		buf[i] |= addr[i] & mask[i];
	}
}

/**
 * struct cfg80211_match_set - sets of attributes to match
 *
 * @ssid: SSID to be matched; may be zero-length for no match (RSSI only)
 * @rssi_thold: don't report scan results below this threshold (in s32 dBm)
 */
struct cfg80211_match_set {
	struct cfg80211_ssid ssid;
	s32 rssi_thold;
};

/**
 * struct cfg80211_sched_scan_plan - scan plan for scheduled scan
 *
 * @interval: interval between scheduled scan iterations. In seconds.
 * @iterations: number of scan iterations in this scan plan. Zero means
 *	infinite loop.
 *	The last scan plan will always have this parameter set to zero,
 *	all other scan plans will have a finite number of iterations.
 */
struct cfg80211_sched_scan_plan {
	u32 interval;
	u32 iterations;
};

/**
 * struct cfg80211_bss_select_adjust - BSS selection with RSSI adjustment.
 *
 * @band: band of BSS which should match for RSSI level adjustment.
 * @delta: value of RSSI level adjustment.
 */
struct cfg80211_bss_select_adjust {
	enum nl80211_band band;
	s8 delta;
};

/**
 * struct cfg80211_sched_scan_request - scheduled scan request description
 *
 * @ssids: SSIDs to scan for (passed in the probe_reqs in active scans)
 * @n_ssids: number of SSIDs
 * @n_channels: total number of channels to scan
 * @scan_width: channel width for scanning
 * @ie: optional information element(s) to add into Probe Request or %NULL
 * @ie_len: length of ie in octets
 * @flags: bit field of flags controlling operation
 * @match_sets: sets of parameters to be matched for a scan result
 * 	entry to be considered valid and to be passed to the host
 * 	(others are filtered out).
 *	If ommited, all results are passed.
 * @n_match_sets: number of match sets
 * @wiphy: the wiphy this was for
 * @dev: the interface
 * @scan_start: start time of the scheduled scan
 * @channels: channels to scan
 * @min_rssi_thold: for drivers only supporting a single threshold, this
 *	contains the minimum over all matchsets
 * @mac_addr: MAC address used with randomisation
 * @mac_addr_mask: MAC address mask used with randomisation, bits that
 *	are 0 in the mask should be randomised, bits that are 1 should
 *	be taken from the @mac_addr
 * @scan_plans: scan plans to be executed in this scheduled scan. Lowest
 *	index must be executed first.
 * @n_scan_plans: number of scan plans, at least 1.
 * @rcu_head: RCU callback used to free the struct
 * @owner_nlportid: netlink portid of owner (if this should is a request
 *	owned by a particular socket)
 * @delay: delay in seconds to use before starting the first scan
 *	cycle.  The driver may ignore this parameter and start
 *	immediately (or at any other time), if this feature is not
 *	supported.
 * @relative_rssi_set: Indicates whether @relative_rssi is set or not.
 * @relative_rssi: Relative RSSI threshold in dB to restrict scan result
 *	reporting in connected state to cases where a matching BSS is determined
 *	to have better or slightly worse RSSI than the current connected BSS.
 *	The relative RSSI threshold values are ignored in disconnected state.
 * @rssi_adjust: delta dB of RSSI preference to be given to the BSSs that belong
 *	to the specified band while deciding whether a better BSS is reported
 *	using @relative_rssi. If delta is a negative number, the BSSs that
 *	belong to the specified band will be penalized by delta dB in relative
 *	comparisions.
 */
struct cfg80211_sched_scan_request {
	struct cfg80211_ssid *ssids;
	int n_ssids;
	u32 n_channels;
	enum nl80211_bss_scan_width scan_width;
	const u8 *ie;
	size_t ie_len;
	u32 flags;
	struct cfg80211_match_set *match_sets;
	int n_match_sets;
	s32 min_rssi_thold;
	u32 delay;
	struct cfg80211_sched_scan_plan *scan_plans;
	int n_scan_plans;

	u8 mac_addr[ETH_ALEN] __aligned(2);
	u8 mac_addr_mask[ETH_ALEN] __aligned(2);

	bool relative_rssi_set;
	s8 relative_rssi;
	struct cfg80211_bss_select_adjust rssi_adjust;

	/* internal */
	struct wiphy *wiphy;
	struct net_device *dev;
	unsigned long scan_start;
	struct rcu_head rcu_head;
	u32 owner_nlportid;

	/* keep last */
	struct ieee80211_channel *channels[0];
};

/**
 * enum cfg80211_signal_type - signal type
 *
 * @CFG80211_SIGNAL_TYPE_NONE: no signal strength information available
 * @CFG80211_SIGNAL_TYPE_MBM: signal strength in mBm (100*dBm)
 * @CFG80211_SIGNAL_TYPE_UNSPEC: signal strength, increasing from 0 through 100
 */
enum cfg80211_signal_type {
	CFG80211_SIGNAL_TYPE_NONE,
	CFG80211_SIGNAL_TYPE_MBM,
	CFG80211_SIGNAL_TYPE_UNSPEC,
};

/**
 * struct cfg80211_inform_bss - BSS inform data
 * @chan: channel the frame was received on
 * @scan_width: scan width that was used
 * @signal: signal strength value, according to the wiphy's
 *	signal type
 * @boottime_ns: timestamp (CLOCK_BOOTTIME) when the information was
 *	received; should match the time when the frame was actually
 *	received by the device (not just by the host, in case it was
 *	buffered on the device) and be accurate to about 10ms.
 *	If the frame isn't buffered, just passing the return value of
 *	ktime_get_boot_ns() is likely appropriate.
 * @parent_tsf: the time at the start of reception of the first octet of the
 *	timestamp field of the frame. The time is the TSF of the BSS specified
 *	by %parent_bssid.
 * @parent_bssid: the BSS according to which %parent_tsf is set. This is set to
 *	the BSS that requested the scan in which the beacon/probe was received.
 * @chains: bitmask for filled values in @chain_signal.
 * @chain_signal: per-chain signal strength of last received BSS in dBm.
 */
struct cfg80211_inform_bss {
	struct ieee80211_channel *chan;
	enum nl80211_bss_scan_width scan_width;
	s32 signal;
	u64 boottime_ns;
	u64 parent_tsf;
	u8 parent_bssid[ETH_ALEN] __aligned(2);
	u8 chains;
	s8 chain_signal[IEEE80211_MAX_CHAINS];
};

/**
 * struct cfg80211_bss_ies - BSS entry IE data
 * @tsf: TSF contained in the frame that carried these IEs
 * @rcu_head: internal use, for freeing
 * @len: length of the IEs
 * @from_beacon: these IEs are known to come from a beacon
 * @data: IE data
 */
struct cfg80211_bss_ies {
	u64 tsf;
	struct rcu_head rcu_head;
	int len;
	bool from_beacon;
	u8 data[];
};

/**
 * struct cfg80211_bss - BSS description
 *
 * This structure describes a BSS (which may also be a mesh network)
 * for use in scan results and similar.
 *
 * @channel: channel this BSS is on
 * @scan_width: width of the control channel
 * @bssid: BSSID of the BSS
 * @beacon_interval: the beacon interval as from the frame
 * @capability: the capability field in host byte order
 * @ies: the information elements (Note that there is no guarantee that these
 *	are well-formed!); this is a pointer to either the beacon_ies or
 *	proberesp_ies depending on whether Probe Response frame has been
 *	received. It is always non-%NULL.
 * @beacon_ies: the information elements from the last Beacon frame
 *	(implementation note: if @hidden_beacon_bss is set this struct doesn't
 *	own the beacon_ies, but they're just pointers to the ones from the
 *	@hidden_beacon_bss struct)
 * @proberesp_ies: the information elements from the last Probe Response frame
 * @hidden_beacon_bss: in case this BSS struct represents a probe response from
 *	a BSS that hides the SSID in its beacon, this points to the BSS struct
 *	that holds the beacon data. @beacon_ies is still valid, of course, and
 *	points to the same data as hidden_beacon_bss->beacon_ies in that case.
 * @signal: signal strength value (type depends on the wiphy's signal_type)
 * @chains: bitmask for filled values in @chain_signal.
 * @chain_signal: per-chain signal strength of last received BSS in dBm.
 * @priv: private area for driver use, has at least wiphy->bss_priv_size bytes
 */
struct cfg80211_bss {
	struct ieee80211_channel *channel;
	enum nl80211_bss_scan_width scan_width;

	const struct cfg80211_bss_ies __rcu *ies;
	const struct cfg80211_bss_ies __rcu *beacon_ies;
	const struct cfg80211_bss_ies __rcu *proberesp_ies;

	struct cfg80211_bss *hidden_beacon_bss;

	s32 signal;

	u16 beacon_interval;
	u16 capability;

	u8 bssid[ETH_ALEN];
	u8 chains;
	s8 chain_signal[IEEE80211_MAX_CHAINS];

	u8 priv[0] __aligned(sizeof(void *));
};

/**
 * ieee80211_bss_get_ie - find IE with given ID
 * @bss: the bss to search
 * @ie: the IE ID
 *
 * Note that the return value is an RCU-protected pointer, so
 * rcu_read_lock() must be held when calling this function.
 * Return: %NULL if not found.
 */
const u8 *ieee80211_bss_get_ie(struct cfg80211_bss *bss, u8 ie);


/**
 * struct cfg80211_auth_request - Authentication request data
 *
 * This structure provides information needed to complete IEEE 802.11
 * authentication.
 *
 * @bss: The BSS to authenticate with, the callee must obtain a reference
 *	to it if it needs to keep it.
 * @auth_type: Authentication type (algorithm)
 * @ie: Extra IEs to add to Authentication frame or %NULL
 * @ie_len: Length of ie buffer in octets
 * @key_len: length of WEP key for shared key authentication
 * @key_idx: index of WEP key for shared key authentication
 * @key: WEP key for shared key authentication
 * @auth_data: Fields and elements in Authentication frames. This contains
 *	the authentication frame body (non-IE and IE data), excluding the
 *	Authentication algorithm number, i.e., starting at the Authentication
 *	transaction sequence number field.
 * @auth_data_len: Length of auth_data buffer in octets
 */
struct cfg80211_auth_request {
	struct cfg80211_bss *bss;
	const u8 *ie;
	size_t ie_len;
	enum nl80211_auth_type auth_type;
	const u8 *key;
	u8 key_len, key_idx;
	const u8 *auth_data;
	size_t auth_data_len;
};

/**
 * enum cfg80211_assoc_req_flags - Over-ride default behaviour in association.
 *
 * @ASSOC_REQ_DISABLE_HT:  Disable HT (802.11n)
 * @ASSOC_REQ_DISABLE_VHT:  Disable VHT
 * @ASSOC_REQ_USE_RRM: Declare RRM capability in this association
 * @CONNECT_REQ_EXTERNAL_AUTH_SUPPORT: User space indicates external
 *	authentication capability. Drivers can offload authentication to
 *	userspace if this flag is set. Only applicable for cfg80211_connect()
 *	request (connect callback).
 */
enum cfg80211_assoc_req_flags {
	ASSOC_REQ_DISABLE_HT			= BIT(0),
	ASSOC_REQ_DISABLE_VHT			= BIT(1),
	ASSOC_REQ_USE_RRM			= BIT(2),
	CONNECT_REQ_EXTERNAL_AUTH_SUPPORT	= BIT(3),
};

/**
 * struct cfg80211_assoc_request - (Re)Association request data
 *
 * This structure provides information needed to complete IEEE 802.11
 * (re)association.
 * @bss: The BSS to associate with. If the call is successful the driver is
 *	given a reference that it must give back to cfg80211_send_rx_assoc()
 *	or to cfg80211_assoc_timeout(). To ensure proper refcounting, new
 *	association requests while already associating must be rejected.
 * @ie: Extra IEs to add to (Re)Association Request frame or %NULL
 * @ie_len: Length of ie buffer in octets
 * @use_mfp: Use management frame protection (IEEE 802.11w) in this association
 * @crypto: crypto settings
 * @prev_bssid: previous BSSID, if not %NULL use reassociate frame. This is used
 *	to indicate a request to reassociate within the ESS instead of a request
 *	do the initial association with the ESS. When included, this is set to
 *	the BSSID of the current association, i.e., to the value that is
 *	included in the Current AP address field of the Reassociation Request
 *	frame.
 * @flags:  See &enum cfg80211_assoc_req_flags
 * @ht_capa:  HT Capabilities over-rides.  Values set in ht_capa_mask
 *	will be used in ht_capa.  Un-supported values will be ignored.
 * @ht_capa_mask:  The bits of ht_capa which are to be used.
 * @vht_capa: VHT capability override
 * @vht_capa_mask: VHT capability mask indicating which fields to use
 * @fils_kek: FILS KEK for protecting (Re)Association Request/Response frame or
 *	%NULL if FILS is not used.
 * @fils_kek_len: Length of fils_kek in octets
 * @fils_nonces: FILS nonces (part of AAD) for protecting (Re)Association
 *	Request/Response frame or %NULL if FILS is not used. This field starts
 *	with 16 octets of STA Nonce followed by 16 octets of AP Nonce.
 */
struct cfg80211_assoc_request {
	struct cfg80211_bss *bss;
	const u8 *ie, *prev_bssid;
	size_t ie_len;
	struct cfg80211_crypto_settings crypto;
	bool use_mfp;
	u32 flags;
	struct ieee80211_ht_cap ht_capa;
	struct ieee80211_ht_cap ht_capa_mask;
	struct ieee80211_vht_cap vht_capa, vht_capa_mask;
	const u8 *fils_kek;
	size_t fils_kek_len;
	const u8 *fils_nonces;
};

/**
 * struct cfg80211_deauth_request - Deauthentication request data
 *
 * This structure provides information needed to complete IEEE 802.11
 * deauthentication.
 *
 * @bssid: the BSSID of the BSS to deauthenticate from
 * @ie: Extra IEs to add to Deauthentication frame or %NULL
 * @ie_len: Length of ie buffer in octets
 * @reason_code: The reason code for the deauthentication
 * @local_state_change: if set, change local state only and
 *	do not set a deauth frame
 */
struct cfg80211_deauth_request {
	const u8 *bssid;
	const u8 *ie;
	size_t ie_len;
	u16 reason_code;
	bool local_state_change;
};

/**
 * struct cfg80211_disassoc_request - Disassociation request data
 *
 * This structure provides information needed to complete IEEE 802.11
 * disassocation.
 *
 * @bss: the BSS to disassociate from
 * @ie: Extra IEs to add to Disassociation frame or %NULL
 * @ie_len: Length of ie buffer in octets
 * @reason_code: The reason code for the disassociation
 * @local_state_change: This is a request for a local state only, i.e., no
 *	Disassociation frame is to be transmitted.
 */
struct cfg80211_disassoc_request {
	struct cfg80211_bss *bss;
	const u8 *ie;
	size_t ie_len;
	u16 reason_code;
	bool local_state_change;
};

/**
 * struct cfg80211_ibss_params - IBSS parameters
 *
 * This structure defines the IBSS parameters for the join_ibss()
 * method.
 *
 * @ssid: The SSID, will always be non-null.
 * @ssid_len: The length of the SSID, will always be non-zero.
 * @bssid: Fixed BSSID requested, maybe be %NULL, if set do not
 *	search for IBSSs with a different BSSID.
 * @chandef: defines the channel to use if no other IBSS to join can be found
 * @channel_fixed: The channel should be fixed -- do not search for
 *	IBSSs to join on other channels.
 * @ie: information element(s) to include in the beacon
 * @ie_len: length of that
 * @beacon_interval: beacon interval to use
 * @privacy: this is a protected network, keys will be configured
 *	after joining
 * @control_port: whether user space controls IEEE 802.1X port, i.e.,
 *	sets/clears %NL80211_STA_FLAG_AUTHORIZED. If true, the driver is
 *	required to assume that the port is unauthorized until authorized by
 *	user space. Otherwise, port is marked authorized by default.
 * @userspace_handles_dfs: whether user space controls DFS operation, i.e.
 *	changes the channel when a radar is detected. This is required
 *	to operate on DFS channels.
 * @basic_rates: bitmap of basic rates to use when creating the IBSS
 * @mcast_rate: per-band multicast rate index + 1 (0: disabled)
 * @ht_capa:  HT Capabilities over-rides.  Values set in ht_capa_mask
 *	will be used in ht_capa.  Un-supported values will be ignored.
 * @ht_capa_mask:  The bits of ht_capa which are to be used.
 */
struct cfg80211_ibss_params {
	const u8 *ssid;
	const u8 *bssid;
	struct cfg80211_chan_def chandef;
	const u8 *ie;
	u8 ssid_len, ie_len;
	u16 beacon_interval;
	u32 basic_rates;
	bool channel_fixed;
	bool privacy;
	bool control_port;
	bool userspace_handles_dfs;
	int mcast_rate[NUM_NL80211_BANDS];
	struct ieee80211_ht_cap ht_capa;
	struct ieee80211_ht_cap ht_capa_mask;
};

/**
 * struct cfg80211_bss_selection - connection parameters for BSS selection.
 *
 * @behaviour: requested BSS selection behaviour.
 * @param: parameters for requestion behaviour.
 * @band_pref: preferred band for %NL80211_BSS_SELECT_ATTR_BAND_PREF.
 * @adjust: parameters for %NL80211_BSS_SELECT_ATTR_RSSI_ADJUST.
 */
struct cfg80211_bss_selection {
	enum nl80211_bss_select_attr behaviour;
	union {
		enum nl80211_band band_pref;
		struct cfg80211_bss_select_adjust adjust;
	} param;
};

/**
 * struct cfg80211_connect_params - Connection parameters
 *
 * This structure provides information needed to complete IEEE 802.11
 * authentication and association.
 *
 * @channel: The channel to use or %NULL if not specified (auto-select based
 *	on scan results)
 * @channel_hint: The channel of the recommended BSS for initial connection or
 *	%NULL if not specified
 * @bssid: The AP BSSID or %NULL if not specified (auto-select based on scan
 *	results)
 * @bssid_hint: The recommended AP BSSID for initial connection to the BSS or
 *	%NULL if not specified. Unlike the @bssid parameter, the driver is
 *	allowed to ignore this @bssid_hint if it has knowledge of a better BSS
 *	to use.
 * @ssid: SSID
 * @ssid_len: Length of ssid in octets
 * @auth_type: Authentication type (algorithm)
 * @ie: IEs for association request
 * @ie_len: Length of assoc_ie in octets
 * @privacy: indicates whether privacy-enabled APs should be used
 * @mfp: indicate whether management frame protection is used
 * @crypto: crypto settings
 * @key_len: length of WEP key for shared key authentication
 * @key_idx: index of WEP key for shared key authentication
 * @key: WEP key for shared key authentication
 * @flags:  See &enum cfg80211_assoc_req_flags
 * @bg_scan_period:  Background scan period in seconds
 *	or -1 to indicate that default value is to be used.
 * @ht_capa:  HT Capabilities over-rides.  Values set in ht_capa_mask
 *	will be used in ht_capa.  Un-supported values will be ignored.
 * @ht_capa_mask:  The bits of ht_capa which are to be used.
 * @vht_capa:  VHT Capability overrides
 * @vht_capa_mask: The bits of vht_capa which are to be used.
 * @pbss: if set, connect to a PCP instead of AP. Valid for DMG
 *	networks.
 * @bss_select: criteria to be used for BSS selection.
 * @prev_bssid: previous BSSID, if not %NULL use reassociate frame. This is used
 *	to indicate a request to reassociate within the ESS instead of a request
 *	do the initial association with the ESS. When included, this is set to
 *	the BSSID of the current association, i.e., to the value that is
 *	included in the Current AP address field of the Reassociation Request
 *	frame.
 * @fils_erp_username: EAP re-authentication protocol (ERP) username part of the
 *	NAI or %NULL if not specified. This is used to construct FILS wrapped
 *	data IE.
 * @fils_erp_username_len: Length of @fils_erp_username in octets.
 * @fils_erp_realm: EAP re-authentication protocol (ERP) realm part of NAI or
 *	%NULL if not specified. This specifies the domain name of ER server and
 *	is used to construct FILS wrapped data IE.
 * @fils_erp_realm_len: Length of @fils_erp_realm in octets.
 * @fils_erp_next_seq_num: The next sequence number to use in the FILS ERP
 *	messages. This is also used to construct FILS wrapped data IE.
 * @fils_erp_rrk: ERP re-authentication Root Key (rRK) used to derive additional
 *	keys in FILS or %NULL if not specified.
 * @fils_erp_rrk_len: Length of @fils_erp_rrk in octets.
 */
struct cfg80211_connect_params {
	struct ieee80211_channel *channel;
	struct ieee80211_channel *channel_hint;
	const u8 *bssid;
	const u8 *bssid_hint;
	const u8 *ssid;
	size_t ssid_len;
	enum nl80211_auth_type auth_type;
	const u8 *ie;
	size_t ie_len;
	bool privacy;
	enum nl80211_mfp mfp;
	struct cfg80211_crypto_settings crypto;
	const u8 *key;
	u8 key_len, key_idx;
	u32 flags;
	int bg_scan_period;
	struct ieee80211_ht_cap ht_capa;
	struct ieee80211_ht_cap ht_capa_mask;
	struct ieee80211_vht_cap vht_capa;
	struct ieee80211_vht_cap vht_capa_mask;
	bool pbss;
	struct cfg80211_bss_selection bss_select;
	const u8 *prev_bssid;
	const u8 *fils_erp_username;
	size_t fils_erp_username_len;
	const u8 *fils_erp_realm;
	size_t fils_erp_realm_len;
	u16 fils_erp_next_seq_num;
	const u8 *fils_erp_rrk;
	size_t fils_erp_rrk_len;
};

/**
 * enum cfg80211_connect_params_changed - Connection parameters being updated
 *
 * This enum provides information of all connect parameters that
 * have to be updated as part of update_connect_params() call.
 *
 * @UPDATE_ASSOC_IES: Indicates whether association request IEs are updated
 * @UPDATE_FILS_ERP_INFO: Indicates that FILS connection parameters (realm,
 *	username, erp sequence number and rrk) are updated
 * @UPDATE_AUTH_TYPE: Indicates that Authentication type is updated
 */
enum cfg80211_connect_params_changed {
	UPDATE_ASSOC_IES		= BIT(0),
	UPDATE_FILS_ERP_INFO		= BIT(1),
	UPDATE_AUTH_TYPE		= BIT(2),
};

/**
 * enum wiphy_params_flags - set_wiphy_params bitfield values
 * @WIPHY_PARAM_RETRY_SHORT: wiphy->retry_short has changed
 * @WIPHY_PARAM_RETRY_LONG: wiphy->retry_long has changed
 * @WIPHY_PARAM_FRAG_THRESHOLD: wiphy->frag_threshold has changed
 * @WIPHY_PARAM_RTS_THRESHOLD: wiphy->rts_threshold has changed
 * @WIPHY_PARAM_COVERAGE_CLASS: coverage class changed
 * @WIPHY_PARAM_DYN_ACK: dynack has been enabled
 */
enum wiphy_params_flags {
	WIPHY_PARAM_RETRY_SHORT		= 1 << 0,
	WIPHY_PARAM_RETRY_LONG		= 1 << 1,
	WIPHY_PARAM_FRAG_THRESHOLD	= 1 << 2,
	WIPHY_PARAM_RTS_THRESHOLD	= 1 << 3,
	WIPHY_PARAM_COVERAGE_CLASS	= 1 << 4,
	WIPHY_PARAM_DYN_ACK		= 1 << 5,
};

/**
 * struct cfg80211_pmksa - PMK Security Association
 *
 * This structure is passed to the set/del_pmksa() method for PMKSA
 * caching.
 *
 * @bssid: The AP's BSSID (may be %NULL).
 * @pmkid: The identifier to refer a PMKSA.
 * @pmk: The PMK for the PMKSA identified by @pmkid. This is used for key
 *	derivation by a FILS STA. Otherwise, %NULL.
 * @pmk_len: Length of the @pmk. The length of @pmk can differ depending on
 *	the hash algorithm used to generate this.
 * @ssid: SSID to specify the ESS within which a PMKSA is valid when using FILS
 *	cache identifier (may be %NULL).
 * @ssid_len: Length of the @ssid in octets.
 * @cache_id: 2-octet cache identifier advertized by a FILS AP identifying the
 *	scope of PMKSA. This is valid only if @ssid_len is non-zero (may be
 *	%NULL).
 */
struct cfg80211_pmksa {
	const u8 *bssid;
	const u8 *pmkid;
	const u8 *pmk;
	size_t pmk_len;
	const u8 *ssid;
	size_t ssid_len;
	const u8 *cache_id;
};

/**
 * struct cfg80211_pkt_pattern - packet pattern
 * @mask: bitmask where to match pattern and where to ignore bytes,
 *	one bit per byte, in same format as nl80211
 * @pattern: bytes to match where bitmask is 1
 * @pattern_len: length of pattern (in bytes)
 * @pkt_offset: packet offset (in bytes)
 *
 * Internal note: @mask and @pattern are allocated in one chunk of
 * memory, free @mask only!
 */
struct cfg80211_pkt_pattern {
	const u8 *mask, *pattern;
	int pattern_len;
	int pkt_offset;
};

/**
 * struct cfg80211_wowlan_tcp - TCP connection parameters
 *
 * @sock: (internal) socket for source port allocation
 * @src: source IP address
 * @dst: destination IP address
 * @dst_mac: destination MAC address
 * @src_port: source port
 * @dst_port: destination port
 * @payload_len: data payload length
 * @payload: data payload buffer
 * @payload_seq: payload sequence stamping configuration
 * @data_interval: interval at which to send data packets
 * @wake_len: wakeup payload match length
 * @wake_data: wakeup payload match data
 * @wake_mask: wakeup payload match mask
 * @tokens_size: length of the tokens buffer
 * @payload_tok: payload token usage configuration
 */
struct cfg80211_wowlan_tcp {
	struct socket *sock;
	__be32 src, dst;
	u16 src_port, dst_port;
	u8 dst_mac[ETH_ALEN];
	int payload_len;
	const u8 *payload;
	struct nl80211_wowlan_tcp_data_seq payload_seq;
	u32 data_interval;
	u32 wake_len;
	const u8 *wake_data, *wake_mask;
	u32 tokens_size;
	/* must be last, variable member */
	struct nl80211_wowlan_tcp_data_token payload_tok;
};

/**
 * struct cfg80211_wowlan - Wake on Wireless-LAN support info
 *
 * This structure defines the enabled WoWLAN triggers for the device.
 * @any: wake up on any activity -- special trigger if device continues
 *	operating as normal during suspend
 * @disconnect: wake up if getting disconnected
 * @magic_pkt: wake up on receiving magic packet
 * @patterns: wake up on receiving packet matching a pattern
 * @n_patterns: number of patterns
 * @gtk_rekey_failure: wake up on GTK rekey failure
 * @eap_identity_req: wake up on EAP identity request packet
 * @four_way_handshake: wake up on 4-way handshake
 * @rfkill_release: wake up when rfkill is released
 * @tcp: TCP connection establishment/wakeup parameters, see nl80211.h.
 *	NULL if not configured.
 * @nd_config: configuration for the scan to be used for net detect wake.
 */
struct cfg80211_wowlan {
	bool any, disconnect, magic_pkt, gtk_rekey_failure,
	     eap_identity_req, four_way_handshake,
	     rfkill_release;
	struct cfg80211_pkt_pattern *patterns;
	struct cfg80211_wowlan_tcp *tcp;
	int n_patterns;
	struct cfg80211_sched_scan_request *nd_config;
};

/**
 * struct cfg80211_coalesce_rules - Coalesce rule parameters
 *
 * This structure defines coalesce rule for the device.
 * @delay: maximum coalescing delay in msecs.
 * @condition: condition for packet coalescence.
 *	see &enum nl80211_coalesce_condition.
 * @patterns: array of packet patterns
 * @n_patterns: number of patterns
 */
struct cfg80211_coalesce_rules {
	int delay;
	enum nl80211_coalesce_condition condition;
	struct cfg80211_pkt_pattern *patterns;
	int n_patterns;
};

/**
 * struct cfg80211_coalesce - Packet coalescing settings
 *
 * This structure defines coalescing settings.
 * @rules: array of coalesce rules
 * @n_rules: number of rules
 */
struct cfg80211_coalesce {
	struct cfg80211_coalesce_rules *rules;
	int n_rules;
};

/**
 * struct cfg80211_wowlan_nd_match - information about the match
 *
 * @ssid: SSID of the match that triggered the wake up
 * @n_channels: Number of channels where the match occurred.  This
 *	value may be zero if the driver can't report the channels.
 * @channels: center frequencies of the channels where a match
 *	occurred (in MHz)
 */
struct cfg80211_wowlan_nd_match {
	struct cfg80211_ssid ssid;
	int n_channels;
	u32 channels[];
};

/**
 * struct cfg80211_wowlan_nd_info - net detect wake up information
 *
 * @n_matches: Number of match information instances provided in
 *	@matches.  This value may be zero if the driver can't provide
 *	match information.
 * @matches: Array of pointers to matches containing information about
 *	the matches that triggered the wake up.
 */
struct cfg80211_wowlan_nd_info {
	int n_matches;
	struct cfg80211_wowlan_nd_match *matches[];
};

/**
 * struct cfg80211_wowlan_wakeup - wakeup report
 * @disconnect: woke up by getting disconnected
 * @magic_pkt: woke up by receiving magic packet
 * @gtk_rekey_failure: woke up by GTK rekey failure
 * @eap_identity_req: woke up by EAP identity request packet
 * @four_way_handshake: woke up by 4-way handshake
 * @rfkill_release: woke up by rfkill being released
 * @pattern_idx: pattern that caused wakeup, -1 if not due to pattern
 * @packet_present_len: copied wakeup packet data
 * @packet_len: original wakeup packet length
 * @packet: The packet causing the wakeup, if any.
 * @packet_80211:  For pattern match, magic packet and other data
 *	frame triggers an 802.3 frame should be reported, for
 *	disconnect due to deauth 802.11 frame. This indicates which
 *	it is.
 * @tcp_match: TCP wakeup packet received
 * @tcp_connlost: TCP connection lost or failed to establish
 * @tcp_nomoretokens: TCP data ran out of tokens
 * @net_detect: if not %NULL, woke up because of net detect
 */
struct cfg80211_wowlan_wakeup {
	bool disconnect, magic_pkt, gtk_rekey_failure,
	     eap_identity_req, four_way_handshake,
	     rfkill_release, packet_80211,
	     tcp_match, tcp_connlost, tcp_nomoretokens;
	s32 pattern_idx;
	u32 packet_present_len, packet_len;
	const void *packet;
	struct cfg80211_wowlan_nd_info *net_detect;
};

/**
 * struct cfg80211_gtk_rekey_data - rekey data
 * @kek: key encryption key
 * @kck: key confirmation key (NL80211_KCK_LEN bytes)
 * @replay_ctr: replay counter (NL80211_REPLAY_CTR_LEN bytes)
 * @kek_len: Length of @kek in octets
 */
struct cfg80211_gtk_rekey_data {
	const u8 *kek, *kck, *replay_ctr;
	size_t kek_len;
};

/**
 * struct cfg80211_update_ft_ies_params - FT IE Information
 *
 * This structure provides information needed to update the fast transition IE
 *
 * @md: The Mobility Domain ID, 2 Octet value
 * @ie: Fast Transition IEs
 * @ie_len: Length of ft_ie in octets
 */
struct cfg80211_update_ft_ies_params {
	u16 md;
	const u8 *ie;
	size_t ie_len;
};

/**
 * struct cfg80211_mgmt_tx_params - mgmt tx parameters
 *
 * This structure provides information needed to transmit a mgmt frame
 *
 * @chan: channel to use
 * @offchan: indicates wether off channel operation is required
 * @wait: duration for ROC
 * @buf: buffer to transmit
 * @len: buffer length
 * @no_cck: don't use cck rates for this frame
 * @dont_wait_for_ack: tells the low level not to wait for an ack
 * @n_csa_offsets: length of csa_offsets array
 * @csa_offsets: array of all the csa offsets in the frame
 */
struct cfg80211_mgmt_tx_params {
	struct ieee80211_channel *chan;
	bool offchan;
	unsigned int wait;
	const u8 *buf;
	size_t len;
	bool no_cck;
	bool dont_wait_for_ack;
	int n_csa_offsets;
	const u16 *csa_offsets;
};

/**
 * struct cfg80211_dscp_exception - DSCP exception
 *
 * @dscp: DSCP value that does not adhere to the user priority range definition
 * @up: user priority value to which the corresponding DSCP value belongs
 */
struct cfg80211_dscp_exception {
	u8 dscp;
	u8 up;
};

/**
 * struct cfg80211_dscp_range - DSCP range definition for user priority
 *
 * @low: lowest DSCP value of this user priority range, inclusive
 * @high: highest DSCP value of this user priority range, inclusive
 */
struct cfg80211_dscp_range {
	u8 low;
	u8 high;
};

/* QoS Map Set element length defined in IEEE Std 802.11-2012, 8.4.2.97 */
#define IEEE80211_QOS_MAP_MAX_EX	21
#define IEEE80211_QOS_MAP_LEN_MIN	16
#define IEEE80211_QOS_MAP_LEN_MAX \
	(IEEE80211_QOS_MAP_LEN_MIN + 2 * IEEE80211_QOS_MAP_MAX_EX)

/**
 * struct cfg80211_qos_map - QoS Map Information
 *
 * This struct defines the Interworking QoS map setting for DSCP values
 *
 * @num_des: number of DSCP exceptions (0..21)
 * @dscp_exception: optionally up to maximum of 21 DSCP exceptions from
 *	the user priority DSCP range definition
 * @up: DSCP range definition for a particular user priority
 */
struct cfg80211_qos_map {
	u8 num_des;
	struct cfg80211_dscp_exception dscp_exception[IEEE80211_QOS_MAP_MAX_EX];
	struct cfg80211_dscp_range up[8];
};

/**
 * struct cfg80211_nan_conf - NAN configuration
 *
 * This struct defines NAN configuration parameters
 *
 * @master_pref: master preference (1 - 255)
 * @dual: dual band operation mode, see &enum nl80211_nan_dual_band_conf
 */
struct cfg80211_nan_conf {
	u8 master_pref;
	u8 dual;
};

/**
 * enum cfg80211_nan_conf_changes - indicates changed fields in NAN
 * configuration
 *
 * @CFG80211_NAN_CONF_CHANGED_PREF: master preference
 * @CFG80211_NAN_CONF_CHANGED_DUAL: dual band operation
 */
enum cfg80211_nan_conf_changes {
	CFG80211_NAN_CONF_CHANGED_PREF = BIT(0),
	CFG80211_NAN_CONF_CHANGED_DUAL = BIT(1),
};

/**
 * struct cfg80211_nan_func_filter - a NAN function Rx / Tx filter
 *
 * @filter: the content of the filter
 * @len: the length of the filter
 */
struct cfg80211_nan_func_filter {
	const u8 *filter;
	u8 len;
};

/**
 * struct cfg80211_nan_func - a NAN function
 *
 * @type: &enum nl80211_nan_function_type
 * @service_id: the service ID of the function
 * @publish_type: &nl80211_nan_publish_type
 * @close_range: if true, the range should be limited. Threshold is
 *	implementation specific.
 * @publish_bcast: if true, the solicited publish should be broadcasted
 * @subscribe_active: if true, the subscribe is active
 * @followup_id: the instance ID for follow up
 * @followup_reqid: the requestor instance ID for follow up
 * @followup_dest: MAC address of the recipient of the follow up
 * @ttl: time to live counter in DW.
 * @serv_spec_info: Service Specific Info
 * @serv_spec_info_len: Service Specific Info length
 * @srf_include: if true, SRF is inclusive
 * @srf_bf: Bloom Filter
 * @srf_bf_len: Bloom Filter length
 * @srf_bf_idx: Bloom Filter index
 * @srf_macs: SRF MAC addresses
 * @srf_num_macs: number of MAC addresses in SRF
 * @rx_filters: rx filters that are matched with corresponding peer's tx_filter
 * @tx_filters: filters that should be transmitted in the SDF.
 * @num_rx_filters: length of &rx_filters.
 * @num_tx_filters: length of &tx_filters.
 * @instance_id: driver allocated id of the function.
 * @cookie: unique NAN function identifier.
 */
struct cfg80211_nan_func {
	enum nl80211_nan_function_type type;
	u8 service_id[NL80211_NAN_FUNC_SERVICE_ID_LEN];
	u8 publish_type;
	bool close_range;
	bool publish_bcast;
	bool subscribe_active;
	u8 followup_id;
	u8 followup_reqid;
	struct mac_address followup_dest;
	u32 ttl;
	const u8 *serv_spec_info;
	u8 serv_spec_info_len;
	bool srf_include;
	const u8 *srf_bf;
	u8 srf_bf_len;
	u8 srf_bf_idx;
	struct mac_address *srf_macs;
	int srf_num_macs;
	struct cfg80211_nan_func_filter *rx_filters;
	struct cfg80211_nan_func_filter *tx_filters;
	u8 num_tx_filters;
	u8 num_rx_filters;
	u8 instance_id;
	u64 cookie;
};

/**
 * struct cfg80211_external_auth_params - Trigger External authentication.
 *
 * Commonly used across the external auth request and event interfaces.
 *
 * @action: action type / trigger for external authentication. Only significant
 *	for the authentication request event interface (driver to user space).
 * @bssid: BSSID of the peer with which the authentication has
 *	to happen. Used by both the authentication request event and
 *	authentication response command interface.
 * @ssid: SSID of the AP.  Used by both the authentication request event and
 *	authentication response command interface.
 * @key_mgmt_suite: AKM suite of the respective authentication. Used by the
 *	authentication request event interface.
 * @status: status code, %WLAN_STATUS_SUCCESS for successful authentication,
 *	use %WLAN_STATUS_UNSPECIFIED_FAILURE if user space cannot give you
 *	the real status code for failures. Used only for the authentication
 *	response command interface (user space to driver).
<<<<<<< HEAD
=======
 * @pmkid: The identifier to refer a PMKSA.
>>>>>>> e276e60d
 */
struct cfg80211_external_auth_params {
	enum nl80211_external_auth_action action;
	u8 bssid[ETH_ALEN] __aligned(2);
	struct cfg80211_ssid ssid;
	unsigned int key_mgmt_suite;
	u16 status;
<<<<<<< HEAD
=======
	const u8 *pmkid;
};

/**
 * struct cfg80211_update_owe_info - OWE Information
 *
 * This structure provides information needed for the drivers to offload OWE
 * (Opportunistic Wireless Encryption) processing to the user space.
 *
 * Commonly used across update_owe_info request and event interfaces.
 *
 * @peer: MAC address of the peer device for which the OWE processing
 *	has to be done.
 * @status: status code, %WLAN_STATUS_SUCCESS for successful OWE info
 *	processing, use %WLAN_STATUS_UNSPECIFIED_FAILURE if user space
 *	cannot give you the real status code for failures. Used only for
 *	OWE update request command interface (user space to driver).
 * @ie: IEs obtained from the peer or constructed by the user space. These are
 *	the IEs of the remote peer in the event from the host driver and
 *	the constructed IEs by the user space in the request interface.
 * @ie_len: Length of IEs in octets.
 */
struct cfg80211_update_owe_info {
	u8 peer[ETH_ALEN] __aligned(2);
	u16 status;
	const u8 *ie;
	size_t ie_len;
>>>>>>> e276e60d
};

/**
 * struct cfg80211_ops - backend description for wireless configuration
 *
 * This struct is registered by fullmac card drivers and/or wireless stacks
 * in order to handle configuration requests on their interfaces.
 *
 * All callbacks except where otherwise noted should return 0
 * on success or a negative error code.
 *
 * All operations are currently invoked under rtnl for consistency with the
 * wireless extensions but this is subject to reevaluation as soon as this
 * code is used more widely and we have a first user without wext.
 *
 * @suspend: wiphy device needs to be suspended. The variable @wow will
 *	be %NULL or contain the enabled Wake-on-Wireless triggers that are
 *	configured for the device.
 * @resume: wiphy device needs to be resumed
 * @set_wakeup: Called when WoWLAN is enabled/disabled, use this callback
 *	to call device_set_wakeup_enable() to enable/disable wakeup from
 *	the device.
 *
 * @add_virtual_intf: create a new virtual interface with the given name,
 *	must set the struct wireless_dev's iftype. Beware: You must create
 *	the new netdev in the wiphy's network namespace! Returns the struct
 *	wireless_dev, or an ERR_PTR. For P2P device wdevs, the driver must
 *	also set the address member in the wdev.
 *
 * @del_virtual_intf: remove the virtual interface
 *
 * @change_virtual_intf: change type/configuration of virtual interface,
 *	keep the struct wireless_dev's iftype updated.
 *
 * @add_key: add a key with the given parameters. @mac_addr will be %NULL
 *	when adding a group key.
 *
 * @get_key: get information about the key with the given parameters.
 *	@mac_addr will be %NULL when requesting information for a group
 *	key. All pointers given to the @callback function need not be valid
 *	after it returns. This function should return an error if it is
 *	not possible to retrieve the key, -ENOENT if it doesn't exist.
 *
 * @del_key: remove a key given the @mac_addr (%NULL for a group key)
 *	and @key_index, return -ENOENT if the key doesn't exist.
 *
 * @set_default_key: set the default key on an interface
 *
 * @set_default_mgmt_key: set the default management frame key on an interface
 *
 * @set_rekey_data: give the data necessary for GTK rekeying to the driver
 *
 * @start_ap: Start acting in AP mode defined by the parameters.
 * @change_beacon: Change the beacon parameters for an access point mode
 *	interface. This should reject the call when AP mode wasn't started.
 * @stop_ap: Stop being an AP, including stopping beaconing.
 *
 * @add_station: Add a new station.
 * @del_station: Remove a station
 * @change_station: Modify a given station. Note that flags changes are not much
 *	validated in cfg80211, in particular the auth/assoc/authorized flags
 *	might come to the driver in invalid combinations -- make sure to check
 *	them, also against the existing state! Drivers must call
 *	cfg80211_check_station_change() to validate the information.
 * @get_station: get station information for the station identified by @mac
 * @dump_station: dump station callback -- resume dump at index @idx
 *
 * @add_mpath: add a fixed mesh path
 * @del_mpath: delete a given mesh path
 * @change_mpath: change a given mesh path
 * @get_mpath: get a mesh path for the given parameters
 * @dump_mpath: dump mesh path callback -- resume dump at index @idx
 * @get_mpp: get a mesh proxy path for the given parameters
 * @dump_mpp: dump mesh proxy path callback -- resume dump at index @idx
 * @join_mesh: join the mesh network with the specified parameters
 *	(invoked with the wireless_dev mutex held)
 * @leave_mesh: leave the current mesh network
 *	(invoked with the wireless_dev mutex held)
 *
 * @get_mesh_config: Get the current mesh configuration
 *
 * @update_mesh_config: Update mesh parameters on a running mesh.
 *	The mask is a bitfield which tells us which parameters to
 *	set, and which to leave alone.
 *
 * @change_bss: Modify parameters for a given BSS.
 *
 * @set_txq_params: Set TX queue parameters
 *
 * @libertas_set_mesh_channel: Only for backward compatibility for libertas,
 *	as it doesn't implement join_mesh and needs to set the channel to
 *	join the mesh instead.
 *
 * @set_monitor_channel: Set the monitor mode channel for the device. If other
 *	interfaces are active this callback should reject the configuration.
 *	If no interfaces are active or the device is down, the channel should
 *	be stored for when a monitor interface becomes active.
 *
 * @scan: Request to do a scan. If returning zero, the scan request is given
 *	the driver, and will be valid until passed to cfg80211_scan_done().
 *	For scan results, call cfg80211_inform_bss(); you can call this outside
 *	the scan/scan_done bracket too.
 * @abort_scan: Tell the driver to abort an ongoing scan. The driver shall
 *	indicate the status of the scan through cfg80211_scan_done().
 *
 * @auth: Request to authenticate with the specified peer
 *	(invoked with the wireless_dev mutex held)
 * @assoc: Request to (re)associate with the specified peer
 *	(invoked with the wireless_dev mutex held)
 * @deauth: Request to deauthenticate from the specified peer
 *	(invoked with the wireless_dev mutex held)
 * @disassoc: Request to disassociate from the specified peer
 *	(invoked with the wireless_dev mutex held)
 *
 * @connect: Connect to the ESS with the specified parameters. When connected,
 *	call cfg80211_connect_result()/cfg80211_connect_bss() with status code
 *	%WLAN_STATUS_SUCCESS. If the connection fails for some reason, call
 *	cfg80211_connect_result()/cfg80211_connect_bss() with the status code
 *	from the AP or cfg80211_connect_timeout() if no frame with status code
 *	was received.
 *	The driver is allowed to roam to other BSSes within the ESS when the
 *	other BSS matches the connect parameters. When such roaming is initiated
 *	by the driver, the driver is expected to verify that the target matches
 *	the configured security parameters and to use Reassociation Request
 *	frame instead of Association Request frame.
 *	The connect function can also be used to request the driver to perform a
 *	specific roam when connected to an ESS. In that case, the prev_bssid
 *	parameter is set to the BSSID of the currently associated BSS as an
 *	indication of requesting reassociation.
 *	In both the driver-initiated and new connect() call initiated roaming
 *	cases, the result of roaming is indicated with a call to
 *	cfg80211_roamed(). (invoked with the wireless_dev mutex held)
 * @update_connect_params: Update the connect parameters while connected to a
 *	BSS. The updated parameters can be used by driver/firmware for
 *	subsequent BSS selection (roaming) decisions and to form the
 *	Authentication/(Re)Association Request frames. This call does not
 *	request an immediate disassociation or reassociation with the current
 *	BSS, i.e., this impacts only subsequent (re)associations. The bits in
 *	changed are defined in &enum cfg80211_connect_params_changed.
 *	(invoked with the wireless_dev mutex held)
 * @disconnect: Disconnect from the BSS/ESS. Once done, call
 *	cfg80211_disconnected().
 *	(invoked with the wireless_dev mutex held)
 * @join_ibss: Join the specified IBSS (or create if necessary). Once done, call
 *	cfg80211_ibss_joined(), also call that function when changing BSSID due
 *	to a merge.
 *	(invoked with the wireless_dev mutex held)
 * @leave_ibss: Leave the IBSS.
 *	(invoked with the wireless_dev mutex held)
 *
 * @set_mcast_rate: Set the specified multicast rate (only if vif is in ADHOC or
 *	MESH mode)
 *
 * @set_wiphy_params: Notify that wiphy parameters have changed;
 *	@changed bitfield (see &enum wiphy_params_flags) describes which values
 *	have changed. The actual parameter values are available in
 *	struct wiphy. If returning an error, no value should be changed.
 *
 * @set_tx_power: set the transmit power according to the parameters,
 *	the power passed is in mBm, to get dBm use MBM_TO_DBM(). The
 *	wdev may be %NULL if power was set for the wiphy, and will
 *	always be %NULL unless the driver supports per-vif TX power
 *	(as advertised by the nl80211 feature flag.)
 * @get_tx_power: store the current TX power into the dbm variable;
 *	return 0 if successful
 *
 * @set_wds_peer: set the WDS peer for a WDS interface
 *
 * @rfkill_poll: polls the hw rfkill line, use cfg80211 reporting
 *	functions to adjust rfkill hw state
 *
 * @dump_survey: get site survey information.
 *
 * @remain_on_channel: Request the driver to remain awake on the specified
 *	channel for the specified duration to complete an off-channel
 *	operation (e.g., public action frame exchange). When the driver is
 *	ready on the requested channel, it must indicate this with an event
 *	notification by calling cfg80211_ready_on_channel().
 * @cancel_remain_on_channel: Cancel an on-going remain-on-channel operation.
 *	This allows the operation to be terminated prior to timeout based on
 *	the duration value.
 * @mgmt_tx: Transmit a management frame.
 * @mgmt_tx_cancel_wait: Cancel the wait time from transmitting a management
 *	frame on another channel
 *
 * @testmode_cmd: run a test mode command; @wdev may be %NULL
 * @testmode_dump: Implement a test mode dump. The cb->args[2] and up may be
 *	used by the function, but 0 and 1 must not be touched. Additionally,
 *	return error codes other than -ENOBUFS and -ENOENT will terminate the
 *	dump and return to userspace with an error, so be careful. If any data
 *	was passed in from userspace then the data/len arguments will be present
 *	and point to the data contained in %NL80211_ATTR_TESTDATA.
 *
 * @set_bitrate_mask: set the bitrate mask configuration
 *
 * @set_pmksa: Cache a PMKID for a BSSID. This is mostly useful for fullmac
 *	devices running firmwares capable of generating the (re) association
 *	RSN IE. It allows for faster roaming between WPA2 BSSIDs.
 * @del_pmksa: Delete a cached PMKID.
 * @flush_pmksa: Flush all cached PMKIDs.
 * @set_power_mgmt: Configure WLAN power management. A timeout value of -1
 *	allows the driver to adjust the dynamic ps timeout value.
 * @set_cqm_rssi_config: Configure connection quality monitor RSSI threshold.
 *	After configuration, the driver should (soon) send an event indicating
 *	the current level is above/below the configured threshold; this may
 *	need some care when the configuration is changed (without first being
 *	disabled.)
 * @set_cqm_txe_config: Configure connection quality monitor TX error
 *	thresholds.
 * @sched_scan_start: Tell the driver to start a scheduled scan.
 * @sched_scan_stop: Tell the driver to stop an ongoing scheduled scan. This
 *	call must stop the scheduled scan and be ready for starting a new one
 *	before it returns, i.e. @sched_scan_start may be called immediately
 *	after that again and should not fail in that case. The driver should
 *	not call cfg80211_sched_scan_stopped() for a requested stop (when this
 *	method returns 0.)
 *
 * @mgmt_frame_register: Notify driver that a management frame type was
 *	registered. The callback is allowed to sleep.
 *
 * @set_antenna: Set antenna configuration (tx_ant, rx_ant) on the device.
 *	Parameters are bitmaps of allowed antennas to use for TX/RX. Drivers may
 *	reject TX/RX mask combinations they cannot support by returning -EINVAL
 *	(also see nl80211.h @NL80211_ATTR_WIPHY_ANTENNA_TX).
 *
 * @get_antenna: Get current antenna configuration from device (tx_ant, rx_ant).
 *
 * @tdls_mgmt: Transmit a TDLS management frame.
 * @tdls_oper: Perform a high-level TDLS operation (e.g. TDLS link setup).
 *
 * @probe_client: probe an associated client, must return a cookie that it
 *	later passes to cfg80211_probe_status().
 *
 * @set_noack_map: Set the NoAck Map for the TIDs.
 *
 * @get_channel: Get the current operating channel for the virtual interface.
 *	For monitor interfaces, it should return %NULL unless there's a single
 *	current monitoring channel.
 *
 * @start_p2p_device: Start the given P2P device.
 * @stop_p2p_device: Stop the given P2P device.
 *
 * @set_mac_acl: Sets MAC address control list in AP and P2P GO mode.
 *	Parameters include ACL policy, an array of MAC address of stations
 *	and the number of MAC addresses. If there is already a list in driver
 *	this new list replaces the existing one. Driver has to clear its ACL
 *	when number of MAC addresses entries is passed as 0. Drivers which
 *	advertise the support for MAC based ACL have to implement this callback.
 *
 * @start_radar_detection: Start radar detection in the driver.
 *
 * @update_ft_ies: Provide updated Fast BSS Transition information to the
 *	driver. If the SME is in the driver/firmware, this information can be
 *	used in building Authentication and Reassociation Request frames.
 *
 * @crit_proto_start: Indicates a critical protocol needs more link reliability
 *	for a given duration (milliseconds). The protocol is provided so the
 *	driver can take the most appropriate actions.
 * @crit_proto_stop: Indicates critical protocol no longer needs increased link
 *	reliability. This operation can not fail.
 * @set_coalesce: Set coalesce parameters.
 *
 * @channel_switch: initiate channel-switch procedure (with CSA). Driver is
 *	responsible for veryfing if the switch is possible. Since this is
 *	inherently tricky driver may decide to disconnect an interface later
 *	with cfg80211_stop_iface(). This doesn't mean driver can accept
 *	everything. It should do it's best to verify requests and reject them
 *	as soon as possible.
 *
 * @set_qos_map: Set QoS mapping information to the driver
 *
 * @set_ap_chanwidth: Set the AP (including P2P GO) mode channel width for the
 *	given interface This is used e.g. for dynamic HT 20/40 MHz channel width
 *	changes during the lifetime of the BSS.
 *
 * @add_tx_ts: validate (if admitted_time is 0) or add a TX TS to the device
 *	with the given parameters; action frame exchange has been handled by
 *	userspace so this just has to modify the TX path to take the TS into
 *	account.
 *	If the admitted time is 0 just validate the parameters to make sure
 *	the session can be created at all; it is valid to just always return
 *	success for that but that may result in inefficient behaviour (handshake
 *	with the peer followed by immediate teardown when the addition is later
 *	rejected)
 * @del_tx_ts: remove an existing TX TS
 *
 * @join_ocb: join the OCB network with the specified parameters
 *	(invoked with the wireless_dev mutex held)
 * @leave_ocb: leave the current OCB network
 *	(invoked with the wireless_dev mutex held)
 *
 * @tdls_channel_switch: Start channel-switching with a TDLS peer. The driver
 *	is responsible for continually initiating channel-switching operations
 *	and returning to the base channel for communication with the AP.
 * @tdls_cancel_channel_switch: Stop channel-switching with a TDLS peer. Both
 *	peers must be on the base channel when the call completes.
 * @start_nan: Start the NAN interface.
 * @stop_nan: Stop the NAN interface.
 * @add_nan_func: Add a NAN function. Returns negative value on failure.
 *	On success @nan_func ownership is transferred to the driver and
 *	it may access it outside of the scope of this function. The driver
 *	should free the @nan_func when no longer needed by calling
 *	cfg80211_free_nan_func().
 *	On success the driver should assign an instance_id in the
 *	provided @nan_func.
 * @del_nan_func: Delete a NAN function.
 * @nan_change_conf: changes NAN configuration. The changed parameters must
 *	be specified in @changes (using &enum cfg80211_nan_conf_changes);
 *	All other parameters must be ignored.
 *
 * @set_multicast_to_unicast: configure multicast to unicast conversion for BSS
 *
 * @external_auth: indicates result of offloaded authentication processing from
 *     user space
<<<<<<< HEAD
=======
 *
 * @update_owe_info: Provide updated OWE info to driver. Driver implementing SME
 *	but offloading OWE processing to the user space will get the updated
 *	DH IE through this interface.
>>>>>>> e276e60d
 */
struct cfg80211_ops {
	int	(*suspend)(struct wiphy *wiphy, struct cfg80211_wowlan *wow);
	int	(*resume)(struct wiphy *wiphy);
	void	(*set_wakeup)(struct wiphy *wiphy, bool enabled);

	struct wireless_dev * (*add_virtual_intf)(struct wiphy *wiphy,
						  const char *name,
						  unsigned char name_assign_type,
						  enum nl80211_iftype type,
						  u32 *flags,
						  struct vif_params *params);
	int	(*del_virtual_intf)(struct wiphy *wiphy,
				    struct wireless_dev *wdev);
	int	(*change_virtual_intf)(struct wiphy *wiphy,
				       struct net_device *dev,
				       enum nl80211_iftype type, u32 *flags,
				       struct vif_params *params);

	int	(*add_key)(struct wiphy *wiphy, struct net_device *netdev,
			   u8 key_index, bool pairwise, const u8 *mac_addr,
			   struct key_params *params);
	int	(*get_key)(struct wiphy *wiphy, struct net_device *netdev,
			   u8 key_index, bool pairwise, const u8 *mac_addr,
			   void *cookie,
			   void (*callback)(void *cookie, struct key_params*));
	int	(*del_key)(struct wiphy *wiphy, struct net_device *netdev,
			   u8 key_index, bool pairwise, const u8 *mac_addr);
	int	(*set_default_key)(struct wiphy *wiphy,
				   struct net_device *netdev,
				   u8 key_index, bool unicast, bool multicast);
	int	(*set_default_mgmt_key)(struct wiphy *wiphy,
					struct net_device *netdev,
					u8 key_index);

	int	(*start_ap)(struct wiphy *wiphy, struct net_device *dev,
			    struct cfg80211_ap_settings *settings);
	int	(*change_beacon)(struct wiphy *wiphy, struct net_device *dev,
				 struct cfg80211_beacon_data *info);
	int	(*stop_ap)(struct wiphy *wiphy, struct net_device *dev);


	int	(*add_station)(struct wiphy *wiphy, struct net_device *dev,
			       const u8 *mac,
			       struct station_parameters *params);
	int	(*del_station)(struct wiphy *wiphy, struct net_device *dev,
			       struct station_del_parameters *params);
	int	(*change_station)(struct wiphy *wiphy, struct net_device *dev,
				  const u8 *mac,
				  struct station_parameters *params);
	int	(*get_station)(struct wiphy *wiphy, struct net_device *dev,
			       const u8 *mac, struct station_info *sinfo);
	int	(*dump_station)(struct wiphy *wiphy, struct net_device *dev,
				int idx, u8 *mac, struct station_info *sinfo);

	int	(*add_mpath)(struct wiphy *wiphy, struct net_device *dev,
			       const u8 *dst, const u8 *next_hop);
	int	(*del_mpath)(struct wiphy *wiphy, struct net_device *dev,
			       const u8 *dst);
	int	(*change_mpath)(struct wiphy *wiphy, struct net_device *dev,
				  const u8 *dst, const u8 *next_hop);
	int	(*get_mpath)(struct wiphy *wiphy, struct net_device *dev,
			     u8 *dst, u8 *next_hop, struct mpath_info *pinfo);
	int	(*dump_mpath)(struct wiphy *wiphy, struct net_device *dev,
			      int idx, u8 *dst, u8 *next_hop,
			      struct mpath_info *pinfo);
	int	(*get_mpp)(struct wiphy *wiphy, struct net_device *dev,
			   u8 *dst, u8 *mpp, struct mpath_info *pinfo);
	int	(*dump_mpp)(struct wiphy *wiphy, struct net_device *dev,
			    int idx, u8 *dst, u8 *mpp,
			    struct mpath_info *pinfo);
	int	(*get_mesh_config)(struct wiphy *wiphy,
				struct net_device *dev,
				struct mesh_config *conf);
	int	(*update_mesh_config)(struct wiphy *wiphy,
				      struct net_device *dev, u32 mask,
				      const struct mesh_config *nconf);
	int	(*join_mesh)(struct wiphy *wiphy, struct net_device *dev,
			     const struct mesh_config *conf,
			     const struct mesh_setup *setup);
	int	(*leave_mesh)(struct wiphy *wiphy, struct net_device *dev);

	int	(*join_ocb)(struct wiphy *wiphy, struct net_device *dev,
			    struct ocb_setup *setup);
	int	(*leave_ocb)(struct wiphy *wiphy, struct net_device *dev);

	int	(*change_bss)(struct wiphy *wiphy, struct net_device *dev,
			      struct bss_parameters *params);

	int	(*set_txq_params)(struct wiphy *wiphy, struct net_device *dev,
				  struct ieee80211_txq_params *params);

	int	(*libertas_set_mesh_channel)(struct wiphy *wiphy,
					     struct net_device *dev,
					     struct ieee80211_channel *chan);

	int	(*set_monitor_channel)(struct wiphy *wiphy,
				       struct cfg80211_chan_def *chandef);

	int	(*scan)(struct wiphy *wiphy,
			struct cfg80211_scan_request *request);
	void	(*abort_scan)(struct wiphy *wiphy, struct wireless_dev *wdev);

	int	(*auth)(struct wiphy *wiphy, struct net_device *dev,
			struct cfg80211_auth_request *req);
	int	(*assoc)(struct wiphy *wiphy, struct net_device *dev,
			 struct cfg80211_assoc_request *req);
	int	(*deauth)(struct wiphy *wiphy, struct net_device *dev,
			  struct cfg80211_deauth_request *req);
	int	(*disassoc)(struct wiphy *wiphy, struct net_device *dev,
			    struct cfg80211_disassoc_request *req);

	int	(*connect)(struct wiphy *wiphy, struct net_device *dev,
			   struct cfg80211_connect_params *sme);
	int	(*update_connect_params)(struct wiphy *wiphy,
					 struct net_device *dev,
					 struct cfg80211_connect_params *sme,
					 u32 changed);
	int	(*disconnect)(struct wiphy *wiphy, struct net_device *dev,
			      u16 reason_code);

	int	(*join_ibss)(struct wiphy *wiphy, struct net_device *dev,
			     struct cfg80211_ibss_params *params);
	int	(*leave_ibss)(struct wiphy *wiphy, struct net_device *dev);

	int	(*set_mcast_rate)(struct wiphy *wiphy, struct net_device *dev,
				  int rate[NUM_NL80211_BANDS]);

	int	(*set_wiphy_params)(struct wiphy *wiphy, u32 changed);

	int	(*set_tx_power)(struct wiphy *wiphy, struct wireless_dev *wdev,
				enum nl80211_tx_power_setting type, int mbm);
	int	(*get_tx_power)(struct wiphy *wiphy, struct wireless_dev *wdev,
				int *dbm);

	int	(*set_wds_peer)(struct wiphy *wiphy, struct net_device *dev,
				const u8 *addr);

	void	(*rfkill_poll)(struct wiphy *wiphy);

#ifdef CONFIG_NL80211_TESTMODE
	int	(*testmode_cmd)(struct wiphy *wiphy, struct wireless_dev *wdev,
				void *data, int len);
	int	(*testmode_dump)(struct wiphy *wiphy, struct sk_buff *skb,
				 struct netlink_callback *cb,
				 void *data, int len);
#endif

	int	(*set_bitrate_mask)(struct wiphy *wiphy,
				    struct net_device *dev,
				    const u8 *peer,
				    const struct cfg80211_bitrate_mask *mask);

	int	(*dump_survey)(struct wiphy *wiphy, struct net_device *netdev,
			int idx, struct survey_info *info);

	int	(*set_pmksa)(struct wiphy *wiphy, struct net_device *netdev,
			     struct cfg80211_pmksa *pmksa);
	int	(*del_pmksa)(struct wiphy *wiphy, struct net_device *netdev,
			     struct cfg80211_pmksa *pmksa);
	int	(*flush_pmksa)(struct wiphy *wiphy, struct net_device *netdev);

	int	(*remain_on_channel)(struct wiphy *wiphy,
				     struct wireless_dev *wdev,
				     struct ieee80211_channel *chan,
				     unsigned int duration,
				     u64 *cookie);
	int	(*cancel_remain_on_channel)(struct wiphy *wiphy,
					    struct wireless_dev *wdev,
					    u64 cookie);

	int	(*mgmt_tx)(struct wiphy *wiphy, struct wireless_dev *wdev,
			   struct cfg80211_mgmt_tx_params *params,
			   u64 *cookie);
	int	(*mgmt_tx_cancel_wait)(struct wiphy *wiphy,
				       struct wireless_dev *wdev,
				       u64 cookie);

	int	(*set_power_mgmt)(struct wiphy *wiphy, struct net_device *dev,
				  bool enabled, int timeout);

	int	(*set_cqm_rssi_config)(struct wiphy *wiphy,
				       struct net_device *dev,
				       s32 rssi_thold, u32 rssi_hyst);

	int	(*set_cqm_txe_config)(struct wiphy *wiphy,
				      struct net_device *dev,
				      u32 rate, u32 pkts, u32 intvl);

	void	(*mgmt_frame_register)(struct wiphy *wiphy,
				       struct wireless_dev *wdev,
				       u16 frame_type, bool reg);

	int	(*set_antenna)(struct wiphy *wiphy, u32 tx_ant, u32 rx_ant);
	int	(*get_antenna)(struct wiphy *wiphy, u32 *tx_ant, u32 *rx_ant);

	int	(*sched_scan_start)(struct wiphy *wiphy,
				struct net_device *dev,
				struct cfg80211_sched_scan_request *request);
	int	(*sched_scan_stop)(struct wiphy *wiphy, struct net_device *dev);

	int	(*set_rekey_data)(struct wiphy *wiphy, struct net_device *dev,
				  struct cfg80211_gtk_rekey_data *data);

	int	(*tdls_mgmt)(struct wiphy *wiphy, struct net_device *dev,
			     const u8 *peer, u8 action_code,  u8 dialog_token,
			     u16 status_code, u32 peer_capability,
			     bool initiator, const u8 *buf, size_t len);
	int	(*tdls_oper)(struct wiphy *wiphy, struct net_device *dev,
			     const u8 *peer, enum nl80211_tdls_operation oper);

	int	(*probe_client)(struct wiphy *wiphy, struct net_device *dev,
				const u8 *peer, u64 *cookie);

	int	(*set_noack_map)(struct wiphy *wiphy,
				  struct net_device *dev,
				  u16 noack_map);

	int	(*get_channel)(struct wiphy *wiphy,
			       struct wireless_dev *wdev,
			       struct cfg80211_chan_def *chandef);

	int	(*start_p2p_device)(struct wiphy *wiphy,
				    struct wireless_dev *wdev);
	void	(*stop_p2p_device)(struct wiphy *wiphy,
				   struct wireless_dev *wdev);

	int	(*set_mac_acl)(struct wiphy *wiphy, struct net_device *dev,
			       const struct cfg80211_acl_data *params);

	int	(*start_radar_detection)(struct wiphy *wiphy,
					 struct net_device *dev,
					 struct cfg80211_chan_def *chandef,
					 u32 cac_time_ms);
	int	(*update_ft_ies)(struct wiphy *wiphy, struct net_device *dev,
				 struct cfg80211_update_ft_ies_params *ftie);
	int	(*crit_proto_start)(struct wiphy *wiphy,
				    struct wireless_dev *wdev,
				    enum nl80211_crit_proto_id protocol,
				    u16 duration);
	void	(*crit_proto_stop)(struct wiphy *wiphy,
				   struct wireless_dev *wdev);
	int	(*set_coalesce)(struct wiphy *wiphy,
				struct cfg80211_coalesce *coalesce);

	int	(*channel_switch)(struct wiphy *wiphy,
				  struct net_device *dev,
				  struct cfg80211_csa_settings *params);

	int     (*set_qos_map)(struct wiphy *wiphy,
			       struct net_device *dev,
			       struct cfg80211_qos_map *qos_map);

	int	(*set_ap_chanwidth)(struct wiphy *wiphy, struct net_device *dev,
				    struct cfg80211_chan_def *chandef);

	int	(*add_tx_ts)(struct wiphy *wiphy, struct net_device *dev,
			     u8 tsid, const u8 *peer, u8 user_prio,
			     u16 admitted_time);
	int	(*del_tx_ts)(struct wiphy *wiphy, struct net_device *dev,
			     u8 tsid, const u8 *peer);

	int	(*tdls_channel_switch)(struct wiphy *wiphy,
				       struct net_device *dev,
				       const u8 *addr, u8 oper_class,
				       struct cfg80211_chan_def *chandef);
	void	(*tdls_cancel_channel_switch)(struct wiphy *wiphy,
					      struct net_device *dev,
					      const u8 *addr);
	int	(*start_nan)(struct wiphy *wiphy, struct wireless_dev *wdev,
			     struct cfg80211_nan_conf *conf);
	void	(*stop_nan)(struct wiphy *wiphy, struct wireless_dev *wdev);
	int	(*add_nan_func)(struct wiphy *wiphy, struct wireless_dev *wdev,
				struct cfg80211_nan_func *nan_func);
	void	(*del_nan_func)(struct wiphy *wiphy, struct wireless_dev *wdev,
			       u64 cookie);
	int	(*nan_change_conf)(struct wiphy *wiphy,
				   struct wireless_dev *wdev,
				   struct cfg80211_nan_conf *conf,
				   u32 changes);

	int	(*set_multicast_to_unicast)(struct wiphy *wiphy,
					    struct net_device *dev,
					    const bool enabled);
	int     (*external_auth)(struct wiphy *wiphy, struct net_device *dev,
				 struct cfg80211_external_auth_params *params);
<<<<<<< HEAD
=======
	int	(*update_owe_info)(struct wiphy *wiphy, struct net_device *dev,
				   struct cfg80211_update_owe_info *owe_info);
>>>>>>> e276e60d
};

/*
 * wireless hardware and networking interfaces structures
 * and registration/helper functions
 */

/**
 * enum wiphy_flags - wiphy capability flags
 *
 * @WIPHY_FLAG_NETNS_OK: if not set, do not allow changing the netns of this
 *	wiphy at all
 * @WIPHY_FLAG_PS_ON_BY_DEFAULT: if set to true, powersave will be enabled
 *	by default -- this flag will be set depending on the kernel's default
 *	on wiphy_new(), but can be changed by the driver if it has a good
 *	reason to override the default
 * @WIPHY_FLAG_4ADDR_AP: supports 4addr mode even on AP (with a single station
 *	on a VLAN interface)
 * @WIPHY_FLAG_4ADDR_STATION: supports 4addr mode even as a station
 * @WIPHY_FLAG_CONTROL_PORT_PROTOCOL: This device supports setting the
 *	control port protocol ethertype. The device also honours the
 *	control_port_no_encrypt flag.
 * @WIPHY_FLAG_IBSS_RSN: The device supports IBSS RSN.
 * @WIPHY_FLAG_MESH_AUTH: The device supports mesh authentication by routing
 *	auth frames to userspace. See @NL80211_MESH_SETUP_USERSPACE_AUTH.
 * @WIPHY_FLAG_SUPPORTS_SCHED_SCAN: The device supports scheduled scans.
 * @WIPHY_FLAG_SUPPORTS_FW_ROAM: The device supports roaming feature in the
 *	firmware.
 * @WIPHY_FLAG_AP_UAPSD: The device supports uapsd on AP.
 * @WIPHY_FLAG_SUPPORTS_TDLS: The device supports TDLS (802.11z) operation.
 * @WIPHY_FLAG_TDLS_EXTERNAL_SETUP: The device does not handle TDLS (802.11z)
 *	link setup/discovery operations internally. Setup, discovery and
 *	teardown packets should be sent through the @NL80211_CMD_TDLS_MGMT
 *	command. When this flag is not set, @NL80211_CMD_TDLS_OPER should be
 *	used for asking the driver/firmware to perform a TDLS operation.
 * @WIPHY_FLAG_HAVE_AP_SME: device integrates AP SME
 * @WIPHY_FLAG_REPORTS_OBSS: the device will report beacons from other BSSes
 *	when there are virtual interfaces in AP mode by calling
 *	cfg80211_report_obss_beacon().
 * @WIPHY_FLAG_AP_PROBE_RESP_OFFLOAD: When operating as an AP, the device
 *	responds to probe-requests in hardware.
 * @WIPHY_FLAG_OFFCHAN_TX: Device supports direct off-channel TX.
 * @WIPHY_FLAG_HAS_REMAIN_ON_CHANNEL: Device supports remain-on-channel call.
 * @WIPHY_FLAG_SUPPORTS_5_10_MHZ: Device supports 5 MHz and 10 MHz channels.
 * @WIPHY_FLAG_HAS_CHANNEL_SWITCH: Device supports channel switch in
 *	beaconing mode (AP, IBSS, Mesh, ...).
 * @WIPHY_FLAG_HAS_STATIC_WEP: The device supports static WEP key installation
 *	before connection.
 * @WIPHY_FLAG_DFS_OFFLOAD: The driver handles all the DFS related operations.
 */
enum wiphy_flags {
	/* use hole at 0 */
	/* use hole at 1 */
	/* use hole at 2 */
	WIPHY_FLAG_NETNS_OK			= BIT(3),
	WIPHY_FLAG_PS_ON_BY_DEFAULT		= BIT(4),
	WIPHY_FLAG_4ADDR_AP			= BIT(5),
	WIPHY_FLAG_4ADDR_STATION		= BIT(6),
	WIPHY_FLAG_CONTROL_PORT_PROTOCOL	= BIT(7),
	WIPHY_FLAG_IBSS_RSN			= BIT(8),
	WIPHY_FLAG_MESH_AUTH			= BIT(10),
	WIPHY_FLAG_SUPPORTS_SCHED_SCAN		= BIT(11),
	/* use hole at 12 */
	WIPHY_FLAG_SUPPORTS_FW_ROAM		= BIT(13),
	WIPHY_FLAG_AP_UAPSD			= BIT(14),
	WIPHY_FLAG_SUPPORTS_TDLS		= BIT(15),
	WIPHY_FLAG_TDLS_EXTERNAL_SETUP		= BIT(16),
	WIPHY_FLAG_HAVE_AP_SME			= BIT(17),
	WIPHY_FLAG_REPORTS_OBSS			= BIT(18),
	WIPHY_FLAG_AP_PROBE_RESP_OFFLOAD	= BIT(19),
	WIPHY_FLAG_OFFCHAN_TX			= BIT(20),
	WIPHY_FLAG_HAS_REMAIN_ON_CHANNEL	= BIT(21),
	WIPHY_FLAG_SUPPORTS_5_10_MHZ		= BIT(22),
	WIPHY_FLAG_HAS_CHANNEL_SWITCH		= BIT(23),
	WIPHY_FLAG_HAS_STATIC_WEP		= BIT(24),
	WIPHY_FLAG_DFS_OFFLOAD                  = BIT(25)
};

/**
 * struct ieee80211_iface_limit - limit on certain interface types
 * @max: maximum number of interfaces of these types
 * @types: interface types (bits)
 */
struct ieee80211_iface_limit {
	u16 max;
	u16 types;
};

/**
 * struct ieee80211_iface_combination - possible interface combination
 * @limits: limits for the given interface types
 * @n_limits: number of limitations
 * @num_different_channels: can use up to this many different channels
 * @max_interfaces: maximum number of interfaces in total allowed in this
 *	group
 * @beacon_int_infra_match: In this combination, the beacon intervals
 *	between infrastructure and AP types must match. This is required
 *	only in special cases.
 * @radar_detect_widths: bitmap of channel widths supported for radar detection
 * @radar_detect_regions: bitmap of regions supported for radar detection
 * @beacon_int_min_gcd: This interface combination supports different
 *	beacon intervals.
 *	= 0 - all beacon intervals for different interface must be same.
 *	> 0 - any beacon interval for the interface part of this combination AND
 *	      *GCD* of all beacon intervals from beaconing interfaces of this
 *	      combination must be greater or equal to this value.
 *
 * With this structure the driver can describe which interface
 * combinations it supports concurrently.
 *
 * Examples:
 *
 * 1. Allow #STA <= 1, #AP <= 1, matching BI, channels = 1, 2 total:
 *
 *    .. code-block:: c
 *
 *	struct ieee80211_iface_limit limits1[] = {
 *		{ .max = 1, .types = BIT(NL80211_IFTYPE_STATION), },
 *		{ .max = 1, .types = BIT(NL80211_IFTYPE_AP}, },
 *	};
 *	struct ieee80211_iface_combination combination1 = {
 *		.limits = limits1,
 *		.n_limits = ARRAY_SIZE(limits1),
 *		.max_interfaces = 2,
 *		.beacon_int_infra_match = true,
 *	};
 *
 *
 * 2. Allow #{AP, P2P-GO} <= 8, channels = 1, 8 total:
 *
 *    .. code-block:: c
 *
 *	struct ieee80211_iface_limit limits2[] = {
 *		{ .max = 8, .types = BIT(NL80211_IFTYPE_AP) |
 *				     BIT(NL80211_IFTYPE_P2P_GO), },
 *	};
 *	struct ieee80211_iface_combination combination2 = {
 *		.limits = limits2,
 *		.n_limits = ARRAY_SIZE(limits2),
 *		.max_interfaces = 8,
 *		.num_different_channels = 1,
 *	};
 *
 *
 * 3. Allow #STA <= 1, #{P2P-client,P2P-GO} <= 3 on two channels, 4 total.
 *
 *    This allows for an infrastructure connection and three P2P connections.
 *
 *    .. code-block:: c
 *
 *	struct ieee80211_iface_limit limits3[] = {
 *		{ .max = 1, .types = BIT(NL80211_IFTYPE_STATION), },
 *		{ .max = 3, .types = BIT(NL80211_IFTYPE_P2P_GO) |
 *				     BIT(NL80211_IFTYPE_P2P_CLIENT), },
 *	};
 *	struct ieee80211_iface_combination combination3 = {
 *		.limits = limits3,
 *		.n_limits = ARRAY_SIZE(limits3),
 *		.max_interfaces = 4,
 *		.num_different_channels = 2,
 *	};
 *
 */
struct ieee80211_iface_combination {
	const struct ieee80211_iface_limit *limits;
	u32 num_different_channels;
	u16 max_interfaces;
	u8 n_limits;
	bool beacon_int_infra_match;
	u8 radar_detect_widths;
	u8 radar_detect_regions;
	u32 beacon_int_min_gcd;
};

struct ieee80211_txrx_stypes {
	u16 tx, rx;
};

/**
 * enum wiphy_wowlan_support_flags - WoWLAN support flags
 * @WIPHY_WOWLAN_ANY: supports wakeup for the special "any"
 *	trigger that keeps the device operating as-is and
 *	wakes up the host on any activity, for example a
 *	received packet that passed filtering; note that the
 *	packet should be preserved in that case
 * @WIPHY_WOWLAN_MAGIC_PKT: supports wakeup on magic packet
 *	(see nl80211.h)
 * @WIPHY_WOWLAN_DISCONNECT: supports wakeup on disconnect
 * @WIPHY_WOWLAN_SUPPORTS_GTK_REKEY: supports GTK rekeying while asleep
 * @WIPHY_WOWLAN_GTK_REKEY_FAILURE: supports wakeup on GTK rekey failure
 * @WIPHY_WOWLAN_EAP_IDENTITY_REQ: supports wakeup on EAP identity request
 * @WIPHY_WOWLAN_4WAY_HANDSHAKE: supports wakeup on 4-way handshake failure
 * @WIPHY_WOWLAN_RFKILL_RELEASE: supports wakeup on RF-kill release
 * @WIPHY_WOWLAN_NET_DETECT: supports wakeup on network detection
 */
enum wiphy_wowlan_support_flags {
	WIPHY_WOWLAN_ANY		= BIT(0),
	WIPHY_WOWLAN_MAGIC_PKT		= BIT(1),
	WIPHY_WOWLAN_DISCONNECT		= BIT(2),
	WIPHY_WOWLAN_SUPPORTS_GTK_REKEY	= BIT(3),
	WIPHY_WOWLAN_GTK_REKEY_FAILURE	= BIT(4),
	WIPHY_WOWLAN_EAP_IDENTITY_REQ	= BIT(5),
	WIPHY_WOWLAN_4WAY_HANDSHAKE	= BIT(6),
	WIPHY_WOWLAN_RFKILL_RELEASE	= BIT(7),
	WIPHY_WOWLAN_NET_DETECT		= BIT(8),
};

struct wiphy_wowlan_tcp_support {
	const struct nl80211_wowlan_tcp_data_token_feature *tok;
	u32 data_payload_max;
	u32 data_interval_max;
	u32 wake_payload_max;
	bool seq;
};

/**
 * struct wiphy_wowlan_support - WoWLAN support data
 * @flags: see &enum wiphy_wowlan_support_flags
 * @n_patterns: number of supported wakeup patterns
 *	(see nl80211.h for the pattern definition)
 * @pattern_max_len: maximum length of each pattern
 * @pattern_min_len: minimum length of each pattern
 * @max_pkt_offset: maximum Rx packet offset
 * @max_nd_match_sets: maximum number of matchsets for net-detect,
 *	similar, but not necessarily identical, to max_match_sets for
 *	scheduled scans.
 *	See &struct cfg80211_sched_scan_request.@match_sets for more
 *	details.
 * @tcp: TCP wakeup support information
 */
struct wiphy_wowlan_support {
	u32 flags;
	int n_patterns;
	int pattern_max_len;
	int pattern_min_len;
	int max_pkt_offset;
	int max_nd_match_sets;
	const struct wiphy_wowlan_tcp_support *tcp;
};

/**
 * struct wiphy_coalesce_support - coalesce support data
 * @n_rules: maximum number of coalesce rules
 * @max_delay: maximum supported coalescing delay in msecs
 * @n_patterns: number of supported patterns in a rule
 *	(see nl80211.h for the pattern definition)
 * @pattern_max_len: maximum length of each pattern
 * @pattern_min_len: minimum length of each pattern
 * @max_pkt_offset: maximum Rx packet offset
 */
struct wiphy_coalesce_support {
	int n_rules;
	int max_delay;
	int n_patterns;
	int pattern_max_len;
	int pattern_min_len;
	int max_pkt_offset;
};

/**
 * enum wiphy_vendor_command_flags - validation flags for vendor commands
 * @WIPHY_VENDOR_CMD_NEED_WDEV: vendor command requires wdev
 * @WIPHY_VENDOR_CMD_NEED_NETDEV: vendor command requires netdev
 * @WIPHY_VENDOR_CMD_NEED_RUNNING: interface/wdev must be up & running
 *	(must be combined with %_WDEV or %_NETDEV)
 */
enum wiphy_vendor_command_flags {
	WIPHY_VENDOR_CMD_NEED_WDEV = BIT(0),
	WIPHY_VENDOR_CMD_NEED_NETDEV = BIT(1),
	WIPHY_VENDOR_CMD_NEED_RUNNING = BIT(2),
};

/**
 * struct wiphy_vendor_command - vendor command definition
 * @info: vendor command identifying information, as used in nl80211
 * @flags: flags, see &enum wiphy_vendor_command_flags
 * @doit: callback for the operation, note that wdev is %NULL if the
 *	flags didn't ask for a wdev and non-%NULL otherwise; the data
 *	pointer may be %NULL if userspace provided no data at all
 * @dumpit: dump callback, for transferring bigger/multiple items. The
 *	@storage points to cb->args[5], ie. is preserved over the multiple
 *	dumpit calls.
 * It's recommended to not have the same sub command with both @doit and
 * @dumpit, so that userspace can assume certain ones are get and others
 * are used with dump requests.
 */
struct wiphy_vendor_command {
	struct nl80211_vendor_cmd_info info;
	u32 flags;
	int (*doit)(struct wiphy *wiphy, struct wireless_dev *wdev,
		    const void *data, int data_len);
	int (*dumpit)(struct wiphy *wiphy, struct wireless_dev *wdev,
		      struct sk_buff *skb, const void *data, int data_len,
		      unsigned long *storage);
};

/**
 * struct wiphy_iftype_ext_capab - extended capabilities per interface type
 * @iftype: interface type
 * @extended_capabilities: extended capabilities supported by the driver,
 *	additional capabilities might be supported by userspace; these are the
 *	802.11 extended capabilities ("Extended Capabilities element") and are
 *	in the same format as in the information element. See IEEE Std
 *	802.11-2012 8.4.2.29 for the defined fields.
 * @extended_capabilities_mask: mask of the valid values
 * @extended_capabilities_len: length of the extended capabilities
 */
struct wiphy_iftype_ext_capab {
	enum nl80211_iftype iftype;
	const u8 *extended_capabilities;
	const u8 *extended_capabilities_mask;
	u8 extended_capabilities_len;
};

/**
 * struct wiphy - wireless hardware description
 * @reg_notifier: the driver's regulatory notification callback,
 *	note that if your driver uses wiphy_apply_custom_regulatory()
 *	the reg_notifier's request can be passed as NULL
 * @regd: the driver's regulatory domain, if one was requested via
 * 	the regulatory_hint() API. This can be used by the driver
 *	on the reg_notifier() if it chooses to ignore future
 *	regulatory domain changes caused by other drivers.
 * @signal_type: signal type reported in &struct cfg80211_bss.
 * @cipher_suites: supported cipher suites
 * @n_cipher_suites: number of supported cipher suites
 * @retry_short: Retry limit for short frames (dot11ShortRetryLimit)
 * @retry_long: Retry limit for long frames (dot11LongRetryLimit)
 * @frag_threshold: Fragmentation threshold (dot11FragmentationThreshold);
 *	-1 = fragmentation disabled, only odd values >= 256 used
 * @rts_threshold: RTS threshold (dot11RTSThreshold); -1 = RTS/CTS disabled
 * @_net: the network namespace this wiphy currently lives in
 * @perm_addr: permanent MAC address of this device
 * @addr_mask: If the device supports multiple MAC addresses by masking,
 *	set this to a mask with variable bits set to 1, e.g. if the last
 *	four bits are variable then set it to 00-00-00-00-00-0f. The actual
 *	variable bits shall be determined by the interfaces added, with
 *	interfaces not matching the mask being rejected to be brought up.
 * @n_addresses: number of addresses in @addresses.
 * @addresses: If the device has more than one address, set this pointer
 *	to a list of addresses (6 bytes each). The first one will be used
 *	by default for perm_addr. In this case, the mask should be set to
 *	all-zeroes. In this case it is assumed that the device can handle
 *	the same number of arbitrary MAC addresses.
 * @registered: protects ->resume and ->suspend sysfs callbacks against
 *	unregister hardware
 * @debugfsdir: debugfs directory used for this wiphy, will be renamed
 *	automatically on wiphy renames
 * @dev: (virtual) struct device for this wiphy
 * @registered: helps synchronize suspend/resume with wiphy unregister
 * @wext: wireless extension handlers
 * @priv: driver private data (sized according to wiphy_new() parameter)
 * @interface_modes: bitmask of interfaces types valid for this wiphy,
 *	must be set by driver
 * @iface_combinations: Valid interface combinations array, should not
 *	list single interface types.
 * @n_iface_combinations: number of entries in @iface_combinations array.
 * @software_iftypes: bitmask of software interface types, these are not
 *	subject to any restrictions since they are purely managed in SW.
 * @flags: wiphy flags, see &enum wiphy_flags
 * @regulatory_flags: wiphy regulatory flags, see
 *	&enum ieee80211_regulatory_flags
 * @features: features advertised to nl80211, see &enum nl80211_feature_flags.
 * @ext_features: extended features advertised to nl80211, see
 *	&enum nl80211_ext_feature_index.
 * @bss_priv_size: each BSS struct has private data allocated with it,
 *	this variable determines its size
 * @max_scan_ssids: maximum number of SSIDs the device can scan for in
 *	any given scan
 * @max_sched_scan_ssids: maximum number of SSIDs the device can scan
 *	for in any given scheduled scan
 * @max_match_sets: maximum number of match sets the device can handle
 *	when performing a scheduled scan, 0 if filtering is not
 *	supported.
 * @max_scan_ie_len: maximum length of user-controlled IEs device can
 *	add to probe request frames transmitted during a scan, must not
 *	include fixed IEs like supported rates
 * @max_sched_scan_ie_len: same as max_scan_ie_len, but for scheduled
 *	scans
 * @max_sched_scan_plans: maximum number of scan plans (scan interval and number
 *	of iterations) for scheduled scan supported by the device.
 * @max_sched_scan_plan_interval: maximum interval (in seconds) for a
 *	single scan plan supported by the device.
 * @max_sched_scan_plan_iterations: maximum number of iterations for a single
 *	scan plan supported by the device.
 * @coverage_class: current coverage class
 * @fw_version: firmware version for ethtool reporting
 * @hw_version: hardware version for ethtool reporting
 * @max_num_pmkids: maximum number of PMKIDs supported by device
 * @privid: a pointer that drivers can use to identify if an arbitrary
 *	wiphy is theirs, e.g. in global notifiers
 * @bands: information about bands/channels supported by this device
 *
 * @mgmt_stypes: bitmasks of frame subtypes that can be subscribed to or
 *	transmitted through nl80211, points to an array indexed by interface
 *	type
 *
 * @available_antennas_tx: bitmap of antennas which are available to be
 *	configured as TX antennas. Antenna configuration commands will be
 *	rejected unless this or @available_antennas_rx is set.
 *
 * @available_antennas_rx: bitmap of antennas which are available to be
 *	configured as RX antennas. Antenna configuration commands will be
 *	rejected unless this or @available_antennas_tx is set.
 *
 * @probe_resp_offload:
 *	 Bitmap of supported protocols for probe response offloading.
 *	 See &enum nl80211_probe_resp_offload_support_attr. Only valid
 *	 when the wiphy flag @WIPHY_FLAG_AP_PROBE_RESP_OFFLOAD is set.
 *
 * @max_remain_on_channel_duration: Maximum time a remain-on-channel operation
 *	may request, if implemented.
 *
 * @wowlan: WoWLAN support information
 * @wowlan_config: current WoWLAN configuration; this should usually not be
 *	used since access to it is necessarily racy, use the parameter passed
 *	to the suspend() operation instead.
 *
 * @ap_sme_capa: AP SME capabilities, flags from &enum nl80211_ap_sme_features.
 * @ht_capa_mod_mask:  Specify what ht_cap values can be over-ridden.
 *	If null, then none can be over-ridden.
 * @vht_capa_mod_mask:  Specify what VHT capabilities can be over-ridden.
 *	If null, then none can be over-ridden.
 *
 * @wdev_list: the list of associated (virtual) interfaces; this list must
 *	not be modified by the driver, but can be read with RTNL/RCU protection.
 *
 * @max_acl_mac_addrs: Maximum number of MAC addresses that the device
 *	supports for ACL.
 *
 * @extended_capabilities: extended capabilities supported by the driver,
 *	additional capabilities might be supported by userspace; these are
 *	the 802.11 extended capabilities ("Extended Capabilities element")
 *	and are in the same format as in the information element. See
 *	802.11-2012 8.4.2.29 for the defined fields. These are the default
 *	extended capabilities to be used if the capabilities are not specified
 *	for a specific interface type in iftype_ext_capab.
 * @extended_capabilities_mask: mask of the valid values
 * @extended_capabilities_len: length of the extended capabilities
 * @iftype_ext_capab: array of extended capabilities per interface type
 * @num_iftype_ext_capab: number of interface types for which extended
 *	capabilities are specified separately.
 * @coalesce: packet coalescing support information
 *
 * @vendor_commands: array of vendor commands supported by the hardware
 * @n_vendor_commands: number of vendor commands
 * @vendor_events: array of vendor events supported by the hardware
 * @n_vendor_events: number of vendor events
 *
 * @max_ap_assoc_sta: maximum number of associated stations supported in AP mode
 *	(including P2P GO) or 0 to indicate no such limit is advertised. The
 *	driver is allowed to advertise a theoretical limit that it can reach in
 *	some cases, but may not always reach.
 *
 * @max_num_csa_counters: Number of supported csa_counters in beacons
 *	and probe responses.  This value should be set if the driver
 *	wishes to limit the number of csa counters. Default (0) means
 *	infinite.
 * @max_adj_channel_rssi_comp: max offset of between the channel on which the
 *	frame was sent and the channel on which the frame was heard for which
 *	the reported rssi is still valid. If a driver is able to compensate the
 *	low rssi when a frame is heard on different channel, then it should set
 *	this variable to the maximal offset for which it can compensate.
 *	This value should be set in MHz.
 * @bss_select_support: bitmask indicating the BSS selection criteria supported
 *	by the driver in the .connect() callback. The bit position maps to the
 *	attribute indices defined in &enum nl80211_bss_select_attr.
 *
 * @cookie_counter: unique generic cookie counter, used to identify objects.
 */
struct wiphy {
	/* assign these fields before you register the wiphy */

	/* permanent MAC address(es) */
	u8 perm_addr[ETH_ALEN];
	u8 addr_mask[ETH_ALEN];

	struct mac_address *addresses;

	const struct ieee80211_txrx_stypes *mgmt_stypes;

	const struct ieee80211_iface_combination *iface_combinations;
	int n_iface_combinations;
	u16 software_iftypes;

	u16 n_addresses;

	/* Supported interface modes, OR together BIT(NL80211_IFTYPE_...) */
	u16 interface_modes;

	u16 max_acl_mac_addrs;

	u32 flags, regulatory_flags, features;
	u8 ext_features[DIV_ROUND_UP(NUM_NL80211_EXT_FEATURES, 8)];

	u32 ap_sme_capa;

	enum cfg80211_signal_type signal_type;

	int bss_priv_size;
	u8 max_scan_ssids;
	u8 max_sched_scan_ssids;
	u8 max_match_sets;
	u16 max_scan_ie_len;
	u16 max_sched_scan_ie_len;
	u32 max_sched_scan_plans;
	u32 max_sched_scan_plan_interval;
	u32 max_sched_scan_plan_iterations;

	int n_cipher_suites;
	const u32 *cipher_suites;

	u8 retry_short;
	u8 retry_long;
	u32 frag_threshold;
	u32 rts_threshold;
	u8 coverage_class;

	char fw_version[ETHTOOL_FWVERS_LEN];
	u32 hw_version;

#ifdef CONFIG_PM
	const struct wiphy_wowlan_support *wowlan;
	struct cfg80211_wowlan *wowlan_config;
#endif

	u16 max_remain_on_channel_duration;

	u8 max_num_pmkids;

	u32 available_antennas_tx;
	u32 available_antennas_rx;

	/*
	 * Bitmap of supported protocols for probe response offloading
	 * see &enum nl80211_probe_resp_offload_support_attr. Only valid
	 * when the wiphy flag @WIPHY_FLAG_AP_PROBE_RESP_OFFLOAD is set.
	 */
	u32 probe_resp_offload;

	const u8 *extended_capabilities, *extended_capabilities_mask;
	u8 extended_capabilities_len;

	const struct wiphy_iftype_ext_capab *iftype_ext_capab;
	unsigned int num_iftype_ext_capab;

	/* If multiple wiphys are registered and you're handed e.g.
	 * a regular netdev with assigned ieee80211_ptr, you won't
	 * know whether it points to a wiphy your driver has registered
	 * or not. Assign this to something global to your driver to
	 * help determine whether you own this wiphy or not. */
	const void *privid;

	struct ieee80211_supported_band *bands[NUM_NL80211_BANDS];

	/* Lets us get back the wiphy on the callback */
	void (*reg_notifier)(struct wiphy *wiphy,
			     struct regulatory_request *request);

	/* fields below are read-only, assigned by cfg80211 */

	const struct ieee80211_regdomain __rcu *regd;

	/* the item in /sys/class/ieee80211/ points to this,
	 * you need use set_wiphy_dev() (see below) */
	struct device dev;

	/* protects ->resume, ->suspend sysfs callbacks against unregister hw */
	bool registered;

	/* dir in debugfs: ieee80211/<wiphyname> */
	struct dentry *debugfsdir;

	const struct ieee80211_ht_cap *ht_capa_mod_mask;
	const struct ieee80211_vht_cap *vht_capa_mod_mask;

	struct list_head wdev_list;

	/* the network namespace this phy lives in currently */
	possible_net_t _net;

#ifdef CONFIG_CFG80211_WEXT
	const struct iw_handler_def *wext;
#endif

	const struct wiphy_coalesce_support *coalesce;

	const struct wiphy_vendor_command *vendor_commands;
	const struct nl80211_vendor_cmd_info *vendor_events;
	int n_vendor_commands, n_vendor_events;

	u16 max_ap_assoc_sta;

	u8 max_num_csa_counters;
	u8 max_adj_channel_rssi_comp;

	u32 bss_select_support;

	u64 cookie_counter;

	char priv[0] __aligned(NETDEV_ALIGN);
};

static inline struct net *wiphy_net(struct wiphy *wiphy)
{
	return read_pnet(&wiphy->_net);
}

static inline void wiphy_net_set(struct wiphy *wiphy, struct net *net)
{
	write_pnet(&wiphy->_net, net);
}

/**
 * wiphy_priv - return priv from wiphy
 *
 * @wiphy: the wiphy whose priv pointer to return
 * Return: The priv of @wiphy.
 */
static inline void *wiphy_priv(struct wiphy *wiphy)
{
	BUG_ON(!wiphy);
	return &wiphy->priv;
}

/**
 * priv_to_wiphy - return the wiphy containing the priv
 *
 * @priv: a pointer previously returned by wiphy_priv
 * Return: The wiphy of @priv.
 */
static inline struct wiphy *priv_to_wiphy(void *priv)
{
	BUG_ON(!priv);
	return container_of(priv, struct wiphy, priv);
}

/**
 * set_wiphy_dev - set device pointer for wiphy
 *
 * @wiphy: The wiphy whose device to bind
 * @dev: The device to parent it to
 */
static inline void set_wiphy_dev(struct wiphy *wiphy, struct device *dev)
{
	wiphy->dev.parent = dev;
}

/**
 * wiphy_dev - get wiphy dev pointer
 *
 * @wiphy: The wiphy whose device struct to look up
 * Return: The dev of @wiphy.
 */
static inline struct device *wiphy_dev(struct wiphy *wiphy)
{
	return wiphy->dev.parent;
}

/**
 * wiphy_name - get wiphy name
 *
 * @wiphy: The wiphy whose name to return
 * Return: The name of @wiphy.
 */
static inline const char *wiphy_name(const struct wiphy *wiphy)
{
	return dev_name(&wiphy->dev);
}

/**
 * wiphy_new_nm - create a new wiphy for use with cfg80211
 *
 * @ops: The configuration operations for this device
 * @sizeof_priv: The size of the private area to allocate
 * @requested_name: Request a particular name.
 *	NULL is valid value, and means use the default phy%d naming.
 *
 * Create a new wiphy and associate the given operations with it.
 * @sizeof_priv bytes are allocated for private use.
 *
 * Return: A pointer to the new wiphy. This pointer must be
 * assigned to each netdev's ieee80211_ptr for proper operation.
 */
struct wiphy *wiphy_new_nm(const struct cfg80211_ops *ops, int sizeof_priv,
			   const char *requested_name);

/**
 * wiphy_new - create a new wiphy for use with cfg80211
 *
 * @ops: The configuration operations for this device
 * @sizeof_priv: The size of the private area to allocate
 *
 * Create a new wiphy and associate the given operations with it.
 * @sizeof_priv bytes are allocated for private use.
 *
 * Return: A pointer to the new wiphy. This pointer must be
 * assigned to each netdev's ieee80211_ptr for proper operation.
 */
static inline struct wiphy *wiphy_new(const struct cfg80211_ops *ops,
				      int sizeof_priv)
{
	return wiphy_new_nm(ops, sizeof_priv, NULL);
}

/**
 * wiphy_register - register a wiphy with cfg80211
 *
 * @wiphy: The wiphy to register.
 *
 * Return: A non-negative wiphy index or a negative error code.
 */
int wiphy_register(struct wiphy *wiphy);

/**
 * wiphy_unregister - deregister a wiphy from cfg80211
 *
 * @wiphy: The wiphy to unregister.
 *
 * After this call, no more requests can be made with this priv
 * pointer, but the call may sleep to wait for an outstanding
 * request that is being handled.
 */
void wiphy_unregister(struct wiphy *wiphy);

/**
 * wiphy_free - free wiphy
 *
 * @wiphy: The wiphy to free
 */
void wiphy_free(struct wiphy *wiphy);

/* internal structs */
struct cfg80211_conn;
struct cfg80211_internal_bss;
struct cfg80211_cached_keys;

/**
 * struct wireless_dev - wireless device state
 *
 * For netdevs, this structure must be allocated by the driver
 * that uses the ieee80211_ptr field in struct net_device (this
 * is intentional so it can be allocated along with the netdev.)
 * It need not be registered then as netdev registration will
 * be intercepted by cfg80211 to see the new wireless device.
 *
 * For non-netdev uses, it must also be allocated by the driver
 * in response to the cfg80211 callbacks that require it, as
 * there's no netdev registration in that case it may not be
 * allocated outside of callback operations that return it.
 *
 * @wiphy: pointer to hardware description
 * @iftype: interface type
 * @list: (private) Used to collect the interfaces
 * @netdev: (private) Used to reference back to the netdev, may be %NULL
 * @identifier: (private) Identifier used in nl80211 to identify this
 *	wireless device if it has no netdev
 * @current_bss: (private) Used by the internal configuration code
 * @chandef: (private) Used by the internal configuration code to track
 *	the user-set channel definition.
 * @preset_chandef: (private) Used by the internal configuration code to
 *	track the channel to be used for AP later
 * @bssid: (private) Used by the internal configuration code
 * @ssid: (private) Used by the internal configuration code
 * @ssid_len: (private) Used by the internal configuration code
 * @mesh_id_len: (private) Used by the internal configuration code
 * @mesh_id_up_len: (private) Used by the internal configuration code
 * @wext: (private) Used by the internal wireless extensions compat code
 * @use_4addr: indicates 4addr mode is used on this interface, must be
 *	set by driver (if supported) on add_interface BEFORE registering the
 *	netdev and may otherwise be used by driver read-only, will be update
 *	by cfg80211 on change_interface
 * @mgmt_registrations: list of registrations for management frames
 * @mgmt_registrations_lock: lock for the list
 * @mtx: mutex used to lock data in this struct, may be used by drivers
 *	and some API functions require it held
 * @beacon_interval: beacon interval used on this device for transmitting
 *	beacons, 0 when not valid
 * @address: The address for this device, valid only if @netdev is %NULL
 * @p2p_started: true if this is a P2P Device that has been started
 * @nan_started: true if this is a NAN interface that has been started
 * @cac_started: true if DFS channel availability check has been started
 * @cac_start_time: timestamp (jiffies) when the dfs state was entered.
 * @cac_time_ms: CAC time in ms
 * @ps: powersave mode is enabled
 * @ps_timeout: dynamic powersave timeout
 * @ap_unexpected_nlportid: (private) netlink port ID of application
 *	registered for unexpected class 3 frames (AP mode)
 * @conn: (private) cfg80211 software SME connection state machine data
 * @connect_keys: (private) keys to set after connection is established
 * @conn_bss_type: connecting/connected BSS type
 * @conn_owner_nlportid: (private) connection owner socket port ID
 * @disconnect_wk: (private) auto-disconnect work
 * @disconnect_bssid: (private) the BSSID to use for auto-disconnect
 * @ibss_fixed: (private) IBSS is using fixed BSSID
 * @ibss_dfs_possible: (private) IBSS may change to a DFS channel
 * @event_list: (private) list for internal event processing
 * @event_lock: (private) lock for event list
 * @owner_nlportid: (private) owner socket port ID
 */
struct wireless_dev {
	struct wiphy *wiphy;
	enum nl80211_iftype iftype;

	/* the remainder of this struct should be private to cfg80211 */
	struct list_head list;
	struct net_device *netdev;

	u32 identifier;

	struct list_head mgmt_registrations;
	spinlock_t mgmt_registrations_lock;

	struct mutex mtx;

	bool use_4addr, p2p_started, nan_started;

	u8 address[ETH_ALEN] __aligned(sizeof(u16));

	/* currently used for IBSS and SME - might be rearranged later */
	u8 ssid[IEEE80211_MAX_SSID_LEN];
	u8 ssid_len, mesh_id_len, mesh_id_up_len;
	struct cfg80211_conn *conn;
	struct cfg80211_cached_keys *connect_keys;
	enum ieee80211_bss_type conn_bss_type;
	u32 conn_owner_nlportid;

	struct work_struct disconnect_wk;
	u8 disconnect_bssid[ETH_ALEN];

	struct list_head event_list;
	spinlock_t event_lock;

	struct cfg80211_internal_bss *current_bss; /* associated / joined */
	struct cfg80211_chan_def preset_chandef;
	struct cfg80211_chan_def chandef;

	bool ibss_fixed;
	bool ibss_dfs_possible;

	bool ps;
	int ps_timeout;

	int beacon_interval;

	u32 ap_unexpected_nlportid;

	bool cac_started;
	unsigned long cac_start_time;
	unsigned int cac_time_ms;

	u32 owner_nlportid;

#ifdef CONFIG_CFG80211_WEXT
	/* wext data */
	struct {
		struct cfg80211_ibss_params ibss;
		struct cfg80211_connect_params connect;
		struct cfg80211_cached_keys *keys;
		const u8 *ie;
		size_t ie_len;
		u8 bssid[ETH_ALEN], prev_bssid[ETH_ALEN];
		u8 ssid[IEEE80211_MAX_SSID_LEN];
		s8 default_key, default_mgmt_key;
		bool prev_bssid_valid;
	} wext;
#endif
};

static inline u8 *wdev_address(struct wireless_dev *wdev)
{
	if (wdev->netdev)
		return wdev->netdev->dev_addr;
	return wdev->address;
}

/**
 * wdev_priv - return wiphy priv from wireless_dev
 *
 * @wdev: The wireless device whose wiphy's priv pointer to return
 * Return: The wiphy priv of @wdev.
 */
static inline void *wdev_priv(struct wireless_dev *wdev)
{
	BUG_ON(!wdev);
	return wiphy_priv(wdev->wiphy);
}

/**
 * DOC: Utility functions
 *
 * cfg80211 offers a number of utility functions that can be useful.
 */

/**
 * ieee80211_channel_to_frequency - convert channel number to frequency
 * @chan: channel number
 * @band: band, necessary due to channel number overlap
 * Return: The corresponding frequency (in MHz), or 0 if the conversion failed.
 */
int ieee80211_channel_to_frequency(int chan, enum nl80211_band band);

/**
 * ieee80211_frequency_to_channel - convert frequency to channel number
 * @freq: center frequency
 * Return: The corresponding channel, or 0 if the conversion failed.
 */
int ieee80211_frequency_to_channel(int freq);

/*
 * Name indirection necessary because the ieee80211 code also has
 * a function named "ieee80211_get_channel", so if you include
 * cfg80211's header file you get cfg80211's version, if you try
 * to include both header files you'll (rightfully!) get a symbol
 * clash.
 */
struct ieee80211_channel *__ieee80211_get_channel(struct wiphy *wiphy,
						  int freq);
/**
 * ieee80211_get_channel - get channel struct from wiphy for specified frequency
 * @wiphy: the struct wiphy to get the channel for
 * @freq: the center frequency of the channel
 * Return: The channel struct from @wiphy at @freq.
 */
static inline struct ieee80211_channel *
ieee80211_get_channel(struct wiphy *wiphy, int freq)
{
	return __ieee80211_get_channel(wiphy, freq);
}

/**
 * ieee80211_get_response_rate - get basic rate for a given rate
 *
 * @sband: the band to look for rates in
 * @basic_rates: bitmap of basic rates
 * @bitrate: the bitrate for which to find the basic rate
 *
 * Return: The basic rate corresponding to a given bitrate, that
 * is the next lower bitrate contained in the basic rate map,
 * which is, for this function, given as a bitmap of indices of
 * rates in the band's bitrate table.
 */
struct ieee80211_rate *
ieee80211_get_response_rate(struct ieee80211_supported_band *sband,
			    u32 basic_rates, int bitrate);

/**
 * ieee80211_mandatory_rates - get mandatory rates for a given band
 * @sband: the band to look for rates in
 * @scan_width: width of the control channel
 *
 * This function returns a bitmap of the mandatory rates for the given
 * band, bits are set according to the rate position in the bitrates array.
 */
u32 ieee80211_mandatory_rates(struct ieee80211_supported_band *sband,
			      enum nl80211_bss_scan_width scan_width);

/*
 * Radiotap parsing functions -- for controlled injection support
 *
 * Implemented in net/wireless/radiotap.c
 * Documentation in Documentation/networking/radiotap-headers.txt
 */

struct radiotap_align_size {
	uint8_t align:4, size:4;
};

struct ieee80211_radiotap_namespace {
	const struct radiotap_align_size *align_size;
	int n_bits;
	uint32_t oui;
	uint8_t subns;
};

struct ieee80211_radiotap_vendor_namespaces {
	const struct ieee80211_radiotap_namespace *ns;
	int n_ns;
};

/**
 * struct ieee80211_radiotap_iterator - tracks walk thru present radiotap args
 * @this_arg_index: index of current arg, valid after each successful call
 *	to ieee80211_radiotap_iterator_next()
 * @this_arg: pointer to current radiotap arg; it is valid after each
 *	call to ieee80211_radiotap_iterator_next() but also after
 *	ieee80211_radiotap_iterator_init() where it will point to
 *	the beginning of the actual data portion
 * @this_arg_size: length of the current arg, for convenience
 * @current_namespace: pointer to the current namespace definition
 *	(or internally %NULL if the current namespace is unknown)
 * @is_radiotap_ns: indicates whether the current namespace is the default
 *	radiotap namespace or not
 *
 * @_rtheader: pointer to the radiotap header we are walking through
 * @_max_length: length of radiotap header in cpu byte ordering
 * @_arg_index: next argument index
 * @_arg: next argument pointer
 * @_next_bitmap: internal pointer to next present u32
 * @_bitmap_shifter: internal shifter for curr u32 bitmap, b0 set == arg present
 * @_vns: vendor namespace definitions
 * @_next_ns_data: beginning of the next namespace's data
 * @_reset_on_ext: internal; reset the arg index to 0 when going to the
 *	next bitmap word
 *
 * Describes the radiotap parser state. Fields prefixed with an underscore
 * must not be used by users of the parser, only by the parser internally.
 */

struct ieee80211_radiotap_iterator {
	struct ieee80211_radiotap_header *_rtheader;
	const struct ieee80211_radiotap_vendor_namespaces *_vns;
	const struct ieee80211_radiotap_namespace *current_namespace;

	unsigned char *_arg, *_next_ns_data;
	__le32 *_next_bitmap;

	unsigned char *this_arg;
	int this_arg_index;
	int this_arg_size;

	int is_radiotap_ns;

	int _max_length;
	int _arg_index;
	uint32_t _bitmap_shifter;
	int _reset_on_ext;
};

int
ieee80211_radiotap_iterator_init(struct ieee80211_radiotap_iterator *iterator,
				 struct ieee80211_radiotap_header *radiotap_header,
				 int max_length,
				 const struct ieee80211_radiotap_vendor_namespaces *vns);

int
ieee80211_radiotap_iterator_next(struct ieee80211_radiotap_iterator *iterator);


extern const unsigned char rfc1042_header[6];
extern const unsigned char bridge_tunnel_header[6];

/**
 * ieee80211_get_hdrlen_from_skb - get header length from data
 *
 * @skb: the frame
 *
 * Given an skb with a raw 802.11 header at the data pointer this function
 * returns the 802.11 header length.
 *
 * Return: The 802.11 header length in bytes (not including encryption
 * headers). Or 0 if the data in the sk_buff is too short to contain a valid
 * 802.11 header.
 */
unsigned int ieee80211_get_hdrlen_from_skb(const struct sk_buff *skb);

/**
 * ieee80211_hdrlen - get header length in bytes from frame control
 * @fc: frame control field in little-endian format
 * Return: The header length in bytes.
 */
unsigned int __attribute_const__ ieee80211_hdrlen(__le16 fc);

/**
 * ieee80211_get_mesh_hdrlen - get mesh extension header length
 * @meshhdr: the mesh extension header, only the flags field
 *	(first byte) will be accessed
 * Return: The length of the extension header, which is always at
 * least 6 bytes and at most 18 if address 5 and 6 are present.
 */
unsigned int ieee80211_get_mesh_hdrlen(struct ieee80211s_hdr *meshhdr);

/**
 * DOC: Data path helpers
 *
 * In addition to generic utilities, cfg80211 also offers
 * functions that help implement the data path for devices
 * that do not do the 802.11/802.3 conversion on the device.
 */

/**
 * ieee80211_data_to_8023_exthdr - convert an 802.11 data frame to 802.3
 * @skb: the 802.11 data frame
 * @ehdr: pointer to a &struct ethhdr that will get the header, instead
 *	of it being pushed into the SKB
 * @addr: the device MAC address
 * @iftype: the virtual interface type
 * Return: 0 on success. Non-zero on error.
 */
int ieee80211_data_to_8023_exthdr(struct sk_buff *skb, struct ethhdr *ehdr,
				  const u8 *addr, enum nl80211_iftype iftype);

/**
 * ieee80211_data_to_8023 - convert an 802.11 data frame to 802.3
 * @skb: the 802.11 data frame
 * @addr: the device MAC address
 * @iftype: the virtual interface type
 * Return: 0 on success. Non-zero on error.
 */
static inline int ieee80211_data_to_8023(struct sk_buff *skb, const u8 *addr,
					 enum nl80211_iftype iftype)
{
	return ieee80211_data_to_8023_exthdr(skb, NULL, addr, iftype);
}

/**
 * ieee80211_amsdu_to_8023s - decode an IEEE 802.11n A-MSDU frame
 *
 * Decode an IEEE 802.11 A-MSDU and convert it to a list of 802.3 frames.
 * The @list will be empty if the decode fails. The @skb must be fully
 * header-less before being passed in here; it is freed in this function.
 *
 * @skb: The input A-MSDU frame without any headers.
 * @list: The output list of 802.3 frames. It must be allocated and
 *	initialized by by the caller.
 * @addr: The device MAC address.
 * @iftype: The device interface type.
 * @extra_headroom: The hardware extra headroom for SKBs in the @list.
 * @check_da: DA to check in the inner ethernet header, or NULL
 * @check_sa: SA to check in the inner ethernet header, or NULL
 */
void ieee80211_amsdu_to_8023s(struct sk_buff *skb, struct sk_buff_head *list,
			      const u8 *addr, enum nl80211_iftype iftype,
			      const unsigned int extra_headroom,
			      const u8 *check_da, const u8 *check_sa);

/**
 * cfg80211_classify8021d - determine the 802.1p/1d tag for a data frame
 * @skb: the data frame
 * @qos_map: Interworking QoS mapping or %NULL if not in use
 * Return: The 802.1p/1d tag.
 */
unsigned int cfg80211_classify8021d(struct sk_buff *skb,
				    struct cfg80211_qos_map *qos_map);

/**
 * cfg80211_find_ie_match - match information element and byte array in data
 *
 * @eid: element ID
 * @ies: data consisting of IEs
 * @len: length of data
 * @match: byte array to match
 * @match_len: number of bytes in the match array
 * @match_offset: offset in the IE where the byte array should match.
 *	If match_len is zero, this must also be set to zero.
 *	Otherwise this must be set to 2 or more, because the first
 *	byte is the element id, which is already compared to eid, and
 *	the second byte is the IE length.
 *
 * Return: %NULL if the element ID could not be found or if
 * the element is invalid (claims to be longer than the given
 * data) or if the byte array doesn't match, or a pointer to the first
 * byte of the requested element, that is the byte containing the
 * element ID.
 *
 * Note: There are no checks on the element length other than
 * having to fit into the given data and being large enough for the
 * byte array to match.
 */
const u8 *cfg80211_find_ie_match(u8 eid, const u8 *ies, int len,
				 const u8 *match, int match_len,
				 int match_offset);

/**
 * cfg80211_find_ie - find information element in data
 *
 * @eid: element ID
 * @ies: data consisting of IEs
 * @len: length of data
 *
 * Return: %NULL if the element ID could not be found or if
 * the element is invalid (claims to be longer than the given
 * data), or a pointer to the first byte of the requested
 * element, that is the byte containing the element ID.
 *
 * Note: There are no checks on the element length other than
 * having to fit into the given data.
 */
static inline const u8 *cfg80211_find_ie(u8 eid, const u8 *ies, int len)
{
	return cfg80211_find_ie_match(eid, ies, len, NULL, 0, 0);
}

/**
 * cfg80211_find_vendor_ie - find vendor specific information element in data
 *
 * @oui: vendor OUI
 * @oui_type: vendor-specific OUI type (must be < 0xff), negative means any
 * @ies: data consisting of IEs
 * @len: length of data
 *
 * Return: %NULL if the vendor specific element ID could not be found or if the
 * element is invalid (claims to be longer than the given data), or a pointer to
 * the first byte of the requested element, that is the byte containing the
 * element ID.
 *
 * Note: There are no checks on the element length other than having to fit into
 * the given data.
 */
const u8 *cfg80211_find_vendor_ie(unsigned int oui, int oui_type,
				  const u8 *ies, int len);

/**
 * cfg80211_send_layer2_update - send layer 2 update frame
 *
 * @dev: network device
 * @addr: STA MAC address
 *
 * Wireless drivers can use this function to update forwarding tables in bridge
 * devices upon STA association.
 */
void cfg80211_send_layer2_update(struct net_device *dev, const u8 *addr);

/**
 * DOC: Regulatory enforcement infrastructure
 *
 * TODO
 */

/**
 * regulatory_hint - driver hint to the wireless core a regulatory domain
 * @wiphy: the wireless device giving the hint (used only for reporting
 *	conflicts)
 * @alpha2: the ISO/IEC 3166 alpha2 the driver claims its regulatory domain
 * 	should be in. If @rd is set this should be NULL. Note that if you
 * 	set this to NULL you should still set rd->alpha2 to some accepted
 * 	alpha2.
 *
 * Wireless drivers can use this function to hint to the wireless core
 * what it believes should be the current regulatory domain by
 * giving it an ISO/IEC 3166 alpha2 country code it knows its regulatory
 * domain should be in or by providing a completely build regulatory domain.
 * If the driver provides an ISO/IEC 3166 alpha2 userspace will be queried
 * for a regulatory domain structure for the respective country.
 *
 * The wiphy must have been registered to cfg80211 prior to this call.
 * For cfg80211 drivers this means you must first use wiphy_register(),
 * for mac80211 drivers you must first use ieee80211_register_hw().
 *
 * Drivers should check the return value, its possible you can get
 * an -ENOMEM.
 *
 * Return: 0 on success. -ENOMEM.
 */
int regulatory_hint(struct wiphy *wiphy, const char *alpha2);

/**
 * regulatory_set_wiphy_regd - set regdom info for self managed drivers
 * @wiphy: the wireless device we want to process the regulatory domain on
 * @rd: the regulatory domain informatoin to use for this wiphy
 *
 * Set the regulatory domain information for self-managed wiphys, only they
 * may use this function. See %REGULATORY_WIPHY_SELF_MANAGED for more
 * information.
 *
 * Return: 0 on success. -EINVAL, -EPERM
 */
int regulatory_set_wiphy_regd(struct wiphy *wiphy,
			      struct ieee80211_regdomain *rd);

/**
 * regulatory_set_wiphy_regd_sync_rtnl - set regdom for self-managed drivers
 * @wiphy: the wireless device we want to process the regulatory domain on
 * @rd: the regulatory domain information to use for this wiphy
 *
 * This functions requires the RTNL to be held and applies the new regdomain
 * synchronously to this wiphy. For more details see
 * regulatory_set_wiphy_regd().
 *
 * Return: 0 on success. -EINVAL, -EPERM
 */
int regulatory_set_wiphy_regd_sync_rtnl(struct wiphy *wiphy,
					struct ieee80211_regdomain *rd);

/**
 * regulatory_hint_user - hint to the wireless core a regulatory domain
 * which the driver has received from an application
 * @alpha2: the ISO/IEC 3166 alpha2 the driver claims its regulatory domain
 *	should be in. If @rd is set this should be NULL. Note that if you
 *	set this to NULL you should still set rd->alpha2 to some accepted
 *	alpha2.
 * @user_reg_hint_type: the type of user regulatory hint.
 *
 * Wireless drivers can use this function to hint to the wireless core
 * the current regulatory domain as specified by trusted applications,
 * it is the driver's responsibilty to estbalish which applications it
 * trusts.
 *
 * The wiphy should be registered to cfg80211 prior to this call.
 * For cfg80211 drivers this means you must first use wiphy_register(),
 * for mac80211 drivers you must first use ieee80211_register_hw().
 *
 * Drivers should check the return value, its possible you can get
 * an -ENOMEM or an -EINVAL.
 *
 * Return: 0 on success. -ENOMEM, -EINVAL.
 */
int regulatory_hint_user(const char *alpha2,
			 enum nl80211_user_reg_hint_type user_reg_hint_type);

/**
 * wiphy_apply_custom_regulatory - apply a custom driver regulatory domain
 * @wiphy: the wireless device we want to process the regulatory domain on
 * @regd: the custom regulatory domain to use for this wiphy
 *
 * Drivers can sometimes have custom regulatory domains which do not apply
 * to a specific country. Drivers can use this to apply such custom regulatory
 * domains. This routine must be called prior to wiphy registration. The
 * custom regulatory domain will be trusted completely and as such previous
 * default channel settings will be disregarded. If no rule is found for a
 * channel on the regulatory domain the channel will be disabled.
 * Drivers using this for a wiphy should also set the wiphy flag
 * REGULATORY_CUSTOM_REG or cfg80211 will set it for the wiphy
 * that called this helper.
 */
void wiphy_apply_custom_regulatory(struct wiphy *wiphy,
				   const struct ieee80211_regdomain *regd);

/**
 * freq_reg_info - get regulatory information for the given frequency
 * @wiphy: the wiphy for which we want to process this rule for
 * @center_freq: Frequency in KHz for which we want regulatory information for
 *
 * Use this function to get the regulatory rule for a specific frequency on
 * a given wireless device. If the device has a specific regulatory domain
 * it wants to follow we respect that unless a country IE has been received
 * and processed already.
 *
 * Return: A valid pointer, or, when an error occurs, for example if no rule
 * can be found, the return value is encoded using ERR_PTR(). Use IS_ERR() to
 * check and PTR_ERR() to obtain the numeric return value. The numeric return
 * value will be -ERANGE if we determine the given center_freq does not even
 * have a regulatory rule for a frequency range in the center_freq's band.
 * See freq_in_rule_band() for our current definition of a band -- this is
 * purely subjective and right now it's 802.11 specific.
 */
const struct ieee80211_reg_rule *freq_reg_info(struct wiphy *wiphy,
					       u32 center_freq);

/**
 * reg_initiator_name - map regulatory request initiator enum to name
 * @initiator: the regulatory request initiator
 *
 * You can use this to map the regulatory request initiator enum to a
 * proper string representation.
 */
const char *reg_initiator_name(enum nl80211_reg_initiator initiator);

/*
 * callbacks for asynchronous cfg80211 methods, notification
 * functions and BSS handling helpers
 */

/**
 * cfg80211_scan_done - notify that scan finished
 *
 * @request: the corresponding scan request
 * @info: information about the completed scan
 */
void cfg80211_scan_done(struct cfg80211_scan_request *request,
			struct cfg80211_scan_info *info);

/**
 * cfg80211_sched_scan_results - notify that new scan results are available
 *
 * @wiphy: the wiphy which got scheduled scan results
 */
void cfg80211_sched_scan_results(struct wiphy *wiphy);

/**
 * cfg80211_sched_scan_stopped - notify that the scheduled scan has stopped
 *
 * @wiphy: the wiphy on which the scheduled scan stopped
 *
 * The driver can call this function to inform cfg80211 that the
 * scheduled scan had to be stopped, for whatever reason.  The driver
 * is then called back via the sched_scan_stop operation when done.
 */
void cfg80211_sched_scan_stopped(struct wiphy *wiphy);

/**
 * cfg80211_sched_scan_stopped_rtnl - notify that the scheduled scan has stopped
 *
 * @wiphy: the wiphy on which the scheduled scan stopped
 *
 * The driver can call this function to inform cfg80211 that the
 * scheduled scan had to be stopped, for whatever reason.  The driver
 * is then called back via the sched_scan_stop operation when done.
 * This function should be called with rtnl locked.
 */
void cfg80211_sched_scan_stopped_rtnl(struct wiphy *wiphy);

/**
 * cfg80211_inform_bss_frame_data - inform cfg80211 of a received BSS frame
 * @wiphy: the wiphy reporting the BSS
 * @data: the BSS metadata
 * @mgmt: the management frame (probe response or beacon)
 * @len: length of the management frame
 * @gfp: context flags
 *
 * This informs cfg80211 that BSS information was found and
 * the BSS should be updated/added.
 *
 * Return: A referenced struct, must be released with cfg80211_put_bss()!
 * Or %NULL on error.
 */
struct cfg80211_bss * __must_check
cfg80211_inform_bss_frame_data(struct wiphy *wiphy,
			       struct cfg80211_inform_bss *data,
			       struct ieee80211_mgmt *mgmt, size_t len,
			       gfp_t gfp);

static inline struct cfg80211_bss * __must_check
cfg80211_inform_bss_width_frame(struct wiphy *wiphy,
				struct ieee80211_channel *rx_channel,
				enum nl80211_bss_scan_width scan_width,
				struct ieee80211_mgmt *mgmt, size_t len,
				s32 signal, gfp_t gfp)
{
	struct cfg80211_inform_bss data = {
		.chan = rx_channel,
		.scan_width = scan_width,
		.signal = signal,
	};

	return cfg80211_inform_bss_frame_data(wiphy, &data, mgmt, len, gfp);
}

static inline struct cfg80211_bss * __must_check
cfg80211_inform_bss_frame(struct wiphy *wiphy,
			  struct ieee80211_channel *rx_channel,
			  struct ieee80211_mgmt *mgmt, size_t len,
			  s32 signal, gfp_t gfp)
{
	struct cfg80211_inform_bss data = {
		.chan = rx_channel,
		.scan_width = NL80211_BSS_CHAN_WIDTH_20,
		.signal = signal,
	};

	return cfg80211_inform_bss_frame_data(wiphy, &data, mgmt, len, gfp);
}

/**
 * enum cfg80211_bss_frame_type - frame type that the BSS data came from
 * @CFG80211_BSS_FTYPE_UNKNOWN: driver doesn't know whether the data is
 *	from a beacon or probe response
 * @CFG80211_BSS_FTYPE_BEACON: data comes from a beacon
 * @CFG80211_BSS_FTYPE_PRESP: data comes from a probe response
 */
enum cfg80211_bss_frame_type {
	CFG80211_BSS_FTYPE_UNKNOWN,
	CFG80211_BSS_FTYPE_BEACON,
	CFG80211_BSS_FTYPE_PRESP,
};

/**
 * cfg80211_inform_bss_data - inform cfg80211 of a new BSS
 *
 * @wiphy: the wiphy reporting the BSS
 * @data: the BSS metadata
 * @ftype: frame type (if known)
 * @bssid: the BSSID of the BSS
 * @tsf: the TSF sent by the peer in the beacon/probe response (or 0)
 * @capability: the capability field sent by the peer
 * @beacon_interval: the beacon interval announced by the peer
 * @ie: additional IEs sent by the peer
 * @ielen: length of the additional IEs
 * @gfp: context flags
 *
 * This informs cfg80211 that BSS information was found and
 * the BSS should be updated/added.
 *
 * Return: A referenced struct, must be released with cfg80211_put_bss()!
 * Or %NULL on error.
 */
struct cfg80211_bss * __must_check
cfg80211_inform_bss_data(struct wiphy *wiphy,
			 struct cfg80211_inform_bss *data,
			 enum cfg80211_bss_frame_type ftype,
			 const u8 *bssid, u64 tsf, u16 capability,
			 u16 beacon_interval, const u8 *ie, size_t ielen,
			 gfp_t gfp);

static inline struct cfg80211_bss * __must_check
cfg80211_inform_bss_width(struct wiphy *wiphy,
			  struct ieee80211_channel *rx_channel,
			  enum nl80211_bss_scan_width scan_width,
			  enum cfg80211_bss_frame_type ftype,
			  const u8 *bssid, u64 tsf, u16 capability,
			  u16 beacon_interval, const u8 *ie, size_t ielen,
			  s32 signal, gfp_t gfp)
{
	struct cfg80211_inform_bss data = {
		.chan = rx_channel,
		.scan_width = scan_width,
		.signal = signal,
	};

	return cfg80211_inform_bss_data(wiphy, &data, ftype, bssid, tsf,
					capability, beacon_interval, ie, ielen,
					gfp);
}

static inline struct cfg80211_bss * __must_check
cfg80211_inform_bss(struct wiphy *wiphy,
		    struct ieee80211_channel *rx_channel,
		    enum cfg80211_bss_frame_type ftype,
		    const u8 *bssid, u64 tsf, u16 capability,
		    u16 beacon_interval, const u8 *ie, size_t ielen,
		    s32 signal, gfp_t gfp)
{
	struct cfg80211_inform_bss data = {
		.chan = rx_channel,
		.scan_width = NL80211_BSS_CHAN_WIDTH_20,
		.signal = signal,
	};

	return cfg80211_inform_bss_data(wiphy, &data, ftype, bssid, tsf,
					capability, beacon_interval, ie, ielen,
					gfp);
}

struct cfg80211_bss *cfg80211_get_bss(struct wiphy *wiphy,
				      struct ieee80211_channel *channel,
				      const u8 *bssid,
				      const u8 *ssid, size_t ssid_len,
				      enum ieee80211_bss_type bss_type,
				      enum ieee80211_privacy);
static inline struct cfg80211_bss *
cfg80211_get_ibss(struct wiphy *wiphy,
		  struct ieee80211_channel *channel,
		  const u8 *ssid, size_t ssid_len)
{
	return cfg80211_get_bss(wiphy, channel, NULL, ssid, ssid_len,
				IEEE80211_BSS_TYPE_IBSS,
				IEEE80211_PRIVACY_ANY);
}

/**
 * cfg80211_ref_bss - reference BSS struct
 * @wiphy: the wiphy this BSS struct belongs to
 * @bss: the BSS struct to reference
 *
 * Increments the refcount of the given BSS struct.
 */
void cfg80211_ref_bss(struct wiphy *wiphy, struct cfg80211_bss *bss);

/**
 * cfg80211_put_bss - unref BSS struct
 * @wiphy: the wiphy this BSS struct belongs to
 * @bss: the BSS struct
 *
 * Decrements the refcount of the given BSS struct.
 */
void cfg80211_put_bss(struct wiphy *wiphy, struct cfg80211_bss *bss);

/**
 * cfg80211_unlink_bss - unlink BSS from internal data structures
 * @wiphy: the wiphy
 * @bss: the bss to remove
 *
 * This function removes the given BSS from the internal data structures
 * thereby making it no longer show up in scan results etc. Use this
 * function when you detect a BSS is gone. Normally BSSes will also time
 * out, so it is not necessary to use this function at all.
 */
void cfg80211_unlink_bss(struct wiphy *wiphy, struct cfg80211_bss *bss);

static inline enum nl80211_bss_scan_width
cfg80211_chandef_to_scan_width(const struct cfg80211_chan_def *chandef)
{
	switch (chandef->width) {
	case NL80211_CHAN_WIDTH_5:
		return NL80211_BSS_CHAN_WIDTH_5;
	case NL80211_CHAN_WIDTH_10:
		return NL80211_BSS_CHAN_WIDTH_10;
	default:
		return NL80211_BSS_CHAN_WIDTH_20;
	}
}

/**
 * cfg80211_rx_mlme_mgmt - notification of processed MLME management frame
 * @dev: network device
 * @buf: authentication frame (header + body)
 * @len: length of the frame data
 *
 * This function is called whenever an authentication, disassociation or
 * deauthentication frame has been received and processed in station mode.
 * After being asked to authenticate via cfg80211_ops::auth() the driver must
 * call either this function or cfg80211_auth_timeout().
 * After being asked to associate via cfg80211_ops::assoc() the driver must
 * call either this function or cfg80211_auth_timeout().
 * While connected, the driver must calls this for received and processed
 * disassociation and deauthentication frames. If the frame couldn't be used
 * because it was unprotected, the driver must call the function
 * cfg80211_rx_unprot_mlme_mgmt() instead.
 *
 * This function may sleep. The caller must hold the corresponding wdev's mutex.
 */
void cfg80211_rx_mlme_mgmt(struct net_device *dev, const u8 *buf, size_t len);

/**
 * cfg80211_auth_timeout - notification of timed out authentication
 * @dev: network device
 * @addr: The MAC address of the device with which the authentication timed out
 *
 * This function may sleep. The caller must hold the corresponding wdev's
 * mutex.
 */
void cfg80211_auth_timeout(struct net_device *dev, const u8 *addr);

/**
 * cfg80211_rx_assoc_resp - notification of processed association response
 * @dev: network device
 * @bss: the BSS that association was requested with, ownership of the pointer
 *	moves to cfg80211 in this call
 * @buf: authentication frame (header + body)
 * @len: length of the frame data
 * @uapsd_queues: bitmap of ACs configured to uapsd. -1 if n/a.
 *
 * After being asked to associate via cfg80211_ops::assoc() the driver must
 * call either this function or cfg80211_auth_timeout().
 *
 * This function may sleep. The caller must hold the corresponding wdev's mutex.
 */
void cfg80211_rx_assoc_resp(struct net_device *dev,
			    struct cfg80211_bss *bss,
			    const u8 *buf, size_t len,
			    int uapsd_queues);

/**
 * cfg80211_assoc_timeout - notification of timed out association
 * @dev: network device
 * @bss: The BSS entry with which association timed out.
 *
 * This function may sleep. The caller must hold the corresponding wdev's mutex.
 */
void cfg80211_assoc_timeout(struct net_device *dev, struct cfg80211_bss *bss);

/**
 * cfg80211_abandon_assoc - notify cfg80211 of abandoned association attempt
 * @dev: network device
 * @bss: The BSS entry with which association was abandoned.
 *
 * Call this whenever - for reasons reported through other API, like deauth RX,
 * an association attempt was abandoned.
 * This function may sleep. The caller must hold the corresponding wdev's mutex.
 */
void cfg80211_abandon_assoc(struct net_device *dev, struct cfg80211_bss *bss);

/**
 * cfg80211_tx_mlme_mgmt - notification of transmitted deauth/disassoc frame
 * @dev: network device
 * @buf: 802.11 frame (header + body)
 * @len: length of the frame data
 *
 * This function is called whenever deauthentication has been processed in
 * station mode. This includes both received deauthentication frames and
 * locally generated ones. This function may sleep. The caller must hold the
 * corresponding wdev's mutex.
 */
void cfg80211_tx_mlme_mgmt(struct net_device *dev, const u8 *buf, size_t len);

/**
 * cfg80211_rx_unprot_mlme_mgmt - notification of unprotected mlme mgmt frame
 * @dev: network device
 * @buf: deauthentication frame (header + body)
 * @len: length of the frame data
 *
 * This function is called whenever a received deauthentication or dissassoc
 * frame has been dropped in station mode because of MFP being used but the
 * frame was not protected. This function may sleep.
 */
void cfg80211_rx_unprot_mlme_mgmt(struct net_device *dev,
				  const u8 *buf, size_t len);

/**
 * cfg80211_michael_mic_failure - notification of Michael MIC failure (TKIP)
 * @dev: network device
 * @addr: The source MAC address of the frame
 * @key_type: The key type that the received frame used
 * @key_id: Key identifier (0..3). Can be -1 if missing.
 * @tsc: The TSC value of the frame that generated the MIC failure (6 octets)
 * @gfp: allocation flags
 *
 * This function is called whenever the local MAC detects a MIC failure in a
 * received frame. This matches with MLME-MICHAELMICFAILURE.indication()
 * primitive.
 */
void cfg80211_michael_mic_failure(struct net_device *dev, const u8 *addr,
				  enum nl80211_key_type key_type, int key_id,
				  const u8 *tsc, gfp_t gfp);

/**
 * cfg80211_ibss_joined - notify cfg80211 that device joined an IBSS
 *
 * @dev: network device
 * @bssid: the BSSID of the IBSS joined
 * @channel: the channel of the IBSS joined
 * @gfp: allocation flags
 *
 * This function notifies cfg80211 that the device joined an IBSS or
 * switched to a different BSSID. Before this function can be called,
 * either a beacon has to have been received from the IBSS, or one of
 * the cfg80211_inform_bss{,_frame} functions must have been called
 * with the locally generated beacon -- this guarantees that there is
 * always a scan result for this IBSS. cfg80211 will handle the rest.
 */
void cfg80211_ibss_joined(struct net_device *dev, const u8 *bssid,
			  struct ieee80211_channel *channel, gfp_t gfp);

/**
 * cfg80211_notify_new_candidate - notify cfg80211 of a new mesh peer candidate
 *
 * @dev: network device
 * @macaddr: the MAC address of the new candidate
 * @ie: information elements advertised by the peer candidate
 * @ie_len: lenght of the information elements buffer
 * @gfp: allocation flags
 *
 * This function notifies cfg80211 that the mesh peer candidate has been
 * detected, most likely via a beacon or, less likely, via a probe response.
 * cfg80211 then sends a notification to userspace.
 */
void cfg80211_notify_new_peer_candidate(struct net_device *dev,
		const u8 *macaddr, const u8 *ie, u8 ie_len, gfp_t gfp);

/**
 * DOC: RFkill integration
 *
 * RFkill integration in cfg80211 is almost invisible to drivers,
 * as cfg80211 automatically registers an rfkill instance for each
 * wireless device it knows about. Soft kill is also translated
 * into disconnecting and turning all interfaces off, drivers are
 * expected to turn off the device when all interfaces are down.
 *
 * However, devices may have a hard RFkill line, in which case they
 * also need to interact with the rfkill subsystem, via cfg80211.
 * They can do this with a few helper functions documented here.
 */

/**
 * wiphy_rfkill_set_hw_state - notify cfg80211 about hw block state
 * @wiphy: the wiphy
 * @blocked: block status
 */
void wiphy_rfkill_set_hw_state(struct wiphy *wiphy, bool blocked);

/**
 * wiphy_rfkill_start_polling - start polling rfkill
 * @wiphy: the wiphy
 */
void wiphy_rfkill_start_polling(struct wiphy *wiphy);

/**
 * wiphy_rfkill_stop_polling - stop polling rfkill
 * @wiphy: the wiphy
 */
void wiphy_rfkill_stop_polling(struct wiphy *wiphy);

/**
 * DOC: Vendor commands
 *
 * Occasionally, there are special protocol or firmware features that
 * can't be implemented very openly. For this and similar cases, the
 * vendor command functionality allows implementing the features with
 * (typically closed-source) userspace and firmware, using nl80211 as
 * the configuration mechanism.
 *
 * A driver supporting vendor commands must register them as an array
 * in struct wiphy, with handlers for each one, each command has an
 * OUI and sub command ID to identify it.
 *
 * Note that this feature should not be (ab)used to implement protocol
 * features that could openly be shared across drivers. In particular,
 * it must never be required to use vendor commands to implement any
 * "normal" functionality that higher-level userspace like connection
 * managers etc. need.
 */

struct sk_buff *__cfg80211_alloc_reply_skb(struct wiphy *wiphy,
					   enum nl80211_commands cmd,
					   enum nl80211_attrs attr,
					   int approxlen);

struct sk_buff *__cfg80211_alloc_event_skb(struct wiphy *wiphy,
					   struct wireless_dev *wdev,
					   enum nl80211_commands cmd,
					   enum nl80211_attrs attr,
					   int vendor_event_idx,
					   int approxlen, gfp_t gfp);

void __cfg80211_send_event_skb(struct sk_buff *skb, gfp_t gfp);

/**
 * cfg80211_vendor_cmd_alloc_reply_skb - allocate vendor command reply
 * @wiphy: the wiphy
 * @approxlen: an upper bound of the length of the data that will
 *	be put into the skb
 *
 * This function allocates and pre-fills an skb for a reply to
 * a vendor command. Since it is intended for a reply, calling
 * it outside of a vendor command's doit() operation is invalid.
 *
 * The returned skb is pre-filled with some identifying data in
 * a way that any data that is put into the skb (with skb_put(),
 * nla_put() or similar) will end up being within the
 * %NL80211_ATTR_VENDOR_DATA attribute, so all that needs to be done
 * with the skb is adding data for the corresponding userspace tool
 * which can then read that data out of the vendor data attribute.
 * You must not modify the skb in any other way.
 *
 * When done, call cfg80211_vendor_cmd_reply() with the skb and return
 * its error code as the result of the doit() operation.
 *
 * Return: An allocated and pre-filled skb. %NULL if any errors happen.
 */
static inline struct sk_buff *
cfg80211_vendor_cmd_alloc_reply_skb(struct wiphy *wiphy, int approxlen)
{
	return __cfg80211_alloc_reply_skb(wiphy, NL80211_CMD_VENDOR,
					  NL80211_ATTR_VENDOR_DATA, approxlen);
}

/**
 * cfg80211_vendor_cmd_reply - send the reply skb
 * @skb: The skb, must have been allocated with
 *	cfg80211_vendor_cmd_alloc_reply_skb()
 *
 * Since calling this function will usually be the last thing
 * before returning from the vendor command doit() you should
 * return the error code.  Note that this function consumes the
 * skb regardless of the return value.
 *
 * Return: An error code or 0 on success.
 */
int cfg80211_vendor_cmd_reply(struct sk_buff *skb);

/**
 * cfg80211_vendor_event_alloc - allocate vendor-specific event skb
 * @wiphy: the wiphy
 * @wdev: the wireless device
 * @event_idx: index of the vendor event in the wiphy's vendor_events
 * @approxlen: an upper bound of the length of the data that will
 *	be put into the skb
 * @gfp: allocation flags
 *
 * This function allocates and pre-fills an skb for an event on the
 * vendor-specific multicast group.
 *
 * If wdev != NULL, both the ifindex and identifier of the specified
 * wireless device are added to the event message before the vendor data
 * attribute.
 *
 * When done filling the skb, call cfg80211_vendor_event() with the
 * skb to send the event.
 *
 * Return: An allocated and pre-filled skb. %NULL if any errors happen.
 */
static inline struct sk_buff *
cfg80211_vendor_event_alloc(struct wiphy *wiphy, struct wireless_dev *wdev,
			     int approxlen, int event_idx, gfp_t gfp)
{
	return __cfg80211_alloc_event_skb(wiphy, wdev, NL80211_CMD_VENDOR,
					  NL80211_ATTR_VENDOR_DATA,
					  event_idx, approxlen, gfp);
}

/**
 * cfg80211_vendor_event - send the event
 * @skb: The skb, must have been allocated with cfg80211_vendor_event_alloc()
 * @gfp: allocation flags
 *
 * This function sends the given @skb, which must have been allocated
 * by cfg80211_vendor_event_alloc(), as an event. It always consumes it.
 */
static inline void cfg80211_vendor_event(struct sk_buff *skb, gfp_t gfp)
{
	__cfg80211_send_event_skb(skb, gfp);
}

#ifdef CONFIG_NL80211_TESTMODE
/**
 * DOC: Test mode
 *
 * Test mode is a set of utility functions to allow drivers to
 * interact with driver-specific tools to aid, for instance,
 * factory programming.
 *
 * This chapter describes how drivers interact with it, for more
 * information see the nl80211 book's chapter on it.
 */

/**
 * cfg80211_testmode_alloc_reply_skb - allocate testmode reply
 * @wiphy: the wiphy
 * @approxlen: an upper bound of the length of the data that will
 *	be put into the skb
 *
 * This function allocates and pre-fills an skb for a reply to
 * the testmode command. Since it is intended for a reply, calling
 * it outside of the @testmode_cmd operation is invalid.
 *
 * The returned skb is pre-filled with the wiphy index and set up in
 * a way that any data that is put into the skb (with skb_put(),
 * nla_put() or similar) will end up being within the
 * %NL80211_ATTR_TESTDATA attribute, so all that needs to be done
 * with the skb is adding data for the corresponding userspace tool
 * which can then read that data out of the testdata attribute. You
 * must not modify the skb in any other way.
 *
 * When done, call cfg80211_testmode_reply() with the skb and return
 * its error code as the result of the @testmode_cmd operation.
 *
 * Return: An allocated and pre-filled skb. %NULL if any errors happen.
 */
static inline struct sk_buff *
cfg80211_testmode_alloc_reply_skb(struct wiphy *wiphy, int approxlen)
{
	return __cfg80211_alloc_reply_skb(wiphy, NL80211_CMD_TESTMODE,
					  NL80211_ATTR_TESTDATA, approxlen);
}

/**
 * cfg80211_testmode_reply - send the reply skb
 * @skb: The skb, must have been allocated with
 *	cfg80211_testmode_alloc_reply_skb()
 *
 * Since calling this function will usually be the last thing
 * before returning from the @testmode_cmd you should return
 * the error code.  Note that this function consumes the skb
 * regardless of the return value.
 *
 * Return: An error code or 0 on success.
 */
static inline int cfg80211_testmode_reply(struct sk_buff *skb)
{
	return cfg80211_vendor_cmd_reply(skb);
}

/**
 * cfg80211_testmode_alloc_event_skb - allocate testmode event
 * @wiphy: the wiphy
 * @approxlen: an upper bound of the length of the data that will
 *	be put into the skb
 * @gfp: allocation flags
 *
 * This function allocates and pre-fills an skb for an event on the
 * testmode multicast group.
 *
 * The returned skb is set up in the same way as with
 * cfg80211_testmode_alloc_reply_skb() but prepared for an event. As
 * there, you should simply add data to it that will then end up in the
 * %NL80211_ATTR_TESTDATA attribute. Again, you must not modify the skb
 * in any other way.
 *
 * When done filling the skb, call cfg80211_testmode_event() with the
 * skb to send the event.
 *
 * Return: An allocated and pre-filled skb. %NULL if any errors happen.
 */
static inline struct sk_buff *
cfg80211_testmode_alloc_event_skb(struct wiphy *wiphy, int approxlen, gfp_t gfp)
{
	return __cfg80211_alloc_event_skb(wiphy, NULL, NL80211_CMD_TESTMODE,
					  NL80211_ATTR_TESTDATA, -1,
					  approxlen, gfp);
}

/**
 * cfg80211_testmode_event - send the event
 * @skb: The skb, must have been allocated with
 *	cfg80211_testmode_alloc_event_skb()
 * @gfp: allocation flags
 *
 * This function sends the given @skb, which must have been allocated
 * by cfg80211_testmode_alloc_event_skb(), as an event. It always
 * consumes it.
 */
static inline void cfg80211_testmode_event(struct sk_buff *skb, gfp_t gfp)
{
	__cfg80211_send_event_skb(skb, gfp);
}

#define CFG80211_TESTMODE_CMD(cmd)	.testmode_cmd = (cmd),
#define CFG80211_TESTMODE_DUMP(cmd)	.testmode_dump = (cmd),
#else
#define CFG80211_TESTMODE_CMD(cmd)
#define CFG80211_TESTMODE_DUMP(cmd)
#endif

/**
 * struct cfg80211_connect_resp_params - Connection response params
 * @status: Status code, %WLAN_STATUS_SUCCESS for successful connection, use
 *	%WLAN_STATUS_UNSPECIFIED_FAILURE if your device cannot give you
 *	the real status code for failures. If this call is used to report a
 *	failure due to a timeout (e.g., not receiving an Authentication frame
 *	from the AP) instead of an explicit rejection by the AP, -1 is used to
 *	indicate that this is a failure, but without a status code.
 *	@timeout_reason is used to report the reason for the timeout in that
 *	case.
 * @bssid: The BSSID of the AP (may be %NULL)
 * @bss: Entry of bss to which STA got connected to, can be obtained through
 *	cfg80211_get_bss() (may be %NULL). Only one parameter among @bssid and
 *	@bss needs to be specified.
 * @req_ie: Association request IEs (may be %NULL)
 * @req_ie_len: Association request IEs length
 * @resp_ie: Association response IEs (may be %NULL)
 * @resp_ie_len: Association response IEs length
 * @fils_kek: KEK derived from a successful FILS connection (may be %NULL)
 * @fils_kek_len: Length of @fils_kek in octets
 * @update_erp_next_seq_num: Boolean value to specify whether the value in
 *	@fils_erp_next_seq_num is valid.
 * @fils_erp_next_seq_num: The next sequence number to use in ERP message in
 *	FILS Authentication. This value should be specified irrespective of the
 *	status for a FILS connection.
 * @pmk: A new PMK if derived from a successful FILS connection (may be %NULL).
 * @pmk_len: Length of @pmk in octets
 * @pmkid: A new PMKID if derived from a successful FILS connection or the PMKID
 *	used for this FILS connection (may be %NULL).
 * @timeout_reason: Reason for connection timeout. This is used when the
 *	connection fails due to a timeout instead of an explicit rejection from
 *	the AP. %NL80211_TIMEOUT_UNSPECIFIED is used when the timeout reason is
 *	not known. This value is used only if @status < 0 to indicate that the
 *	failure is due to a timeout and not due to explicit rejection by the AP.
 *	This value is ignored in other cases (@status >= 0).
 */
struct cfg80211_connect_resp_params {
	int status;
	const u8 *bssid;
	struct cfg80211_bss *bss;
	const u8 *req_ie;
	size_t req_ie_len;
	const u8 *resp_ie;
	size_t resp_ie_len;
	const u8 *fils_kek;
	size_t fils_kek_len;
	bool update_erp_next_seq_num;
	u16 fils_erp_next_seq_num;
	const u8 *pmk;
	size_t pmk_len;
	const u8 *pmkid;
	enum nl80211_timeout_reason timeout_reason;
};

/**
 * cfg80211_connect_done - notify cfg80211 of connection result
 *
 * @dev: network device
 * @params: connection response parameters
 * @gfp: allocation flags
 *
 * It should be called by the underlying driver once execution of the connection
 * request from connect() has been completed. This is similar to
 * cfg80211_connect_bss(), but takes a structure pointer for connection response
 * parameters. Only one of the functions among cfg80211_connect_bss(),
 * cfg80211_connect_result(), cfg80211_connect_timeout(),
 * and cfg80211_connect_done() should be called.
 */
void cfg80211_connect_done(struct net_device *dev,
			   struct cfg80211_connect_resp_params *params,
			   gfp_t gfp);

/**
 * cfg80211_connect_bss - notify cfg80211 of connection result
 *
 * @dev: network device
 * @bssid: the BSSID of the AP
 * @bss: entry of bss to which STA got connected to, can be obtained
 *	through cfg80211_get_bss (may be %NULL)
 * @req_ie: association request IEs (maybe be %NULL)
 * @req_ie_len: association request IEs length
 * @resp_ie: association response IEs (may be %NULL)
 * @resp_ie_len: assoc response IEs length
 * @status: status code, %WLAN_STATUS_SUCCESS for successful connection, use
 *	%WLAN_STATUS_UNSPECIFIED_FAILURE if your device cannot give you
 *	the real status code for failures. If this call is used to report a
 *	failure due to a timeout (e.g., not receiving an Authentication frame
 *	from the AP) instead of an explicit rejection by the AP, -1 is used to
 *	indicate that this is a failure, but without a status code.
 *	@timeout_reason is used to report the reason for the timeout in that
 *	case.
 * @gfp: allocation flags
 * @timeout_reason: reason for connection timeout. This is used when the
 *	connection fails due to a timeout instead of an explicit rejection from
 *	the AP. %NL80211_TIMEOUT_UNSPECIFIED is used when the timeout reason is
 *	not known. This value is used only if @status < 0 to indicate that the
 *	failure is due to a timeout and not due to explicit rejection by the AP.
 *	This value is ignored in other cases (@status >= 0).
 *
 * It should be called by the underlying driver once execution of the connection
 * request from connect() has been completed. This is similar to
 * cfg80211_connect_result(), but with the option of identifying the exact bss
 * entry for the connection. Only one of the functions among
 * cfg80211_connect_bss(), cfg80211_connect_result(),
 * cfg80211_connect_timeout(), and cfg80211_connect_done() should be called.
 */
static inline void
cfg80211_connect_bss(struct net_device *dev, const u8 *bssid,
		     struct cfg80211_bss *bss, const u8 *req_ie,
		     size_t req_ie_len, const u8 *resp_ie,
		     size_t resp_ie_len, int status, gfp_t gfp,
		     enum nl80211_timeout_reason timeout_reason)
{
	struct cfg80211_connect_resp_params params;

	memset(&params, 0, sizeof(params));
	params.status = status;
	params.bssid = bssid;
	params.bss = bss;
	params.req_ie = req_ie;
	params.req_ie_len = req_ie_len;
	params.resp_ie = resp_ie;
	params.resp_ie_len = resp_ie_len;
	params.timeout_reason = timeout_reason;

	cfg80211_connect_done(dev, &params, gfp);
}

/**
 * cfg80211_connect_result - notify cfg80211 of connection result
 *
 * @dev: network device
 * @bssid: the BSSID of the AP
 * @req_ie: association request IEs (maybe be %NULL)
 * @req_ie_len: association request IEs length
 * @resp_ie: association response IEs (may be %NULL)
 * @resp_ie_len: assoc response IEs length
 * @status: status code, %WLAN_STATUS_SUCCESS for successful connection, use
 *	%WLAN_STATUS_UNSPECIFIED_FAILURE if your device cannot give you
 *	the real status code for failures.
 * @gfp: allocation flags
 *
 * It should be called by the underlying driver once execution of the connection
 * request from connect() has been completed. This is similar to
 * cfg80211_connect_bss() which allows the exact bss entry to be specified. Only
 * one of the functions among cfg80211_connect_bss(), cfg80211_connect_result(),
 * cfg80211_connect_timeout(), and cfg80211_connect_done() should be called.
 */
static inline void
cfg80211_connect_result(struct net_device *dev, const u8 *bssid,
			const u8 *req_ie, size_t req_ie_len,
			const u8 *resp_ie, size_t resp_ie_len,
			u16 status, gfp_t gfp)
{
	cfg80211_connect_bss(dev, bssid, NULL, req_ie, req_ie_len, resp_ie,
			     resp_ie_len, status, gfp,
			     NL80211_TIMEOUT_UNSPECIFIED);
}

/**
 * cfg80211_connect_timeout - notify cfg80211 of connection timeout
 *
 * @dev: network device
 * @bssid: the BSSID of the AP
 * @req_ie: association request IEs (maybe be %NULL)
 * @req_ie_len: association request IEs length
 * @gfp: allocation flags
 * @timeout_reason: reason for connection timeout.
 *
 * It should be called by the underlying driver whenever connect() has failed
 * in a sequence where no explicit authentication/association rejection was
 * received from the AP. This could happen, e.g., due to not being able to send
 * out the Authentication or Association Request frame or timing out while
 * waiting for the response. Only one of the functions among
 * cfg80211_connect_bss(), cfg80211_connect_result(),
 * cfg80211_connect_timeout(), and cfg80211_connect_done() should be called.
 */
static inline void
cfg80211_connect_timeout(struct net_device *dev, const u8 *bssid,
			 const u8 *req_ie, size_t req_ie_len, gfp_t gfp,
			 enum nl80211_timeout_reason timeout_reason)
{
	cfg80211_connect_bss(dev, bssid, NULL, req_ie, req_ie_len, NULL, 0, -1,
			     gfp, timeout_reason);
}

/**
 * struct cfg80211_roam_info - driver initiated roaming information
 *
 * @channel: the channel of the new AP
 * @bss: entry of bss to which STA got roamed (may be %NULL if %bssid is set)
 * @bssid: the BSSID of the new AP (may be %NULL if %bss is set)
 * @req_ie: association request IEs (maybe be %NULL)
 * @req_ie_len: association request IEs length
 * @resp_ie: association response IEs (may be %NULL)
 * @resp_ie_len: assoc response IEs length
 * @authorized: true if the 802.1X authentication was done by the driver or is
 *	not needed (e.g., when Fast Transition protocol was used), false
 *	otherwise. Ignored for networks that don't use 802.1X authentication.
 */
struct cfg80211_roam_info {
	struct ieee80211_channel *channel;
	struct cfg80211_bss *bss;
	const u8 *bssid;
	const u8 *req_ie;
	size_t req_ie_len;
	const u8 *resp_ie;
	size_t resp_ie_len;
	bool authorized;
};

/**
 * cfg80211_roamed - notify cfg80211 of roaming
 *
 * @dev: network device
 * @info: information about the new BSS. struct &cfg80211_roam_info.
 * @gfp: allocation flags
 *
 * This function may be called with the driver passing either the BSSID of the
 * new AP or passing the bss entry to avoid a race in timeout of the bss entry.
 * It should be called by the underlying driver whenever it roamed from one AP
 * to another while connected. Drivers which have roaming implemented in
 * firmware should pass the bss entry to avoid a race in bss entry timeout where
 * the bss entry of the new AP is seen in the driver, but gets timed out by the
 * time it is accessed in __cfg80211_roamed() due to delay in scheduling
 * rdev->event_work. In case of any failures, the reference is released
 * either in cfg80211_roamed() or in __cfg80211_romed(), Otherwise, it will be
 * released while diconneting from the current bss.
 */
void cfg80211_roamed(struct net_device *dev, struct cfg80211_roam_info *info,
		     gfp_t gfp);

/**
 * cfg80211_disconnected - notify cfg80211 that connection was dropped
 *
 * @dev: network device
 * @ie: information elements of the deauth/disassoc frame (may be %NULL)
 * @ie_len: length of IEs
 * @reason: reason code for the disconnection, set it to 0 if unknown
 * @locally_generated: disconnection was requested locally
 * @gfp: allocation flags
 *
 * After it calls this function, the driver should enter an idle state
 * and not try to connect to any AP any more.
 */
void cfg80211_disconnected(struct net_device *dev, u16 reason,
			   const u8 *ie, size_t ie_len,
			   bool locally_generated, gfp_t gfp);

/**
 * cfg80211_ready_on_channel - notification of remain_on_channel start
 * @wdev: wireless device
 * @cookie: the request cookie
 * @chan: The current channel (from remain_on_channel request)
 * @duration: Duration in milliseconds that the driver intents to remain on the
 *	channel
 * @gfp: allocation flags
 */
void cfg80211_ready_on_channel(struct wireless_dev *wdev, u64 cookie,
			       struct ieee80211_channel *chan,
			       unsigned int duration, gfp_t gfp);

/**
 * cfg80211_remain_on_channel_expired - remain_on_channel duration expired
 * @wdev: wireless device
 * @cookie: the request cookie
 * @chan: The current channel (from remain_on_channel request)
 * @gfp: allocation flags
 */
void cfg80211_remain_on_channel_expired(struct wireless_dev *wdev, u64 cookie,
					struct ieee80211_channel *chan,
					gfp_t gfp);


/**
 * cfg80211_new_sta - notify userspace about station
 *
 * @dev: the netdev
 * @mac_addr: the station's address
 * @sinfo: the station information
 * @gfp: allocation flags
 */
void cfg80211_new_sta(struct net_device *dev, const u8 *mac_addr,
		      struct station_info *sinfo, gfp_t gfp);

/**
 * cfg80211_del_sta_sinfo - notify userspace about deletion of a station
 * @dev: the netdev
 * @mac_addr: the station's address
 * @sinfo: the station information/statistics
 * @gfp: allocation flags
 */
void cfg80211_del_sta_sinfo(struct net_device *dev, const u8 *mac_addr,
			    struct station_info *sinfo, gfp_t gfp);

/**
 * cfg80211_del_sta - notify userspace about deletion of a station
 *
 * @dev: the netdev
 * @mac_addr: the station's address
 * @gfp: allocation flags
 */
static inline void cfg80211_del_sta(struct net_device *dev,
				    const u8 *mac_addr, gfp_t gfp)
{
	cfg80211_del_sta_sinfo(dev, mac_addr, NULL, gfp);
}

/**
 * cfg80211_conn_failed - connection request failed notification
 *
 * @dev: the netdev
 * @mac_addr: the station's address
 * @reason: the reason for connection failure
 * @gfp: allocation flags
 *
 * Whenever a station tries to connect to an AP and if the station
 * could not connect to the AP as the AP has rejected the connection
 * for some reasons, this function is called.
 *
 * The reason for connection failure can be any of the value from
 * nl80211_connect_failed_reason enum
 */
void cfg80211_conn_failed(struct net_device *dev, const u8 *mac_addr,
			  enum nl80211_connect_failed_reason reason,
			  gfp_t gfp);

/**
 * cfg80211_rx_mgmt - notification of received, unprocessed management frame
 * @wdev: wireless device receiving the frame
 * @freq: Frequency on which the frame was received in MHz
 * @sig_dbm: signal strength in mBm, or 0 if unknown
 * @buf: Management frame (header + body)
 * @len: length of the frame data
 * @flags: flags, as defined in enum nl80211_rxmgmt_flags
 *
 * This function is called whenever an Action frame is received for a station
 * mode interface, but is not processed in kernel.
 *
 * Return: %true if a user space application has registered for this frame.
 * For action frames, that makes it responsible for rejecting unrecognized
 * action frames; %false otherwise, in which case for action frames the
 * driver is responsible for rejecting the frame.
 */
bool cfg80211_rx_mgmt(struct wireless_dev *wdev, int freq, int sig_dbm,
		      const u8 *buf, size_t len, u32 flags);

/**
 * cfg80211_mgmt_tx_status - notification of TX status for management frame
 * @wdev: wireless device receiving the frame
 * @cookie: Cookie returned by cfg80211_ops::mgmt_tx()
 * @buf: Management frame (header + body)
 * @len: length of the frame data
 * @ack: Whether frame was acknowledged
 * @gfp: context flags
 *
 * This function is called whenever a management frame was requested to be
 * transmitted with cfg80211_ops::mgmt_tx() to report the TX status of the
 * transmission attempt.
 */
void cfg80211_mgmt_tx_status(struct wireless_dev *wdev, u64 cookie,
			     const u8 *buf, size_t len, bool ack, gfp_t gfp);


/**
 * cfg80211_cqm_rssi_notify - connection quality monitoring rssi event
 * @dev: network device
 * @rssi_event: the triggered RSSI event
 * @gfp: context flags
 *
 * This function is called when a configured connection quality monitoring
 * rssi threshold reached event occurs.
 */
void cfg80211_cqm_rssi_notify(struct net_device *dev,
			      enum nl80211_cqm_rssi_threshold_event rssi_event,
			      gfp_t gfp);

/**
 * cfg80211_cqm_pktloss_notify - notify userspace about packetloss to peer
 * @dev: network device
 * @peer: peer's MAC address
 * @num_packets: how many packets were lost -- should be a fixed threshold
 *	but probably no less than maybe 50, or maybe a throughput dependent
 *	threshold (to account for temporary interference)
 * @gfp: context flags
 */
void cfg80211_cqm_pktloss_notify(struct net_device *dev,
				 const u8 *peer, u32 num_packets, gfp_t gfp);

/**
 * cfg80211_cqm_txe_notify - TX error rate event
 * @dev: network device
 * @peer: peer's MAC address
 * @num_packets: how many packets were lost
 * @rate: % of packets which failed transmission
 * @intvl: interval (in s) over which the TX failure threshold was breached.
 * @gfp: context flags
 *
 * Notify userspace when configured % TX failures over number of packets in a
 * given interval is exceeded.
 */
void cfg80211_cqm_txe_notify(struct net_device *dev, const u8 *peer,
			     u32 num_packets, u32 rate, u32 intvl, gfp_t gfp);

/**
 * cfg80211_cqm_beacon_loss_notify - beacon loss event
 * @dev: network device
 * @gfp: context flags
 *
 * Notify userspace about beacon loss from the connected AP.
 */
void cfg80211_cqm_beacon_loss_notify(struct net_device *dev, gfp_t gfp);

/**
 * cfg80211_radar_event - radar detection event
 * @wiphy: the wiphy
 * @chandef: chandef for the current channel
 * @gfp: context flags
 *
 * This function is called when a radar is detected on the current chanenl.
 */
void cfg80211_radar_event(struct wiphy *wiphy,
			  struct cfg80211_chan_def *chandef, gfp_t gfp);

/**
 * cfg80211_cac_event - Channel availability check (CAC) event
 * @netdev: network device
 * @chandef: chandef for the current channel
 * @event: type of event
 * @gfp: context flags
 *
 * This function is called when a Channel availability check (CAC) is finished
 * or aborted. This must be called to notify the completion of a CAC process,
 * also by full-MAC drivers.
 */
void cfg80211_cac_event(struct net_device *netdev,
			const struct cfg80211_chan_def *chandef,
			enum nl80211_radar_event event, gfp_t gfp);


/**
 * cfg80211_gtk_rekey_notify - notify userspace about driver rekeying
 * @dev: network device
 * @bssid: BSSID of AP (to avoid races)
 * @replay_ctr: new replay counter
 * @gfp: allocation flags
 */
void cfg80211_gtk_rekey_notify(struct net_device *dev, const u8 *bssid,
			       const u8 *replay_ctr, gfp_t gfp);

/**
 * cfg80211_pmksa_candidate_notify - notify about PMKSA caching candidate
 * @dev: network device
 * @index: candidate index (the smaller the index, the higher the priority)
 * @bssid: BSSID of AP
 * @preauth: Whether AP advertises support for RSN pre-authentication
 * @gfp: allocation flags
 */
void cfg80211_pmksa_candidate_notify(struct net_device *dev, int index,
				     const u8 *bssid, bool preauth, gfp_t gfp);

/**
 * cfg80211_rx_spurious_frame - inform userspace about a spurious frame
 * @dev: The device the frame matched to
 * @addr: the transmitter address
 * @gfp: context flags
 *
 * This function is used in AP mode (only!) to inform userspace that
 * a spurious class 3 frame was received, to be able to deauth the
 * sender.
 * Return: %true if the frame was passed to userspace (or this failed
 * for a reason other than not having a subscription.)
 */
bool cfg80211_rx_spurious_frame(struct net_device *dev,
				const u8 *addr, gfp_t gfp);

/**
 * cfg80211_rx_unexpected_4addr_frame - inform about unexpected WDS frame
 * @dev: The device the frame matched to
 * @addr: the transmitter address
 * @gfp: context flags
 *
 * This function is used in AP mode (only!) to inform userspace that
 * an associated station sent a 4addr frame but that wasn't expected.
 * It is allowed and desirable to send this event only once for each
 * station to avoid event flooding.
 * Return: %true if the frame was passed to userspace (or this failed
 * for a reason other than not having a subscription.)
 */
bool cfg80211_rx_unexpected_4addr_frame(struct net_device *dev,
					const u8 *addr, gfp_t gfp);

/**
 * cfg80211_probe_status - notify userspace about probe status
 * @dev: the device the probe was sent on
 * @addr: the address of the peer
 * @cookie: the cookie filled in @probe_client previously
 * @acked: indicates whether probe was acked or not
 * @gfp: allocation flags
 */
void cfg80211_probe_status(struct net_device *dev, const u8 *addr,
			   u64 cookie, bool acked, gfp_t gfp);

/**
 * cfg80211_report_obss_beacon - report beacon from other APs
 * @wiphy: The wiphy that received the beacon
 * @frame: the frame
 * @len: length of the frame
 * @freq: frequency the frame was received on
 * @sig_dbm: signal strength in mBm, or 0 if unknown
 *
 * Use this function to report to userspace when a beacon was
 * received. It is not useful to call this when there is no
 * netdev that is in AP/GO mode.
 */
void cfg80211_report_obss_beacon(struct wiphy *wiphy,
				 const u8 *frame, size_t len,
				 int freq, int sig_dbm);

/**
 * cfg80211_reg_can_beacon - check if beaconing is allowed
 * @wiphy: the wiphy
 * @chandef: the channel definition
 * @iftype: interface type
 *
 * Return: %true if there is no secondary channel or the secondary channel(s)
 * can be used for beaconing (i.e. is not a radar channel etc.)
 */
bool cfg80211_reg_can_beacon(struct wiphy *wiphy,
			     struct cfg80211_chan_def *chandef,
			     enum nl80211_iftype iftype);

/**
 * cfg80211_reg_can_beacon_relax - check if beaconing is allowed with relaxation
 * @wiphy: the wiphy
 * @chandef: the channel definition
 * @iftype: interface type
 *
 * Return: %true if there is no secondary channel or the secondary channel(s)
 * can be used for beaconing (i.e. is not a radar channel etc.). This version
 * also checks if IR-relaxation conditions apply, to allow beaconing under
 * more permissive conditions.
 *
 * Requires the RTNL to be held.
 */
bool cfg80211_reg_can_beacon_relax(struct wiphy *wiphy,
				   struct cfg80211_chan_def *chandef,
				   enum nl80211_iftype iftype);

/*
 * cfg80211_ch_switch_notify - update wdev channel and notify userspace
 * @dev: the device which switched channels
 * @chandef: the new channel definition
 *
 * Caller must acquire wdev_lock, therefore must only be called from sleepable
 * driver context!
 */
void cfg80211_ch_switch_notify(struct net_device *dev,
			       struct cfg80211_chan_def *chandef);

/*
 * cfg80211_ch_switch_started_notify - notify channel switch start
 * @dev: the device on which the channel switch started
 * @chandef: the future channel definition
 * @count: the number of TBTTs until the channel switch happens
 *
 * Inform the userspace about the channel switch that has just
 * started, so that it can take appropriate actions (eg. starting
 * channel switch on other vifs), if necessary.
 */
void cfg80211_ch_switch_started_notify(struct net_device *dev,
				       struct cfg80211_chan_def *chandef,
				       u8 count);

/**
 * ieee80211_operating_class_to_band - convert operating class to band
 *
 * @operating_class: the operating class to convert
 * @band: band pointer to fill
 *
 * Returns %true if the conversion was successful, %false otherwise.
 */
bool ieee80211_operating_class_to_band(u8 operating_class,
				       enum nl80211_band *band);

/**
 * ieee80211_chandef_to_operating_class - convert chandef to operation class
 *
 * @chandef: the chandef to convert
 * @op_class: a pointer to the resulting operating class
 *
 * Returns %true if the conversion was successful, %false otherwise.
 */
bool ieee80211_chandef_to_operating_class(struct cfg80211_chan_def *chandef,
					  u8 *op_class);

/*
 * cfg80211_tdls_oper_request - request userspace to perform TDLS operation
 * @dev: the device on which the operation is requested
 * @peer: the MAC address of the peer device
 * @oper: the requested TDLS operation (NL80211_TDLS_SETUP or
 *	NL80211_TDLS_TEARDOWN)
 * @reason_code: the reason code for teardown request
 * @gfp: allocation flags
 *
 * This function is used to request userspace to perform TDLS operation that
 * requires knowledge of keys, i.e., link setup or teardown when the AP
 * connection uses encryption. This is optional mechanism for the driver to use
 * if it can automatically determine when a TDLS link could be useful (e.g.,
 * based on traffic and signal strength for a peer).
 */
void cfg80211_tdls_oper_request(struct net_device *dev, const u8 *peer,
				enum nl80211_tdls_operation oper,
				u16 reason_code, gfp_t gfp);

/*
 * cfg80211_calculate_bitrate - calculate actual bitrate (in 100Kbps units)
 * @rate: given rate_info to calculate bitrate from
 *
 * return 0 if MCS index >= 32
 */
u32 cfg80211_calculate_bitrate(struct rate_info *rate);

/**
 * cfg80211_unregister_wdev - remove the given wdev
 * @wdev: struct wireless_dev to remove
 *
 * Call this function only for wdevs that have no netdev assigned,
 * e.g. P2P Devices. It removes the device from the list so that
 * it can no longer be used. It is necessary to call this function
 * even when cfg80211 requests the removal of the interface by
 * calling the del_virtual_intf() callback. The function must also
 * be called when the driver wishes to unregister the wdev, e.g.
 * when the device is unbound from the driver.
 *
 * Requires the RTNL to be held.
 */
void cfg80211_unregister_wdev(struct wireless_dev *wdev);

/**
 * struct cfg80211_ft_event - FT Information Elements
 * @ies: FT IEs
 * @ies_len: length of the FT IE in bytes
 * @target_ap: target AP's MAC address
 * @ric_ies: RIC IE
 * @ric_ies_len: length of the RIC IE in bytes
 */
struct cfg80211_ft_event_params {
	const u8 *ies;
	size_t ies_len;
	const u8 *target_ap;
	const u8 *ric_ies;
	size_t ric_ies_len;
};

/**
 * cfg80211_ft_event - notify userspace about FT IE and RIC IE
 * @netdev: network device
 * @ft_event: IE information
 */
void cfg80211_ft_event(struct net_device *netdev,
		       struct cfg80211_ft_event_params *ft_event);

/**
 * cfg80211_get_p2p_attr - find and copy a P2P attribute from IE buffer
 * @ies: the input IE buffer
 * @len: the input length
 * @attr: the attribute ID to find
 * @buf: output buffer, can be %NULL if the data isn't needed, e.g.
 *	if the function is only called to get the needed buffer size
 * @bufsize: size of the output buffer
 *
 * The function finds a given P2P attribute in the (vendor) IEs and
 * copies its contents to the given buffer.
 *
 * Return: A negative error code (-%EILSEQ or -%ENOENT) if the data is
 * malformed or the attribute can't be found (respectively), or the
 * length of the found attribute (which can be zero).
 */
int cfg80211_get_p2p_attr(const u8 *ies, unsigned int len,
			  enum ieee80211_p2p_attr_id attr,
			  u8 *buf, unsigned int bufsize);

/**
 * ieee80211_ie_split_ric - split an IE buffer according to ordering (with RIC)
 * @ies: the IE buffer
 * @ielen: the length of the IE buffer
 * @ids: an array with element IDs that are allowed before
 *	the split
 * @n_ids: the size of the element ID array
 * @after_ric: array IE types that come after the RIC element
 * @n_after_ric: size of the @after_ric array
 * @offset: offset where to start splitting in the buffer
 *
 * This function splits an IE buffer by updating the @offset
 * variable to point to the location where the buffer should be
 * split.
 *
 * It assumes that the given IE buffer is well-formed, this
 * has to be guaranteed by the caller!
 *
 * It also assumes that the IEs in the buffer are ordered
 * correctly, if not the result of using this function will not
 * be ordered correctly either, i.e. it does no reordering.
 *
 * The function returns the offset where the next part of the
 * buffer starts, which may be @ielen if the entire (remainder)
 * of the buffer should be used.
 */
size_t ieee80211_ie_split_ric(const u8 *ies, size_t ielen,
			      const u8 *ids, int n_ids,
			      const u8 *after_ric, int n_after_ric,
			      size_t offset);

/**
 * ieee80211_ie_split - split an IE buffer according to ordering
 * @ies: the IE buffer
 * @ielen: the length of the IE buffer
 * @ids: an array with element IDs that are allowed before
 *	the split
 * @n_ids: the size of the element ID array
 * @offset: offset where to start splitting in the buffer
 *
 * This function splits an IE buffer by updating the @offset
 * variable to point to the location where the buffer should be
 * split.
 *
 * It assumes that the given IE buffer is well-formed, this
 * has to be guaranteed by the caller!
 *
 * It also assumes that the IEs in the buffer are ordered
 * correctly, if not the result of using this function will not
 * be ordered correctly either, i.e. it does no reordering.
 *
 * The function returns the offset where the next part of the
 * buffer starts, which may be @ielen if the entire (remainder)
 * of the buffer should be used.
 */
static inline size_t ieee80211_ie_split(const u8 *ies, size_t ielen,
					const u8 *ids, int n_ids, size_t offset)
{
	return ieee80211_ie_split_ric(ies, ielen, ids, n_ids, NULL, 0, offset);
}

/**
 * cfg80211_report_wowlan_wakeup - report wakeup from WoWLAN
 * @wdev: the wireless device reporting the wakeup
 * @wakeup: the wakeup report
 * @gfp: allocation flags
 *
 * This function reports that the given device woke up. If it
 * caused the wakeup, report the reason(s), otherwise you may
 * pass %NULL as the @wakeup parameter to advertise that something
 * else caused the wakeup.
 */
void cfg80211_report_wowlan_wakeup(struct wireless_dev *wdev,
				   struct cfg80211_wowlan_wakeup *wakeup,
				   gfp_t gfp);

/**
 * cfg80211_crit_proto_stopped() - indicate critical protocol stopped by driver.
 *
 * @wdev: the wireless device for which critical protocol is stopped.
 * @gfp: allocation flags
 *
 * This function can be called by the driver to indicate it has reverted
 * operation back to normal. One reason could be that the duration given
 * by .crit_proto_start() has expired.
 */
void cfg80211_crit_proto_stopped(struct wireless_dev *wdev, gfp_t gfp);

/**
 * cfg80211_ap_stopped - notify userspace that AP mode stopped
 * @netdev: network device
 * @gfp: context flags
 */
void cfg80211_ap_stopped(struct net_device *netdev, gfp_t gfp);

/**
 * ieee80211_get_num_supported_channels - get number of channels device has
 * @wiphy: the wiphy
 *
 * Return: the number of channels supported by the device.
 */
unsigned int ieee80211_get_num_supported_channels(struct wiphy *wiphy);

/**
 * cfg80211_check_combinations - check interface combinations
 *
 * @wiphy: the wiphy
 * @params: the interface combinations parameter
 *
 * This function can be called by the driver to check whether a
 * combination of interfaces and their types are allowed according to
 * the interface combinations.
 */
int cfg80211_check_combinations(struct wiphy *wiphy,
				struct iface_combination_params *params);

/**
 * cfg80211_iter_combinations - iterate over matching combinations
 *
 * @wiphy: the wiphy
 * @params: the interface combinations parameter
 * @iter: function to call for each matching combination
 * @data: pointer to pass to iter function
 *
 * This function can be called by the driver to check what possible
 * combinations it fits in at a given moment, e.g. for channel switching
 * purposes.
 */
int cfg80211_iter_combinations(struct wiphy *wiphy,
			       struct iface_combination_params *params,
			       void (*iter)(const struct ieee80211_iface_combination *c,
					    void *data),
			       void *data);

/*
 * cfg80211_stop_iface - trigger interface disconnection
 *
 * @wiphy: the wiphy
 * @wdev: wireless device
 * @gfp: context flags
 *
 * Trigger interface to be stopped as if AP was stopped, IBSS/mesh left, STA
 * disconnected.
 *
 * Note: This doesn't need any locks and is asynchronous.
 */
void cfg80211_stop_iface(struct wiphy *wiphy, struct wireless_dev *wdev,
			 gfp_t gfp);

/**
 * cfg80211_shutdown_all_interfaces - shut down all interfaces for a wiphy
 * @wiphy: the wiphy to shut down
 *
 * This function shuts down all interfaces belonging to this wiphy by
 * calling dev_close() (and treating non-netdev interfaces as needed).
 * It shouldn't really be used unless there are some fatal device errors
 * that really can't be recovered in any other way.
 *
 * Callers must hold the RTNL and be able to deal with callbacks into
 * the driver while the function is running.
 */
void cfg80211_shutdown_all_interfaces(struct wiphy *wiphy);

/**
 * wiphy_ext_feature_set - set the extended feature flag
 *
 * @wiphy: the wiphy to modify.
 * @ftidx: extended feature bit index.
 *
 * The extended features are flagged in multiple bytes (see
 * &struct wiphy.@ext_features)
 */
static inline void wiphy_ext_feature_set(struct wiphy *wiphy,
					 enum nl80211_ext_feature_index ftidx)
{
	u8 *ft_byte;

	ft_byte = &wiphy->ext_features[ftidx / 8];
	*ft_byte |= BIT(ftidx % 8);
}

/**
 * wiphy_ext_feature_isset - check the extended feature flag
 *
 * @wiphy: the wiphy to modify.
 * @ftidx: extended feature bit index.
 *
 * The extended features are flagged in multiple bytes (see
 * &struct wiphy.@ext_features)
 */
static inline bool
wiphy_ext_feature_isset(struct wiphy *wiphy,
			enum nl80211_ext_feature_index ftidx)
{
	u8 ft_byte;

	ft_byte = wiphy->ext_features[ftidx / 8];
	return (ft_byte & BIT(ftidx % 8)) != 0;
}

/**
 * cfg80211_free_nan_func - free NAN function
 * @f: NAN function that should be freed
 *
 * Frees all the NAN function and all it's allocated members.
 */
void cfg80211_free_nan_func(struct cfg80211_nan_func *f);

/**
 * struct cfg80211_nan_match_params - NAN match parameters
 * @type: the type of the function that triggered a match. If it is
 *	 %NL80211_NAN_FUNC_SUBSCRIBE it means that we replied to a subscriber.
 *	 If it is %NL80211_NAN_FUNC_PUBLISH, it means that we got a discovery
 *	 result.
 *	 If it is %NL80211_NAN_FUNC_FOLLOW_UP, we received a follow up.
 * @inst_id: the local instance id
 * @peer_inst_id: the instance id of the peer's function
 * @addr: the MAC address of the peer
 * @info_len: the length of the &info
 * @info: the Service Specific Info from the peer (if any)
 * @cookie: unique identifier of the corresponding function
 */
struct cfg80211_nan_match_params {
	enum nl80211_nan_function_type type;
	u8 inst_id;
	u8 peer_inst_id;
	const u8 *addr;
	u8 info_len;
	const u8 *info;
	u64 cookie;
};

/**
 * cfg80211_nan_match - report a match for a NAN function.
 * @wdev: the wireless device reporting the match
 * @match: match notification parameters
 * @gfp: allocation flags
 *
 * This function reports that the a NAN function had a match. This
 * can be a subscribe that had a match or a solicited publish that
 * was sent. It can also be a follow up that was received.
 */
void cfg80211_nan_match(struct wireless_dev *wdev,
			struct cfg80211_nan_match_params *match, gfp_t gfp);

/**
 * cfg80211_nan_func_terminated - notify about NAN function termination.
 *
 * @wdev: the wireless device reporting the match
 * @inst_id: the local instance id
 * @reason: termination reason (one of the NL80211_NAN_FUNC_TERM_REASON_*)
 * @cookie: unique NAN function identifier
 * @gfp: allocation flags
 *
 * This function reports that the a NAN function is terminated.
 */
void cfg80211_nan_func_terminated(struct wireless_dev *wdev,
				  u8 inst_id,
				  enum nl80211_nan_func_term_reason reason,
				  u64 cookie, gfp_t gfp);

/* ethtool helper */
void cfg80211_get_drvinfo(struct net_device *dev, struct ethtool_drvinfo *info);

/**
 * cfg80211_is_gratuitous_arp_unsolicited_na - packet is grat. ARP/unsol. NA
 * @skb: the input packet, must be an ethernet frame already
 *
 * Return: %true if the packet is a gratuitous ARP or unsolicited NA packet.
 * This is used to drop packets that shouldn't occur because the AP implements
 * a proxy service.
 */
bool cfg80211_is_gratuitous_arp_unsolicited_na(struct sk_buff *skb);

/**
 * cfg80211_external_auth_request - userspace request for authentication
 * @netdev: network device
 * @params: External authentication parameters
 * @gfp: allocation flags
 * Returns: 0 on success, < 0 on error
 */
int cfg80211_external_auth_request(struct net_device *netdev,
				   struct cfg80211_external_auth_params *params,
				   gfp_t gfp);

/* Logging, debugging and troubleshooting/diagnostic helpers. */

/* wiphy_printk helpers, similar to dev_printk */

#define wiphy_printk(level, wiphy, format, args...)		\
	dev_printk(level, &(wiphy)->dev, format, ##args)
#define wiphy_emerg(wiphy, format, args...)			\
	dev_emerg(&(wiphy)->dev, format, ##args)
#define wiphy_alert(wiphy, format, args...)			\
	dev_alert(&(wiphy)->dev, format, ##args)
#define wiphy_crit(wiphy, format, args...)			\
	dev_crit(&(wiphy)->dev, format, ##args)
#define wiphy_err(wiphy, format, args...)			\
	dev_err(&(wiphy)->dev, format, ##args)
#define wiphy_warn(wiphy, format, args...)			\
	dev_warn(&(wiphy)->dev, format, ##args)
#define wiphy_notice(wiphy, format, args...)			\
	dev_notice(&(wiphy)->dev, format, ##args)
#define wiphy_info(wiphy, format, args...)			\
	dev_info(&(wiphy)->dev, format, ##args)

#define wiphy_debug(wiphy, format, args...)			\
	wiphy_printk(KERN_DEBUG, wiphy, format, ##args)

#define wiphy_dbg(wiphy, format, args...)			\
	dev_dbg(&(wiphy)->dev, format, ##args)

#if defined(VERBOSE_DEBUG)
#define wiphy_vdbg	wiphy_dbg
#else
#define wiphy_vdbg(wiphy, format, args...)				\
({									\
	if (0)								\
		wiphy_printk(KERN_DEBUG, wiphy, format, ##args);	\
	0;								\
})
#endif

/*
 * wiphy_WARN() acts like wiphy_printk(), but with the key difference
 * of using a WARN/WARN_ON to get the message out, including the
 * file/line information and a backtrace.
 */
#define wiphy_WARN(wiphy, format, args...)			\
	WARN(1, "wiphy: %s\n" format, wiphy_name(wiphy), ##args);

/**
 * cfg80211_update_owe_info_event - Notify the peer's OWE info to user space
 * @netdev: network device
 * @owe_info: peer's owe info
 * @gfp: allocation flags
 */
void cfg80211_update_owe_info_event(struct net_device *netdev,
				    struct cfg80211_update_owe_info *owe_info,
				    gfp_t gfp);

#endif /* __NET_CFG80211_H */<|MERGE_RESOLUTION|>--- conflicted
+++ resolved
@@ -67,15 +67,12 @@
 /* Indicate backport support for processing user cell base hint */
 #define CFG80211_USER_HINT_CELL_BASE_SELF_MANAGED 1
 
-<<<<<<< HEAD
-=======
 /* Indicate backport support for external authentication in AP mode */
 #define CFG80211_EXTERNAL_AUTH_AP_SUPPORT 1
 
 /* Indicate backport support for DH IE creation/update*/
 #define CFG80211_EXTERNAL_DH_UPDATE_SUPPORT 1
 
->>>>>>> e276e60d
 /**
  * DOC: Introduction
  *
@@ -2604,10 +2601,7 @@
  *	use %WLAN_STATUS_UNSPECIFIED_FAILURE if user space cannot give you
  *	the real status code for failures. Used only for the authentication
  *	response command interface (user space to driver).
-<<<<<<< HEAD
-=======
  * @pmkid: The identifier to refer a PMKSA.
->>>>>>> e276e60d
  */
 struct cfg80211_external_auth_params {
 	enum nl80211_external_auth_action action;
@@ -2615,8 +2609,6 @@
 	struct cfg80211_ssid ssid;
 	unsigned int key_mgmt_suite;
 	u16 status;
-<<<<<<< HEAD
-=======
 	const u8 *pmkid;
 };
 
@@ -2644,7 +2636,6 @@
 	u16 status;
 	const u8 *ie;
 	size_t ie_len;
->>>>>>> e276e60d
 };
 
 /**
@@ -2959,13 +2950,10 @@
  *
  * @external_auth: indicates result of offloaded authentication processing from
  *     user space
-<<<<<<< HEAD
-=======
  *
  * @update_owe_info: Provide updated OWE info to driver. Driver implementing SME
  *	but offloading OWE processing to the user space will get the updated
  *	DH IE through this interface.
->>>>>>> e276e60d
  */
 struct cfg80211_ops {
 	int	(*suspend)(struct wiphy *wiphy, struct cfg80211_wowlan *wow);
@@ -3252,11 +3240,8 @@
 					    const bool enabled);
 	int     (*external_auth)(struct wiphy *wiphy, struct net_device *dev,
 				 struct cfg80211_external_auth_params *params);
-<<<<<<< HEAD
-=======
 	int	(*update_owe_info)(struct wiphy *wiphy, struct net_device *dev,
 				   struct cfg80211_update_owe_info *owe_info);
->>>>>>> e276e60d
 };
 
 /*
