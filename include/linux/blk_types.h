--- conflicted
+++ resolved
@@ -228,11 +228,8 @@
 #define REQ_URGENT		(1ULL << __REQ_URGENT)
 #define REQ_NOIDLE		(1ULL << __REQ_NOIDLE)
 #define REQ_INTEGRITY		(1ULL << __REQ_INTEGRITY)
-<<<<<<< HEAD
 /*dylanchang, 2019/4/30, add foreground task io opt*/
 #define REQ_FG			(1ULL << __REQ_FG)
-=======
->>>>>>> e276e60d
 #define REQ_NOENCRYPT		(1ULL << __REQ_NOENCRYPT)
 
 #define REQ_FAILFAST_MASK \
