--- conflicted
+++ resolved
@@ -67,10 +67,7 @@
 	GSI_EP_OP_SET_CLR_BLOCK_DBL,
 	GSI_EP_OP_CHECK_FOR_SUSPEND,
 	GSI_EP_OP_DISABLE,
-<<<<<<< HEAD
-=======
 	GSI_EP_OP_UPDATE_DB,
->>>>>>> e276e60d
 };
 
 /*
