/*
 * USB PHY defines
 *
 * These APIs may be used between USB controllers.  USB device drivers
 * (for either host or peripheral roles) don't use these calls; they
 * continue to use just usb_device and usb_gadget.
 */

#ifndef __LINUX_USB_PHY_H
#define __LINUX_USB_PHY_H

#include <linux/notifier.h>
#include <linux/usb.h>

#define ENABLE_DP_MANUAL_PULLUP	BIT(0)
#define ENABLE_SECONDARY_PHY	BIT(1)
#define PHY_HOST_MODE		BIT(2)
#define PHY_CHARGER_CONNECTED	BIT(3)
#define PHY_VBUS_VALID_OVERRIDE	BIT(4)
#define DEVICE_IN_SS_MODE	BIT(5)
#define PHY_LANE_A		BIT(6)
#define PHY_LANE_B		BIT(7)
#define PHY_HSFS_MODE		BIT(8)
#define PHY_LS_MODE		BIT(9)
#define PHY_USB_DP_CONCURRENT_MODE	BIT(10)
<<<<<<< HEAD
=======
#define PHY_SOFT_CONNECT	BIT(11)
>>>>>>> e276e60d

enum usb_phy_interface {
	USBPHY_INTERFACE_MODE_UNKNOWN,
	USBPHY_INTERFACE_MODE_UTMI,
	USBPHY_INTERFACE_MODE_UTMIW,
	USBPHY_INTERFACE_MODE_ULPI,
	USBPHY_INTERFACE_MODE_SERIAL,
	USBPHY_INTERFACE_MODE_HSIC,
};

enum usb_phy_events {
	USB_EVENT_NONE,         /* no events or cable disconnected */
	USB_EVENT_VBUS,         /* vbus valid event */
	USB_EVENT_ID,           /* id was grounded */
	USB_EVENT_CHARGER,      /* usb dedicated charger */
	USB_EVENT_ENUMERATED,   /* gadget driver enumerated */
};

/* associate a type with PHY */
enum usb_phy_type {
	USB_PHY_TYPE_UNDEFINED,
	USB_PHY_TYPE_USB2,
	USB_PHY_TYPE_USB3,
	USB_PHY_TYPE_USB3_OR_DP,
	USB_PHY_TYPE_USB3_AND_DP,
};

/* OTG defines lots of enumeration states before device reset */
enum usb_otg_state {
	OTG_STATE_UNDEFINED = 0,

	/* single-role peripheral, and dual-role default-b */
	OTG_STATE_B_IDLE,
	OTG_STATE_B_SRP_INIT,
	OTG_STATE_B_PERIPHERAL,
	OTG_STATE_B_SUSPEND,
	OTG_STATE_B_CHARGER,

	/* extra dual-role default-b states */
	OTG_STATE_B_WAIT_ACON,
	OTG_STATE_B_HOST,

	/* dual-role default-a */
	OTG_STATE_A_IDLE,
	OTG_STATE_A_WAIT_VRISE,
	OTG_STATE_A_WAIT_BCON,
	OTG_STATE_A_HOST,
	OTG_STATE_A_SUSPEND,
	OTG_STATE_A_PERIPHERAL,
	OTG_STATE_A_WAIT_VFALL,
	OTG_STATE_A_VBUS_ERR,
};

struct usb_phy;
struct usb_otg;

/* for phys connected thru an ULPI interface, the user must
 * provide access ops
 */
struct usb_phy_io_ops {
	int (*read)(struct usb_phy *x, u32 reg);
	int (*write)(struct usb_phy *x, u32 val, u32 reg);
};

struct usb_phy {
	struct device		*dev;
	const char		*label;
	unsigned int		 flags;

	enum usb_phy_type	type;
	enum usb_phy_events	last_event;

	struct usb_otg		*otg;

	struct device		*io_dev;
	struct usb_phy_io_ops	*io_ops;
	void __iomem		*io_priv;

	/* for notification of usb_phy_events */
	struct atomic_notifier_head	notifier;

	/* to pass extra port status to the root hub */
	u16			port_status;
	u16			port_change;

	/* to support controllers that have multiple phys */
	struct list_head	head;

	/* initialize/shutdown the phy */
	int	(*init)(struct usb_phy *x);
	void	(*shutdown)(struct usb_phy *x);

	/* enable/disable VBUS */
	int	(*set_vbus)(struct usb_phy *x, int on);
	/* callback to indicate port is being reset or reset the port */
	void	(*start_port_reset)(struct usb_phy *x);

	/* effective for B devices, ignored for A-peripheral */
	int	(*set_power)(struct usb_phy *x,
				unsigned mA);

	/* Set phy into suspend mode */
	int	(*set_suspend)(struct usb_phy *x,
				int suspend);

	/*
	 * Set wakeup enable for PHY, in that case, the PHY can be
	 * woken up from suspend status due to external events,
	 * like vbus change, dp/dm change and id.
	 */
	int	(*set_wakeup)(struct usb_phy *x, bool enabled);

	/* notify phy connect status change */
	int	(*notify_connect)(struct usb_phy *x,
			enum usb_device_speed speed);
	int	(*notify_disconnect)(struct usb_phy *x,
			enum usb_device_speed speed);

	/* reset the PHY clocks */
	int     (*reset)(struct usb_phy *x);
<<<<<<< HEAD
=======
	int	(*drive_dp_pulse)(struct usb_phy *x, unsigned int pulse_width);
>>>>>>> e276e60d

	/* for notification of usb_phy_dbg_events */
	void    (*dbg_event)(struct usb_phy *x,
			char *event, int msg1, int msg2);
	int	(*disable_chirp)(struct usb_phy *x, bool disable);
};

/**
 * struct usb_phy_bind - represent the binding for the phy
 * @dev_name: the device name of the device that will bind to the phy
 * @phy_dev_name: the device name of the phy
 * @index: used if a single controller uses multiple phys
 * @phy: reference to the phy
 * @list: to maintain a linked list of the binding information
 */
struct usb_phy_bind {
	const char	*dev_name;
	const char	*phy_dev_name;
	u8		index;
	struct usb_phy	*phy;
	struct list_head list;
};

/* for board-specific init logic */
extern int usb_add_phy(struct usb_phy *, enum usb_phy_type type);
extern int usb_add_phy_dev(struct usb_phy *);
extern void usb_remove_phy(struct usb_phy *);

/* helpers for direct access thru low-level io interface */
static inline int usb_phy_io_read(struct usb_phy *x, u32 reg)
{
	if (x && x->io_ops && x->io_ops->read)
		return x->io_ops->read(x, reg);

	return -EINVAL;
}

static inline int usb_phy_io_write(struct usb_phy *x, u32 val, u32 reg)
{
	if (x && x->io_ops && x->io_ops->write)
		return x->io_ops->write(x, val, reg);

	return -EINVAL;
}

static inline int
usb_phy_init(struct usb_phy *x)
{
	if (x && x->init)
		return x->init(x);

	return 0;
}

static inline void
usb_phy_shutdown(struct usb_phy *x)
{
	if (x && x->shutdown)
		x->shutdown(x);
}

static inline int
usb_phy_vbus_on(struct usb_phy *x)
{
	if (!x || !x->set_vbus)
		return 0;

	return x->set_vbus(x, true);
}

static inline int
usb_phy_vbus_off(struct usb_phy *x)
{
	if (!x || !x->set_vbus)
		return 0;

	return x->set_vbus(x, false);
}

static inline void
usb_phy_start_port_reset(struct usb_phy *x)
{
	if (!x || !x->start_port_reset)
		return;

	x->start_port_reset(x);
}

static inline int
usb_phy_reset(struct usb_phy *x)
{
	if (x && x->reset)
		return x->reset(x);

	return 0;
}

<<<<<<< HEAD
=======
static inline int
usb_phy_drive_dp_pulse(struct usb_phy *x, unsigned int pulse_width)
{
	if (x && x->drive_dp_pulse)
		return x->drive_dp_pulse(x, pulse_width);

	return 0;
}

>>>>>>> e276e60d
/* for usb host and peripheral controller drivers */
#if IS_ENABLED(CONFIG_USB_PHY)
extern struct usb_phy *usb_get_phy(enum usb_phy_type type);
extern struct usb_phy *devm_usb_get_phy(struct device *dev,
	enum usb_phy_type type);
extern struct usb_phy *usb_get_phy_dev(struct device *dev, u8 index);
extern struct usb_phy *devm_usb_get_phy_dev(struct device *dev, u8 index);
extern struct usb_phy *devm_usb_get_phy_by_phandle(struct device *dev,
	const char *phandle, u8 index);
extern struct usb_phy *devm_usb_get_phy_by_node(struct device *dev,
	struct device_node *node, struct notifier_block *nb);
extern void usb_put_phy(struct usb_phy *);
extern void devm_usb_put_phy(struct device *dev, struct usb_phy *x);
extern int usb_bind_phy(const char *dev_name, u8 index,
				const char *phy_dev_name);
extern void usb_phy_set_event(struct usb_phy *x, unsigned long event);
#else
static inline struct usb_phy *usb_get_phy(enum usb_phy_type type)
{
	return ERR_PTR(-ENXIO);
}

static inline struct usb_phy *devm_usb_get_phy(struct device *dev,
	enum usb_phy_type type)
{
	return ERR_PTR(-ENXIO);
}

static inline struct usb_phy *usb_get_phy_dev(struct device *dev, u8 index)
{
	return ERR_PTR(-ENXIO);
}

static inline struct usb_phy *devm_usb_get_phy_dev(struct device *dev, u8 index)
{
	return ERR_PTR(-ENXIO);
}

static inline struct usb_phy *devm_usb_get_phy_by_phandle(struct device *dev,
	const char *phandle, u8 index)
{
	return ERR_PTR(-ENXIO);
}

static inline struct usb_phy *devm_usb_get_phy_by_node(struct device *dev,
	struct device_node *node, struct notifier_block *nb)
{
	return ERR_PTR(-ENXIO);
}

static inline void usb_put_phy(struct usb_phy *x)
{
}

static inline void devm_usb_put_phy(struct device *dev, struct usb_phy *x)
{
}

static inline int usb_bind_phy(const char *dev_name, u8 index,
				const char *phy_dev_name)
{
	return -EOPNOTSUPP;
}

static inline void usb_phy_set_event(struct usb_phy *x, unsigned long event)
{
}
#endif

static inline int
usb_phy_set_power(struct usb_phy *x, unsigned mA)
{
	if (x && x->set_power)
		return x->set_power(x, mA);
	return 0;
}

/* Context: can sleep */
static inline int
usb_phy_set_suspend(struct usb_phy *x, int suspend)
{
	if (x && x->set_suspend != NULL)
		return x->set_suspend(x, suspend);
	else
		return 0;
}

static inline int
usb_phy_set_wakeup(struct usb_phy *x, bool enabled)
{
	if (x && x->set_wakeup)
		return x->set_wakeup(x, enabled);
	else
		return 0;
}

static inline int
usb_phy_notify_connect(struct usb_phy *x, enum usb_device_speed speed)
{
	if (x && x->notify_connect)
		return x->notify_connect(x, speed);
	else
		return 0;
}

static inline int
usb_phy_notify_disconnect(struct usb_phy *x, enum usb_device_speed speed)
{
	if (x && x->notify_disconnect)
		return x->notify_disconnect(x, speed);
	else
		return 0;
}

/* notifiers */
static inline int
usb_register_notifier(struct usb_phy *x, struct notifier_block *nb)
{
	return atomic_notifier_chain_register(&x->notifier, nb);
}

static inline void
usb_unregister_notifier(struct usb_phy *x, struct notifier_block *nb)
{
	atomic_notifier_chain_unregister(&x->notifier, nb);
}

static inline const char *usb_phy_type_string(enum usb_phy_type type)
{
	switch (type) {
	case USB_PHY_TYPE_USB2:
		return "USB2 PHY";
	case USB_PHY_TYPE_USB3:
		return "USB3 PHY";
	default:
		return "UNKNOWN PHY TYPE";
	}
}
#endif /* __LINUX_USB_PHY_H */<|MERGE_RESOLUTION|>--- conflicted
+++ resolved
@@ -23,10 +23,7 @@
 #define PHY_HSFS_MODE		BIT(8)
 #define PHY_LS_MODE		BIT(9)
 #define PHY_USB_DP_CONCURRENT_MODE	BIT(10)
-<<<<<<< HEAD
-=======
 #define PHY_SOFT_CONNECT	BIT(11)
->>>>>>> e276e60d
 
 enum usb_phy_interface {
 	USBPHY_INTERFACE_MODE_UNKNOWN,
@@ -147,10 +144,7 @@
 
 	/* reset the PHY clocks */
 	int     (*reset)(struct usb_phy *x);
-<<<<<<< HEAD
-=======
 	int	(*drive_dp_pulse)(struct usb_phy *x, unsigned int pulse_width);
->>>>>>> e276e60d
 
 	/* for notification of usb_phy_dbg_events */
 	void    (*dbg_event)(struct usb_phy *x,
@@ -248,8 +242,6 @@
 	return 0;
 }
 
-<<<<<<< HEAD
-=======
 static inline int
 usb_phy_drive_dp_pulse(struct usb_phy *x, unsigned int pulse_width)
 {
@@ -259,7 +251,6 @@
 	return 0;
 }
 
->>>>>>> e276e60d
 /* for usb host and peripheral controller drivers */
 #if IS_ENABLED(CONFIG_USB_PHY)
 extern struct usb_phy *usb_get_phy(enum usb_phy_type type);
