--- conflicted
+++ resolved
@@ -1,10 +1,6 @@
 #ifndef LIBFDT_ENV_H
 #define LIBFDT_ENV_H
 
-<<<<<<< HEAD
-=======
-#include <linux/kernel.h>	/* For INT_MAX */
->>>>>>> 30ddc4c0
 #include <linux/string.h>
 
 #include <asm/byteorder.h>
