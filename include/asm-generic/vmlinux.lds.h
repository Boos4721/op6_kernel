--- conflicted
+++ resolved
@@ -462,16 +462,10 @@
  */
 #define TEXT_TEXT							\
 		ALIGN_FUNCTION();					\
-<<<<<<< HEAD
-		*(.text.hot TEXT_MAIN .text.fixup .text.unlikely)	\
-		*(.text..ftrace)					\
-		*(TEXT_CFI_MAIN) 					\
-=======
 		*(.text.hot .text.hot.*)				\
 		*(TEXT_MAIN .text.fixup)				\
 		*(.text.unlikely .text.unlikely.*)			\
 		*(.text.unknown .text.unknown.*)			\
->>>>>>> 1feba1d9
 		*(.ref.text)						\
 	MEM_KEEP(init.text)						\
 	MEM_KEEP(exit.text)						\
