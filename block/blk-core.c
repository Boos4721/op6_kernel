/*
 * Copyright (C) 1991, 1992 Linus Torvalds
 * Copyright (C) 1994,      Karl Keyte: Added support for disk statistics
 * Elevator latency, (C) 2000  Andrea Arcangeli <andrea@suse.de> SuSE
 * Queue request tables / lock, selectable elevator, Jens Axboe <axboe@suse.de>
 * kernel-doc documentation started by NeilBrown <neilb@cse.unsw.edu.au>
 *	-  July2000
 * bio rewrite, highmem i/o, etc, Jens Axboe <axboe@suse.de> - may 2001
 */

/*
 * This handles all read/write requests to block devices
 */
#include <linux/kernel.h>
#include <linux/module.h>
#include <linux/backing-dev.h>
#include <linux/bio.h>
#include <linux/blkdev.h>
#include <linux/blk-mq.h>
#include <linux/highmem.h>
#include <linux/mm.h>
#include <linux/kernel_stat.h>
#include <linux/string.h>
#include <linux/init.h>
#include <linux/completion.h>
#include <linux/slab.h>
#include <linux/swap.h>
#include <linux/writeback.h>
#include <linux/task_io_accounting_ops.h>
#include <linux/fault-inject.h>
#include <linux/list_sort.h>
#include <linux/delay.h>
#include <linux/ratelimit.h>
#include <linux/pm_runtime.h>
#include <linux/blk-cgroup.h>
#include <linux/psi.h>

#define CREATE_TRACE_POINTS
#include <trace/events/block.h>

#include "blk.h"
#include "blk-mq.h"

#include <linux/math64.h>

#ifdef CONFIG_MEMPLUS
#include <oneplus/memplus/memplus_helper.h>
#endif

EXPORT_TRACEPOINT_SYMBOL_GPL(block_bio_remap);
EXPORT_TRACEPOINT_SYMBOL_GPL(block_rq_remap);
EXPORT_TRACEPOINT_SYMBOL_GPL(block_bio_complete);
EXPORT_TRACEPOINT_SYMBOL_GPL(block_split);
EXPORT_TRACEPOINT_SYMBOL_GPL(block_unplug);

DEFINE_IDA(blk_queue_ida);

/*
 * For the allocated request tables
 */
struct kmem_cache *request_cachep;

/*
 * For queue allocation
 */
struct kmem_cache *blk_requestq_cachep;

/*
 * Controlling structure to kblockd
 */
static struct workqueue_struct *kblockd_workqueue;

static void blk_clear_congested(struct request_list *rl, int sync)
{
#ifdef CONFIG_CGROUP_WRITEBACK
	clear_wb_congested(rl->blkg->wb_congested, sync);
#else
	/*
	 * If !CGROUP_WRITEBACK, all blkg's map to bdi->wb and we shouldn't
	 * flip its congestion state for events on other blkcgs.
	 */
	if (rl == &rl->q->root_rl)
		clear_wb_congested(rl->q->backing_dev_info->wb.congested, sync);
#endif
}

static void blk_set_congested(struct request_list *rl, int sync)
{
#ifdef CONFIG_CGROUP_WRITEBACK
	set_wb_congested(rl->blkg->wb_congested, sync);
#else
	/* see blk_clear_congested() */
	if (rl == &rl->q->root_rl)
		set_wb_congested(rl->q->backing_dev_info->wb.congested, sync);
#endif
}

void blk_queue_congestion_threshold(struct request_queue *q)
{
	int nr;

	nr = q->nr_requests - (q->nr_requests / 8) + 1;
	if (nr > q->nr_requests)
		nr = q->nr_requests;
	q->nr_congestion_on = nr;

	nr = q->nr_requests - (q->nr_requests / 8) - (q->nr_requests / 16) - 1;
	if (nr < 1)
		nr = 1;
	q->nr_congestion_off = nr;
}

void blk_rq_init(struct request_queue *q, struct request *rq)
{
	memset(rq, 0, sizeof(*rq));

	INIT_LIST_HEAD(&rq->queuelist);
	/*dylanchang, 2019/4/30, add foreground task io opt*/
	INIT_LIST_HEAD(&rq->fg_list);
	INIT_LIST_HEAD(&rq->timeout_list);
	rq->cpu = -1;
	rq->q = q;
	rq->__sector = (sector_t) -1;
	INIT_HLIST_NODE(&rq->hash);
	RB_CLEAR_NODE(&rq->rb_node);
	rq->cmd = rq->__cmd;
	rq->cmd_len = BLK_MAX_CDB;
	rq->tag = -1;
	rq->start_time = jiffies;
	set_start_time_ns(rq);
	rq->part = NULL;
}
EXPORT_SYMBOL(blk_rq_init);

static void req_bio_endio(struct request *rq, struct bio *bio,
			  unsigned int nbytes, int error)
{
	if (error)
		bio->bi_error = error;

	if (unlikely(rq->cmd_flags & REQ_QUIET))
		bio_set_flag(bio, BIO_QUIET);

	bio_advance(bio, nbytes);

	/* don't actually finish bio if it's part of flush sequence */
	if (bio->bi_iter.bi_size == 0 && !(rq->cmd_flags & REQ_FLUSH_SEQ))
		bio_endio(bio);
}

void blk_dump_rq_flags(struct request *rq, char *msg)
{
	int bit;

	printk(KERN_INFO "%s: dev %s: type=%x, flags=%llx\n", msg,
		rq->rq_disk ? rq->rq_disk->disk_name : "?", rq->cmd_type,
		(unsigned long long) rq->cmd_flags);

	printk(KERN_INFO "  sector %llu, nr/cnr %u/%u\n",
	       (unsigned long long)blk_rq_pos(rq),
	       blk_rq_sectors(rq), blk_rq_cur_sectors(rq));
	printk(KERN_INFO "  bio %p, biotail %p, len %u\n",
	       rq->bio, rq->biotail, blk_rq_bytes(rq));

	if (rq->cmd_type == REQ_TYPE_BLOCK_PC) {
		printk(KERN_INFO "  cdb: ");
		for (bit = 0; bit < BLK_MAX_CDB; bit++)
			printk("%02x ", rq->cmd[bit]);
		printk("\n");
	}
}
EXPORT_SYMBOL(blk_dump_rq_flags);

static void blk_delay_work(struct work_struct *work)
{
	struct request_queue *q;

	q = container_of(work, struct request_queue, delay_work.work);
	spin_lock_irq(q->queue_lock);
	__blk_run_queue(q);
	spin_unlock_irq(q->queue_lock);
}

/**
 * blk_delay_queue - restart queueing after defined interval
 * @q:		The &struct request_queue in question
 * @msecs:	Delay in msecs
 *
 * Description:
 *   Sometimes queueing needs to be postponed for a little while, to allow
 *   resources to come back. This function will make sure that queueing is
 *   restarted around the specified time. Queue lock must be held.
 */
void blk_delay_queue(struct request_queue *q, unsigned long msecs)
{
	if (likely(!blk_queue_dead(q)))
		queue_delayed_work(kblockd_workqueue, &q->delay_work,
				   msecs_to_jiffies(msecs));
}
EXPORT_SYMBOL(blk_delay_queue);

/**
 * blk_start_queue_async - asynchronously restart a previously stopped queue
 * @q:    The &struct request_queue in question
 *
 * Description:
 *   blk_start_queue_async() will clear the stop flag on the queue, and
 *   ensure that the request_fn for the queue is run from an async
 *   context.
 **/
void blk_start_queue_async(struct request_queue *q)
{
	queue_flag_clear(QUEUE_FLAG_STOPPED, q);
	blk_run_queue_async(q);
}
EXPORT_SYMBOL(blk_start_queue_async);

/**
 * blk_start_queue - restart a previously stopped queue
 * @q:    The &struct request_queue in question
 *
 * Description:
 *   blk_start_queue() will clear the stop flag on the queue, and call
 *   the request_fn for the queue if it was in a stopped state when
 *   entered. Also see blk_stop_queue(). Queue lock must be held.
 **/
void blk_start_queue(struct request_queue *q)
{
	WARN_ON(!in_interrupt() && !irqs_disabled());

	queue_flag_clear(QUEUE_FLAG_STOPPED, q);
	__blk_run_queue(q);
}
EXPORT_SYMBOL(blk_start_queue);

/**
 * blk_stop_queue - stop a queue
 * @q:    The &struct request_queue in question
 *
 * Description:
 *   The Linux block layer assumes that a block driver will consume all
 *   entries on the request queue when the request_fn strategy is called.
 *   Often this will not happen, because of hardware limitations (queue
 *   depth settings). If a device driver gets a 'queue full' response,
 *   or if it simply chooses not to queue more I/O at one point, it can
 *   call this function to prevent the request_fn from being called until
 *   the driver has signalled it's ready to go again. This happens by calling
 *   blk_start_queue() to restart queue operations. Queue lock must be held.
 **/
void blk_stop_queue(struct request_queue *q)
{
	cancel_delayed_work(&q->delay_work);
	queue_flag_set(QUEUE_FLAG_STOPPED, q);
}
EXPORT_SYMBOL(blk_stop_queue);

/**
 * blk_sync_queue - cancel any pending callbacks on a queue
 * @q: the queue
 *
 * Description:
 *     The block layer may perform asynchronous callback activity
 *     on a queue, such as calling the unplug function after a timeout.
 *     A block device may call blk_sync_queue to ensure that any
 *     such activity is cancelled, thus allowing it to release resources
 *     that the callbacks might use. The caller must already have made sure
 *     that its ->make_request_fn will not re-add plugging prior to calling
 *     this function.
 *
 *     This function does not cancel any asynchronous activity arising
 *     out of elevator or throttling code. That would require elevator_exit()
 *     and blkcg_exit_queue() to be called with queue lock initialized.
 *
 */
void blk_sync_queue(struct request_queue *q)
{
	del_timer_sync(&q->timeout);
	cancel_work_sync(&q->timeout_work);

	if (q->mq_ops) {
		struct blk_mq_hw_ctx *hctx;
		int i;

		queue_for_each_hw_ctx(q, hctx, i) {
			cancel_work_sync(&hctx->run_work);
			cancel_delayed_work_sync(&hctx->delay_work);
		}
	} else {
		cancel_delayed_work_sync(&q->delay_work);
	}
}
EXPORT_SYMBOL(blk_sync_queue);

/**
 * __blk_run_queue_uncond - run a queue whether or not it has been stopped
 * @q:	The queue to run
 *
 * Description:
 *    Invoke request handling on a queue if there are any pending requests.
 *    May be used to restart request handling after a request has completed.
 *    This variant runs the queue whether or not the queue has been
 *    stopped. Must be called with the queue lock held and interrupts
 *    disabled. See also @blk_run_queue.
 */
inline void __blk_run_queue_uncond(struct request_queue *q)
{
	if (unlikely(blk_queue_dead(q)))
		return;

	/*
	 * Some request_fn implementations, e.g. scsi_request_fn(), unlock
	 * the queue lock internally. As a result multiple threads may be
	 * running such a request function concurrently. Keep track of the
	 * number of active request_fn invocations such that blk_drain_queue()
	 * can wait until all these request_fn calls have finished.
	 */
	q->request_fn_active++;
	q->request_fn(q);
	q->request_fn_active--;
}
EXPORT_SYMBOL_GPL(__blk_run_queue_uncond);

/**
 * __blk_run_queue - run a single device queue
 * @q:	The queue to run
 *
 * Description:
 *    See @blk_run_queue. This variant must be called with the queue lock
 *    held and interrupts disabled.
 */
void __blk_run_queue(struct request_queue *q)
{
	if (unlikely(blk_queue_stopped(q)))
		return;

	__blk_run_queue_uncond(q);
}
EXPORT_SYMBOL(__blk_run_queue);

/**
 * blk_run_queue_async - run a single device queue in workqueue context
 * @q:	The queue to run
 *
 * Description:
 *    Tells kblockd to perform the equivalent of @blk_run_queue on behalf
 *    of us. The caller must hold the queue lock.
 */
void blk_run_queue_async(struct request_queue *q)
{
	if (likely(!blk_queue_stopped(q) && !blk_queue_dead(q)))
		mod_delayed_work(kblockd_workqueue, &q->delay_work, 0);
}
EXPORT_SYMBOL(blk_run_queue_async);

/**
 * blk_run_queue - run a single device queue
 * @q: The queue to run
 *
 * Description:
 *    Invoke request handling on this queue, if it has pending work to do.
 *    May be used to restart queueing when a request has completed.
 */
void blk_run_queue(struct request_queue *q)
{
	unsigned long flags;

	spin_lock_irqsave(q->queue_lock, flags);
	__blk_run_queue(q);
	spin_unlock_irqrestore(q->queue_lock, flags);
}
EXPORT_SYMBOL(blk_run_queue);

void blk_put_queue(struct request_queue *q)
{
	kobject_put(&q->kobj);
}
EXPORT_SYMBOL(blk_put_queue);

/**
 * __blk_drain_queue - drain requests from request_queue
 * @q: queue to drain
 * @drain_all: whether to drain all requests or only the ones w/ ELVPRIV
 *
 * Drain requests from @q.  If @drain_all is set, all requests are drained.
 * If not, only ELVPRIV requests are drained.  The caller is responsible
 * for ensuring that no new requests which need to be drained are queued.
 */
static void __blk_drain_queue(struct request_queue *q, bool drain_all)
	__releases(q->queue_lock)
	__acquires(q->queue_lock)
{
	int i;

	lockdep_assert_held(q->queue_lock);

	while (true) {
		bool drain = false;

		/*
		 * The caller might be trying to drain @q before its
		 * elevator is initialized.
		 */
		if (q->elevator)
			elv_drain_elevator(q);

		blkcg_drain_queue(q);

		/*
		 * This function might be called on a queue which failed
		 * driver init after queue creation or is not yet fully
		 * active yet.  Some drivers (e.g. fd and loop) get unhappy
		 * in such cases.  Kick queue iff dispatch queue has
		 * something on it and @q has request_fn set.
		 */
		if (!list_empty(&q->queue_head) && q->request_fn)
			__blk_run_queue(q);

		drain |= q->nr_rqs_elvpriv;
		drain |= q->request_fn_active;

		/*
		 * Unfortunately, requests are queued at and tracked from
		 * multiple places and there's no single counter which can
		 * be drained.  Check all the queues and counters.
		 */
		if (drain_all) {
			struct blk_flush_queue *fq = blk_get_flush_queue(q, NULL);
			drain |= !list_empty(&q->queue_head);
			for (i = 0; i < 2; i++) {
				drain |= q->nr_rqs[i];
				drain |= q->in_flight[i];
				if (fq)
				    drain |= !list_empty(&fq->flush_queue[i]);
			}
		}

		if (!drain)
			break;

		spin_unlock_irq(q->queue_lock);

		msleep(10);

		spin_lock_irq(q->queue_lock);
	}

	/*
	 * With queue marked dead, any woken up waiter will fail the
	 * allocation path, so the wakeup chaining is lost and we're
	 * left with hung waiters. We need to wake up those waiters.
	 */
	if (q->request_fn) {
		struct request_list *rl;

		blk_queue_for_each_rl(rl, q)
			for (i = 0; i < ARRAY_SIZE(rl->wait); i++)
				wake_up_all(&rl->wait[i]);
	}
}

/**
 * blk_queue_bypass_start - enter queue bypass mode
 * @q: queue of interest
 *
 * In bypass mode, only the dispatch FIFO queue of @q is used.  This
 * function makes @q enter bypass mode and drains all requests which were
 * throttled or issued before.  On return, it's guaranteed that no request
 * is being throttled or has ELVPRIV set and blk_queue_bypass() %true
 * inside queue or RCU read lock.
 */
void blk_queue_bypass_start(struct request_queue *q)
{
	spin_lock_irq(q->queue_lock);
	q->bypass_depth++;
	queue_flag_set(QUEUE_FLAG_BYPASS, q);
	spin_unlock_irq(q->queue_lock);

	/*
	 * Queues start drained.  Skip actual draining till init is
	 * complete.  This avoids lenghty delays during queue init which
	 * can happen many times during boot.
	 */
	if (blk_queue_init_done(q)) {
		spin_lock_irq(q->queue_lock);
		__blk_drain_queue(q, false);
		spin_unlock_irq(q->queue_lock);

		/* ensure blk_queue_bypass() is %true inside RCU read lock */
		synchronize_rcu();
	}
}
EXPORT_SYMBOL_GPL(blk_queue_bypass_start);

/**
 * blk_queue_bypass_end - leave queue bypass mode
 * @q: queue of interest
 *
 * Leave bypass mode and restore the normal queueing behavior.
 */
void blk_queue_bypass_end(struct request_queue *q)
{
	spin_lock_irq(q->queue_lock);
	if (!--q->bypass_depth)
		queue_flag_clear(QUEUE_FLAG_BYPASS, q);
	WARN_ON_ONCE(q->bypass_depth < 0);
	spin_unlock_irq(q->queue_lock);
}
EXPORT_SYMBOL_GPL(blk_queue_bypass_end);

void blk_set_queue_dying(struct request_queue *q)
{
	spin_lock_irq(q->queue_lock);
	queue_flag_set(QUEUE_FLAG_DYING, q);
	spin_unlock_irq(q->queue_lock);

	if (q->mq_ops)
		blk_mq_wake_waiters(q);
	else {
		struct request_list *rl;

		blk_queue_for_each_rl(rl, q) {
			if (rl->rq_pool) {
				wake_up_all(&rl->wait[BLK_RW_SYNC]);
				wake_up_all(&rl->wait[BLK_RW_ASYNC]);
			}
		}
	}
}
EXPORT_SYMBOL_GPL(blk_set_queue_dying);

/**
 * blk_cleanup_queue - shutdown a request queue
 * @q: request queue to shutdown
 *
 * Mark @q DYING, drain all pending requests, mark @q DEAD, destroy and
 * put it.  All future requests will be failed immediately with -ENODEV.
 */
void blk_cleanup_queue(struct request_queue *q)
{
	spinlock_t *lock = q->queue_lock;

	/* mark @q DYING, no new request or merges will be allowed afterwards */
	mutex_lock(&q->sysfs_lock);
	blk_set_queue_dying(q);
	spin_lock_irq(lock);

	/*
	 * A dying queue is permanently in bypass mode till released.  Note
	 * that, unlike blk_queue_bypass_start(), we aren't performing
	 * synchronize_rcu() after entering bypass mode to avoid the delay
	 * as some drivers create and destroy a lot of queues while
	 * probing.  This is still safe because blk_release_queue() will be
	 * called only after the queue refcnt drops to zero and nothing,
	 * RCU or not, would be traversing the queue by then.
	 */
	q->bypass_depth++;
	queue_flag_set(QUEUE_FLAG_BYPASS, q);

	queue_flag_set(QUEUE_FLAG_NOMERGES, q);
	queue_flag_set(QUEUE_FLAG_NOXMERGES, q);
	queue_flag_set(QUEUE_FLAG_DYING, q);
	spin_unlock_irq(lock);
	mutex_unlock(&q->sysfs_lock);

	/*
	 * Drain all requests queued before DYING marking. Set DEAD flag to
	 * prevent that q->request_fn() gets invoked after draining finished.
	 */
	blk_freeze_queue(q);
	spin_lock_irq(lock);
	if (!q->mq_ops)
		__blk_drain_queue(q, true);
	queue_flag_set(QUEUE_FLAG_DEAD, q);
	spin_unlock_irq(lock);

	/* for synchronous bio-based driver finish in-flight integrity i/o */
	blk_flush_integrity();

	/* @q won't process any more request, flush async actions */
	del_timer_sync(&q->backing_dev_info->laptop_mode_wb_timer);
	blk_sync_queue(q);

	if (q->mq_ops)
		blk_mq_free_queue(q);
	percpu_ref_exit(&q->q_usage_counter);

	spin_lock_irq(lock);
	if (q->queue_lock != &q->__queue_lock)
		q->queue_lock = &q->__queue_lock;
	spin_unlock_irq(lock);

	/* @q is and will stay empty, shutdown and put */
	blk_put_queue(q);
}
EXPORT_SYMBOL(blk_cleanup_queue);

/* Allocate memory local to the request queue */
static void *alloc_request_struct(gfp_t gfp_mask, void *data)
{
	int nid = (int)(long)data;
	return kmem_cache_alloc_node(request_cachep, gfp_mask, nid);
}

static void free_request_struct(void *element, void *unused)
{
	kmem_cache_free(request_cachep, element);
}

int blk_init_rl(struct request_list *rl, struct request_queue *q,
		gfp_t gfp_mask)
{
	if (unlikely(rl->rq_pool))
		return 0;

	rl->q = q;
	rl->count[BLK_RW_SYNC] = rl->count[BLK_RW_ASYNC] = 0;
	rl->starved[BLK_RW_SYNC] = rl->starved[BLK_RW_ASYNC] = 0;
	init_waitqueue_head(&rl->wait[BLK_RW_SYNC]);
	init_waitqueue_head(&rl->wait[BLK_RW_ASYNC]);

	rl->rq_pool = mempool_create_node(BLKDEV_MIN_RQ, alloc_request_struct,
					  free_request_struct,
					  (void *)(long)q->node, gfp_mask,
					  q->node);
	if (!rl->rq_pool)
		return -ENOMEM;

	return 0;
}

void blk_exit_rl(struct request_list *rl)
{
	if (rl->rq_pool)
		mempool_destroy(rl->rq_pool);
}

struct request_queue *blk_alloc_queue(gfp_t gfp_mask)
{
	return blk_alloc_queue_node(gfp_mask, NUMA_NO_NODE);
}
EXPORT_SYMBOL(blk_alloc_queue);

int blk_queue_enter(struct request_queue *q, bool nowait)
{
	while (true) {

		if (percpu_ref_tryget_live(&q->q_usage_counter))
			return 0;

		if (nowait)
			return -EBUSY;

		wait_event(q->mq_freeze_wq,
			   !atomic_read(&q->mq_freeze_depth) ||
			   blk_queue_dying(q));
		if (blk_queue_dying(q))
			return -ENODEV;
	}
}

void blk_queue_exit(struct request_queue *q)
{
	percpu_ref_put(&q->q_usage_counter);
}

static void blk_queue_usage_counter_release(struct percpu_ref *ref)
{
	struct request_queue *q =
		container_of(ref, struct request_queue, q_usage_counter);

	wake_up_all(&q->mq_freeze_wq);
}

static void blk_rq_timed_out_timer(unsigned long data)
{
	struct request_queue *q = (struct request_queue *)data;

	kblockd_schedule_work(&q->timeout_work);
}

/*dylanchang, 2019/4/30, add foreground task io opt*/
#define FG_CNT_DEF 20
#define BOTH_CNT_DEF 10
struct request_queue *blk_alloc_queue_node(gfp_t gfp_mask, int node_id)
{
	struct request_queue *q;

	q = kmem_cache_alloc_node(blk_requestq_cachep,
				gfp_mask | __GFP_ZERO, node_id);
	if (!q)
		return NULL;

	q->id = ida_simple_get(&blk_queue_ida, 0, 0, gfp_mask);
	if (q->id < 0)
		goto fail_q;

	q->bio_split = bioset_create(BIO_POOL_SIZE, 0);
	if (!q->bio_split)
		goto fail_id;

	q->backing_dev_info = bdi_alloc_node(gfp_mask, node_id);
	if (!q->backing_dev_info)
		goto fail_split;

	q->backing_dev_info->ra_pages =
			(VM_MAX_READAHEAD * 1024) / PAGE_SIZE;
	q->backing_dev_info->capabilities = BDI_CAP_CGROUP_WRITEBACK;
	q->backing_dev_info->name = "block";
/*dylanchang, 2019/4/30, add foreground task io opt*/
	q->fg_count_max = FG_CNT_DEF;
	q->both_count_max = BOTH_CNT_DEF;
	q->fg_count = FG_CNT_DEF;
	q->both_count = BOTH_CNT_DEF;
	q->node = node_id;

	setup_timer(&q->backing_dev_info->laptop_mode_wb_timer,
		    laptop_mode_timer_fn, (unsigned long) q);
	setup_timer(&q->timeout, blk_rq_timed_out_timer, (unsigned long) q);
	INIT_WORK(&q->timeout_work, NULL);
	INIT_LIST_HEAD(&q->queue_head);
/*dylanchang, 2019/4/30, add foreground task io opt*/
	INIT_LIST_HEAD(&q->fg_head);
	INIT_LIST_HEAD(&q->timeout_list);
	INIT_LIST_HEAD(&q->icq_list);
#ifdef CONFIG_BLK_CGROUP
	INIT_LIST_HEAD(&q->blkg_list);
#endif
	INIT_DELAYED_WORK(&q->delay_work, blk_delay_work);

	kobject_init(&q->kobj, &blk_queue_ktype);

#ifdef CONFIG_BLK_DEV_IO_TRACE
	mutex_init(&q->blk_trace_mutex);
#endif
	mutex_init(&q->sysfs_lock);
	spin_lock_init(&q->__queue_lock);

	/*
	 * By default initialize queue_lock to internal lock and driver can
	 * override it later if need be.
	 */
	q->queue_lock = &q->__queue_lock;

	/*
	 * A queue starts its life with bypass turned on to avoid
	 * unnecessary bypass on/off overhead and nasty surprises during
	 * init.  The initial bypass will be finished when the queue is
	 * registered by blk_register_queue().
	 */
	q->bypass_depth = 1;
	__set_bit(QUEUE_FLAG_BYPASS, &q->queue_flags);

	init_waitqueue_head(&q->mq_freeze_wq);

	/*
	 * Init percpu_ref in atomic mode so that it's faster to shutdown.
	 * See blk_register_queue() for details.
	 */
	if (percpu_ref_init(&q->q_usage_counter,
				blk_queue_usage_counter_release,
				PERCPU_REF_INIT_ATOMIC, GFP_KERNEL))
		goto fail_bdi;

	if (blkcg_init_queue(q))
		goto fail_ref;

	return q;

fail_ref:
	percpu_ref_exit(&q->q_usage_counter);
fail_bdi:
	bdi_put(q->backing_dev_info);
fail_split:
	bioset_free(q->bio_split);
fail_id:
	ida_simple_remove(&blk_queue_ida, q->id);
fail_q:
	kmem_cache_free(blk_requestq_cachep, q);
	return NULL;
}
EXPORT_SYMBOL(blk_alloc_queue_node);

/**
 * blk_init_queue  - prepare a request queue for use with a block device
 * @rfn:  The function to be called to process requests that have been
 *        placed on the queue.
 * @lock: Request queue spin lock
 *
 * Description:
 *    If a block device wishes to use the standard request handling procedures,
 *    which sorts requests and coalesces adjacent requests, then it must
 *    call blk_init_queue().  The function @rfn will be called when there
 *    are requests on the queue that need to be processed.  If the device
 *    supports plugging, then @rfn may not be called immediately when requests
 *    are available on the queue, but may be called at some time later instead.
 *    Plugged queues are generally unplugged when a buffer belonging to one
 *    of the requests on the queue is needed, or due to memory pressure.
 *
 *    @rfn is not required, or even expected, to remove all requests off the
 *    queue, but only as many as it can handle at a time.  If it does leave
 *    requests on the queue, it is responsible for arranging that the requests
 *    get dealt with eventually.
 *
 *    The queue spin lock must be held while manipulating the requests on the
 *    request queue; this lock will be taken also from interrupt context, so irq
 *    disabling is needed for it.
 *
 *    Function returns a pointer to the initialized request queue, or %NULL if
 *    it didn't succeed.
 *
 * Note:
 *    blk_init_queue() must be paired with a blk_cleanup_queue() call
 *    when the block device is deactivated (such as at module unload).
 **/

struct request_queue *blk_init_queue(request_fn_proc *rfn, spinlock_t *lock)
{
	return blk_init_queue_node(rfn, lock, NUMA_NO_NODE);
}
EXPORT_SYMBOL(blk_init_queue);

struct request_queue *
blk_init_queue_node(request_fn_proc *rfn, spinlock_t *lock, int node_id)
{
	struct request_queue *uninit_q, *q;

	uninit_q = blk_alloc_queue_node(GFP_KERNEL, node_id);
	if (!uninit_q)
		return NULL;

	q = blk_init_allocated_queue(uninit_q, rfn, lock);
	if (!q)
		blk_cleanup_queue(uninit_q);

	return q;
}
EXPORT_SYMBOL(blk_init_queue_node);

static blk_qc_t blk_queue_bio(struct request_queue *q, struct bio *bio);

struct request_queue *
blk_init_allocated_queue(struct request_queue *q, request_fn_proc *rfn,
			 spinlock_t *lock)
{
	if (!q)
		return NULL;

	q->fq = blk_alloc_flush_queue(q, NUMA_NO_NODE, 0);
	if (!q->fq)
		return NULL;

	if (blk_init_rl(&q->root_rl, q, GFP_KERNEL))
		goto fail;

	INIT_WORK(&q->timeout_work, blk_timeout_work);
	q->request_fn		= rfn;
	q->prep_rq_fn		= NULL;
	q->unprep_rq_fn		= NULL;
	q->queue_flags		|= QUEUE_FLAG_DEFAULT;

	/* Override internal queue lock with supplied lock pointer */
	if (lock)
		q->queue_lock		= lock;

	/*
	 * This also sets hw/phys segments, boundary and size
	 */
	blk_queue_make_request(q, blk_queue_bio);

	q->sg_reserved_size = INT_MAX;

	/* Protect q->elevator from elevator_change */
	mutex_lock(&q->sysfs_lock);

	/* init elevator */
	if (elevator_init(q, NULL)) {
		mutex_unlock(&q->sysfs_lock);
		goto fail;
	}

	mutex_unlock(&q->sysfs_lock);

	return q;

fail:
	blk_free_flush_queue(q->fq);
	q->fq = NULL;
	return NULL;
}
EXPORT_SYMBOL(blk_init_allocated_queue);

bool blk_get_queue(struct request_queue *q)
{
	if (likely(!blk_queue_dying(q))) {
		__blk_get_queue(q);
		return true;
	}

	return false;
}
EXPORT_SYMBOL(blk_get_queue);

static inline void blk_free_request(struct request_list *rl, struct request *rq)
{
	if (rq->cmd_flags & REQ_ELVPRIV) {
		elv_put_request(rl->q, rq);
		if (rq->elv.icq)
			put_io_context(rq->elv.icq->ioc);
	}

	mempool_free(rq, rl->rq_pool);
}

/*
 * ioc_batching returns true if the ioc is a valid batching request and
 * should be given priority access to a request.
 */
static inline int ioc_batching(struct request_queue *q, struct io_context *ioc)
{
	if (!ioc)
		return 0;

	/*
	 * Make sure the process is able to allocate at least 1 request
	 * even if the batch times out, otherwise we could theoretically
	 * lose wakeups.
	 */
	return ioc->nr_batch_requests == q->nr_batching ||
		(ioc->nr_batch_requests > 0
		&& time_before(jiffies, ioc->last_waited + BLK_BATCH_TIME));
}

/*
 * ioc_set_batching sets ioc to be a new "batcher" if it is not one. This
 * will cause the process to be a "batcher" on all queues in the system. This
 * is the behaviour we want though - once it gets a wakeup it should be given
 * a nice run.
 */
static void ioc_set_batching(struct request_queue *q, struct io_context *ioc)
{
	if (!ioc || ioc_batching(q, ioc))
		return;

	ioc->nr_batch_requests = q->nr_batching;
	ioc->last_waited = jiffies;
}

static void __freed_request(struct request_list *rl, int sync)
{
	struct request_queue *q = rl->q;

	if (rl->count[sync] < queue_congestion_off_threshold(q))
		blk_clear_congested(rl, sync);

	if (rl->count[sync] + 1 <= q->nr_requests) {
		if (waitqueue_active(&rl->wait[sync]))
			wake_up(&rl->wait[sync]);

		blk_clear_rl_full(rl, sync);
	}
}

/*
 * A request has just been released.  Account for it, update the full and
 * congestion status, wake up any waiters.   Called under q->queue_lock.
 */
static void freed_request(struct request_list *rl, int op, unsigned int flags)
{
	struct request_queue *q = rl->q;
	int sync = rw_is_sync(op, flags);

	q->nr_rqs[sync]--;
	rl->count[sync]--;
	if (flags & REQ_ELVPRIV)
		q->nr_rqs_elvpriv--;

	__freed_request(rl, sync);

	if (unlikely(rl->starved[sync ^ 1]))
		__freed_request(rl, sync ^ 1);
}

int blk_update_nr_requests(struct request_queue *q, unsigned int nr)
{
	struct request_list *rl;
	int on_thresh, off_thresh;

	spin_lock_irq(q->queue_lock);
	q->nr_requests = nr;
	blk_queue_congestion_threshold(q);
	on_thresh = queue_congestion_on_threshold(q);
	off_thresh = queue_congestion_off_threshold(q);

	blk_queue_for_each_rl(rl, q) {
		if (rl->count[BLK_RW_SYNC] >= on_thresh)
			blk_set_congested(rl, BLK_RW_SYNC);
		else if (rl->count[BLK_RW_SYNC] < off_thresh)
			blk_clear_congested(rl, BLK_RW_SYNC);

		if (rl->count[BLK_RW_ASYNC] >= on_thresh)
			blk_set_congested(rl, BLK_RW_ASYNC);
		else if (rl->count[BLK_RW_ASYNC] < off_thresh)
			blk_clear_congested(rl, BLK_RW_ASYNC);

		if (rl->count[BLK_RW_SYNC] >= q->nr_requests) {
			blk_set_rl_full(rl, BLK_RW_SYNC);
		} else {
			blk_clear_rl_full(rl, BLK_RW_SYNC);
			wake_up(&rl->wait[BLK_RW_SYNC]);
		}

		if (rl->count[BLK_RW_ASYNC] >= q->nr_requests) {
			blk_set_rl_full(rl, BLK_RW_ASYNC);
		} else {
			blk_clear_rl_full(rl, BLK_RW_ASYNC);
			wake_up(&rl->wait[BLK_RW_ASYNC]);
		}
	}

	spin_unlock_irq(q->queue_lock);
	return 0;
}

/*
 * Determine if elevator data should be initialized when allocating the
 * request associated with @bio.
 */
static bool blk_rq_should_init_elevator(struct bio *bio)
{
	if (!bio)
		return true;

	/*
	 * Flush requests do not use the elevator so skip initialization.
	 * This allows a request to share the flush and elevator data.
	 */
	if (bio->bi_opf & (REQ_PREFLUSH | REQ_FUA))
		return false;

	return true;
}

/**
 * rq_ioc - determine io_context for request allocation
 * @bio: request being allocated is for this bio (can be %NULL)
 *
 * Determine io_context to use for request allocation for @bio.  May return
 * %NULL if %current->io_context doesn't exist.
 */
static struct io_context *rq_ioc(struct bio *bio)
{
#ifdef CONFIG_BLK_CGROUP
	if (bio && bio->bi_ioc)
		return bio->bi_ioc;
#endif
	return current->io_context;
}

/**
 * __get_request - get a free request
 * @rl: request list to allocate from
 * @op: REQ_OP_READ/REQ_OP_WRITE
 * @op_flags: rq_flag_bits
 * @bio: bio to allocate request for (can be %NULL)
 * @gfp_mask: allocation mask
 *
 * Get a free request from @q.  This function may fail under memory
 * pressure or if @q is dead.
 *
 * Must be called with @q->queue_lock held and,
 * Returns ERR_PTR on failure, with @q->queue_lock held.
 * Returns request pointer on success, with @q->queue_lock *not held*.
 */
static struct request *__get_request(struct request_list *rl, int op,
				     int op_flags, struct bio *bio,
				     gfp_t gfp_mask)
{
	struct request_queue *q = rl->q;
	struct request *rq;
	struct elevator_type *et = q->elevator->type;
	struct io_context *ioc = rq_ioc(bio);
	struct io_cq *icq = NULL;
	const bool is_sync = rw_is_sync(op, op_flags) != 0;
	int may_queue;

	if (unlikely(blk_queue_dying(q)))
		return ERR_PTR(-ENODEV);

	may_queue = elv_may_queue(q, op, op_flags);
	if (may_queue == ELV_MQUEUE_NO)
		goto rq_starved;

	if (rl->count[is_sync]+1 >= queue_congestion_on_threshold(q)) {
		if (rl->count[is_sync]+1 >= q->nr_requests) {
			/*
			 * The queue will fill after this allocation, so set
			 * it as full, and mark this process as "batching".
			 * This process will be allowed to complete a batch of
			 * requests, others will be blocked.
			 */
			if (!blk_rl_full(rl, is_sync)) {
				ioc_set_batching(q, ioc);
				blk_set_rl_full(rl, is_sync);
			} else {
				if (may_queue != ELV_MQUEUE_MUST
						&& !ioc_batching(q, ioc)) {
					/*
					 * The queue is full and the allocating
					 * process is not a "batcher", and not
					 * exempted by the IO scheduler
					 */
					return ERR_PTR(-ENOMEM);
				}
			}
		}
		blk_set_congested(rl, is_sync);
	}

	/*
	 * Only allow batching queuers to allocate up to 50% over the defined
	 * limit of requests, otherwise we could have thousands of requests
	 * allocated with any setting of ->nr_requests
	 */
	if (rl->count[is_sync] >= (3 * q->nr_requests / 2))
		return ERR_PTR(-ENOMEM);

	q->nr_rqs[is_sync]++;
	rl->count[is_sync]++;
	rl->starved[is_sync] = 0;

	/*
	 * Decide whether the new request will be managed by elevator.  If
	 * so, mark @op_flags and increment elvpriv.  Non-zero elvpriv will
	 * prevent the current elevator from being destroyed until the new
	 * request is freed.  This guarantees icq's won't be destroyed and
	 * makes creating new ones safe.
	 *
	 * Also, lookup icq while holding queue_lock.  If it doesn't exist,
	 * it will be created after releasing queue_lock.
	 */
	if (blk_rq_should_init_elevator(bio) && !blk_queue_bypass(q)) {
		op_flags |= REQ_ELVPRIV;
		q->nr_rqs_elvpriv++;
		if (et->icq_cache && ioc)
			icq = ioc_lookup_icq(ioc, q);
	}

	if (blk_queue_io_stat(q))
		op_flags |= REQ_IO_STAT;
	spin_unlock_irq(q->queue_lock);

	/* allocate and init request */
	rq = mempool_alloc(rl->rq_pool, gfp_mask);
	if (!rq)
		goto fail_alloc;

	blk_rq_init(q, rq);
	blk_rq_set_rl(rq, rl);
	req_set_op_attrs(rq, op, op_flags | REQ_ALLOCED);

	/* init elvpriv */
	if (op_flags & REQ_ELVPRIV) {
		if (unlikely(et->icq_cache && !icq)) {
			if (ioc)
				icq = ioc_create_icq(ioc, q, gfp_mask);
			if (!icq)
				goto fail_elvpriv;
		}

		rq->elv.icq = icq;
		if (unlikely(elv_set_request(q, rq, bio, gfp_mask)))
			goto fail_elvpriv;

		/* @rq->elv.icq holds io_context until @rq is freed */
		if (icq)
			get_io_context(icq->ioc);
	}
out:
	/*
	 * ioc may be NULL here, and ioc_batching will be false. That's
	 * OK, if the queue is under the request limit then requests need
	 * not count toward the nr_batch_requests limit. There will always
	 * be some limit enforced by BLK_BATCH_TIME.
	 */
	if (ioc_batching(q, ioc))
		ioc->nr_batch_requests--;

	trace_block_getrq(q, bio, op);
	return rq;

fail_elvpriv:
	/*
	 * elvpriv init failed.  ioc, icq and elvpriv aren't mempool backed
	 * and may fail indefinitely under memory pressure and thus
	 * shouldn't stall IO.  Treat this request as !elvpriv.  This will
	 * disturb iosched and blkcg but weird is bettern than dead.
	 */
	printk_ratelimited(KERN_WARNING "%s: dev %s: request aux data allocation failed, iosched may be disturbed\n",
			   __func__, dev_name(q->backing_dev_info->dev));

	rq->cmd_flags &= ~REQ_ELVPRIV;
	rq->elv.icq = NULL;

	spin_lock_irq(q->queue_lock);
	q->nr_rqs_elvpriv--;
	spin_unlock_irq(q->queue_lock);
	goto out;

fail_alloc:
	/*
	 * Allocation failed presumably due to memory. Undo anything we
	 * might have messed up.
	 *
	 * Allocating task should really be put onto the front of the wait
	 * queue, but this is pretty rare.
	 */
	spin_lock_irq(q->queue_lock);
	freed_request(rl, op, op_flags);

	/*
	 * in the very unlikely event that allocation failed and no
	 * requests for this direction was pending, mark us starved so that
	 * freeing of a request in the other direction will notice
	 * us. another possible fix would be to split the rq mempool into
	 * READ and WRITE
	 */
rq_starved:
	if (unlikely(rl->count[is_sync] == 0))
		rl->starved[is_sync] = 1;
	return ERR_PTR(-ENOMEM);
}

/**
 * get_request - get a free request
 * @q: request_queue to allocate request from
 * @op: REQ_OP_READ/REQ_OP_WRITE
 * @op_flags: rq_flag_bits
 * @bio: bio to allocate request for (can be %NULL)
 * @gfp_mask: allocation mask
 *
 * Get a free request from @q.  If %__GFP_DIRECT_RECLAIM is set in @gfp_mask,
 * this function keeps retrying under memory pressure and fails iff @q is dead.
 *
 * Must be called with @q->queue_lock held and,
 * Returns ERR_PTR on failure, with @q->queue_lock held.
 * Returns request pointer on success, with @q->queue_lock *not held*.
 */
static struct request *get_request(struct request_queue *q, int op,
				   int op_flags, struct bio *bio,
				   gfp_t gfp_mask)
{
	const bool is_sync = rw_is_sync(op, op_flags) != 0;
	DEFINE_WAIT(wait);
	struct request_list *rl;
	struct request *rq;

	rl = blk_get_rl(q, bio);	/* transferred to @rq on success */
retry:
	rq = __get_request(rl, op, op_flags, bio, gfp_mask);
	if (!IS_ERR(rq))
		return rq;

	if (!gfpflags_allow_blocking(gfp_mask) || unlikely(blk_queue_dying(q))) {
		blk_put_rl(rl);
		return rq;
	}

	/* wait on @rl and retry */
	prepare_to_wait_exclusive(&rl->wait[is_sync], &wait,
				  TASK_UNINTERRUPTIBLE);

	trace_block_sleeprq(q, bio, op);

	spin_unlock_irq(q->queue_lock);
	io_schedule();

	/*
	 * After sleeping, we become a "batching" process and will be able
	 * to allocate at least one request, and up to a big batch of them
	 * for a small period time.  See ioc_batching, ioc_set_batching
	 */
	ioc_set_batching(q, current->io_context);

	spin_lock_irq(q->queue_lock);
	finish_wait(&rl->wait[is_sync], &wait);

	goto retry;
}

static struct request *blk_old_get_request(struct request_queue *q, int rw,
		gfp_t gfp_mask)
{
	struct request *rq;

	BUG_ON(rw != READ && rw != WRITE);

	/* create ioc upfront */
	create_io_context(gfp_mask, q->node);

	spin_lock_irq(q->queue_lock);
	rq = get_request(q, rw, 0, NULL, gfp_mask);
	if (IS_ERR(rq)) {
		spin_unlock_irq(q->queue_lock);
		return rq;
	}

	/* q->queue_lock is unlocked at this point */
	rq->__data_len = 0;
	rq->__sector = (sector_t) -1;
	rq->bio = rq->biotail = NULL;
	return rq;
}

struct request *blk_get_request(struct request_queue *q, int rw, gfp_t gfp_mask)
{
	if (q->mq_ops)
		return blk_mq_alloc_request(q, rw,
			(gfp_mask & __GFP_DIRECT_RECLAIM) ?
				0 : BLK_MQ_REQ_NOWAIT);
	else
		return blk_old_get_request(q, rw, gfp_mask);
}
EXPORT_SYMBOL(blk_get_request);

/**
 * blk_rq_set_block_pc - initialize a request to type BLOCK_PC
 * @rq:		request to be initialized
 *
 */
void blk_rq_set_block_pc(struct request *rq)
{
	rq->cmd_type = REQ_TYPE_BLOCK_PC;
	memset(rq->__cmd, 0, sizeof(rq->__cmd));
}
EXPORT_SYMBOL(blk_rq_set_block_pc);

/**
 * blk_requeue_request - put a request back on queue
 * @q:		request queue where request should be inserted
 * @rq:		request to be inserted
 *
 * Description:
 *    Drivers often keep queueing requests until the hardware cannot accept
 *    more, when that condition happens we need to put the request back
 *    on the queue. Must be called with queue lock held.
 */
void blk_requeue_request(struct request_queue *q, struct request *rq)
{
	blk_delete_timer(rq);
	blk_clear_rq_complete(rq);
	trace_block_rq_requeue(q, rq);

	if (rq->cmd_flags & REQ_QUEUED)
		blk_queue_end_tag(q, rq);

	BUG_ON(blk_queued_rq(rq));

	elv_requeue_request(q, rq);
}
EXPORT_SYMBOL(blk_requeue_request);

static void add_acct_request(struct request_queue *q, struct request *rq,
			     int where)
{
	blk_account_io_start(rq, true);
	__elv_add_request(q, rq, where);
}

static void part_round_stats_single(int cpu, struct hd_struct *part,
				    unsigned long now)
{
	int inflight;

	if (now == part->stamp)
		return;

	inflight = part_in_flight(part);
	if (inflight) {
		__part_stat_add(cpu, part, time_in_queue,
				inflight * (now - part->stamp));
		__part_stat_add(cpu, part, io_ticks, (now - part->stamp));
	}
	part->stamp = now;
}

/**
 * part_round_stats() - Round off the performance stats on a struct disk_stats.
 * @cpu: cpu number for stats access
 * @part: target partition
 *
 * The average IO queue length and utilisation statistics are maintained
 * by observing the current state of the queue length and the amount of
 * time it has been in this state for.
 *
 * Normally, that accounting is done on IO completion, but that can result
 * in more than a second's worth of IO being accounted for within any one
 * second, leading to >100% utilisation.  To deal with that, we call this
 * function to do a round-off before returning the results when reading
 * /proc/diskstats.  This accounts immediately for all queue usage up to
 * the current jiffies and restarts the counters again.
 */
void part_round_stats(int cpu, struct hd_struct *part)
{
	unsigned long now = jiffies;

	if (part->partno)
		part_round_stats_single(cpu, &part_to_disk(part)->part0, now);
	part_round_stats_single(cpu, part, now);
}
EXPORT_SYMBOL_GPL(part_round_stats);

#ifdef CONFIG_PM
static void blk_pm_put_request(struct request *rq)
{
	if (rq->q->dev && !(rq->cmd_flags & REQ_PM) && !--rq->q->nr_pending)
		pm_runtime_mark_last_busy(rq->q->dev);
}
#else
static inline void blk_pm_put_request(struct request *rq) {}
#endif

/*
 * queue lock must be held
 */
void __blk_put_request(struct request_queue *q, struct request *req)
{
	if (unlikely(!q))
		return;

	if (q->mq_ops) {
		blk_mq_free_request(req);
		return;
	}

	blk_pm_put_request(req);

	elv_completed_request(q, req);

	/* this is a bio leak */
	WARN_ON(req->bio != NULL);

	/* this is a bio leak if the bio is not tagged with BIO_DONTFREE */
	WARN_ON(req->bio && !bio_flagged(req->bio, BIO_DONTFREE));

	/*
	 * Request may not have originated from ll_rw_blk. if not,
	 * it didn't come out of our reserved rq pools
	 */
	if (req->cmd_flags & REQ_ALLOCED) {
		unsigned int flags = req->cmd_flags;
		int op = req_op(req);
		struct request_list *rl = blk_rq_rl(req);

		BUG_ON(!list_empty(&req->queuelist));
		BUG_ON(ELV_ON_HASH(req));

		blk_free_request(rl, req);
		freed_request(rl, op, flags);
		blk_put_rl(rl);
	}
}
EXPORT_SYMBOL_GPL(__blk_put_request);

void blk_put_request(struct request *req)
{
	struct request_queue *q = req->q;

	if (q->mq_ops)
		blk_mq_free_request(req);
	else {
		unsigned long flags;

		spin_lock_irqsave(q->queue_lock, flags);
		__blk_put_request(q, req);
		spin_unlock_irqrestore(q->queue_lock, flags);
	}
}
EXPORT_SYMBOL(blk_put_request);

/**
 * blk_add_request_payload - add a payload to a request
 * @rq: request to update
 * @page: page backing the payload
 * @offset: offset in page
 * @len: length of the payload.
 *
 * This allows to later add a payload to an already submitted request by
 * a block driver.  The driver needs to take care of freeing the payload
 * itself.
 *
 * Note that this is a quite horrible hack and nothing but handling of
 * discard requests should ever use it.
 */
void blk_add_request_payload(struct request *rq, struct page *page,
		int offset, unsigned int len)
{
	struct bio *bio = rq->bio;

	bio->bi_io_vec->bv_page = page;
	bio->bi_io_vec->bv_offset = offset;
	bio->bi_io_vec->bv_len = len;

	bio->bi_iter.bi_size = len;
	bio->bi_vcnt = 1;
	bio->bi_phys_segments = 1;

	rq->__data_len = rq->resid_len = len;
	rq->nr_phys_segments = 1;
}
EXPORT_SYMBOL_GPL(blk_add_request_payload);

bool bio_attempt_back_merge(struct request_queue *q, struct request *req,
			    struct bio *bio)
{
	const int ff = bio->bi_opf & REQ_FAILFAST_MASK;

	if (!ll_back_merge_fn(q, req, bio))
		return false;

	trace_block_bio_backmerge(q, req, bio);

	if ((req->cmd_flags & REQ_FAILFAST_MASK) != ff)
		blk_rq_set_mixed_merge(req);

	req->biotail->bi_next = bio;
	req->biotail = bio;
	req->__data_len += bio->bi_iter.bi_size;
	req->ioprio = ioprio_best(req->ioprio, bio_prio(bio));

	blk_account_io_start(req, false);
	return true;
}

bool bio_attempt_front_merge(struct request_queue *q, struct request *req,
			     struct bio *bio)
{
	const int ff = bio->bi_opf & REQ_FAILFAST_MASK;

	if (!ll_front_merge_fn(q, req, bio))
		return false;

	trace_block_bio_frontmerge(q, req, bio);

	if ((req->cmd_flags & REQ_FAILFAST_MASK) != ff)
		blk_rq_set_mixed_merge(req);

	bio->bi_next = req->bio;
	req->bio = bio;

#ifdef CONFIG_PFK
	WARN_ON(req->__dun || bio->bi_iter.bi_dun);
#endif
	req->__sector = bio->bi_iter.bi_sector;
	req->__data_len += bio->bi_iter.bi_size;
	req->ioprio = ioprio_best(req->ioprio, bio_prio(bio));

	blk_account_io_start(req, false);
	return true;
}

/**
 * blk_attempt_plug_merge - try to merge with %current's plugged list
 * @q: request_queue new bio is being queued at
 * @bio: new bio being queued
 * @request_count: out parameter for number of traversed plugged requests
 * @same_queue_rq: pointer to &struct request that gets filled in when
 * another request associated with @q is found on the plug list
 * (optional, may be %NULL)
 *
 * Determine whether @bio being queued on @q can be merged with a request
 * on %current's plugged list.  Returns %true if merge was successful,
 * otherwise %false.
 *
 * Plugging coalesces IOs from the same issuer for the same purpose without
 * going through @q->queue_lock.  As such it's more of an issuing mechanism
 * than scheduling, and the request, while may have elvpriv data, is not
 * added on the elevator at this point.  In addition, we don't have
 * reliable access to the elevator outside queue lock.  Only check basic
 * merging parameters without querying the elevator.
 *
 * Caller must ensure !blk_queue_nomerges(q) beforehand.
 */
bool blk_attempt_plug_merge(struct request_queue *q, struct bio *bio,
			    unsigned int *request_count,
			    struct request **same_queue_rq)
{
	struct blk_plug *plug;
	struct request *rq;
	bool ret = false;
	struct list_head *plug_list;

	plug = current->plug;
	if (!plug)
		goto out;
	*request_count = 0;

	if (q->mq_ops)
		plug_list = &plug->mq_list;
	else
		plug_list = &plug->list;

	list_for_each_entry_reverse(rq, plug_list, queuelist) {
		int el_ret;

		if (rq->q == q) {
			(*request_count)++;
			/*
			 * Only blk-mq multiple hardware queues case checks the
			 * rq in the same queue, there should be only one such
			 * rq in a queue
			 **/
			if (same_queue_rq)
				*same_queue_rq = rq;
		}

		if (rq->q != q || !blk_rq_merge_ok(rq, bio))
			continue;

		el_ret = blk_try_merge(rq, bio);
		if (el_ret == ELEVATOR_BACK_MERGE) {
			ret = bio_attempt_back_merge(q, rq, bio);
			if (ret)
				break;
		} else if (el_ret == ELEVATOR_FRONT_MERGE) {
			ret = bio_attempt_front_merge(q, rq, bio);
			if (ret)
				break;
		}
	}
out:
	return ret;
}

unsigned int blk_plug_queued_count(struct request_queue *q)
{
	struct blk_plug *plug;
	struct request *rq;
	struct list_head *plug_list;
	unsigned int ret = 0;

	plug = current->plug;
	if (!plug)
		goto out;

	if (q->mq_ops)
		plug_list = &plug->mq_list;
	else
		plug_list = &plug->list;

	list_for_each_entry(rq, plug_list, queuelist) {
		if (rq->q == q)
			ret++;
	}
out:
	return ret;
}

void init_request_from_bio(struct request *req, struct bio *bio)
{
	req->cmd_type = REQ_TYPE_FS;

	req->cmd_flags |= bio->bi_opf & REQ_COMMON_MASK;
/*dylanchang, 2019/4/30, add foreground task io opt*/
	if (bio->bi_opf & REQ_FG)
		req->cmd_flags |= REQ_FG;
	if (bio->bi_opf & REQ_RAHEAD)
		req->cmd_flags |= REQ_FAILFAST_MASK;

	req->errors = 0;
	req->__sector = bio->bi_iter.bi_sector;
#ifdef CONFIG_PFK
	req->__dun = bio->bi_iter.bi_dun;
#endif
	req->ioprio = bio_prio(bio);
	blk_rq_bio_prep(req->q, req, bio);
}

static blk_qc_t blk_queue_bio(struct request_queue *q, struct bio *bio)
{
	const bool sync = !!(bio->bi_opf & REQ_SYNC);
	struct blk_plug *plug;
	int el_ret, rw_flags = 0, where = ELEVATOR_INSERT_SORT;
	struct request *req;
	unsigned int request_count = 0;

	/*
	 * low level driver can indicate that it wants pages above a
	 * certain limit bounced to low memory (ie for highmem, or even
	 * ISA dma in theory)
	 */
	blk_queue_bounce(q, &bio);

	blk_queue_split(q, &bio, q->bio_split);

	if (bio_integrity_enabled(bio) && bio_integrity_prep(bio)) {
		bio->bi_error = -EIO;
		bio_endio(bio);
		return BLK_QC_T_NONE;
	}

	if (bio->bi_opf & (REQ_PREFLUSH | REQ_FUA)) {
		spin_lock_irq(q->queue_lock);
		where = ELEVATOR_INSERT_FLUSH;
		goto get_rq;
	}

	/*
	 * Check if we can merge with the plugged list before grabbing
	 * any locks.
	 */
	if (!blk_queue_nomerges(q)) {
		if (blk_attempt_plug_merge(q, bio, &request_count, NULL))
			return BLK_QC_T_NONE;
	} else
		request_count = blk_plug_queued_count(q);

	spin_lock_irq(q->queue_lock);

	el_ret = elv_merge(q, &req, bio);
	if (el_ret == ELEVATOR_BACK_MERGE) {
		if (bio_attempt_back_merge(q, req, bio)) {
			elv_bio_merged(q, req, bio);
			if (!attempt_back_merge(q, req))
				elv_merged_request(q, req, el_ret);
			goto out_unlock;
		}
	} else if (el_ret == ELEVATOR_FRONT_MERGE) {
		if (bio_attempt_front_merge(q, req, bio)) {
			elv_bio_merged(q, req, bio);
			if (!attempt_front_merge(q, req))
				elv_merged_request(q, req, el_ret);
			goto out_unlock;
		}
	}

get_rq:
	/*
	 * This sync check and mask will be re-done in init_request_from_bio(),
	 * but we need to set it earlier to expose the sync flag to the
	 * rq allocator and io schedulers.
	 */
	if (sync)
		rw_flags |= REQ_SYNC;

	/*
	 * Add in META/PRIO flags, if set, before we get to the IO scheduler
	 */
	rw_flags |= (bio->bi_opf & (REQ_META | REQ_PRIO));

	/*
	 * Grab a free request. This is might sleep but can not fail.
	 * Returns with the queue unlocked.
	 */
	req = get_request(q, bio_data_dir(bio), rw_flags, bio, GFP_NOIO);
	if (IS_ERR(req)) {
		bio->bi_error = PTR_ERR(req);
		bio_endio(bio);
		goto out_unlock;
	}

	/*
	 * After dropping the lock and possibly sleeping here, our request
	 * may now be mergeable after it had proven unmergeable (above).
	 * We don't worry about that case for efficiency. It won't happen
	 * often, and the elevators are able to handle it.
	 */
	init_request_from_bio(req, bio);

	if (test_bit(QUEUE_FLAG_SAME_COMP, &q->queue_flags))
		req->cpu = raw_smp_processor_id();

	plug = current->plug;
	if (plug) {
		/*
		 * If this is the first request added after a plug, fire
		 * of a plug trace.
		 */
		if (!request_count)
			trace_block_plug(q);
		else {
			if (request_count >= BLK_MAX_REQUEST_COUNT) {
				blk_flush_plug_list(plug, false);
				trace_block_plug(q);
			}
		}
		list_add_tail(&req->queuelist, &plug->list);
		blk_account_io_start(req, true);
	} else {
		spin_lock_irq(q->queue_lock);
		add_acct_request(q, req, where);
		__blk_run_queue(q);
out_unlock:
		spin_unlock_irq(q->queue_lock);
	}

	return BLK_QC_T_NONE;
}

/*
 * If bio->bi_dev is a partition, remap the location
 */
static inline void blk_partition_remap(struct bio *bio)
{
	struct block_device *bdev = bio->bi_bdev;

	if (bio_sectors(bio) && bdev != bdev->bd_contains) {
		struct hd_struct *p = bdev->bd_part;

		bio->bi_iter.bi_sector += p->start_sect;
		bio->bi_bdev = bdev->bd_contains;

		trace_block_bio_remap(bdev_get_queue(bio->bi_bdev), bio,
				      bdev->bd_dev,
				      bio->bi_iter.bi_sector - p->start_sect);
	}
}

static void handle_bad_sector(struct bio *bio)
{
	char b[BDEVNAME_SIZE];

	printk(KERN_INFO "attempt to access beyond end of device\n");
	printk(KERN_INFO "%s: rw=%d, want=%Lu, limit=%Lu\n",
			bdevname(bio->bi_bdev, b),
			bio->bi_opf,
			(unsigned long long)bio_end_sector(bio),
			(long long)(i_size_read(bio->bi_bdev->bd_inode) >> 9));
}

#ifdef CONFIG_FAIL_MAKE_REQUEST

static DECLARE_FAULT_ATTR(fail_make_request);

static int __init setup_fail_make_request(char *str)
{
	return setup_fault_attr(&fail_make_request, str);
}
__setup("fail_make_request=", setup_fail_make_request);

static bool should_fail_request(struct hd_struct *part, unsigned int bytes)
{
	return part->make_it_fail && should_fail(&fail_make_request, bytes);
}

static int __init fail_make_request_debugfs(void)
{
	struct dentry *dir = fault_create_debugfs_attr("fail_make_request",
						NULL, &fail_make_request);

	return PTR_ERR_OR_ZERO(dir);
}

late_initcall(fail_make_request_debugfs);

#else /* CONFIG_FAIL_MAKE_REQUEST */

static inline bool should_fail_request(struct hd_struct *part,
					unsigned int bytes)
{
	return false;
}

#endif /* CONFIG_FAIL_MAKE_REQUEST */

/*
 * Check whether this bio extends beyond the end of the device.
 */
static inline int bio_check_eod(struct bio *bio, unsigned int nr_sectors)
{
	sector_t maxsector;

	if (!nr_sectors)
		return 0;

	/* Test device or partition size, when known. */
	maxsector = i_size_read(bio->bi_bdev->bd_inode) >> 9;
	if (maxsector) {
		sector_t sector = bio->bi_iter.bi_sector;

		if (maxsector < nr_sectors || maxsector - nr_sectors < sector) {
			/*
			 * This may well happen - the kernel calls bread()
			 * without checking the size of the device, e.g., when
			 * mounting a device.
			 */
			handle_bad_sector(bio);
			return 1;
		}
	}

	return 0;
}

static noinline_for_stack bool
generic_make_request_checks(struct bio *bio)
{
	struct request_queue *q;
	int nr_sectors = bio_sectors(bio);
	int err = -EIO;
	char b[BDEVNAME_SIZE];
	struct hd_struct *part;

	might_sleep();

	if (bio_check_eod(bio, nr_sectors))
		goto end_io;

	q = bdev_get_queue(bio->bi_bdev);
	if (unlikely(!q)) {
		printk(KERN_ERR
		       "generic_make_request: Trying to access "
			"nonexistent block-device %s (%Lu)\n",
			bdevname(bio->bi_bdev, b),
			(long long) bio->bi_iter.bi_sector);
		goto end_io;
	}

	part = bio->bi_bdev->bd_part;
	if (should_fail_request(part, bio->bi_iter.bi_size) ||
	    should_fail_request(&part_to_disk(part)->part0,
				bio->bi_iter.bi_size))
		goto end_io;

	/*
	 * If this device has partitions, remap block n
	 * of partition p to block n+start(p) of the disk.
	 */
	blk_partition_remap(bio);

	if (bio_check_eod(bio, nr_sectors))
		goto end_io;

	/*
	 * Filter flush bio's early so that make_request based
	 * drivers without flush support don't have to worry
	 * about them.
	 */
	if ((bio->bi_opf & (REQ_PREFLUSH | REQ_FUA)) &&
	    !test_bit(QUEUE_FLAG_WC, &q->queue_flags)) {
		bio->bi_opf &= ~(REQ_PREFLUSH | REQ_FUA);
		if (!nr_sectors) {
			err = 0;
			goto end_io;
		}
	}

	switch (bio_op(bio)) {
	case REQ_OP_DISCARD:
		if (!blk_queue_discard(q))
			goto not_supported;
		break;
	case REQ_OP_SECURE_ERASE:
		if (!blk_queue_secure_erase(q))
			goto not_supported;
		break;
	case REQ_OP_WRITE_SAME:
		if (!bdev_write_same(bio->bi_bdev))
			goto not_supported;
		break;
	default:
		break;
	}

	/*
	 * Various block parts want %current->io_context and lazy ioc
	 * allocation ends up trading a lot of pain for a small amount of
	 * memory.  Just allocate it upfront.  This may fail and block
	 * layer knows how to live with it.
	 */
	create_io_context(GFP_ATOMIC, q->node);

	if (!blkcg_bio_issue_check(q, bio))
		return false;

	trace_block_bio_queue(q, bio);
	return true;

not_supported:
	err = -EOPNOTSUPP;
end_io:
	bio->bi_error = err;
	bio_endio(bio);
	return false;
}

/**
 * generic_make_request - hand a buffer to its device driver for I/O
 * @bio:  The bio describing the location in memory and on the device.
 *
 * generic_make_request() is used to make I/O requests of block
 * devices. It is passed a &struct bio, which describes the I/O that needs
 * to be done.
 *
 * generic_make_request() does not return any status.  The
 * success/failure status of the request, along with notification of
 * completion, is delivered asynchronously through the bio->bi_end_io
 * function described (one day) else where.
 *
 * The caller of generic_make_request must make sure that bi_io_vec
 * are set to describe the memory buffer, and that bi_dev and bi_sector are
 * set to describe the device address, and the
 * bi_end_io and optionally bi_private are set to describe how
 * completion notification should be signaled.
 *
 * generic_make_request and the drivers it calls may use bi_next if this
 * bio happens to be merged with someone else, and may resubmit the bio to
 * a lower device by calling into generic_make_request recursively, which
 * means the bio should NOT be touched after the call to ->make_request_fn.
 */
blk_qc_t generic_make_request(struct bio *bio)
{
	/*
	 * bio_list_on_stack[0] contains bios submitted by the current
	 * make_request_fn.
	 * bio_list_on_stack[1] contains bios that were submitted before
	 * the current make_request_fn, but that haven't been processed
	 * yet.
	 */
	struct bio_list bio_list_on_stack[2];
	blk_qc_t ret = BLK_QC_T_NONE;

	if (!generic_make_request_checks(bio))
		goto out;

	/*
	 * We only want one ->make_request_fn to be active at a time, else
	 * stack usage with stacked devices could be a problem.  So use
	 * current->bio_list to keep a list of requests submited by a
	 * make_request_fn function.  current->bio_list is also used as a
	 * flag to say if generic_make_request is currently active in this
	 * task or not.  If it is NULL, then no make_request is active.  If
	 * it is non-NULL, then a make_request is active, and new requests
	 * should be added at the tail
	 */
	if (current->bio_list) {
		bio_list_add(&current->bio_list[0], bio);
		goto out;
	}

	/* following loop may be a bit non-obvious, and so deserves some
	 * explanation.
	 * Before entering the loop, bio->bi_next is NULL (as all callers
	 * ensure that) so we have a list with a single bio.
	 * We pretend that we have just taken it off a longer list, so
	 * we assign bio_list to a pointer to the bio_list_on_stack,
	 * thus initialising the bio_list of new bios to be
	 * added.  ->make_request() may indeed add some more bios
	 * through a recursive call to generic_make_request.  If it
	 * did, we find a non-NULL value in bio_list and re-enter the loop
	 * from the top.  In this case we really did just take the bio
	 * of the top of the list (no pretending) and so remove it from
	 * bio_list, and call into ->make_request() again.
	 */
	BUG_ON(bio->bi_next);
	bio_list_init(&bio_list_on_stack[0]);
	current->bio_list = bio_list_on_stack;
	do {
		struct request_queue *q = bdev_get_queue(bio->bi_bdev);

		if (likely(blk_queue_enter(q, false) == 0)) {
			struct bio_list lower, same;

			/* Create a fresh bio_list for all subordinate requests */
			bio_list_on_stack[1] = bio_list_on_stack[0];
			bio_list_init(&bio_list_on_stack[0]);
			ret = q->make_request_fn(q, bio);

			blk_queue_exit(q);

			/* sort new bios into those for a lower level
			 * and those for the same level
			 */
			bio_list_init(&lower);
			bio_list_init(&same);
			while ((bio = bio_list_pop(&bio_list_on_stack[0])) != NULL)
				if (q == bdev_get_queue(bio->bi_bdev))
					bio_list_add(&same, bio);
				else
					bio_list_add(&lower, bio);
			/* now assemble so we handle the lowest level first */
			bio_list_merge(&bio_list_on_stack[0], &lower);
			bio_list_merge(&bio_list_on_stack[0], &same);
			bio_list_merge(&bio_list_on_stack[0], &bio_list_on_stack[1]);
		} else {
			bio_io_error(bio);
		}
		bio = bio_list_pop(&bio_list_on_stack[0]);
	} while (bio);
	current->bio_list = NULL; /* deactivate */

out:
	return ret;
}
EXPORT_SYMBOL(generic_make_request);

/*dylanchang, 2019/4/30, add foreground task io opt*/
#define SYSTEM_APP_UID 1000
static bool is_system_uid(struct task_struct *t)
{
	int cur_uid;

	cur_uid = task_uid(t).val;
	if (cur_uid ==  SYSTEM_APP_UID)
		return true;

	return false;
}

static bool is_zygote_process(struct task_struct *t)
{
	const struct cred *tcred = __task_cred(t);

	struct task_struct *first_child = NULL;

	if (t->children.next && t->children.next !=
		(struct list_head *)&t->children.next)
		first_child =
			container_of(t->children.next,
			struct task_struct, sibling);
	if (!strcmp(t->comm, "main") && (tcred->uid.val == 0) &&
		(t->parent != 0 && !strcmp(t->parent->comm, "init")))
		return true;
	else
		return false;
	return false;
}

static bool is_system_process(struct task_struct *t)
{
	if (is_system_uid(t)) {
		if (t->group_leader && (
			!strncmp(t->group_leader->comm, "system_server", 13) ||
			!strncmp(t->group_leader->comm, "surfaceflinger", 14) ||
			!strncmp(t->group_leader->comm, "servicemanager", 14) ||
			!strncmp(t->group_leader->comm, "ndroid.systemui", 15)))
			return true;
	}
	return false;
}

bool is_critial_process(struct task_struct *t)
{
	if (is_zygote_process(t) || is_system_process(t))
		return true;

	return false;
}

bool is_filter_process(struct task_struct *t)
{
	if (!strncmp(t->comm, "logcat", TASK_COMM_LEN))
		return true;

	return false;
}
<<<<<<< HEAD
=======
static bool high_prio_for_task(struct task_struct *t)
{
	int cur_uid;

	if (!sysctl_fg_io_opt)
		return false;

	cur_uid = task_uid(t).val;
	if ((is_fg(cur_uid) && !is_system_uid(t) &&
		!is_filter_process(t)) ||
		is_critial_process(t))
		return true;

	return false;
}

>>>>>>> f8921dd3

/**
 * submit_bio - submit a bio to the block device layer for I/O
 * @bio: The &struct bio which describes the I/O
 *
 * submit_bio() is very similar in purpose to generic_make_request(), and
 * uses that function to do most of the work. Both are fairly rough
 * interfaces; @bio must be presetup and ready for I/O.
 *
 */
blk_qc_t submit_bio(struct bio *bio)
{
	bool workingset_read = false;
	unsigned long pflags;
	blk_qc_t ret;

	/*
	 * If it's a regular read/write or a barrier with data attached,
	 * go through the normal accounting stuff before submission.
	 */
	if (bio_has_data(bio)) {
		unsigned int count;

		if (unlikely(bio_op(bio) == REQ_OP_WRITE_SAME))
			count = bdev_logical_block_size(bio->bi_bdev) >> 9;
		else
			count = bio_sectors(bio);

		if (op_is_write(bio_op(bio))) {
			count_vm_events(PGPGOUT, count);
		} else {
			if (bio_flagged(bio, BIO_WORKINGSET))
				workingset_read = true;
			task_io_account_read(bio->bi_iter.bi_size);
			count_vm_events(PGPGIN, count);
		}

		if (unlikely(block_dump)) {
			char b[BDEVNAME_SIZE];
			printk(KERN_DEBUG "%s(%d): %s block %Lu on %s (%u sectors)\n",
			current->comm, task_pid_nr(current),
				op_is_write(bio_op(bio)) ? "WRITE" : "READ",
				(unsigned long long)bio->bi_iter.bi_sector,
				bdevname(bio->bi_bdev, b),
				count);
		}
	}
<<<<<<< HEAD

	/*
	 * If we're reading data that is part of the userspace
	 * workingset, count submission time as memory stall. When the
	 * device is congested, or the submitting cgroup IO-throttled,
	 * submission can be a significant part of overall IO time.
	 */
	if (workingset_read)
		psi_memstall_enter(&pflags);

	ret = generic_make_request(bio);

	if (workingset_read)
		psi_memstall_leave(&pflags);

	return ret;
=======
/*dylanchang, 2019/4/30, add foreground task io opt*/
#ifdef CONFIG_MEMPLUS
	if (current_is_swapind())
		bio->bi_opf |= REQ_FG;
	else if (high_prio_for_task(current))
		bio->bi_opf |= REQ_FG;
#else
	if (high_prio_for_task(current))
		bio->bi_opf |= REQ_FG;
#endif
	return generic_make_request(bio);
>>>>>>> f8921dd3
}
EXPORT_SYMBOL(submit_bio);

/**
 * blk_cloned_rq_check_limits - Helper function to check a cloned request
 *                              for new the queue limits
 * @q:  the queue
 * @rq: the request being checked
 *
 * Description:
 *    @rq may have been made based on weaker limitations of upper-level queues
 *    in request stacking drivers, and it may violate the limitation of @q.
 *    Since the block layer and the underlying device driver trust @rq
 *    after it is inserted to @q, it should be checked against @q before
 *    the insertion using this generic function.
 *
 *    Request stacking drivers like request-based dm may change the queue
 *    limits when retrying requests on other queues. Those requests need
 *    to be checked against the new queue limits again during dispatch.
 */
static int blk_cloned_rq_check_limits(struct request_queue *q,
				      struct request *rq)
{
	if (blk_rq_sectors(rq) > blk_queue_get_max_sectors(q, req_op(rq))) {
		printk(KERN_ERR "%s: over max size limit.\n", __func__);
		return -EIO;
	}

	/*
	 * queue's settings related to segment counting like q->bounce_pfn
	 * may differ from that of other stacking queues.
	 * Recalculate it to check the request correctly on this queue's
	 * limitation.
	 */
	blk_recalc_rq_segments(rq);
	if (rq->nr_phys_segments > queue_max_segments(q)) {
		printk(KERN_ERR "%s: over max segments limit.\n", __func__);
		return -EIO;
	}

	return 0;
}

/**
 * blk_insert_cloned_request - Helper for stacking drivers to submit a request
 * @q:  the queue to submit the request
 * @rq: the request being queued
 */
int blk_insert_cloned_request(struct request_queue *q, struct request *rq)
{
	unsigned long flags;
	int where = ELEVATOR_INSERT_BACK;

	if (blk_cloned_rq_check_limits(q, rq))
		return -EIO;

	if (rq->rq_disk &&
	    should_fail_request(&rq->rq_disk->part0, blk_rq_bytes(rq)))
		return -EIO;

	if (q->mq_ops) {
		if (blk_queue_io_stat(q))
			blk_account_io_start(rq, true);
		blk_mq_insert_request(rq, false, true, false);
		return 0;
	}

	spin_lock_irqsave(q->queue_lock, flags);
	if (unlikely(blk_queue_dying(q))) {
		spin_unlock_irqrestore(q->queue_lock, flags);
		return -ENODEV;
	}

	/*
	 * Submitting request must be dequeued before calling this function
	 * because it will be linked to another request_queue
	 */
	BUG_ON(blk_queued_rq(rq));

	if (rq->cmd_flags & (REQ_PREFLUSH | REQ_FUA))
		where = ELEVATOR_INSERT_FLUSH;

	add_acct_request(q, rq, where);
	if (where == ELEVATOR_INSERT_FLUSH)
		__blk_run_queue(q);
	spin_unlock_irqrestore(q->queue_lock, flags);

	return 0;
}
EXPORT_SYMBOL_GPL(blk_insert_cloned_request);

/**
 * blk_rq_err_bytes - determine number of bytes till the next failure boundary
 * @rq: request to examine
 *
 * Description:
 *     A request could be merge of IOs which require different failure
 *     handling.  This function determines the number of bytes which
 *     can be failed from the beginning of the request without
 *     crossing into area which need to be retried further.
 *
 * Return:
 *     The number of bytes to fail.
 *
 * Context:
 *     queue_lock must be held.
 */
unsigned int blk_rq_err_bytes(const struct request *rq)
{
	unsigned int ff = rq->cmd_flags & REQ_FAILFAST_MASK;
	unsigned int bytes = 0;
	struct bio *bio;

	if (!(rq->cmd_flags & REQ_MIXED_MERGE))
		return blk_rq_bytes(rq);

	/*
	 * Currently the only 'mixing' which can happen is between
	 * different fastfail types.  We can safely fail portions
	 * which have all the failfast bits that the first one has -
	 * the ones which are at least as eager to fail as the first
	 * one.
	 */
	for (bio = rq->bio; bio; bio = bio->bi_next) {
		if ((bio->bi_opf & ff) != ff)
			break;
		bytes += bio->bi_iter.bi_size;
	}

	/* this could lead to infinite loop */
	BUG_ON(blk_rq_bytes(rq) && !bytes);
	return bytes;
}
EXPORT_SYMBOL_GPL(blk_rq_err_bytes);

void blk_account_io_completion(struct request *req, unsigned int bytes)
{
	if (blk_do_io_stat(req)) {
		const int rw = rq_data_dir(req);
		struct hd_struct *part;
		int cpu;

		cpu = part_stat_lock();
		part = req->part;
		part_stat_add(cpu, part, sectors[rw], bytes >> 9);
		part_stat_unlock();
	}
}

void blk_account_io_done(struct request *req)
{
	/*
	 * Account IO completion.  flush_rq isn't accounted as a
	 * normal IO on queueing nor completion.  Accounting the
	 * containing request is enough.
	 */
	if (blk_do_io_stat(req) && !(req->cmd_flags & REQ_FLUSH_SEQ)) {
		unsigned long duration = jiffies - req->start_time;
		const int rw = rq_data_dir(req);
		struct hd_struct *part;
		int cpu;

		cpu = part_stat_lock();
		part = req->part;

		part_stat_inc(cpu, part, ios[rw]);
		part_stat_add(cpu, part, ticks[rw], duration);
		part_round_stats(cpu, part);
		part_dec_in_flight(part, rw);

		hd_struct_put(part);
		part_stat_unlock();
	}
}

#ifdef CONFIG_PM
/*
 * Don't process normal requests when queue is suspended
 * or in the process of suspending/resuming
 */
static struct request *blk_pm_peek_request(struct request_queue *q,
					   struct request *rq)
{
	if (q->dev && (q->rpm_status == RPM_SUSPENDED ||
	    (q->rpm_status != RPM_ACTIVE && !(rq->cmd_flags & REQ_PM))))
		return NULL;
	else
		return rq;
}
#else
static inline struct request *blk_pm_peek_request(struct request_queue *q,
						  struct request *rq)
{
	return rq;
}
#endif

void blk_account_io_start(struct request *rq, bool new_io)
{
	struct hd_struct *part;
	int rw = rq_data_dir(rq);
	int cpu;

	if (!blk_do_io_stat(rq))
		return;

	cpu = part_stat_lock();

	if (!new_io) {
		part = rq->part;
		part_stat_inc(cpu, part, merges[rw]);
	} else {
		part = disk_map_sector_rcu(rq->rq_disk, blk_rq_pos(rq));
		if (!hd_struct_try_get(part)) {
			/*
			 * The partition is already being removed,
			 * the request will be accounted on the disk only
			 *
			 * We take a reference on disk->part0 although that
			 * partition will never be deleted, so we can treat
			 * it as any other partition.
			 */
			part = &rq->rq_disk->part0;
			hd_struct_get(part);
		}
		part_round_stats(cpu, part);
		part_inc_in_flight(part, rw);
		rq->part = part;
	}

	part_stat_unlock();
}

/**
 * blk_peek_request - peek at the top of a request queue
 * @q: request queue to peek at
 *
 * Description:
 *     Return the request at the top of @q.  The returned request
 *     should be started using blk_start_request() before LLD starts
 *     processing it.
 *
 * Return:
 *     Pointer to the request at the top of @q if available.  Null
 *     otherwise.
 *
 * Context:
 *     queue_lock must be held.
 */
struct request *blk_peek_request(struct request_queue *q)
{
	struct request *rq;
	int ret;

	while ((rq = __elv_next_request(q)) != NULL) {

		rq = blk_pm_peek_request(q, rq);
		if (!rq)
			break;

		if (!(rq->cmd_flags & REQ_STARTED)) {
			/*
			 * This is the first time the device driver
			 * sees this request (possibly after
			 * requeueing).  Notify IO scheduler.
			 */
			if (rq->cmd_flags & REQ_SORTED)
				elv_activate_rq(q, rq);

			/*
			 * just mark as started even if we don't start
			 * it, a request that has been delayed should
			 * not be passed by new incoming requests
			 */
			rq->cmd_flags |= REQ_STARTED;
			trace_block_rq_issue(q, rq);
		}

		if (!q->boundary_rq || q->boundary_rq == rq) {
			q->end_sector = rq_end_sector(rq);
			q->boundary_rq = NULL;
		}

		if (rq->cmd_flags & REQ_DONTPREP)
			break;

		if (q->dma_drain_size && blk_rq_bytes(rq)) {
			/*
			 * make sure space for the drain appears we
			 * know we can do this because max_hw_segments
			 * has been adjusted to be one fewer than the
			 * device can handle
			 */
			rq->nr_phys_segments++;
		}

		if (!q->prep_rq_fn)
			break;

		ret = q->prep_rq_fn(q, rq);
		if (ret == BLKPREP_OK) {
			break;
		} else if (ret == BLKPREP_DEFER) {
			/*
			 * the request may have been (partially) prepped.
			 * we need to keep this request in the front to
			 * avoid resource deadlock.  REQ_STARTED will
			 * prevent other fs requests from passing this one.
			 */
			if (q->dma_drain_size && blk_rq_bytes(rq) &&
			    !(rq->cmd_flags & REQ_DONTPREP)) {
				/*
				 * remove the space for the drain we added
				 * so that we don't add it again
				 */
				--rq->nr_phys_segments;
			}

			rq = NULL;
			break;
		} else if (ret == BLKPREP_KILL || ret == BLKPREP_INVALID) {
			int err = (ret == BLKPREP_INVALID) ? -EREMOTEIO : -EIO;

			rq->cmd_flags |= REQ_QUIET;
			/*
			 * Mark this request as started so we don't trigger
			 * any debug logic in the end I/O path.
			 */
			blk_start_request(rq);
			__blk_end_request_all(rq, err);
		} else {
			printk(KERN_ERR "%s: bad return=%d\n", __func__, ret);
			break;
		}
	}

	return rq;
}
EXPORT_SYMBOL(blk_peek_request);

void blk_dequeue_request(struct request *rq)
{
	struct request_queue *q = rq->q;

	BUG_ON(list_empty(&rq->queuelist));
	BUG_ON(ELV_ON_HASH(rq));

	list_del_init(&rq->queuelist);

/*dylanchang, 2019/4/30, add foreground task io opt*/
	if (sysctl_fg_io_opt && (rq->cmd_flags & REQ_FG))
		list_del_init(&rq->fg_list);

	/*
	 * the time frame between a request being removed from the lists
	 * and to it is freed is accounted as io that is in progress at
	 * the driver side.
	 */
	if (blk_account_rq(rq)) {
		q->in_flight[rq_is_sync(rq)]++;
		set_io_start_time_ns(rq);
	}
}

/**
 * blk_start_request - start request processing on the driver
 * @req: request to dequeue
 *
 * Description:
 *     Dequeue @req and start timeout timer on it.  This hands off the
 *     request to the driver.
 *
 *     Block internal functions which don't want to start timer should
 *     call blk_dequeue_request().
 *
 * Context:
 *     queue_lock must be held.
 */
void blk_start_request(struct request *req)
{
	blk_dequeue_request(req);

	/*
	 * We are now handing the request to the hardware, initialize
	 * resid_len to full count and add the timeout handler.
	 */
	req->resid_len = blk_rq_bytes(req);
	if (unlikely(blk_bidi_rq(req)))
		req->next_rq->resid_len = blk_rq_bytes(req->next_rq);

	BUG_ON(test_bit(REQ_ATOM_COMPLETE, &req->atomic_flags));
	blk_add_timer(req);
}
EXPORT_SYMBOL(blk_start_request);

/**
 * blk_fetch_request - fetch a request from a request queue
 * @q: request queue to fetch a request from
 *
 * Description:
 *     Return the request at the top of @q.  The request is started on
 *     return and LLD can start processing it immediately.
 *
 * Return:
 *     Pointer to the request at the top of @q if available.  Null
 *     otherwise.
 *
 * Context:
 *     queue_lock must be held.
 */
struct request *blk_fetch_request(struct request_queue *q)
{
	struct request *rq;

	rq = blk_peek_request(q);
	if (rq)
		blk_start_request(rq);
	return rq;
}
EXPORT_SYMBOL(blk_fetch_request);

/**
 * blk_update_request - Special helper function for request stacking drivers
 * @req:      the request being processed
 * @error:    %0 for success, < %0 for error
 * @nr_bytes: number of bytes to complete @req
 *
 * Description:
 *     Ends I/O on a number of bytes attached to @req, but doesn't complete
 *     the request structure even if @req doesn't have leftover.
 *     If @req has leftover, sets it up for the next range of segments.
 *
 *     This special helper function is only for request stacking drivers
 *     (e.g. request-based dm) so that they can handle partial completion.
 *     Actual device drivers should use blk_end_request instead.
 *
 *     Passing the result of blk_rq_bytes() as @nr_bytes guarantees
 *     %false return from this function.
 *
 * Return:
 *     %false - this request doesn't have any more data
 *     %true  - this request has more data
 **/
bool blk_update_request(struct request *req, int error, unsigned int nr_bytes)
{
	int total_bytes;

	trace_block_rq_complete(req->q, req, nr_bytes);

	if (!req->bio)
		return false;

	/*
	 * For fs requests, rq is just carrier of independent bio's
	 * and each partial completion should be handled separately.
	 * Reset per-request error on each partial completion.
	 *
	 * TODO: tj: This is too subtle.  It would be better to let
	 * low level drivers do what they see fit.
	 */
	if (req->cmd_type == REQ_TYPE_FS)
		req->errors = 0;

	if (error && req->cmd_type == REQ_TYPE_FS &&
	    !(req->cmd_flags & REQ_QUIET)) {
		char *error_type;

		switch (error) {
		case -ENOLINK:
			error_type = "recoverable transport";
			break;
		case -EREMOTEIO:
			error_type = "critical target";
			break;
		case -EBADE:
			error_type = "critical nexus";
			break;
		case -ETIMEDOUT:
			error_type = "timeout";
			break;
		case -ENOSPC:
			error_type = "critical space allocation";
			break;
		case -ENODATA:
			error_type = "critical medium";
			break;
		case -EIO:
		default:
			error_type = "I/O";
			break;
		}
		printk_ratelimited(KERN_ERR "%s: %s error, dev %s, sector %llu\n",
				   __func__, error_type, req->rq_disk ?
				   req->rq_disk->disk_name : "?",
				   (unsigned long long)blk_rq_pos(req));

	}

	blk_account_io_completion(req, nr_bytes);

	total_bytes = 0;

	/*
	 * Check for this if flagged, Req based dm needs to perform
	 * post processing, hence dont end bios or request.DM
	 * layer takes care.
	 */
	if (bio_flagged(req->bio, BIO_DONTFREE))
		return false;

	while (req->bio) {
		struct bio *bio = req->bio;
		unsigned bio_bytes = min(bio->bi_iter.bi_size, nr_bytes);

		if (bio_bytes == bio->bi_iter.bi_size)
			req->bio = bio->bi_next;

		req_bio_endio(req, bio, bio_bytes, error);

		total_bytes += bio_bytes;
		nr_bytes -= bio_bytes;

		if (!nr_bytes)
			break;
	}

	/*
	 * completely done
	 */
	if (!req->bio) {
		/*
		 * Reset counters so that the request stacking driver
		 * can find how many bytes remain in the request
		 * later.
		 */
		req->__data_len = 0;
		return false;
	}

	req->__data_len -= total_bytes;

	/* update sector only for requests with clear definition of sector */
	if (req->cmd_type == REQ_TYPE_FS) {
		req->__sector += total_bytes >> 9;
#ifdef CONFIG_PFK
		if (req->__dun)
			req->__dun += total_bytes >> 12;
#endif
	}

	/* mixed attributes always follow the first bio */
	if (req->cmd_flags & REQ_MIXED_MERGE) {
		req->cmd_flags &= ~REQ_FAILFAST_MASK;
		req->cmd_flags |= req->bio->bi_opf & REQ_FAILFAST_MASK;
	}

	/*
	 * If total number of sectors is less than the first segment
	 * size, something has gone terribly wrong.
	 */
	if (blk_rq_bytes(req) < blk_rq_cur_bytes(req)) {
		blk_dump_rq_flags(req, "request botched");
		req->__data_len = blk_rq_cur_bytes(req);
	}

	/* recalculate the number of segments */
	blk_recalc_rq_segments(req);

	return true;
}
EXPORT_SYMBOL_GPL(blk_update_request);

static bool blk_update_bidi_request(struct request *rq, int error,
				    unsigned int nr_bytes,
				    unsigned int bidi_bytes)
{
	if (blk_update_request(rq, error, nr_bytes))
		return true;

	/* Bidi request must be completed as a whole */
	if (unlikely(blk_bidi_rq(rq)) &&
	    blk_update_request(rq->next_rq, error, bidi_bytes))
		return true;

	if (blk_queue_add_random(rq->q))
		add_disk_randomness(rq->rq_disk);

	return false;
}

/**
 * blk_unprep_request - unprepare a request
 * @req:	the request
 *
 * This function makes a request ready for complete resubmission (or
 * completion).  It happens only after all error handling is complete,
 * so represents the appropriate moment to deallocate any resources
 * that were allocated to the request in the prep_rq_fn.  The queue
 * lock is held when calling this.
 */
void blk_unprep_request(struct request *req)
{
	struct request_queue *q = req->q;

	req->cmd_flags &= ~REQ_DONTPREP;
	if (q->unprep_rq_fn)
		q->unprep_rq_fn(q, req);
}
EXPORT_SYMBOL_GPL(blk_unprep_request);

/*
 * queue lock must be held
 */
void blk_finish_request(struct request *req, int error)
{
	if (req->cmd_flags & REQ_QUEUED)
		blk_queue_end_tag(req->q, req);

	BUG_ON(blk_queued_rq(req));

	if (unlikely(laptop_mode) && req->cmd_type == REQ_TYPE_FS)
		laptop_io_completion(req->q->backing_dev_info);

	blk_delete_timer(req);

	if (req->cmd_flags & REQ_DONTPREP)
		blk_unprep_request(req);

	blk_account_io_done(req);

	if (req->end_io)
		req->end_io(req, error);
	else {
		if (blk_bidi_rq(req))
			__blk_put_request(req->next_rq->q, req->next_rq);

		__blk_put_request(req->q, req);
	}
}
EXPORT_SYMBOL(blk_finish_request);

/**
 * blk_end_bidi_request - Complete a bidi request
 * @rq:         the request to complete
 * @error:      %0 for success, < %0 for error
 * @nr_bytes:   number of bytes to complete @rq
 * @bidi_bytes: number of bytes to complete @rq->next_rq
 *
 * Description:
 *     Ends I/O on a number of bytes attached to @rq and @rq->next_rq.
 *     Drivers that supports bidi can safely call this member for any
 *     type of request, bidi or uni.  In the later case @bidi_bytes is
 *     just ignored.
 *
 * Return:
 *     %false - we are done with this request
 *     %true  - still buffers pending for this request
 **/
static bool blk_end_bidi_request(struct request *rq, int error,
				 unsigned int nr_bytes, unsigned int bidi_bytes)
{
	struct request_queue *q = rq->q;
	unsigned long flags;

	if (blk_update_bidi_request(rq, error, nr_bytes, bidi_bytes))
		return true;

	spin_lock_irqsave(q->queue_lock, flags);
	blk_finish_request(rq, error);
	spin_unlock_irqrestore(q->queue_lock, flags);

	return false;
}

/**
 * __blk_end_bidi_request - Complete a bidi request with queue lock held
 * @rq:         the request to complete
 * @error:      %0 for success, < %0 for error
 * @nr_bytes:   number of bytes to complete @rq
 * @bidi_bytes: number of bytes to complete @rq->next_rq
 *
 * Description:
 *     Identical to blk_end_bidi_request() except that queue lock is
 *     assumed to be locked on entry and remains so on return.
 *
 * Return:
 *     %false - we are done with this request
 *     %true  - still buffers pending for this request
 **/
bool __blk_end_bidi_request(struct request *rq, int error,
				   unsigned int nr_bytes, unsigned int bidi_bytes)
{
	if (blk_update_bidi_request(rq, error, nr_bytes, bidi_bytes))
		return true;

	blk_finish_request(rq, error);

	return false;
}

/**
 * blk_end_request - Helper function for drivers to complete the request.
 * @rq:       the request being processed
 * @error:    %0 for success, < %0 for error
 * @nr_bytes: number of bytes to complete
 *
 * Description:
 *     Ends I/O on a number of bytes attached to @rq.
 *     If @rq has leftover, sets it up for the next range of segments.
 *
 * Return:
 *     %false - we are done with this request
 *     %true  - still buffers pending for this request
 **/
bool blk_end_request(struct request *rq, int error, unsigned int nr_bytes)
{
	return blk_end_bidi_request(rq, error, nr_bytes, 0);
}
EXPORT_SYMBOL(blk_end_request);

/**
 * blk_end_request_all - Helper function for drives to finish the request.
 * @rq: the request to finish
 * @error: %0 for success, < %0 for error
 *
 * Description:
 *     Completely finish @rq.
 */
void blk_end_request_all(struct request *rq, int error)
{
	bool pending;
	unsigned int bidi_bytes = 0;

	if (unlikely(blk_bidi_rq(rq)))
		bidi_bytes = blk_rq_bytes(rq->next_rq);

	pending = blk_end_bidi_request(rq, error, blk_rq_bytes(rq), bidi_bytes);
	BUG_ON(pending);
}
EXPORT_SYMBOL(blk_end_request_all);

/**
 * blk_end_request_cur - Helper function to finish the current request chunk.
 * @rq: the request to finish the current chunk for
 * @error: %0 for success, < %0 for error
 *
 * Description:
 *     Complete the current consecutively mapped chunk from @rq.
 *
 * Return:
 *     %false - we are done with this request
 *     %true  - still buffers pending for this request
 */
bool blk_end_request_cur(struct request *rq, int error)
{
	return blk_end_request(rq, error, blk_rq_cur_bytes(rq));
}
EXPORT_SYMBOL(blk_end_request_cur);

/**
 * blk_end_request_err - Finish a request till the next failure boundary.
 * @rq: the request to finish till the next failure boundary for
 * @error: must be negative errno
 *
 * Description:
 *     Complete @rq till the next failure boundary.
 *
 * Return:
 *     %false - we are done with this request
 *     %true  - still buffers pending for this request
 */
bool blk_end_request_err(struct request *rq, int error)
{
	WARN_ON(error >= 0);
	return blk_end_request(rq, error, blk_rq_err_bytes(rq));
}
EXPORT_SYMBOL_GPL(blk_end_request_err);

/**
 * __blk_end_request - Helper function for drivers to complete the request.
 * @rq:       the request being processed
 * @error:    %0 for success, < %0 for error
 * @nr_bytes: number of bytes to complete
 *
 * Description:
 *     Must be called with queue lock held unlike blk_end_request().
 *
 * Return:
 *     %false - we are done with this request
 *     %true  - still buffers pending for this request
 **/
bool __blk_end_request(struct request *rq, int error, unsigned int nr_bytes)
{
	return __blk_end_bidi_request(rq, error, nr_bytes, 0);
}
EXPORT_SYMBOL(__blk_end_request);

/**
 * __blk_end_request_all - Helper function for drives to finish the request.
 * @rq: the request to finish
 * @error: %0 for success, < %0 for error
 *
 * Description:
 *     Completely finish @rq.  Must be called with queue lock held.
 */
void __blk_end_request_all(struct request *rq, int error)
{
	bool pending;
	unsigned int bidi_bytes = 0;

	if (unlikely(blk_bidi_rq(rq)))
		bidi_bytes = blk_rq_bytes(rq->next_rq);

	pending = __blk_end_bidi_request(rq, error, blk_rq_bytes(rq), bidi_bytes);
	BUG_ON(pending);
}
EXPORT_SYMBOL(__blk_end_request_all);

/**
 * __blk_end_request_cur - Helper function to finish the current request chunk.
 * @rq: the request to finish the current chunk for
 * @error: %0 for success, < %0 for error
 *
 * Description:
 *     Complete the current consecutively mapped chunk from @rq.  Must
 *     be called with queue lock held.
 *
 * Return:
 *     %false - we are done with this request
 *     %true  - still buffers pending for this request
 */
bool __blk_end_request_cur(struct request *rq, int error)
{
	return __blk_end_request(rq, error, blk_rq_cur_bytes(rq));
}
EXPORT_SYMBOL(__blk_end_request_cur);

/**
 * __blk_end_request_err - Finish a request till the next failure boundary.
 * @rq: the request to finish till the next failure boundary for
 * @error: must be negative errno
 *
 * Description:
 *     Complete @rq till the next failure boundary.  Must be called
 *     with queue lock held.
 *
 * Return:
 *     %false - we are done with this request
 *     %true  - still buffers pending for this request
 */
bool __blk_end_request_err(struct request *rq, int error)
{
	WARN_ON(error >= 0);
	return __blk_end_request(rq, error, blk_rq_err_bytes(rq));
}
EXPORT_SYMBOL_GPL(__blk_end_request_err);

void blk_rq_bio_prep(struct request_queue *q, struct request *rq,
		     struct bio *bio)
{
	req_set_op(rq, bio_op(bio));

	if (bio_has_data(bio))
		rq->nr_phys_segments = bio_phys_segments(q, bio);

	rq->__data_len = bio->bi_iter.bi_size;
	rq->bio = rq->biotail = bio;

	if (bio->bi_bdev)
		rq->rq_disk = bio->bi_bdev->bd_disk;
}

#if ARCH_IMPLEMENTS_FLUSH_DCACHE_PAGE
/**
 * rq_flush_dcache_pages - Helper function to flush all pages in a request
 * @rq: the request to be flushed
 *
 * Description:
 *     Flush all pages in @rq.
 */
void rq_flush_dcache_pages(struct request *rq)
{
	struct req_iterator iter;
	struct bio_vec bvec;

	rq_for_each_segment(bvec, rq, iter)
		flush_dcache_page(bvec.bv_page);
}
EXPORT_SYMBOL_GPL(rq_flush_dcache_pages);
#endif

/**
 * blk_lld_busy - Check if underlying low-level drivers of a device are busy
 * @q : the queue of the device being checked
 *
 * Description:
 *    Check if underlying low-level drivers of a device are busy.
 *    If the drivers want to export their busy state, they must set own
 *    exporting function using blk_queue_lld_busy() first.
 *
 *    Basically, this function is used only by request stacking drivers
 *    to stop dispatching requests to underlying devices when underlying
 *    devices are busy.  This behavior helps more I/O merging on the queue
 *    of the request stacking driver and prevents I/O throughput regression
 *    on burst I/O load.
 *
 * Return:
 *    0 - Not busy (The request stacking driver should dispatch request)
 *    1 - Busy (The request stacking driver should stop dispatching request)
 */
int blk_lld_busy(struct request_queue *q)
{
	if (q->lld_busy_fn)
		return q->lld_busy_fn(q);

	return 0;
}
EXPORT_SYMBOL_GPL(blk_lld_busy);

/**
 * blk_rq_unprep_clone - Helper function to free all bios in a cloned request
 * @rq: the clone request to be cleaned up
 *
 * Description:
 *     Free all bios in @rq for a cloned request.
 */
void blk_rq_unprep_clone(struct request *rq)
{
	struct bio *bio;

	while ((bio = rq->bio) != NULL) {
		rq->bio = bio->bi_next;

		bio_put(bio);
	}
}
EXPORT_SYMBOL_GPL(blk_rq_unprep_clone);

/*
 * Copy attributes of the original request to the clone request.
 * The actual data parts (e.g. ->cmd, ->sense) are not copied.
 */
static void __blk_rq_prep_clone(struct request *dst, struct request *src)
{
	dst->cpu = src->cpu;
	req_set_op_attrs(dst, req_op(src),
			 (src->cmd_flags & REQ_CLONE_MASK) | REQ_NOMERGE);
	dst->cmd_type = src->cmd_type;
	dst->__sector = blk_rq_pos(src);
#ifdef CONFIG_PFK
	dst->__dun = blk_rq_dun(src);
#endif
	dst->__data_len = blk_rq_bytes(src);
	dst->nr_phys_segments = src->nr_phys_segments;
	dst->ioprio = src->ioprio;
	dst->extra_len = src->extra_len;
}

/**
 * blk_rq_prep_clone - Helper function to setup clone request
 * @rq: the request to be setup
 * @rq_src: original request to be cloned
 * @bs: bio_set that bios for clone are allocated from
 * @gfp_mask: memory allocation mask for bio
 * @bio_ctr: setup function to be called for each clone bio.
 *           Returns %0 for success, non %0 for failure.
 * @data: private data to be passed to @bio_ctr
 *
 * Description:
 *     Clones bios in @rq_src to @rq, and copies attributes of @rq_src to @rq.
 *     The actual data parts of @rq_src (e.g. ->cmd, ->sense)
 *     are not copied, and copying such parts is the caller's responsibility.
 *     Also, pages which the original bios are pointing to are not copied
 *     and the cloned bios just point same pages.
 *     So cloned bios must be completed before original bios, which means
 *     the caller must complete @rq before @rq_src.
 */
int blk_rq_prep_clone(struct request *rq, struct request *rq_src,
		      struct bio_set *bs, gfp_t gfp_mask,
		      int (*bio_ctr)(struct bio *, struct bio *, void *),
		      void *data)
{
	struct bio *bio, *bio_src;

	if (!bs)
		bs = fs_bio_set;

	__rq_for_each_bio(bio_src, rq_src) {
		bio = bio_clone_fast(bio_src, gfp_mask, bs);
		if (!bio)
			goto free_and_out;

		if (bio_ctr && bio_ctr(bio, bio_src, data))
			goto free_and_out;

		if (rq->bio) {
			rq->biotail->bi_next = bio;
			rq->biotail = bio;
		} else
			rq->bio = rq->biotail = bio;
	}

	__blk_rq_prep_clone(rq, rq_src);

	return 0;

free_and_out:
	if (bio)
		bio_put(bio);
	blk_rq_unprep_clone(rq);

	return -ENOMEM;
}
EXPORT_SYMBOL_GPL(blk_rq_prep_clone);

int kblockd_schedule_work(struct work_struct *work)
{
	return queue_work(kblockd_workqueue, work);
}
EXPORT_SYMBOL(kblockd_schedule_work);

int kblockd_schedule_work_on(int cpu, struct work_struct *work)
{
	return queue_work_on(cpu, kblockd_workqueue, work);
}
EXPORT_SYMBOL(kblockd_schedule_work_on);

int kblockd_schedule_delayed_work(struct delayed_work *dwork,
				  unsigned long delay)
{
	return queue_delayed_work(kblockd_workqueue, dwork, delay);
}
EXPORT_SYMBOL(kblockd_schedule_delayed_work);

int kblockd_schedule_delayed_work_on(int cpu, struct delayed_work *dwork,
				     unsigned long delay)
{
	return queue_delayed_work_on(cpu, kblockd_workqueue, dwork, delay);
}
EXPORT_SYMBOL(kblockd_schedule_delayed_work_on);

/**
 * blk_start_plug - initialize blk_plug and track it inside the task_struct
 * @plug:	The &struct blk_plug that needs to be initialized
 *
 * Description:
 *   Tracking blk_plug inside the task_struct will help with auto-flushing the
 *   pending I/O should the task end up blocking between blk_start_plug() and
 *   blk_finish_plug(). This is important from a performance perspective, but
 *   also ensures that we don't deadlock. For instance, if the task is blocking
 *   for a memory allocation, memory reclaim could end up wanting to free a
 *   page belonging to that request that is currently residing in our private
 *   plug. By flushing the pending I/O when the process goes to sleep, we avoid
 *   this kind of deadlock.
 */
void blk_start_plug(struct blk_plug *plug)
{
	struct task_struct *tsk = current;

	/*
	 * If this is a nested plug, don't actually assign it.
	 */
	if (tsk->plug)
		return;

	INIT_LIST_HEAD(&plug->list);
	INIT_LIST_HEAD(&plug->mq_list);
	INIT_LIST_HEAD(&plug->cb_list);
	/*
	 * Store ordering should not be needed here, since a potential
	 * preempt will imply a full memory barrier
	 */
	tsk->plug = plug;
}
EXPORT_SYMBOL(blk_start_plug);

static int plug_rq_cmp(void *priv, struct list_head *a, struct list_head *b)
{
	struct request *rqa = container_of(a, struct request, queuelist);
	struct request *rqb = container_of(b, struct request, queuelist);

	return !(rqa->q < rqb->q ||
		(rqa->q == rqb->q && blk_rq_pos(rqa) < blk_rq_pos(rqb)));
}

/*
 * If 'from_schedule' is true, then postpone the dispatch of requests
 * until a safe kblockd context. We due this to avoid accidental big
 * additional stack usage in driver dispatch, in places where the originally
 * plugger did not intend it.
 */
static void queue_unplugged(struct request_queue *q, unsigned int depth,
			    bool from_schedule)
	__releases(q->queue_lock)
{
	trace_block_unplug(q, depth, !from_schedule);

	if (from_schedule)
		blk_run_queue_async(q);
	else
		__blk_run_queue(q);
	spin_unlock(q->queue_lock);
}

static void flush_plug_callbacks(struct blk_plug *plug, bool from_schedule)
{
	LIST_HEAD(callbacks);

	while (!list_empty(&plug->cb_list)) {
		list_splice_init(&plug->cb_list, &callbacks);

		while (!list_empty(&callbacks)) {
			struct blk_plug_cb *cb = list_first_entry(&callbacks,
							  struct blk_plug_cb,
							  list);
			list_del(&cb->list);
			cb->callback(cb, from_schedule);
		}
	}
}

struct blk_plug_cb *blk_check_plugged(blk_plug_cb_fn unplug, void *data,
				      int size)
{
	struct blk_plug *plug = current->plug;
	struct blk_plug_cb *cb;

	if (!plug)
		return NULL;

	list_for_each_entry(cb, &plug->cb_list, list)
		if (cb->callback == unplug && cb->data == data)
			return cb;

	/* Not currently on the callback list */
	BUG_ON(size < sizeof(*cb));
	cb = kzalloc(size, GFP_ATOMIC);
	if (cb) {
		cb->data = data;
		cb->callback = unplug;
		list_add(&cb->list, &plug->cb_list);
	}
	return cb;
}
EXPORT_SYMBOL(blk_check_plugged);

void blk_flush_plug_list(struct blk_plug *plug, bool from_schedule)
{
	struct request_queue *q;
	unsigned long flags;
	struct request *rq;
	LIST_HEAD(list);
	unsigned int depth;

	flush_plug_callbacks(plug, from_schedule);

	if (!list_empty(&plug->mq_list))
		blk_mq_flush_plug_list(plug, from_schedule);

	if (list_empty(&plug->list))
		return;

	list_splice_init(&plug->list, &list);

	list_sort(NULL, &list, plug_rq_cmp);

	q = NULL;
	depth = 0;

	/*
	 * Save and disable interrupts here, to avoid doing it for every
	 * queue lock we have to take.
	 */
	local_irq_save(flags);
	while (!list_empty(&list)) {
		rq = list_entry_rq(list.next);
		list_del_init(&rq->queuelist);
		BUG_ON(!rq->q);
		if (rq->q != q) {
			/*
			 * This drops the queue lock
			 */
			if (q)
				queue_unplugged(q, depth, from_schedule);
			q = rq->q;
			depth = 0;
			spin_lock(q->queue_lock);
		}

		/*
		 * Short-circuit if @q is dead
		 */
		if (unlikely(blk_queue_dying(q))) {
			__blk_end_request_all(rq, -ENODEV);
			continue;
		}

		/*
		 * rq is already accounted, so use raw insert
		 */
		if (rq->cmd_flags & (REQ_PREFLUSH | REQ_FUA))
			__elv_add_request(q, rq, ELEVATOR_INSERT_FLUSH);
		else
			__elv_add_request(q, rq, ELEVATOR_INSERT_SORT_MERGE);

		depth++;
	}

	/*
	 * This drops the queue lock
	 */
	if (q)
		queue_unplugged(q, depth, from_schedule);

	local_irq_restore(flags);
}

void blk_finish_plug(struct blk_plug *plug)
{
	if (plug != current->plug)
		return;
	blk_flush_plug_list(plug, false);

	current->plug = NULL;
}
EXPORT_SYMBOL(blk_finish_plug);

bool blk_poll(struct request_queue *q, blk_qc_t cookie)
{
	struct blk_plug *plug;
	long state;
	unsigned int queue_num;
	struct blk_mq_hw_ctx *hctx;

	if (!q->mq_ops || !q->mq_ops->poll || !blk_qc_t_valid(cookie) ||
	    !test_bit(QUEUE_FLAG_POLL, &q->queue_flags))
		return false;

	queue_num = blk_qc_t_to_queue_num(cookie);
	hctx = q->queue_hw_ctx[queue_num];
	hctx->poll_considered++;

	plug = current->plug;
	if (plug)
		blk_flush_plug_list(plug, false);

	state = current->state;
	while (!need_resched()) {
		int ret;

		hctx->poll_invoked++;

		ret = q->mq_ops->poll(hctx, blk_qc_t_to_tag(cookie));
		if (ret > 0) {
			hctx->poll_success++;
			set_current_state(TASK_RUNNING);
			return true;
		}

		if (signal_pending_state(state, current))
			set_current_state(TASK_RUNNING);

		if (current->state == TASK_RUNNING)
			return true;
		if (ret < 0)
			break;
		cpu_relax();
	}

	return false;
}
EXPORT_SYMBOL_GPL(blk_poll);

#ifdef CONFIG_PM
/**
 * blk_pm_runtime_init - Block layer runtime PM initialization routine
 * @q: the queue of the device
 * @dev: the device the queue belongs to
 *
 * Description:
 *    Initialize runtime-PM-related fields for @q and start auto suspend for
 *    @dev. Drivers that want to take advantage of request-based runtime PM
 *    should call this function after @dev has been initialized, and its
 *    request queue @q has been allocated, and runtime PM for it can not happen
 *    yet(either due to disabled/forbidden or its usage_count > 0). In most
 *    cases, driver should call this function before any I/O has taken place.
 *
 *    This function takes care of setting up using auto suspend for the device,
 *    the autosuspend delay is set to -1 to make runtime suspend impossible
 *    until an updated value is either set by user or by driver. Drivers do
 *    not need to touch other autosuspend settings.
 *
 *    The block layer runtime PM is request based, so only works for drivers
 *    that use request as their IO unit instead of those directly use bio's.
 */
void blk_pm_runtime_init(struct request_queue *q, struct device *dev)
{
	q->dev = dev;
	q->rpm_status = RPM_ACTIVE;
	pm_runtime_set_autosuspend_delay(q->dev, -1);
	pm_runtime_use_autosuspend(q->dev);
}
EXPORT_SYMBOL(blk_pm_runtime_init);

/**
 * blk_pre_runtime_suspend - Pre runtime suspend check
 * @q: the queue of the device
 *
 * Description:
 *    This function will check if runtime suspend is allowed for the device
 *    by examining if there are any requests pending in the queue. If there
 *    are requests pending, the device can not be runtime suspended; otherwise,
 *    the queue's status will be updated to SUSPENDING and the driver can
 *    proceed to suspend the device.
 *
 *    For the not allowed case, we mark last busy for the device so that
 *    runtime PM core will try to autosuspend it some time later.
 *
 *    This function should be called near the start of the device's
 *    runtime_suspend callback.
 *
 * Return:
 *    0		- OK to runtime suspend the device
 *    -EBUSY	- Device should not be runtime suspended
 */
int blk_pre_runtime_suspend(struct request_queue *q)
{
	int ret = 0;

	if (!q->dev)
		return ret;

	spin_lock_irq(q->queue_lock);
	if (q->nr_pending) {
		ret = -EBUSY;
		pm_runtime_mark_last_busy(q->dev);
	} else {
		q->rpm_status = RPM_SUSPENDING;
	}
	spin_unlock_irq(q->queue_lock);
	return ret;
}
EXPORT_SYMBOL(blk_pre_runtime_suspend);

/**
 * blk_post_runtime_suspend - Post runtime suspend processing
 * @q: the queue of the device
 * @err: return value of the device's runtime_suspend function
 *
 * Description:
 *    Update the queue's runtime status according to the return value of the
 *    device's runtime suspend function and mark last busy for the device so
 *    that PM core will try to auto suspend the device at a later time.
 *
 *    This function should be called near the end of the device's
 *    runtime_suspend callback.
 */
void blk_post_runtime_suspend(struct request_queue *q, int err)
{
	if (!q->dev)
		return;

	spin_lock_irq(q->queue_lock);
	if (!err) {
		q->rpm_status = RPM_SUSPENDED;
	} else {
		q->rpm_status = RPM_ACTIVE;
		pm_runtime_mark_last_busy(q->dev);
	}
	spin_unlock_irq(q->queue_lock);
}
EXPORT_SYMBOL(blk_post_runtime_suspend);

/**
 * blk_pre_runtime_resume - Pre runtime resume processing
 * @q: the queue of the device
 *
 * Description:
 *    Update the queue's runtime status to RESUMING in preparation for the
 *    runtime resume of the device.
 *
 *    This function should be called near the start of the device's
 *    runtime_resume callback.
 */
void blk_pre_runtime_resume(struct request_queue *q)
{
	if (!q->dev)
		return;

	spin_lock_irq(q->queue_lock);
	q->rpm_status = RPM_RESUMING;
	spin_unlock_irq(q->queue_lock);
}
EXPORT_SYMBOL(blk_pre_runtime_resume);

/**
 * blk_post_runtime_resume - Post runtime resume processing
 * @q: the queue of the device
 * @err: return value of the device's runtime_resume function
 *
 * Description:
 *    Update the queue's runtime status according to the return value of the
 *    device's runtime_resume function. If it is successfully resumed, process
 *    the requests that are queued into the device's queue when it is resuming
 *    and then mark last busy and initiate autosuspend for it.
 *
 *    This function should be called near the end of the device's
 *    runtime_resume callback.
 */
void blk_post_runtime_resume(struct request_queue *q, int err)
{
	if (!q->dev)
		return;

	spin_lock_irq(q->queue_lock);
	if (!err) {
		q->rpm_status = RPM_ACTIVE;
		__blk_run_queue(q);
		pm_runtime_mark_last_busy(q->dev);
		pm_request_autosuspend(q->dev);
	} else {
		q->rpm_status = RPM_SUSPENDED;
	}
	spin_unlock_irq(q->queue_lock);
}
EXPORT_SYMBOL(blk_post_runtime_resume);

/**
 * blk_set_runtime_active - Force runtime status of the queue to be active
 * @q: the queue of the device
 *
 * If the device is left runtime suspended during system suspend the resume
 * hook typically resumes the device and corrects runtime status
 * accordingly. However, that does not affect the queue runtime PM status
 * which is still "suspended". This prevents processing requests from the
 * queue.
 *
 * This function can be used in driver's resume hook to correct queue
 * runtime PM status and re-enable peeking requests from the queue. It
 * should be called before first request is added to the queue.
 */
void blk_set_runtime_active(struct request_queue *q)
{
	spin_lock_irq(q->queue_lock);
	q->rpm_status = RPM_ACTIVE;
	pm_runtime_mark_last_busy(q->dev);
	pm_request_autosuspend(q->dev);
	spin_unlock_irq(q->queue_lock);
}
EXPORT_SYMBOL(blk_set_runtime_active);
#endif

int __init blk_dev_init(void)
{
	BUILD_BUG_ON(__REQ_NR_BITS > 8 *
			FIELD_SIZEOF(struct request, cmd_flags));

	/* used for unplugging and affects IO latency/throughput - HIGHPRI */
	kblockd_workqueue = alloc_workqueue("kblockd",
					    WQ_MEM_RECLAIM | WQ_HIGHPRI, 0);
	if (!kblockd_workqueue)
		panic("Failed to create kblockd\n");

	request_cachep = kmem_cache_create("blkdev_requests",
			sizeof(struct request), 0, SLAB_PANIC, NULL);

	blk_requestq_cachep = kmem_cache_create("request_queue",
			sizeof(struct request_queue), 0, SLAB_PANIC, NULL);

	return 0;
}

/*
 * Blk IO latency support. We want this to be as cheap as possible, so doing
 * this lockless (and avoiding atomics), a few off by a few errors in this
 * code is not harmful, and we don't want to do anything that is
 * perf-impactful.
 * TODO : If necessary, we can make the histograms per-cpu and aggregate
 * them when printing them out.
 */
ssize_t
blk_latency_hist_show(char* name, struct io_latency_state *s, char *buf,
		int buf_size)
{
	int i;
	int bytes_written = 0;
	u_int64_t num_elem, elem;
	int pct;
	u_int64_t average;

       num_elem = s->latency_elems;
       if (num_elem > 0) {
	       average = div64_u64(s->latency_sum, s->latency_elems);
	       bytes_written += scnprintf(buf + bytes_written,
			       buf_size - bytes_written,
			       "IO svc_time %s Latency Histogram (n = %llu,"
			       " average = %llu):\n", name, num_elem, average);
	       for (i = 0;
		    i < ARRAY_SIZE(latency_x_axis_us);
		    i++) {
		       elem = s->latency_y_axis[i];
		       pct = div64_u64(elem * 100, num_elem);
		       bytes_written += scnprintf(buf + bytes_written,
				       PAGE_SIZE - bytes_written,
				       "\t< %6lluus%15llu%15d%%\n",
				       latency_x_axis_us[i],
				       elem, pct);
	       }
	       /* Last element in y-axis table is overflow */
	       elem = s->latency_y_axis[i];
	       pct = div64_u64(elem * 100, num_elem);
	       bytes_written += scnprintf(buf + bytes_written,
			       PAGE_SIZE - bytes_written,
			       "\t>=%6lluus%15llu%15d%%\n",
			       latency_x_axis_us[i - 1], elem, pct);
	}

	return bytes_written;
}
EXPORT_SYMBOL(blk_latency_hist_show);<|MERGE_RESOLUTION|>--- conflicted
+++ resolved
@@ -2153,25 +2153,6 @@
 
 	return false;
 }
-<<<<<<< HEAD
-=======
-static bool high_prio_for_task(struct task_struct *t)
-{
-	int cur_uid;
-
-	if (!sysctl_fg_io_opt)
-		return false;
-
-	cur_uid = task_uid(t).val;
-	if ((is_fg(cur_uid) && !is_system_uid(t) &&
-		!is_filter_process(t)) ||
-		is_critial_process(t))
-		return true;
-
-	return false;
-}
-
->>>>>>> f8921dd3
 
 /**
  * submit_bio - submit a bio to the block device layer for I/O
@@ -2219,7 +2200,6 @@
 				count);
 		}
 	}
-<<<<<<< HEAD
 
 	/*
 	 * If we're reading data that is part of the userspace
@@ -2236,19 +2216,6 @@
 		psi_memstall_leave(&pflags);
 
 	return ret;
-=======
-/*dylanchang, 2019/4/30, add foreground task io opt*/
-#ifdef CONFIG_MEMPLUS
-	if (current_is_swapind())
-		bio->bi_opf |= REQ_FG;
-	else if (high_prio_for_task(current))
-		bio->bi_opf |= REQ_FG;
-#else
-	if (high_prio_for_task(current))
-		bio->bi_opf |= REQ_FG;
-#endif
-	return generic_make_request(bio);
->>>>>>> f8921dd3
 }
 EXPORT_SYMBOL(submit_bio);
 
