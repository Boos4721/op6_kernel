--- conflicted
+++ resolved
@@ -321,9 +321,5 @@
 zyxel	ZyXEL Communications Corp.
 inven   InvenSense, Inc.
 cy      Parade.
-<<<<<<< HEAD
 awinic  Shanghai Awinic Technology Co., Ltd.
-=======
-awinic  Shanghai Awinic Technology Co., Ltd.
-altek	Altek Corporation
->>>>>>> e276e60d
+altek	Altek Corporation