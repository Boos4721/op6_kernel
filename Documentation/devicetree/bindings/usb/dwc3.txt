--- conflicted
+++ resolved
@@ -63,10 +63,7 @@
 	during bus suspend.
  - snps,usb3-u1u2-disable: If present, disable U1U2 low power modes in Superspeed mode
  - snps,usb2-l1-disable: If present, disable L1 low power modes in Highspeed mode
-<<<<<<< HEAD
-=======
  - normal-eps-in-gsi-mode: If present, two normal EPS (1 In, 1 Out) can be used in GSI mode
->>>>>>> e276e60d
 
 This is usually a subnode to DWC3 glue to which it is connected.
 
