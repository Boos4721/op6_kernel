--- conflicted
+++ resolved
@@ -191,11 +191,8 @@
 	both "USB" and "USB-HOST" events.
 - qcom,phy-id-high-as-peripheral: If present, specifies device to switch to device mode
 	if PHY ID state is high or host mode if PHY ID state is low.
-<<<<<<< HEAD
-=======
 - qcom,enumeration-check-for-sdp: If present, start timer for SDP charger to check enumeration
 	happen or not.
->>>>>>> e276e60d
 
 Example HSUSB OTG controller device node :
 	usb@f9690000 {
